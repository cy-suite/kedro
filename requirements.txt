anyconfig>=0.9.7, <1.0
click<8.0
cookiecutter>=1.6.0, <2.0
fsspec>=0.5.1, <0.7.0  # There is a breaking change in 0.7.0
jmespath>=0.9.5, <1.0
pip-tools>=4.0.0, <5.0.0
pluggy>=0.13.0, <1.0.0
python-json-logger>=0.1.9, <1.0
PyYAML>=4.2, <6.0
requests>=2.20.0, <3.0
<<<<<<< HEAD
s3fs>=0.3.0, <1.0  # Needs to be at least 0.3.0 to make use of `cachable` attribute on S3FileSystem
SQLAlchemy>=1.2.0, <2.0
tables>=3.4.4, <3.6  # 3.6.0 breaks on install, HDF5 library not found
tensorflow>=2.0.0, <=2.1.0  # only V2 supported for saving and loading. V1 requires HDF5 and serializes differently
toposort>=1.5, <2.0  # Needs to be at least 1.5 to be able to raise CircularDependencyError
xlrd>=1.0.0, <2.0
xlsxwriter>=1.0.0, <2.0
=======
toposort>=1.5, <2.0  # Needs to be at least 1.5 to be able to raise CircularDependencyError
>>>>>>> 99e21747
<|MERGE_RESOLUTION|>--- conflicted
+++ resolved
@@ -8,14 +8,4 @@
 python-json-logger>=0.1.9, <1.0
 PyYAML>=4.2, <6.0
 requests>=2.20.0, <3.0
-<<<<<<< HEAD
-s3fs>=0.3.0, <1.0  # Needs to be at least 0.3.0 to make use of `cachable` attribute on S3FileSystem
-SQLAlchemy>=1.2.0, <2.0
-tables>=3.4.4, <3.6  # 3.6.0 breaks on install, HDF5 library not found
-tensorflow>=2.0.0, <=2.1.0  # only V2 supported for saving and loading. V1 requires HDF5 and serializes differently
-toposort>=1.5, <2.0  # Needs to be at least 1.5 to be able to raise CircularDependencyError
-xlrd>=1.0.0, <2.0
-xlsxwriter>=1.0.0, <2.0
-=======
-toposort>=1.5, <2.0  # Needs to be at least 1.5 to be able to raise CircularDependencyError
->>>>>>> 99e21747
+toposort>=1.5, <2.0  # Needs to be at least 1.5 to be able to raise CircularDependencyError