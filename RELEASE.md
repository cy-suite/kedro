# Upcoming Release 0.19.0

## Major features and improvements

## Bug fixes and other changes

## Breaking changes to the API

## Upcoming deprecations for Kedro 0.19.0
* `kedro docs` will be removed in 0.19.0.


## Migration guide from Kedro 0.18.* to 0.19.*
# Upcoming Release 0.18.2

## Major features and improvements


## Bug fixes and other changes
* Updated Starter template to use `myst_parser` instead of `recommonmark`

# Release 0.18.1

## Major features and improvements
* Added a new hook `after_context_created` that passes the `KedroContext` instance as `context`.
* Added a new CLI hook `after_command_run`.
* Added more detail to YAML `ParserError` exception error message.
* Added option to `SparkDataSet` to specify a `schema` load argument that allows for supplying a user-defined schema as opposed to relying on the schema inference of Spark.
* The Kedro package no longer contains a built version of the Kedro documentation significantly reducing the package size.

## Bug fixes and other changes
* Removed fatal error from being logged when a Kedro session is created in a directory without git.
* `KedroContext` is now an `attrs`'s frozen class and `config_loader` is available as public attribute.
* Fixed `CONFIG_LOADER_CLASS` validation so that `TemplatedConfigLoader` can be specified in settings.py. Any `CONFIG_LOADER_CLASS` must be a subclass of `AbstractConfigLoader`.
* Added runner name to the `run_params` dictionary used in pipeline hooks.
* Updated [Databricks documentation](https://kedro.readthedocs.io/en/0.18.1/deployment/databricks.html) to include how to get it working with IPython extension and Kedro-Viz.
* Update sections on visualisation, namespacing, and experiment tracking in the spaceflight tutorial to correspond to the complete spaceflights starter.
* Fixed `Jinja2` syntax loading with `TemplatedConfigLoader` using `globals.yml`.
* Removed global `_active_session`, `_activate_session` and `_deactivate_session`. Plugins that need to access objects such as the config loader should now do so through `context` in the new `after_context_created` hook.
* `config_loader` is available as a public read-only attribute of `KedroContext`.
* Made `hook_manager` argument optional for `runner.run`.
* `kedro docs` now opens an online version of the Kedro documentation instead of a locally built version.

<<<<<<< HEAD

## Upcoming deprecations for Kedro 0.19.0
* `kedro docs` will be removed in 0.19.0.
=======
>>>>>>> c6882f64

# Release 0.18.0

## TL;DR ✨
Kedro 0.18.0 strives to reduce the complexity of the project template and get us closer to a stable release of the framework. We've introduced the full [micro-packaging workflow](https://kedro.readthedocs.io/en/0.18.0/nodes_and_pipelines/micro_packaging.html) 📦, which allows you to import packages, utility functions and existing pipelines into your Kedro project. [Integration with IPython and Jupyter](https://kedro.readthedocs.io/en/0.18.0/tools_integration/ipython.html) has been streamlined in preparation for enhancements to Kedro's interactive workflow. Additionally, the release comes with long-awaited Python 3.9 and 3.10 support 🐍.

## Major features and improvements

### Framework
* Added `kedro.config.abstract_config.AbstractConfigLoader` as an abstract base class for all `ConfigLoader` implementations. `ConfigLoader` and `TemplatedConfigLoader` now inherit directly from this base class.
* Streamlined the `ConfigLoader.get` and `TemplatedConfigLoader.get` API and delegated the actual `get` method functional implementation to the `kedro.config.common` module.
* The `hook_manager` is no longer a global singleton. The `hook_manager` lifecycle is now managed by the `KedroSession`, and a new `hook_manager` will be created every time a `session` is instantiated.
* Added support for specifying parameters mapping in `pipeline()` without the `params:` prefix.
* Added new API `Pipeline.filter()` (previously in `KedroContext._filter_pipeline()`) to filter parts of a pipeline.
* Added `username` to Session store for logging during Experiment Tracking.
* A packaged Kedro project can now be imported and run from another Python project as following:
```python
from my_package.__main__ import main

main(
    ["--pipleine", "my_pipeline"]
)  # or just main() if no parameters are needed for the run
```

### Project template
* Removed `cli.py` from the Kedro project template. By default, all CLI commands, including `kedro run`, are now defined on the Kedro framework side. You can still define custom CLI commands by creating your own `cli.py`.
* Removed `hooks.py` from the Kedro project template. Registration hooks have been removed in favour of `settings.py` configuration, but you can still define execution timeline hooks by creating your own `hooks.py`.
* Removed `.ipython` directory from the Kedro project template. The IPython/Jupyter workflow no longer uses IPython profiles; it now uses an IPython extension.
* The default `kedro` run configuration environment names can now be set in `settings.py` using the `CONFIG_LOADER_ARGS` variable. The relevant keyword arguments to supply are `base_env` and `default_run_env`, which are set to `base` and `local` respectively by default.

### DataSets
* Added the following new datasets:

| Type                      | Description                                                   | Location                         |
| ------------------------- | ------------------------------------------------------------- | -------------------------------- |
| `pandas.XMLDataSet`       | Read XML into Pandas DataFrame. Write Pandas DataFrame to XML | `kedro.extras.datasets.pandas`   |
| `networkx.GraphMLDataSet` | Work with NetworkX using GraphML files                        | `kedro.extras.datasets.networkx` |
| `networkx.GMLDataSet`     | Work with NetworkX using Graph Modelling Language files       | `kedro.extras.datasets.networkx` |
| `redis.PickleDataSet`     | loads/saves data from/to a Redis database                     | `kedro.extras.datasets.redis`    |

* Added `partitionBy` support and exposed `save_args` for `SparkHiveDataSet`.
* Exposed `open_args_save` in `fs_args` for `pandas.ParquetDataSet`.
* Refactored the `load` and `save` operations for `pandas` datasets in order to leverage `pandas` own API and delegate `fsspec` operations to them. This reduces the need to have our own `fsspec` wrappers.
* Merged `pandas.AppendableExcelDataSet` into `pandas.ExcelDataSet`.
* Added `save_args` to `feather.FeatherDataSet`.

### Jupyter and IPython integration
* The [only recommended way to work with Kedro in Jupyter or IPython is now the Kedro IPython extension](https://kedro.readthedocs.io/en/0.18.0/tools_integration/ipython.html). Managed Jupyter instances should load this via `%load_ext kedro.extras.extensions.ipython` and use the line magic `%reload_kedro`.
* `kedro ipython` launches an IPython session that preloads the Kedro IPython extension.
* `kedro jupyter notebook/lab` creates a custom Jupyter kernel that preloads the Kedro IPython extension and launches a notebook with that kernel selected. There is no longer a need to specify `--all-kernels` to show all available kernels.

### Dependencies
* Bumped the minimum version of `pandas` to 1.3. Any `storage_options` should continue to be specified under `fs_args` and/or `credentials`.
* Added support for Python 3.9 and 3.10, dropped support for Python 3.6.
* Updated `black` dependency in the project template to a non pre-release version.

### Other
* Documented distribution of Kedro pipelines with Dask.

## Breaking changes to the API

### Framework
* Removed `RegistrationSpecs` and its associated `register_config_loader` and `register_catalog` hook specifications in favour of `CONFIG_LOADER_CLASS`/`CONFIG_LOADER_ARGS` and `DATA_CATALOG_CLASS` in `settings.py`.
* Removed deprecated functions `load_context` and `get_project_context`.
* Removed deprecated `CONF_SOURCE`, `package_name`, `pipeline`, `pipelines`, `config_loader` and `io` attributes from `KedroContext` as well as the deprecated `KedroContext.run` method.
* Added the `PluginManager` `hook_manager` argument to `KedroContext` and the `Runner.run()` method, which will be provided by the `KedroSession`.
* Removed the public method `get_hook_manager()` and replaced its functionality by `_create_hook_manager()`.
* Enforced that only one run can be successfully executed as part of a `KedroSession`. `run_id` has been renamed to `session_id` as a result.

### Configuration loaders
* The `settings.py` setting `CONF_ROOT` has been renamed to `CONF_SOURCE`. Default value of `conf` remains unchanged.
* `ConfigLoader` and `TemplatedConfigLoader` argument `conf_root` has been renamed to `conf_source`.
* `extra_params` has been renamed to `runtime_params` in `kedro.config.config.ConfigLoader` and `kedro.config.templated_config.TemplatedConfigLoader`.
* The environment defaulting behaviour has been removed from `KedroContext` and is now implemented in a `ConfigLoader` class (or equivalent) with the `base_env` and `default_run_env` attributes.

### DataSets
* `pandas.ExcelDataSet` now uses `openpyxl` engine instead of `xlrd`.
* `pandas.ParquetDataSet` now calls `pd.to_parquet()` upon saving. Note that the argument `partition_cols` is not supported.
* `spark.SparkHiveDataSet` API has been updated to reflect `spark.SparkDataSet`. The `write_mode=insert` option has also been replaced with `write_mode=append` as per Spark styleguide. This change addresses [Issue 725](https://github.com/kedro-org/kedro/issues/725) and [Issue 745](https://github.com/kedro-org/kedro/issues/745). Additionally, `upsert` mode now leverages `checkpoint` functionality and requires a valid `checkpointDir` be set for current `SparkContext`.
* `yaml.YAMLDataSet` can no longer save a `pandas.DataFrame` directly, but it can save a dictionary. Use `pandas.DataFrame.to_dict()` to convert your `pandas.DataFrame` to a dictionary before you attempt to save it to YAML.
* Removed `open_args_load` and `open_args_save` from the following datasets:
  * `pandas.CSVDataSet`
  * `pandas.ExcelDataSet`
  * `pandas.FeatherDataSet`
  * `pandas.JSONDataSet`
  * `pandas.ParquetDataSet`
* `storage_options` are now dropped if they are specified under `load_args` or `save_args` for the following datasets:
  * `pandas.CSVDataSet`
  * `pandas.ExcelDataSet`
  * `pandas.FeatherDataSet`
  * `pandas.JSONDataSet`
  * `pandas.ParquetDataSet`
* Renamed `lambda_data_set`, `memory_data_set`, and `partitioned_data_set` to `lambda_dataset`, `memory_dataset`, and `partitioned_dataset`, respectively, in `kedro.io`.
* The dataset `networkx.NetworkXDataSet` has been renamed to `networkx.JSONDataSet`.

### CLI
* Removed `kedro install` in favour of `pip install -r src/requirements.txt` to install project dependencies.
* Removed `--parallel` flag from `kedro run` in favour of `--runner=ParallelRunner`. The `-p` flag is now an alias for `--pipeline`.
* `kedro pipeline package` has been replaced by `kedro micropkg package` and, in addition to the `--alias` flag used to rename the package, now accepts a module name and path to the pipeline or utility module to package, relative to `src/<package_name>/`. The `--version` CLI option has been removed in favour of setting a `__version__` variable in the micro-package's `__init__.py` file.
* `kedro pipeline pull` has been replaced by `kedro micropkg pull` and now also supports `--destination` to provide a location for pulling the package.
* Removed `kedro pipeline list` and `kedro pipeline describe` in favour of `kedro registry list` and `kedro registry describe`.
* `kedro package` and `kedro micropkg package` now save `egg` and `whl` or `tar` files in the `<project_root>/dist` folder (previously `<project_root>/src/dist`).
* Changed the behaviour of `kedro build-reqs` to compile requirements from `requirements.txt` instead of `requirements.in` and save them to `requirements.lock` instead of `requirements.txt`.
* `kedro jupyter notebook/lab` no longer accept `--all-kernels` or `--idle-timeout` flags. `--all-kernels` is now the default behaviour.
* `KedroSession.run` now raises `ValueError` rather than `KedroContextError` when the pipeline contains no nodes. The same `ValueError` is raised when there are no matching tags.
* `KedroSession.run` now raises `ValueError` rather than `KedroContextError` when the pipeline name doesn't exist in the pipeline registry.

### Other
* Added namespace to parameters in a modular pipeline, which addresses [Issue 399](https://github.com/kedro-org/kedro/issues/399).
* Switched from packaging pipelines as wheel files to tar archive files compressed with gzip (`.tar.gz`).
* Removed decorator API from `Node` and `Pipeline`, as well as the modules `kedro.extras.decorators` and `kedro.pipeline.decorators`.
* Removed transformer API from `DataCatalog`, as well as the modules `kedro.extras.transformers` and `kedro.io.transformers`.
* Removed the `Journal` and `DataCatalogWithDefault`.
* Removed `%init_kedro` IPython line magic, with its functionality incorporated into `%reload_kedro`. This means that if `%reload_kedro` is called with a filepath, that will be set as default for subsequent calls.

## Migration guide from Kedro 0.17.* to 0.18.*

### Hooks
* Remove any existing `hook_impl` of the `register_config_loader` and `register_catalog` methods from `ProjectHooks` in `hooks.py` (or custom alternatives).
* If you use `run_id` in the `after_catalog_created` hook, replace it with `save_version` instead.
* If you use `run_id` in any of the `before_node_run`, `after_node_run`, `on_node_error`, `before_pipeline_run`, `after_pipeline_run` or `on_pipeline_error` hooks, replace it with `session_id` instead.

### `settings.py` file
* If you use a custom config loader class such as `kedro.config.TemplatedConfigLoader`, alter `CONFIG_LOADER_CLASS` to specify the class and `CONFIG_LOADER_ARGS` to specify keyword arguments. If not set, these default to `kedro.config.ConfigLoader` and an empty dictionary respectively.
* If you use a custom data catalog class, alter `DATA_CATALOG_CLASS` to specify the class. If not set, this defaults to `kedro.io.DataCatalog`.
* If you have a custom config location (i.e. not `conf`), update `CONF_ROOT` to `CONF_SOURCE` and set it to a string with the expected configuration location. If not set, this defaults to `"conf"`.

### Modular pipelines
* If you use any modular pipelines with parameters, make sure they are declared with the correct namespace. See example below:

For a given pipeline:
```python
active_pipeline = pipeline(
    pipe=[
        node(
            func=some_func,
            inputs=["model_input_table", "params:model_options"],
            outputs=["**my_output"],
        ),
        ...,
    ],
    inputs="model_input_table",
    namespace="candidate_modelling_pipeline",
)
```

The parameters should look like this:

```diff
-model_options:
-    test_size: 0.2
-    random_state: 8
-    features:
-    - engines
-    - passenger_capacity
-    - crew
+candidate_modelling_pipeline:
+    model_options:
+      test_size: 0.2
+      random_state: 8
+      features:
+        - engines
+        - passenger_capacity
+        - crew

```
* Optional: You can now remove all `params:` prefix when supplying values to `parameters` argument in a `pipeline()` call.
* If you pull modular pipelines with `kedro pipeline pull my_pipeline --alias other_pipeline`, now use `kedro micropkg pull my_pipeline --alias pipelines.other_pipeline` instead.
* If you package modular pipelines with `kedro pipeline package my_pipeline`, now use `kedro micropkg package pipelines.my_pipeline` instead.
* Similarly, if you package any modular pipelines using `pyproject.toml`, you should modify the keys to include the full module path, and wrapped in double-quotes, e.g:

```diff
[tool.kedro.micropkg.package]
-data_engineering = {destination = "path/to/here"}
-data_science = {alias = "ds", env = "local"}
+"pipelines.data_engineering" = {destination = "path/to/here"}
+"pipelines.data_science" = {alias = "ds", env = "local"}

[tool.kedro.micropkg.pull]
-"s3://my_bucket/my_pipeline" = {alias = "aliased_pipeline"}
+"s3://my_bucket/my_pipeline" = {alias = "pipelines.aliased_pipeline"}
```

### DataSets
* If you use `pandas.ExcelDataSet`, make sure you have `openpyxl` installed in your environment. This is automatically installed if you specify `kedro[pandas.ExcelDataSet]==0.18.0` in your `requirements.txt`. You can uninstall `xlrd` if you were only using it for this dataset.
* If you use`pandas.ParquetDataSet`, pass pandas saving arguments directly to `save_args` instead of nested in `from_pandas` (e.g. `save_args = {"preserve_index": False}` instead of `save_args = {"from_pandas": {"preserve_index": False}}`).
* If you use `spark.SparkHiveDataSet` with `write_mode` option set to `insert`, change this to `append` in line with the Spark styleguide. If you use `spark.SparkHiveDataSet` with `write_mode` option set to `upsert`, make sure that your `SparkContext` has a valid `checkpointDir` set either by `SparkContext.setCheckpointDir` method or directly in the `conf` folder.
* If you use `pandas~=1.2.0` and pass `storage_options` through `load_args` or `savs_args`, specify them under `fs_args` or via `credentials` instead.
* If you import from `kedro.io.lambda_data_set`, `kedro.io.memory_data_set`, or `kedro.io.partitioned_data_set`, change the import to `kedro.io.lambda_dataset`, `kedro.io.memory_dataset`, or `kedro.io.partitioned_dataset`, respectively (or import the dataset directly from `kedro.io`).
* If you have any `pandas.AppendableExcelDataSet` entries in your catalog, replace them with `pandas.ExcelDataSet`.
* If you have any `networkx.NetworkXDataSet` entries in your catalog, replace them with `networkx.JSONDataSet`.

### Other
* Edit any scripts containing `kedro pipeline package --version` to use `kedro micropkg package` instead. If you wish to set a specific pipeline package version, set the `__version__` variable in the pipeline package's `__init__.py` file.
* To run a pipeline in parallel, use `kedro run --runner=ParallelRunner` rather than `--parallel` or `-p`.
* If you call `ConfigLoader` or `TemplatedConfigLoader` directly, update the keyword arguments `conf_root` to `conf_source` and `extra_params` to `runtime_params`.
* If you use `KedroContext` to access `ConfigLoader`, use `settings.CONFIG_LOADER_CLASS` to access the currently used `ConfigLoader` instead.
* The signature of `KedroContext` has changed and now needs `config_loader` and `hook_manager` as additional arguments of type `ConfigLoader` and `PluginManager` respectively.

# Release 0.17.7

## Major features and improvements
* `pipeline` now accepts `tags` and a collection of `Node`s and/or `Pipeline`s rather than just a single `Pipeline` object. `pipeline` should be used in preference to `Pipeline` when creating a Kedro pipeline.
* `pandas.SQLTableDataSet` and `pandas.SQLQueryDataSet` now only open one connection per database, at instantiation time (therefore at catalog creation time), rather than one per load/save operation.
* Added new command group, `micropkg`, to replace `kedro pipeline pull` and `kedro pipeline package` with `kedro micropkg pull` and `kedro micropkg package` for Kedro 0.18.0. `kedro micropkg package` saves packages to `project/dist` while `kedro pipeline package` saves packages to `project/src/dist`.

## Bug fixes and other changes
* Added tutorial documentation for [experiment tracking](https://kedro.readthedocs.io/en/0.17.7/08_logging/02_experiment_tracking.html).
* Added [Plotly dataset documentation](https://kedro.readthedocs.io/en/0.17.7/03_tutorial/05_visualise_pipeline.html#visualise-plotly-charts-in-kedro-viz).
* Added the upper limit `pandas<1.4` to maintain compatibility with `xlrd~=1.0`.
* Bumped the `Pillow` minimum version requirement to 9.0 (Python 3.7+ only) following [CVE-2022-22817](https://cve.mitre.org/cgi-bin/cvename.cgi?name=CVE-2022-22817).
* Fixed `PickleDataSet` to be copyable and hence work with the parallel runner.
* Upgraded `pip-tools`, which is used by `kedro build-reqs`, to 6.5 (Python 3.7+ only). This `pip-tools` version is compatible with `pip>=21.2`, including the most recent releases of `pip`. Python 3.6 users should continue to use `pip-tools` 6.4 and `pip<22`.
* Added `astro-iris` as alias for `astro-airlow-iris`, so that old tutorials can still be followed.
* Added details about [Kedro's Technical Steering Committee and governance model](https://kedro.readthedocs.io/en/0.17.7/14_contribution/technical_steering_committee.html).

## Upcoming deprecations for Kedro 0.18.0
* `kedro pipeline pull` and `kedro pipeline package` will be deprecated. Please use `kedro micropkg` instead.


# Release 0.17.6

## Major features and improvements
* Added `pipelines` global variable to IPython extension, allowing you to access the project's pipelines in `kedro ipython` or `kedro jupyter notebook`.
* Enabled overriding nested parameters with `params` in CLI, i.e. `kedro run --params="model.model_tuning.booster:gbtree"` updates parameters to `{"model": {"model_tuning": {"booster": "gbtree"}}}`.
* Added option to `pandas.SQLQueryDataSet` to specify a `filepath` with a SQL query, in addition to the current method of supplying the query itself in the `sql` argument.
* Extended `ExcelDataSet` to support saving Excel files with multiple sheets.
* Added the following new datasets:

| Type                      | Description                                                                                                            | Location                       |
| ------------------------- | ---------------------------------------------------------------------------------------------------------------------- | ------------------------------ |
| `plotly.JSONDataSet`      | Works with plotly graph object Figures (saves as json file)                                                            | `kedro.extras.datasets.plotly` |
| `pandas.GenericDataSet`   | Provides a 'best effort' facility to read / write any format provided by the `pandas` library                          | `kedro.extras.datasets.pandas` |
| `pandas.GBQQueryDataSet`  | Loads data from a Google Bigquery table using provided SQL query                                                       | `kedro.extras.datasets.pandas` |
| `spark.DeltaTableDataSet` | Dataset designed to handle Delta Lake Tables and their CRUD-style operations, including `update`, `merge` and `delete` | `kedro.extras.datasets.spark`  |

## Bug fixes and other changes
* Fixed an issue where `kedro new --config config.yml` was ignoring the config file when `prompts.yml` didn't exist.
* Added documentation for `kedro viz --autoreload`.
* Added support for arbitrary backends (via importable module paths) that satisfy the `pickle` interface to `PickleDataSet`.
* Added support for `sum` syntax for connecting pipeline objects.
* Upgraded `pip-tools`, which is used by `kedro build-reqs`, to 6.4. This `pip-tools` version requires `pip>=21.2` while [adding support for `pip>=21.3`](https://github.com/jazzband/pip-tools/pull/1501). To upgrade `pip`, please refer to [their documentation](https://pip.pypa.io/en/stable/installing/#upgrading-pip).
* Relaxed the bounds on the `plotly` requirement for `plotly.PlotlyDataSet` and the `pyarrow` requirement for `pandas.ParquetDataSet`.
* `kedro pipeline package <pipeline>` now raises an error if the `<pipeline>` argument doesn't look like a valid Python module path (e.g. has `/` instead of `.`).
* Added new `overwrite` argument to `PartitionedDataSet` and `MatplotlibWriter` to enable deletion of existing partitions and plots on dataset `save`.
* `kedro pipeline pull` now works when the project requirements contains entries such as `-r`, `--extra-index-url` and local wheel files ([Issue #913](https://github.com/kedro-org/kedro/issues/913)).
* Fixed slow startup because of catalog processing by reducing the exponential growth of extra processing during `_FrozenDatasets` creations.
* Removed `.coveragerc` from the Kedro project template. `coverage` settings are now given in `pyproject.toml`.
* Fixed a bug where packaging or pulling a modular pipeline with the same name as the project's package name would throw an error (or silently pass without including the pipeline source code in the wheel file).
* Removed unintentional dependency on `git`.
* Fixed an issue where nested pipeline configuration was not included in the packaged pipeline.
* Deprecated the "Thanks for supporting contributions" section of release notes to simplify the contribution process; Kedro 0.17.6 is the last release that includes this. This process has been replaced with the [automatic GitHub feature](https://github.com/kedro-org/kedro/graphs/contributors).
* Fixed a bug where the version on the tracking datasets didn't match the session id and the versions of regular versioned datasets.
* Fixed an issue where datasets in `load_versions` that are not found in the data catalog would silently pass.
* Altered the string representation of nodes so that node inputs/outputs order is preserved rather than being alphabetically sorted.
* Update `APIDataSet` to accept `auth` through `credentials` and allow any iterable for `auth`.

## Upcoming deprecations for Kedro 0.18.0
* `kedro.extras.decorators` and `kedro.pipeline.decorators` are being deprecated in favour of Hooks.
* `kedro.extras.transformers` and `kedro.io.transformers` are being deprecated in favour of Hooks.
* The `--parallel` flag on `kedro run` is being removed in favour of `--runner=ParallelRunner`. The `-p` flag will change to be an alias for `--pipeline`.
* `kedro.io.DataCatalogWithDefault` is being deprecated, to be removed entirely in 0.18.0.

## Thanks for supporting contributions
[Deepyaman Datta](https://github.com/deepyaman),
[Brites](https://github.com/brites101),
[Manish Swami](https://github.com/ManishS6),
[Avaneesh Yembadi](https://github.com/avan-sh),
[Zain Patel](https://github.com/mzjp2),
[Simon Brugman](https://github.com/sbrugman),
[Kiyo Kunii](https://github.com/921kiyo),
[Benjamin Levy](https://github.com/BenjaminLevyQB),
[Louis de Charsonville](https://github.com/louisdecharson),
[Simon Picard](https://github.com/simonpicard)

# Release 0.17.5

## Major features and improvements
* Added new CLI group `registry`, with the associated commands `kedro registry list` and `kedro registry describe`, to replace `kedro pipeline list` and `kedro pipeline describe`.
* Added support for dependency management at a modular pipeline level. When a pipeline with `requirements.txt` is packaged, its dependencies are embedded in the modular pipeline wheel file. Upon pulling the pipeline, Kedro will append dependencies to the project's `requirements.in`. More information is available in [our documentation](https://kedro.readthedocs.io/en/0.17.5/06_nodes_and_pipelines/03_modular_pipelines.html).
* Added support for bulk packaging/pulling modular pipelines using `kedro pipeline package/pull --all` and `pyproject.toml`.
* Removed `cli.py` from the Kedro project template. By default all CLI commands, including `kedro run`, are now defined on the Kedro framework side. These can be overridden in turn by a plugin or a `cli.py` file in your project. A packaged Kedro project will respect the same hierarchy when executed with `python -m my_package`.
* Removed `.ipython/profile_default/startup/` from the Kedro project template in favour of `.ipython/profile_default/ipython_config.py` and the `kedro.extras.extensions.ipython`.
* Added support for `dill` backend to `PickleDataSet`.
* Imports are now refactored at `kedro pipeline package` and `kedro pipeline pull` time, so that _aliasing_ a modular pipeline doesn't break it.
* Added the following new datasets to support basic Experiment Tracking:

| Type                      | Description                                              | Location                         |
| ------------------------- | -------------------------------------------------------- | -------------------------------- |
| `tracking.MetricsDataSet` | Dataset to track numeric metrics for experiment tracking | `kedro.extras.datasets.tracking` |
| `tracking.JSONDataSet`    | Dataset to track data for experiment tracking            | `kedro.extras.datasets.tracking` |

## Bug fixes and other changes
* Bumped minimum required `fsspec` version to 2021.04.
* Fixed the `kedro install` and `kedro build-reqs` flows when uninstalled dependencies are present in a project's `settings.py`, `context.py` or `hooks.py` ([Issue #829](https://github.com/kedro-org/kedro/issues/829)).
* Imports are now refactored at `kedro pipeline package` and `kedro pipeline pull` time, so that _aliasing_ a modular pipeline doesn't break it.

## Minor breaking changes to the API
* Pinned `dynaconf` to `<3.1.6` because the method signature for `_validate_items` changed which is used in Kedro.

## Upcoming deprecations for Kedro 0.18.0
* `kedro pipeline list` and `kedro pipeline describe` are being deprecated in favour of new commands `kedro registry list ` and `kedro registry describe`.
* `kedro install` is being deprecated in favour of using `pip install -r src/requirements.txt` to install project dependencies.

## Thanks for supporting contributions
[Moussa Taifi](https://github.com/moutai),
[Deepyaman Datta](https://github.com/deepyaman)

# Release 0.17.4

## Major features and improvements
* Added the following new datasets:

| Type                   | Description                                                 | Location                       |
| ---------------------- | ----------------------------------------------------------- | ------------------------------ |
| `plotly.PlotlyDataSet` | Works with plotly graph object Figures (saves as json file) | `kedro.extras.datasets.plotly` |

## Bug fixes and other changes
* Defined our set of Kedro Principles! Have a read through [our docs](https://kedro.readthedocs.io/en/0.17.4/12_faq/03_kedro_principles.html).
* `ConfigLoader.get()` now raises a `BadConfigException`, with a more helpful error message, if a configuration file cannot be loaded (for instance due to wrong syntax or poor formatting).
* `run_id` now defaults to `save_version` when `after_catalog_created` is called, similarly to what happens during a `kedro run`.
* Fixed a bug where `kedro ipython` and `kedro jupyter notebook` didn't work if the `PYTHONPATH` was already set.
* Update the IPython extension to allow passing `env` and `extra_params` to `reload_kedro`  similar to how the IPython script works.
* `kedro info` now outputs if a plugin has any `hooks` or `cli_hooks` implemented.
* `PartitionedDataSet` now supports lazily materializing data on save.
* `kedro pipeline describe` now defaults to the `__default__` pipeline when no pipeline name is provided and also shows the namespace the nodes belong to.
* Fixed an issue where spark.SparkDataSet with enabled versioning would throw a VersionNotFoundError when using databricks-connect from a remote machine and saving to dbfs filesystem.
* `EmailMessageDataSet` added to doctree.
* When node inputs do not pass validation, the error message is now shown as the most recent exception in the traceback ([Issue #761](https://github.com/kedro-org/kedro/issues/761)).
* `kedro pipeline package` now only packages the parameter file that exactly matches the pipeline name specified and the parameter files in a directory with the pipeline name.
* Extended support to newer versions of third-party dependencies ([Issue #735](https://github.com/kedro-org/kedro/issues/735)).
* Ensured consistent references to `model input` tables in accordance with our Data Engineering convention.
* Changed behaviour where `kedro pipeline package` takes the pipeline package version, rather than the kedro package version. If the pipeline package version is not present, then the package version is used.
* Launched [GitHub Discussions](https://github.com/kedro-org/kedro/discussions/) and [Kedro Discord Server](https://discord.gg/akJDeVaxnB)
* Improved error message when versioning is enabled for a dataset previously saved as non-versioned ([Issue #625](https://github.com/kedro-org/kedro/issues/625)).

## Minor breaking changes to the API

## Upcoming deprecations for Kedro 0.18.0

## Thanks for supporting contributions
[Lou Kratz](https://github.com/lou-k),
[Lucas Jamar](https://github.com/lucasjamar)

# Release 0.17.3

## Major features and improvements
* Kedro plugins can now override built-in CLI commands.
* Added a `before_command_run` hook for plugins to add extra behaviour before Kedro CLI commands run.
* `pipelines` from `pipeline_registry.py` and `register_pipeline` hooks are now loaded lazily when they are first accessed, not on startup:

    ```python
    from kedro.framework.project import pipelines

    print(pipelines["__default__"])  # pipeline loading is only triggered here
    ```

## Bug fixes and other changes
* `TemplatedConfigLoader` now correctly inserts default values when no globals are supplied.
* Fixed a bug where the `KEDRO_ENV` environment variable had no effect on instantiating the `context` variable in an iPython session or a Jupyter notebook.
* Plugins with empty CLI groups are no longer displayed in the Kedro CLI help screen.
* Duplicate commands will no longer appear twice in the Kedro CLI help screen.
* CLI commands from sources with the same name will show under one list in the help screen.
* The setup of a Kedro project, including adding src to path and configuring settings, is now handled via the `bootstrap_project` method.
* `configure_project` is invoked if a `package_name` is supplied to `KedroSession.create`. This is added for backward-compatibility purpose to support a workflow that creates `Session` manually. It will be removed in `0.18.0`.
* Stopped swallowing up all `ModuleNotFoundError` if `register_pipelines` not found, so that a more helpful error message will appear when a dependency is missing, e.g. [Issue #722](https://github.com/kedro-org/kedro/issues/722).
* When `kedro new` is invoked using a configuration yaml file, `output_dir` is no longer a required key; by default the current working directory will be used.
* When `kedro new` is invoked using a configuration yaml file, the appropriate `prompts.yml` file is now used for validating the provided configuration. Previously, validation was always performed against the kedro project template `prompts.yml` file.
* When a relative path to a starter template is provided, `kedro new` now generates user prompts to obtain configuration rather than supplying empty configuration.
* Fixed error when using starters on Windows with Python 3.7 (Issue [#722](https://github.com/kedro-org/kedro/issues/722)).
* Fixed decoding error of config files that contain accented characters by opening them for reading in UTF-8.
* Fixed an issue where `after_dataset_loaded` run would finish before a dataset is actually loaded when using `--async` flag.

## Upcoming deprecations for Kedro 0.18.0

* `kedro.versioning.journal.Journal` will be removed.
* The following properties on `kedro.framework.context.KedroContext` will be removed:
  * `io` in favour of `KedroContext.catalog`
  * `pipeline` (equivalent to `pipelines["__default__"]`)
  * `pipelines` in favour of `kedro.framework.project.pipelines`

# Release 0.17.2

## Major features and improvements
* Added support for `compress_pickle` backend to `PickleDataSet`.
* Enabled loading pipelines without creating a `KedroContext` instance:

    ```python
    from kedro.framework.project import pipelines

    print(pipelines)
    ```

* Projects generated with kedro>=0.17.2:
  - should define pipelines in `pipeline_registry.py` rather than `hooks.py`.
  - when run as a package, will behave the same as `kedro run`

## Bug fixes and other changes
* If `settings.py` is not importable, the errors will be surfaced earlier in the process, rather than at runtime.

## Minor breaking changes to the API
* `kedro pipeline list` and `kedro pipeline describe` no longer accept redundant `--env` parameter.
* `from kedro.framework.cli.cli import cli` no longer includes the `new` and `starter` commands.

## Upcoming deprecations for Kedro 0.18.0

* `kedro.framework.context.KedroContext.run` will be removed in release 0.18.0.

## Thanks for supporting contributions
[Sasaki Takeru](https://github.com/takeru)

# Release 0.17.1

## Major features and improvements
* Added `env` and `extra_params` to `reload_kedro()` line magic.
* Extended the `pipeline()` API to allow strings and sets of strings as `inputs` and `outputs`, to specify when a dataset name remains the same (not namespaced).
* Added the ability to add custom prompts with regexp validator for starters by repurposing `default_config.yml` as `prompts.yml`.
* Added the `env` and `extra_params` arguments to `register_config_loader` hook.
* Refactored the way `settings` are loaded. You will now be able to run:

    ```python
    from kedro.framework.project import settings

    print(settings.CONF_ROOT)
    ```

* Added a check on `kedro.runner.parallel_runner.ParallelRunner` which checks datasets for the `_SINGLE_PROCESS` attribute in the `_validate_catalog` method. If this attribute is set to `True` in an instance of a dataset (e.g. `SparkDataSet`), the `ParallelRunner` will raise an `AttributeError`.
* Any user-defined dataset that should not be used with `ParallelRunner` may now have the `_SINGLE_PROCESS` attribute set to `True`.

## Bug fixes and other changes
* The version of a packaged modular pipeline now defaults to the version of the project package.
* Added fix to prevent new lines being added to pandas CSV datasets.
* Fixed issue with loading a versioned `SparkDataSet` in the interactive workflow.
* Kedro CLI now checks `pyproject.toml` for a `tool.kedro` section before treating the project as a Kedro project.
* Added fix to `DataCatalog::shallow_copy` now it should copy layers.
* `kedro pipeline pull` now uses `pip download` for protocols that are not supported by `fsspec`.
* Cleaned up documentation to fix broken links and rewrite permanently redirected ones.
* Added a `jsonschema` schema definition for the Kedro 0.17 catalog.
* `kedro install` now waits on Windows until all the requirements are installed.
* Exposed `--to-outputs` option in the CLI, throughout the codebase, and as part of hooks specifications.
* Fixed a bug where `ParquetDataSet` wasn't creating parent directories on the fly.
* Updated documentation.

## Breaking changes to the API
* This release has broken the `kedro ipython` and `kedro jupyter` workflows. To fix this, follow the instructions in the migration guide below.
* You will also need to upgrade `kedro-viz` to 3.10.1 if you use the `%run_viz` line magic in Jupyter Notebook.

> *Note:* If you're using the `ipython` [extension](https://kedro.readthedocs.io/en/0.17.1/11_tools_integration/02_ipython.html#ipython-extension) instead, you will not encounter this problem.

## Migration guide
You will have to update the file `<your_project>/.ipython/profile_default/startup/00-kedro-init.py` in order to make `kedro ipython` and/or `kedro jupyter` work. Add the following line before the `KedroSession` is created:

```python
configure_project(metadata.package_name)  # to add

session = KedroSession.create(metadata.package_name, path)
```

Make sure that the associated import is provided in the same place as others in the file:

```python
from kedro.framework.project import configure_project  # to add
from kedro.framework.session import KedroSession
```

## Thanks for supporting contributions
[Mariana Silva](https://github.com/marianansilva),
[Kiyohito Kunii](https://github.com/921kiyo),
[noklam](https://github.com/noklam),
[Ivan Doroshenko](https://github.com/imdoroshenko),
[Zain Patel](https://github.com/mzjp2),
[Deepyaman Datta](https://github.com/deepyaman),
[Sam Hiscox](https://github.com/samhiscoxqb),
[Pascal Brokmeier](https://github.com/pascalwhoop)

# Release 0.17.0

## Major features and improvements

* In a significant change, [we have introduced `KedroSession`](https://kedro.readthedocs.io/en/0.17.0/04_kedro_project_setup/03_session.html) which is responsible for managing the lifecycle of a Kedro run.
* Created a new Kedro Starter: `kedro new --starter=mini-kedro`. It is possible to [use the DataCatalog as a standalone component](https://github.com/kedro-org/kedro-starters/tree/master/mini-kedro) in a Jupyter notebook and transition into the rest of the Kedro framework.
* Added `DatasetSpecs` with Hooks to run before and after datasets are loaded from/saved to the catalog.
* Added a command: `kedro catalog create`. For a registered pipeline, it creates a `<conf_root>/<env>/catalog/<pipeline_name>.yml` configuration file with `MemoryDataSet` datasets for each dataset that is missing from `DataCatalog`.
* Added `settings.py` and `pyproject.toml` (to replace `.kedro.yml`) for project configuration, in line with Python best practice.
* `ProjectContext` is no longer needed, unless for very complex customisations. `KedroContext`, `ProjectHooks` and `settings.py` together implement sensible default behaviour. As a result `context_path` is also now an _optional_ key in `pyproject.toml`.
* Removed `ProjectContext` from `src/<package_name>/run.py`.
* `TemplatedConfigLoader` now supports [Jinja2 template syntax](https://jinja.palletsprojects.com/en/2.11.x/templates/) alongside its original syntax.
* Made [registration Hooks](https://kedro.readthedocs.io/en/0.17.0/07_extend_kedro/02_hooks.html#registration-hooks) mandatory, as the only way to customise the `ConfigLoader` or the `DataCatalog` used in a project. If no such Hook is provided in `src/<package_name>/hooks.py`, a `KedroContextError` is raised. There are sensible defaults defined in any project generated with Kedro >= 0.16.5.

## Bug fixes and other changes

* `ParallelRunner` no longer results in a run failure, when triggered from a notebook, if the run is started using `KedroSession` (`session.run()`).
* `before_node_run` can now overwrite node inputs by returning a dictionary with the corresponding updates.
* Added minimal, black-compatible flake8 configuration to the project template.
* Moved `isort` and `pytest` configuration from `<project_root>/setup.cfg` to `<project_root>/pyproject.toml`.
* Extra parameters are no longer incorrectly passed from `KedroSession` to `KedroContext`.
* Relaxed `pyspark` requirements to allow for installation of `pyspark` 3.0.
* Added a `--fs-args` option to the `kedro pipeline pull` command to specify configuration options for the `fsspec` filesystem arguments used when pulling modular pipelines from non-PyPI locations.
* Bumped maximum required `fsspec` version to 0.9.
* Bumped maximum supported `s3fs` version to 0.5 (`S3FileSystem` interface has changed since 0.4.1 version).

## Deprecations
* In Kedro 0.17.0 we have deleted the deprecated `kedro.cli` and `kedro.context` modules in favour of `kedro.framework.cli` and `kedro.framework.context` respectively.

## Other breaking changes to the API
* `kedro.io.DataCatalog.exists()` returns `False` when the dataset does not exist, as opposed to raising an exception.
* The pipeline-specific `catalog.yml` file is no longer automatically created for modular pipelines when running `kedro pipeline create`. Use `kedro catalog create` to replace this functionality.
* Removed `include_examples` prompt from `kedro new`. To generate boilerplate example code, you should use a Kedro starter.
* Changed the `--verbose` flag from a global command to a project-specific command flag (e.g `kedro --verbose new` becomes `kedro new --verbose`).
* Dropped support of the `dataset_credentials` key in credentials in `PartitionedDataSet`.
* `get_source_dir()` was removed from `kedro/framework/cli/utils.py`.
* Dropped support of `get_config`, `create_catalog`, `create_pipeline`, `template_version`, `project_name` and `project_path` keys by `get_project_context()` function (`kedro/framework/cli/cli.py`).
* `kedro new --starter` now defaults to fetching the starter template matching the installed Kedro version.
* Renamed `kedro_cli.py` to `cli.py` and moved it inside the Python package (`src/<package_name>/`), for a better packaging and deployment experience.
* Removed `.kedro.yml` from the project template and replaced it with `pyproject.toml`.
* Removed `KEDRO_CONFIGS` constant (previously residing in `kedro.framework.context.context`).
* Modified `kedro pipeline create` CLI command to add a boilerplate parameter config file in `conf/<env>/parameters/<pipeline_name>.yml` instead of `conf/<env>/pipelines/<pipeline_name>/parameters.yml`. CLI commands `kedro pipeline delete` / `package` / `pull` were updated accordingly.
* Removed `get_static_project_data` from `kedro.framework.context`.
* Removed `KedroContext.static_data`.
* The `KedroContext` constructor now takes `package_name` as first argument.
* Replaced `context` property on `KedroSession` with `load_context()` method.
* Renamed `_push_session` and `_pop_session` in `kedro.framework.session.session` to `_activate_session` and `_deactivate_session` respectively.
* Custom context class is set via `CONTEXT_CLASS` variable in `src/<your_project>/settings.py`.
* Removed `KedroContext.hooks` attribute. Instead, hooks should be registered in `src/<your_project>/settings.py` under the `HOOKS` key.
* Restricted names given to nodes to match the regex pattern `[\w\.-]+$`.
* Removed `KedroContext._create_config_loader()` and `KedroContext._create_data_catalog()`. They have been replaced by registration hooks, namely `register_config_loader()` and `register_catalog()` (see also [upcoming deprecations](#upcoming_deprecations_for_kedro_0.18.0)).


## Upcoming deprecations for Kedro 0.18.0

* `kedro.framework.context.load_context` will be removed in release 0.18.0.
* `kedro.framework.cli.get_project_context` will be removed in release 0.18.0.
* We've added a `DeprecationWarning` to the decorator API for both `node` and `pipeline`. These will be removed in release 0.18.0. Use Hooks to extend a node's behaviour instead.
* We've added a `DeprecationWarning` to the Transformers API when adding a transformer to the catalog. These will be removed in release 0.18.0. Use Hooks to customise the `load` and `save` methods.

## Thanks for supporting contributions
[Deepyaman Datta](https://github.com/deepyaman),
[Zach Schuster](https://github.com/zschuster)

## Migration guide from Kedro 0.16.* to 0.17.*

**Reminder:** Our documentation on [how to upgrade Kedro](https://kedro.readthedocs.io/en/0.17.0/12_faq/01_faq.html#how-do-i-upgrade-kedro) covers a few key things to remember when updating any Kedro version.

The Kedro 0.17.0 release contains some breaking changes. If you update Kedro to 0.17.0 and then try to work with projects created against earlier versions of Kedro, you may encounter some issues when trying to run `kedro` commands in the terminal for that project. Here's a short guide to getting your projects running against the new version of Kedro.


>*Note*: As always, if you hit any problems, please check out our documentation:
>* [How can I find out more about Kedro?](https://kedro.readthedocs.io/en/0.17.0/12_faq/01_faq.html#how-can-i-find-out-more-about-kedro)
>* [How can I get my questions answered?](https://kedro.readthedocs.io/en/0.17.0/12_faq/01_faq.html#how-can-i-get-my-question-answered).

To get an existing Kedro project to work after you upgrade to Kedro 0.17.0, we recommend that you create a new project against Kedro 0.17.0 and move the code from your existing project into it. Let's go through the changes, but first, note that if you create a new Kedro project with Kedro 0.17.0 you will not be asked whether you want to include the boilerplate code for the Iris dataset example. We've removed this option (you should now use a Kedro starter if you want to create a project that is pre-populated with code).

To create a new, blank Kedro 0.17.0 project to drop your existing code into, you can create one, as always, with `kedro new`. We also recommend creating a new virtual environment for your new project, or you might run into conflicts with existing dependencies.

* **Update `pyproject.toml`**: Copy the following three keys from the `.kedro.yml` of your existing Kedro project into the `pyproject.toml` file of your new Kedro 0.17.0 project:


    ```toml
    [tools.kedro]
    package_name = "<package_name>"
    project_name = "<project_name>"
    project_version = "0.17.0"
    ```

Check your source directory. If you defined a different source directory (`source_dir`), make sure you also move that to `pyproject.toml`.


* **Copy files from your existing project**:

  + Copy subfolders of `project/src/project_name/pipelines` from existing to new project
  + Copy subfolders of `project/src/test/pipelines` from existing to new project
  + Copy the requirements your project needs into `requirements.txt` and/or `requirements.in`.
  + Copy your project configuration from the `conf` folder. Take note of the new locations needed for modular pipeline configuration (move it from `conf/<env>/pipeline_name/catalog.yml` to `conf/<env>/catalog/pipeline_name.yml` and likewise for `parameters.yml`).
  + Copy from the `data/` folder of your existing project, if needed, into the same location in your new project.
  + Copy any Hooks from `src/<package_name>/hooks.py`.

* **Update your new project's README and docs as necessary**.

* **Update `settings.py`**: For example, if you specified additional Hook implementations in `hooks`, or listed plugins under `disable_hooks_by_plugin` in your `.kedro.yml`, you will need to move them to `settings.py` accordingly:

    ```python
    from <package_name>.hooks import MyCustomHooks, ProjectHooks

    HOOKS = (ProjectHooks(), MyCustomHooks())

    DISABLE_HOOKS_FOR_PLUGINS = ("my_plugin1",)
    ```

* **Migration for `node` names**. From 0.17.0 the only allowed characters for node names are letters, digits, hyphens, underscores and/or fullstops. If you have previously defined node names that have special characters, spaces or other characters that are no longer permitted, you will need to rename those nodes.

* **Copy changes to `kedro_cli.py`**. If you previously customised the `kedro run` command or added more CLI commands to your `kedro_cli.py`, you should move them into `<project_root>/src/<package_name>/cli.py`. Note, however, that the new way to run a Kedro pipeline is via a `KedroSession`, rather than using the `KedroContext`:

    ```python
    with KedroSession.create(package_name=...) as session:
        session.run()
    ```

* **Copy changes made to `ConfigLoader`**. If you have defined a custom class, such as `TemplatedConfigLoader`, by overriding `ProjectContext._create_config_loader`, you should move the contents of the function in `src/<package_name>/hooks.py`, under `register_config_loader`.

* **Copy changes made to `DataCatalog`**. Likewise, if you have `DataCatalog` defined with `ProjectContext._create_catalog`, you should copy-paste the contents into `register_catalog`.

* **Optional**: If you have plugins such as [Kedro-Viz](https://github.com/kedro-org/kedro-viz) installed, it's likely that Kedro 0.17.0 won't work with their older versions, so please either upgrade to the plugin's newest version or follow their migration guides.

# Release 0.16.6

## Major features and improvements

* Added documentation with a focus on single machine and distributed environment deployment; the series includes Docker, Argo, Prefect, Kubeflow, AWS Batch, AWS Sagemaker and extends our section on Databricks.
* Added [kedro-starter-spaceflights](https://github.com/kedro-org/kedro-starter-spaceflights/) alias for generating a project: `kedro new --starter spaceflights`.

## Bug fixes and other changes
* Fixed `TypeError` when converting dict inputs to a node made from a wrapped `partial` function.
* `PartitionedDataSet` improvements:
  - Supported passing arguments to the underlying filesystem.
* Improved handling of non-ASCII word characters in dataset names.
  - For example, a dataset named `jalapeño` will be accessible as `DataCatalog.datasets.jalapeño` rather than `DataCatalog.datasets.jalape__o`.
* Fixed `kedro install` for an Anaconda environment defined in `environment.yml`.
* Fixed backwards compatibility with templates generated with older Kedro versions <0.16.5. No longer need to update `.kedro.yml` to use `kedro lint` and `kedro jupyter notebook convert`.
* Improved documentation.
* Added documentation using MinIO with Kedro.
* Improved error messages for incorrect parameters passed into a node.
* Fixed issue with saving a `TensorFlowModelDataset` in the HDF5 format with versioning enabled.
* Added missing `run_result` argument in `after_pipeline_run` Hooks spec.
* Fixed a bug in IPython script that was causing context hooks to be registered twice. To apply this fix to a project generated with an older Kedro version, apply the same changes made in [this PR](https://github.com/kedro-org/kedro-starter-pandas-iris/pull/16) to your `00-kedro-init.py` file.
* Improved documentation.

## Breaking changes to the API

## Thanks for supporting contributions
[Deepyaman Datta](https://github.com/deepyaman), [Bhavya Merchant](https://github.com/bnmerchant), [Lovkush Agarwal](https://github.com/Lovkush-A), [Varun Krishna S](https://github.com/vhawk19), [Sebastian Bertoli](https://github.com/sebastianbertoli), [noklam](https://github.com/noklam), [Daniel Petti](https://github.com/djpetti), [Waylon Walker](https://github.com/waylonwalker), [Saran Balaji C](https://github.com/csaranbalaji)

# Release 0.16.5

## Major features and improvements
* Added the following new datasets.

| Type                        | Description                                                                                             | Location                      |
| --------------------------- | ------------------------------------------------------------------------------------------------------- | ----------------------------- |
| `email.EmailMessageDataSet` | Manage email messages using [the Python standard library](https://docs.python.org/3/library/email.html) | `kedro.extras.datasets.email` |

* Added support for `pyproject.toml` to configure Kedro. `pyproject.toml` is used if `.kedro.yml` doesn't exist (Kedro configuration should be under `[tool.kedro]` section).
* Projects created with this version will have no `pipeline.py`, having been replaced by `hooks.py`.
* Added a set of registration hooks, as the new way of registering library components with a Kedro project:
    * `register_pipelines()`, to replace `_get_pipelines()`
    * `register_config_loader()`, to replace `_create_config_loader()`
    * `register_catalog()`, to replace `_create_catalog()`
These can be defined in `src/<package-name>/hooks.py` and added to `.kedro.yml` (or `pyproject.toml`). The order of execution is: plugin hooks, `.kedro.yml` hooks, hooks in `ProjectContext.hooks`.
* Added ability to disable auto-registered Hooks using `.kedro.yml` (or `pyproject.toml`) configuration file.

## Bug fixes and other changes
* Added option to run asynchronously via the Kedro CLI.
* Absorbed `.isort.cfg` settings into `setup.cfg`.
* Packaging a modular pipeline raises an error if the pipeline directory is empty or non-existent.

## Breaking changes to the API
* `project_name`, `project_version` and `package_name` now have to be defined in `.kedro.yml` for projects using Kedro 0.16.5+.

## Migration Guide
This release has accidentally broken the usage of `kedro lint` and `kedro jupyter notebook convert` on a project template generated with previous versions of Kedro (<=0.16.4). To amend this, please either upgrade to `kedro==0.16.6` or update `.kedro.yml` within your project root directory to include the following keys:

```yaml
project_name: "<your_project_name>"
project_version: "<kedro_version_of_the_project>"
package_name: "<your_package_name>"
```

## Thanks for supporting contributions
[Deepyaman Datta](https://github.com/deepyaman), [Bas Nijholt](https://github.com/basnijholt), [Sebastian Bertoli](https://github.com/sebastianbertoli)

# Release 0.16.4

## Major features and improvements
* Fixed a bug for using `ParallelRunner` on Windows.
* Enabled auto-discovery of hooks implementations coming from installed plugins.

## Bug fixes and other changes
* Fixed a bug for using `ParallelRunner` on Windows.
* Modified `GBQTableDataSet` to load customized results using customized queries from Google Big Query tables.
* Documentation improvements.

## Breaking changes to the API

## Thanks for supporting contributions
[Ajay Bisht](https://github.com/ajb7), [Vijay Sajjanar](https://github.com/vjkr), [Deepyaman Datta](https://github.com/deepyaman), [Sebastian Bertoli](https://github.com/sebastianbertoli), [Shahil Mawjee](https://github.com/s-mawjee), [Louis Guitton](https://github.com/louisguitton), [Emanuel Ferm](https://github.com/eferm)

# Release 0.16.3

## Major features and improvements
* Added the `kedro pipeline pull` CLI command to extract a packaged modular pipeline, and place the contents in a Kedro project.
* Added the `--version` option to `kedro pipeline package` to allow specifying alternative versions to package under.
* Added the `--starter` option to `kedro new` to create a new project from a local, remote or aliased starter template.
* Added the `kedro starter list` CLI command to list all starter templates that can be used to bootstrap a new Kedro project.
* Added the following new datasets.

| Type               | Description                                                                                           | Location                     |
| ------------------ | ----------------------------------------------------------------------------------------------------- | ---------------------------- |
| `json.JSONDataSet` | Work with JSON files using [the Python standard library](https://docs.python.org/3/library/json.html) | `kedro.extras.datasets.json` |

## Bug fixes and other changes
* Removed `/src/nodes` directory from the project template and made `kedro jupyter convert` create it on the fly if necessary.
* Fixed a bug in `MatplotlibWriter` which prevented saving lists and dictionaries of plots locally on Windows.
* Closed all pyplot windows after saving in `MatplotlibWriter`.
* Documentation improvements:
  - Added [kedro-wings](https://github.com/tamsanh/kedro-wings) and [kedro-great](https://github.com/tamsanh/kedro-great) to the list of community plugins.
* Fixed broken versioning for Windows paths.
* Fixed `DataSet` string representation for falsy values.
* Improved the error message when duplicate nodes are passed to the `Pipeline` initializer.
* Fixed a bug where `kedro docs` would fail because the built docs were located in a different directory.
* Fixed a bug where `ParallelRunner` would fail on Windows machines whose reported CPU count exceeded 61.
* Fixed an issue with saving TensorFlow model to `h5` file on Windows.
* Added a `json` parameter to `APIDataSet` for the convenience of generating requests with JSON bodies.
* Fixed dependencies for `SparkDataSet` to include spark.

## Breaking changes to the API

## Thanks for supporting contributions
[Deepyaman Datta](https://github.com/deepyaman), [Tam-Sanh Nguyen](https://github.com/tamsanh), [DataEngineerOne](http://youtube.com/DataEngineerOne)

# Release 0.16.2

## Major features and improvements
* Added the following new datasets.

| Type                                | Description                                                                                                          | Location                           |
| ----------------------------------- | -------------------------------------------------------------------------------------------------------------------- | ---------------------------------- |
| `pandas.AppendableExcelDataSet`     | Work with `Excel` files opened in append mode                                                                        | `kedro.extras.datasets.pandas`     |
| `tensorflow.TensorFlowModelDataset` | Work with `TensorFlow` models using [TensorFlow 2.X](https://www.tensorflow.org/api_docs/python/tf/keras/Model#save) | `kedro.extras.datasets.tensorflow` |
| `holoviews.HoloviewsWriter`         | Work with `Holoviews` objects (saves as image file)                                                                  | `kedro.extras.datasets.holoviews`  |

* `kedro install` will now compile project dependencies (by running `kedro build-reqs` behind the scenes) before the installation if the `src/requirements.in` file doesn't exist.
* Added `only_nodes_with_namespace` in `Pipeline` class to filter only nodes with a specified namespace.
* Added the `kedro pipeline delete` command to help delete unwanted or unused pipelines (it won't remove references to the pipeline in your `create_pipelines()` code).
* Added the `kedro pipeline package` command to help package up a modular pipeline. It will bundle up the pipeline source code, tests, and parameters configuration into a .whl file.

## Bug fixes and other changes
* `DataCatalog` improvements:
  - Introduced regex filtering to the `DataCatalog.list()` method.
  - Non-alphanumeric characters (except underscore) in dataset name are replaced with `__` in `DataCatalog.datasets`, for ease of access to transcoded datasets.
* Dataset improvements:
  - Improved initialization speed of `spark.SparkHiveDataSet`.
  - Improved S3 cache in `spark.SparkDataSet`.
  - Added support of options for building `pyarrow` table in `pandas.ParquetDataSet`.
* `kedro build-reqs` CLI command improvements:
  - `kedro build-reqs` is now called with `-q` option and will no longer print out compiled requirements to the console for security reasons.
  - All unrecognized CLI options in `kedro build-reqs` command are now passed to [pip-compile](https://github.com/jazzband/pip-tools#example-usage-for-pip-compile) call (e.g. `kedro build-reqs --generate-hashes`).
* `kedro jupyter` CLI command improvements:
  - Improved error message when running `kedro jupyter notebook`, `kedro jupyter lab` or `kedro ipython` with Jupyter/IPython dependencies not being installed.
  - Fixed `%run_viz` line magic for showing kedro viz inside a Jupyter notebook. For the fix to be applied on existing Kedro project, please see the migration guide.
  - Fixed the bug in IPython startup script ([issue 298](https://github.com/kedro-org/kedro/issues/298)).
* Documentation improvements:
  - Updated community-generated content in FAQ.
  - Added [find-kedro](https://github.com/WaylonWalker/find-kedro) and [kedro-static-viz](https://github.com/WaylonWalker/kedro-static-viz) to the list of community plugins.
  - Add missing `pillow.ImageDataSet` entry to the documentation.

## Breaking changes to the API

### Migration guide from Kedro 0.16.1 to 0.16.2

#### Guide to apply the fix for `%run_viz` line magic in existing project

Even though this release ships a fix for project generated with `kedro==0.16.2`, after upgrading, you will still need to make a change in your existing project if it was generated with `kedro>=0.16.0,<=0.16.1` for the fix to take effect. Specifically, please change the content of your project's IPython init script located at `.ipython/profile_default/startup/00-kedro-init.py` with the content of [this file](https://github.com/kedro-org/kedro/blob/0.16.2/kedro/templates/project/%7B%7B%20cookiecutter.repo_name%20%7D%7D/.ipython/profile_default/startup/00-kedro-init.py). You will also need `kedro-viz>=3.3.1`.

## Thanks for supporting contributions
[Miguel Rodriguez Gutierrez](https://github.com/MigQ2), [Joel Schwarzmann](https://github.com/datajoely), [w0rdsm1th](https://github.com/w0rdsm1th), [Deepyaman Datta](https://github.com/deepyaman), [Tam-Sanh Nguyen](https://github.com/tamsanh), [Marcus Gawronsky](https://github.com/marcusinthesky)

# 0.16.1

## Major features and improvements

## Bug fixes and other changes
* Fixed deprecation warnings from `kedro.cli` and `kedro.context` when running `kedro jupyter notebook`.
* Fixed a bug where `catalog` and `context` were not available in Jupyter Lab and Notebook.
* Fixed a bug where `kedro build-reqs` would fail if you didn't have your project dependencies installed.

## Breaking changes to the API

## Thanks for supporting contributions

# 0.16.0

## Major features and improvements
### CLI
* Added new CLI commands (only available for the projects created using Kedro 0.16.0 or later):
  - `kedro catalog list` to list datasets in your catalog
  - `kedro pipeline list` to list pipelines
  - `kedro pipeline describe` to describe a specific pipeline
  - `kedro pipeline create` to create a modular pipeline
* Improved the CLI speed by up to 50%.
* Improved error handling when making a typo on the CLI. We now suggest some of the possible commands you meant to type, in `git`-style.

### Framework
* All modules in `kedro.cli` and `kedro.context` have been moved into `kedro.framework.cli` and `kedro.framework.context` respectively. `kedro.cli` and `kedro.context` will be removed in future releases.
* Added `Hooks`, which is a new mechanism for extending Kedro.
* Fixed `load_context` changing user's current working directory.
* Allowed the source directory to be configurable in `.kedro.yml`.
* Added the ability to specify nested parameter values inside your node inputs, e.g. `node(func, "params:a.b", None)`
### DataSets
* Added the following new datasets.

| Type                       | Description                                 | Location                          |
| -------------------------- | ------------------------------------------- | --------------------------------- |
| `pillow.ImageDataSet`      | Work with image files using `Pillow`        | `kedro.extras.datasets.pillow`    |
| `geopandas.GeoJSONDataSet` | Work with geospatial data using `GeoPandas` | `kedro.extras.datasets.geopandas` |
| `api.APIDataSet`           | Work with data from HTTP(S) API requests    | `kedro.extras.datasets.api`       |

* Added `joblib` backend support to `pickle.PickleDataSet`.
* Added versioning support to `MatplotlibWriter` dataset.
* Added the ability to install dependencies for a given dataset with more granularity, e.g. `pip install "kedro[pandas.ParquetDataSet]"`.
* Added the ability to specify extra arguments, e.g. `encoding` or `compression`, for `fsspec.spec.AbstractFileSystem.open()` calls when loading/saving a dataset. See Example 3 under [docs](https://kedro.readthedocs.io/en/0.16.0/04_user_guide/04_data_catalog.html#using-the-data-catalog-with-the-yaml-api).

### Other
* Added `namespace` property on ``Node``, related to the modular pipeline where the node belongs.
* Added an option to enable asynchronous loading inputs and saving outputs in both `SequentialRunner(is_async=True)` and `ParallelRunner(is_async=True)` class.
* Added `MemoryProfiler` transformer.
* Removed the requirement to have all dependencies for a dataset module to use only a subset of the datasets within.
* Added support for `pandas>=1.0`.
* Enabled Python 3.8 compatibility. _Please note that a Spark workflow may be unreliable for this Python version as `pyspark` is not fully-compatible with 3.8 yet._
* Renamed "features" layer to "feature" layer to be consistent with (most) other layers and the [relevant FAQ](https://kedro.readthedocs.io/en/0.16.0/06_resources/01_faq.html#what-is-data-engineering-convention).

## Bug fixes and other changes
* Fixed a bug where a new version created mid-run by an external system caused inconsistencies in the load versions used in the current run.
* Documentation improvements
  * Added instruction in the documentation on how to create a custom runner).
  * Updated contribution process in `CONTRIBUTING.md` - added Developer Workflow.
  * Documented installation of development version of Kedro in the [FAQ section](https://kedro.readthedocs.io/en/0.16.0/06_resources/01_faq.html#how-can-i-use-development-version-of-kedro).
  * Added missing `_exists` method to `MyOwnDataSet` example in 04_user_guide/08_advanced_io.
* Fixed a bug where `PartitionedDataSet` and `IncrementalDataSet` were not working with `s3a` or `s3n` protocol.
* Added ability to read partitioned parquet file from a directory in `pandas.ParquetDataSet`.
* Replaced `functools.lru_cache` with `cachetools.cachedmethod` in `PartitionedDataSet` and `IncrementalDataSet` for per-instance cache invalidation.
* Implemented custom glob function for `SparkDataSet` when running on Databricks.
* Fixed a bug in `SparkDataSet` not allowing for loading data from DBFS in a Windows machine using Databricks-connect.
* Improved the error message for `DataSetNotFoundError` to suggest possible dataset names user meant to type.
* Added the option for contributors to run Kedro tests locally without Spark installation with `make test-no-spark`.
* Added option to lint the project without applying the formatting changes (`kedro lint --check-only`).

## Breaking changes to the API
### Datasets
* Deleted obsolete datasets from `kedro.io`.
* Deleted `kedro.contrib` and `extras` folders.
* Deleted obsolete `CSVBlobDataSet` and `JSONBlobDataSet` dataset types.
* Made `invalidate_cache` method on datasets private.
* `get_last_load_version` and `get_last_save_version` methods are no longer available on `AbstractDataSet`.
* `get_last_load_version` and `get_last_save_version` have been renamed to `resolve_load_version` and `resolve_save_version` on ``AbstractVersionedDataSet``, the results of which are cached.
* The `release()` method on datasets extending ``AbstractVersionedDataSet`` clears the cached load and save version. All custom datasets must call `super()._release()` inside `_release()`.
* ``TextDataSet`` no longer has `load_args` and `save_args`. These can instead be specified under `open_args_load` or `open_args_save` in `fs_args`.
* `PartitionedDataSet` and `IncrementalDataSet` method `invalidate_cache` was made private: `_invalidate_caches`.

### Other
* Removed `KEDRO_ENV_VAR` from `kedro.context` to speed up the CLI run time.
* `Pipeline.name` has been removed in favour of `Pipeline.tag()`.
* Dropped `Pipeline.transform()` in favour of `kedro.pipeline.modular_pipeline.pipeline()` helper function.
* Made constant `PARAMETER_KEYWORDS` private, and moved it from `kedro.pipeline.pipeline` to `kedro.pipeline.modular_pipeline`.
* Layers are no longer part of the dataset object, as they've moved to the `DataCatalog`.
* Python 3.5 is no longer supported by the current and all future versions of Kedro.

### Migration guide from Kedro 0.15.* to 0.16.*

#### General Migration

**reminder** [How do I upgrade Kedro](https://kedro.readthedocs.io/en/0.16.0/06_resources/01_faq.html#how-do-i-upgrade-kedro) covers a few key things to remember when updating any kedro version.

#### Migration for datasets

Since all the datasets (from `kedro.io` and `kedro.contrib.io`) were moved to `kedro/extras/datasets` you must update the type of all datasets in `<project>/conf/base/catalog.yml` file.
Here how it should be changed: `type: <SomeDataSet>` -> `type: <subfolder of kedro/extras/datasets>.<SomeDataSet>` (e.g. `type: CSVDataSet` -> `type: pandas.CSVDataSet`).

In addition, all the specific datasets like `CSVLocalDataSet`, `CSVS3DataSet` etc. were deprecated. Instead, you must use generalized datasets like `CSVDataSet`.
E.g. `type: CSVS3DataSet` -> `type: pandas.CSVDataSet`.

> Note: No changes required if you are using your custom dataset.

#### Migration for Pipeline.transform()
`Pipeline.transform()` has been dropped in favour of the `pipeline()` constructor. The following changes apply:
- Remember to import `from kedro.pipeline import pipeline`
- The `prefix` argument has been renamed to `namespace`
- And `datasets` has been broken down into more granular arguments:
  - `inputs`: Independent inputs to the pipeline
  - `outputs`: Any output created in the pipeline, whether an intermediary dataset or a leaf output
  - `parameters`: `params:...` or `parameters`

As an example, code that used to look like this with the `Pipeline.transform()` constructor:
```python
result = my_pipeline.transform(
    datasets={"input": "new_input", "output": "new_output", "params:x": "params:y"},
    prefix="pre",
)
```

When used with the new `pipeline()` constructor, becomes:
```python
from kedro.pipeline import pipeline

result = pipeline(
    my_pipeline,
    inputs={"input": "new_input"},
    outputs={"output": "new_output"},
    parameters={"params:x": "params:y"},
    namespace="pre",
)
```

#### Migration for decorators, color logger, transformers etc.
Since some modules were moved to other locations you need to update import paths appropriately.
You can find the list of moved files in the [`0.15.6` release notes](https://github.com/kedro-org/kedro/releases/tag/0.15.6) under the section titled `Files with a new location`.

#### Migration for CLI and KEDRO_ENV environment variable
> Note: If you haven't made significant changes to your `kedro_cli.py`, it may be easier to simply copy the updated `kedro_cli.py` `.ipython/profile_default/startup/00-kedro-init.py` and from GitHub or a newly generated project into your old project.

* We've removed `KEDRO_ENV_VAR` from `kedro.context`. To get your existing project template working, you'll need to remove all instances of `KEDRO_ENV_VAR` from your project template:
  - From the imports in `kedro_cli.py` and `.ipython/profile_default/startup/00-kedro-init.py`: `from kedro.context import KEDRO_ENV_VAR, load_context` -> `from kedro.framework.context import load_context`
  - Remove the `envvar=KEDRO_ENV_VAR` line from the click options in `run`, `jupyter_notebook` and `jupyter_lab` in `kedro_cli.py`
  - Replace `KEDRO_ENV_VAR` with `"KEDRO_ENV"` in `_build_jupyter_env`
  - Replace `context = load_context(path, env=os.getenv(KEDRO_ENV_VAR))` with `context = load_context(path)` in `.ipython/profile_default/startup/00-kedro-init.py`

 #### Migration for `kedro build-reqs`

 We have upgraded `pip-tools` which is used by `kedro build-reqs` to 5.x. This `pip-tools` version requires `pip>=20.0`. To upgrade `pip`, please refer to [their documentation](https://pip.pypa.io/en/stable/installing/#upgrading-pip).

## Thanks for supporting contributions
[@foolsgold](https://github.com/foolsgold), [Mani Sarkar](https://github.com/neomatrix369), [Priyanka Shanbhag](https://github.com/priyanka1414), [Luis Blanche](https://github.com/LuisBlanche), [Deepyaman Datta](https://github.com/deepyaman), [Antony Milne](https://github.com/AntonyMilneQB), [Panos Psimatikas](https://github.com/ppsimatikas), [Tam-Sanh Nguyen](https://github.com/tamsanh), [Tomasz Kaczmarczyk](https://github.com/TomaszKaczmarczyk), [Kody Fischer](https://github.com/Klio-Foxtrot187), [Waylon Walker](https://github.com/waylonwalker)

# 0.15.9

## Major features and improvements

## Bug fixes and other changes

* Pinned `fsspec>=0.5.1, <0.7.0` and `s3fs>=0.3.0, <0.4.1` to fix incompatibility issues with their latest release.

## Breaking changes to the API

## Thanks for supporting contributions

# 0.15.8

## Major features and improvements

## Bug fixes and other changes

* Added the additional libraries to our `requirements.txt` so `pandas.CSVDataSet` class works out of box with `pip install kedro`.
* Added `pandas` to our `extra_requires` in `setup.py`.
* Improved the error message when dependencies of a `DataSet` class are missing.

## Breaking changes to the API

## Thanks for supporting contributions

# 0.15.7

## Major features and improvements

* Added in documentation on how to contribute a custom `AbstractDataSet` implementation.

## Bug fixes and other changes

* Fixed the link to the Kedro banner image in the documentation.

## Breaking changes to the API

## Thanks for supporting contributions

# 0.15.6

## Major features and improvements
> _TL;DR_ We're launching [`kedro.extras`](https://github.com/kedro-org/kedro/tree/master/extras), the new home for our revamped series of datasets, decorators and dataset transformers. The datasets in [`kedro.extras.datasets`](https://github.com/kedro-org/kedro/tree/master/extras/datasets) use [`fsspec`](https://filesystem-spec.readthedocs.io/en/latest/) to access a variety of data stores including local file systems, network file systems, cloud object stores (including S3 and GCP), and Hadoop, read more about this [**here**](https://kedro.readthedocs.io/en/0.15.6/04_user_guide/04_data_catalog.html#specifying-the-location-of-the-dataset). The change will allow [#178](https://github.com/kedro-org/kedro/issues/178) to happen in the next major release of Kedro.

An example of this new system can be seen below, loading the CSV `SparkDataSet` from S3:

```yaml
weather:
  type: spark.SparkDataSet  # Observe the specified type, this  affects all datasets
  filepath: s3a://your_bucket/data/01_raw/weather*  # filepath uses fsspec to indicate the file storage system
  credentials: dev_s3
  file_format: csv
```

You can also load data incrementally whenever it is dumped into a directory with the extension to [`PartionedDataSet`](https://kedro.readthedocs.io/en/0.15.6/04_user_guide/08_advanced_io.html#partitioned-dataset), a feature that allows you to load a directory of files. The [`IncrementalDataSet`](https://kedro.readthedocs.io/en/0.15.6/04_user_guide/08_advanced_io.html#incremental-loads-with-incrementaldataset) stores the information about the last processed partition in a `checkpoint`, read more about this feature [**here**](https://kedro.readthedocs.io/en/0.15.6/04_user_guide/08_advanced_io.html#incremental-loads-with-incrementaldataset).

### New features

* Added `layer` attribute for datasets in `kedro.extras.datasets` to specify the name of a layer according to [data engineering convention](https://kedro.readthedocs.io/en/0.15.6/06_resources/01_faq.html#what-is-data-engineering-convention), this feature will be passed to [`kedro-viz`](https://github.com/kedro-org/kedro-viz) in future releases.
* Enabled loading a particular version of a dataset in Jupyter Notebooks and iPython, using `catalog.load("dataset_name", version="<2019-12-13T15.08.09.255Z>")`.
* Added property `run_id` on `ProjectContext`, used for versioning using the [`Journal`](https://kedro.readthedocs.io/en/0.15.6/04_user_guide/13_journal.html). To customise your journal `run_id` you can override the private method `_get_run_id()`.
* Added the ability to install all optional kedro dependencies via `pip install "kedro[all]"`.
* Modified the `DataCatalog`'s load order for datasets, loading order is the following:
  - `kedro.io`
  - `kedro.extras.datasets`
  - Import path, specified in `type`
* Added an optional `copy_mode` flag to `CachedDataSet` and `MemoryDataSet` to specify (`deepcopy`, `copy` or `assign`) the copy mode to use when loading and saving.

### New Datasets

| Type                             | Description                                                                                                                                      | Location                            |
| -------------------------------- | ------------------------------------------------------------------------------------------------------------------------------------------------ | ----------------------------------- |
| `dask.ParquetDataSet`            | Handles parquet datasets using Dask                                                                                                              | `kedro.extras.datasets.dask`        |
| `pickle.PickleDataSet`           | Work with Pickle files using [`fsspec`](https://filesystem-spec.readthedocs.io/en/latest/) to communicate with the underlying filesystem         | `kedro.extras.datasets.pickle`      |
| `pandas.CSVDataSet`              | Work with CSV files using [`fsspec`](https://filesystem-spec.readthedocs.io/en/latest/) to communicate with the underlying filesystem            | `kedro.extras.datasets.pandas`      |
| `pandas.TextDataSet`             | Work with text files using [`fsspec`](https://filesystem-spec.readthedocs.io/en/latest/) to communicate with the underlying filesystem           | `kedro.extras.datasets.pandas`      |
| `pandas.ExcelDataSet`            | Work with Excel files using [`fsspec`](https://filesystem-spec.readthedocs.io/en/latest/) to communicate with the underlying filesystem          | `kedro.extras.datasets.pandas`      |
| `pandas.HDFDataSet`              | Work with HDF using [`fsspec`](https://filesystem-spec.readthedocs.io/en/latest/) to communicate with the underlying filesystem                  | `kedro.extras.datasets.pandas`      |
| `yaml.YAMLDataSet`               | Work with YAML files using [`fsspec`](https://filesystem-spec.readthedocs.io/en/latest/) to communicate with the underlying filesystem           | `kedro.extras.datasets.yaml`        |
| `matplotlib.MatplotlibWriter`    | Save with Matplotlib images using [`fsspec`](https://filesystem-spec.readthedocs.io/en/latest/) to communicate with the underlying filesystem    | `kedro.extras.datasets.matplotlib`  |
| `networkx.NetworkXDataSet`       | Work with NetworkX files using [`fsspec`](https://filesystem-spec.readthedocs.io/en/latest/) to communicate with the underlying filesystem       | `kedro.extras.datasets.networkx`    |
| `biosequence.BioSequenceDataSet` | Work with bio-sequence objects using [`fsspec`](https://filesystem-spec.readthedocs.io/en/latest/) to communicate with the underlying filesystem | `kedro.extras.datasets.biosequence` |
| `pandas.GBQTableDataSet`         | Work with Google BigQuery                                                                                                                        | `kedro.extras.datasets.pandas`      |
| `pandas.FeatherDataSet`          | Work with feather files using [`fsspec`](https://filesystem-spec.readthedocs.io/en/latest/) to communicate with the underlying filesystem        | `kedro.extras.datasets.pandas`      |
| `IncrementalDataSet`             | Inherit from `PartitionedDataSet` and remembers the last processed partition                                                                     | `kedro.io`                          |

### Files with a new location

| Type                                                                 | New Location                                 |
| -------------------------------------------------------------------- | -------------------------------------------- |
| `JSONDataSet`                                                        | `kedro.extras.datasets.pandas`               |
| `CSVBlobDataSet`                                                     | `kedro.extras.datasets.pandas`               |
| `JSONBlobDataSet`                                                    | `kedro.extras.datasets.pandas`               |
| `SQLTableDataSet`                                                    | `kedro.extras.datasets.pandas`               |
| `SQLQueryDataSet`                                                    | `kedro.extras.datasets.pandas`               |
| `SparkDataSet`                                                       | `kedro.extras.datasets.spark`                |
| `SparkHiveDataSet`                                                   | `kedro.extras.datasets.spark`                |
| `SparkJDBCDataSet`                                                   | `kedro.extras.datasets.spark`                |
| `kedro/contrib/decorators/retry.py`                                  | `kedro/extras/decorators/retry_node.py`      |
| `kedro/contrib/decorators/memory_profiler.py`                        | `kedro/extras/decorators/memory_profiler.py` |
| `kedro/contrib/io/transformers/transformers.py`                      | `kedro/extras/transformers/time_profiler.py` |
| `kedro/contrib/colors/logging/color_logger.py`                       | `kedro/extras/logging/color_logger.py`       |
| `extras/ipython_loader.py`                                           | `tools/ipython/ipython_loader.py`            |
| `kedro/contrib/io/cached/cached_dataset.py`                          | `kedro/io/cached_dataset.py`                 |
| `kedro/contrib/io/catalog_with_default/data_catalog_with_default.py` | `kedro/io/data_catalog_with_default.py`      |
| `kedro/contrib/config/templated_config.py`                           | `kedro/config/templated_config.py`           |

## Upcoming deprecations

| Category                  | Type                                                           |
| ------------------------- | -------------------------------------------------------------- |
| **Datasets**              | `BioSequenceLocalDataSet`                                      |
|                           | `CSVGCSDataSet`                                                |
|                           | `CSVHTTPDataSet`                                               |
|                           | `CSVLocalDataSet`                                              |
|                           | `CSVS3DataSet`                                                 |
|                           | `ExcelLocalDataSet`                                            |
|                           | `FeatherLocalDataSet`                                          |
|                           | `JSONGCSDataSet`                                               |
|                           | `JSONLocalDataSet`                                             |
|                           | `HDFLocalDataSet`                                              |
|                           | `HDFS3DataSet`                                                 |
|                           | `kedro.contrib.io.cached.CachedDataSet`                        |
|                           | `kedro.contrib.io.catalog_with_default.DataCatalogWithDefault` |
|                           | `MatplotlibLocalWriter`                                        |
|                           | `MatplotlibS3Writer`                                           |
|                           | `NetworkXLocalDataSet`                                         |
|                           | `ParquetGCSDataSet`                                            |
|                           | `ParquetLocalDataSet`                                          |
|                           | `ParquetS3DataSet`                                             |
|                           | `PickleLocalDataSet`                                           |
|                           | `PickleS3DataSet`                                              |
|                           | `TextLocalDataSet`                                             |
|                           | `YAMLLocalDataSet`                                             |
| **Decorators**            | `kedro.contrib.decorators.memory_profiler`                     |
|                           | `kedro.contrib.decorators.retry`                               |
|                           | `kedro.contrib.decorators.pyspark.spark_to_pandas`             |
|                           | `kedro.contrib.decorators.pyspark.pandas_to_spark`             |
| **Transformers**          | `kedro.contrib.io.transformers.transformers`                   |
| **Configuration Loaders** | `kedro.contrib.config.TemplatedConfigLoader`                   |

## Bug fixes and other changes
* Added the option to set/overwrite params in `config.yaml` using YAML dict style instead of string CLI formatting only.
* Kedro CLI arguments `--node` and `--tag` support comma-separated values, alternative methods will be deprecated in future releases.
* Fixed a bug in the `invalidate_cache` method of `ParquetGCSDataSet` and `CSVGCSDataSet`.
* `--load-version` now won't break if version value contains a colon.
* Enabled running `node`s with duplicate inputs.
* Improved error message when empty credentials are passed into `SparkJDBCDataSet`.
* Fixed bug that caused an empty project to fail unexpectedly with ImportError in `template/.../pipeline.py`.
* Fixed bug related to saving dataframe with categorical variables in table mode using `HDFS3DataSet`.
* Fixed bug that caused unexpected behavior when using `from_nodes` and `to_nodes` in pipelines using transcoding.
* Credentials nested in the dataset config are now also resolved correctly.
* Bumped minimum required pandas version to 0.24.0 to make use of `pandas.DataFrame.to_numpy` (recommended alternative to `pandas.DataFrame.values`).
* Docs improvements.
* `Pipeline.transform` skips modifying node inputs/outputs containing `params:` or `parameters` keywords.
* Support for `dataset_credentials` key in the credentials for `PartitionedDataSet` is now deprecated. The dataset credentials should be specified explicitly inside the dataset config.
* Datasets can have a new `confirm` function which is called after a successful node function execution if the node contains `confirms` argument with such dataset name.
* Make the resume prompt on pipeline run failure use `--from-nodes` instead of `--from-inputs` to avoid unnecessarily re-running nodes that had already executed.
* When closed, Jupyter notebook kernels are automatically terminated after 30 seconds of inactivity by default. Use `--idle-timeout` option to update it.
* Added `kedro-viz` to the Kedro project template `requirements.txt` file.
* Removed the `results` and `references` folder from the project template.
* Updated contribution process in `CONTRIBUTING.md`.

## Breaking changes to the API
* Existing `MatplotlibWriter` dataset in `contrib` was renamed to `MatplotlibLocalWriter`.
* `kedro/contrib/io/matplotlib/matplotlib_writer.py` was renamed to `kedro/contrib/io/matplotlib/matplotlib_local_writer.py`.
* `kedro.contrib.io.bioinformatics.sequence_dataset.py` was renamed to `kedro.contrib.io.bioinformatics.biosequence_local_dataset.py`.

## Thanks for supporting contributions
[Andrii Ivaniuk](https://github.com/andrii-ivaniuk), [Jonas Kemper](https://github.com/jonasrk), [Yuhao Zhu](https://github.com/yhzqb), [Balazs Konig](https://github.com/BalazsKonigQB), [Pedro Abreu](https://github.com/PedroAbreuQB), [Tam-Sanh Nguyen](https://github.com/tamsanh), [Peter Zhao](https://github.com/zxpeter), [Deepyaman Datta](https://github.com/deepyaman), [Florian Roessler](https://github.com/fdroessler/), [Miguel Rodriguez Gutierrez](https://github.com/MigQ2)

# 0.15.5

## Major features and improvements
* New CLI commands and command flags:
  - Load multiple `kedro run` CLI flags from a configuration file with the `--config` flag (e.g. `kedro run --config run_config.yml`)
  - Run parametrised pipeline runs with the `--params` flag (e.g. `kedro run --params param1:value1,param2:value2`).
  - Lint your project code using the `kedro lint` command, your project is linted with [`black`](https://github.com/psf/black) (Python 3.6+), [`flake8`](https://gitlab.com/pycqa/flake8) and [`isort`](https://github.com/PyCQA/isort).
* Load specific environments with Jupyter notebooks using `KEDRO_ENV` which will globally set `run`, `jupyter notebook` and `jupyter lab` commands using environment variables.
* Added the following datasets:
  - `CSVGCSDataSet` dataset in `contrib` for working with CSV files in Google Cloud Storage.
  - `ParquetGCSDataSet` dataset in `contrib` for working with Parquet files in Google Cloud Storage.
  - `JSONGCSDataSet` dataset in `contrib` for working with JSON files in Google Cloud Storage.
  - `MatplotlibS3Writer` dataset in `contrib` for saving Matplotlib images to S3.
  - `PartitionedDataSet` for working with datasets split across multiple files.
  - `JSONDataSet` dataset for working with JSON files that uses [`fsspec`](https://filesystem-spec.readthedocs.io/en/latest/) to communicate with the underlying filesystem. It doesn't support `http(s)` protocol for now.
* Added `s3fs_args` to all S3 datasets.
* Pipelines can be deducted with `pipeline1 - pipeline2`.

## Bug fixes and other changes
* `ParallelRunner` now works with `SparkDataSet`.
* Allowed the use of nulls in `parameters.yml`.
* Fixed an issue where `%reload_kedro` wasn't reloading all user modules.
* Fixed `pandas_to_spark` and `spark_to_pandas` decorators to work with functions with kwargs.
* Fixed a bug where `kedro jupyter notebook` and `kedro jupyter lab` would run a different Jupyter installation to the one in the local environment.
* Implemented Databricks-compatible dataset versioning for `SparkDataSet`.
* Fixed a bug where `kedro package` would fail in certain situations where `kedro build-reqs` was used to generate `requirements.txt`.
* Made `bucket_name` argument optional for the following datasets: `CSVS3DataSet`, `HDFS3DataSet`, `PickleS3DataSet`, `contrib.io.parquet.ParquetS3DataSet`, `contrib.io.gcs.JSONGCSDataSet` - bucket name can now be included into the filepath along with the filesystem protocol (e.g. `s3://bucket-name/path/to/key.csv`).
* Documentation improvements and fixes.

## Breaking changes to the API
* Renamed entry point for running pip-installed projects to `run_package()` instead of `main()` in `src/<package>/run.py`.
* `bucket_name` key has been removed from the string representation of the following datasets: `CSVS3DataSet`, `HDFS3DataSet`, `PickleS3DataSet`, `contrib.io.parquet.ParquetS3DataSet`, `contrib.io.gcs.JSONGCSDataSet`.
* Moved the `mem_profiler` decorator to `contrib` and separated the `contrib` decorators so that dependencies are modular. You may need to update your import paths, for example the pyspark decorators should be imported as `from kedro.contrib.decorators.pyspark import <pyspark_decorator>` instead of `from kedro.contrib.decorators import <pyspark_decorator>`.

## Thanks for supporting contributions
[Sheldon Tsen](https://github.com/sheldontsen-qb), [@roumail](https://github.com/roumail), [Karlson Lee](https://github.com/i25959341), [Waylon Walker](https://github.com/WaylonWalker), [Deepyaman Datta](https://github.com/deepyaman), [Giovanni](https://github.com/plauto), [Zain Patel](https://github.com/mzjp2)

# 0.15.4

## Major features and improvements
* `kedro jupyter` now gives the default kernel a sensible name.
* `Pipeline.name` has been deprecated in favour of `Pipeline.tags`.
* Reuse pipelines within a Kedro project using `Pipeline.transform`, it simplifies dataset and node renaming.
* Added Jupyter Notebook line magic (`%run_viz`) to run `kedro viz` in a Notebook cell (requires [`kedro-viz`](https://github.com/kedro-org/kedro-viz) version 3.0.0 or later).
* Added the following datasets:
  - `NetworkXLocalDataSet` in `kedro.contrib.io.networkx` to load and save local graphs (JSON format) via NetworkX. (by [@josephhaaga](https://github.com/josephhaaga))
  - `SparkHiveDataSet` in `kedro.contrib.io.pyspark.SparkHiveDataSet` allowing usage of Spark and insert/upsert on non-transactional Hive tables.
* `kedro.contrib.config.TemplatedConfigLoader` now supports name/dict key templating and default values.

## Bug fixes and other changes
* `get_last_load_version()` method for versioned datasets now returns exact last load version if the dataset has been loaded at least once and `None` otherwise.
* Fixed a bug in `_exists` method for versioned `SparkDataSet`.
* Enabled the customisation of the ExcelWriter in `ExcelLocalDataSet` by specifying options under `writer` key in `save_args`.
* Fixed a bug in IPython startup script, attempting to load context from the incorrect location.
* Removed capping the length of a dataset's string representation.
* Fixed `kedro install` command failing on Windows if `src/requirements.txt` contains a different version of Kedro.
* Enabled passing a single tag into a node or a pipeline without having to wrap it in a list (i.e. `tags="my_tag"`).

## Breaking changes to the API
* Removed `_check_paths_consistency()` method from `AbstractVersionedDataSet`. Version consistency check is now done in `AbstractVersionedDataSet.save()`. Custom versioned datasets should modify `save()` method implementation accordingly.

## Thanks for supporting contributions
[Joseph Haaga](https://github.com/josephhaaga), [Deepyaman Datta](https://github.com/deepyaman), [Joost Duisters](https://github.com/JoostDuisters), [Zain Patel](https://github.com/mzjp2), [Tom Vigrass](https://github.com/tomvigrass)

# 0.15.3

## Bug Fixes and other changes
* Narrowed the requirements for `PyTables` so that we maintain support for Python 3.5.

# 0.15.2

## Major features and improvements
* Added `--load-version`, a `kedro run` argument that allows you run the pipeline with a particular load version of a dataset.
* Support for modular pipelines in `src/`, break the pipeline into isolated parts with reusability in mind.
* Support for multiple pipelines, an ability to have multiple entry point pipelines and choose one with `kedro run --pipeline NAME`.
* Added a `MatplotlibWriter` dataset in `contrib` for saving Matplotlib images.
* An ability to template/parameterize configuration files with `kedro.contrib.config.TemplatedConfigLoader`.
* Parameters are exposed as a context property for ease of access in iPython / Jupyter Notebooks with `context.params`.
* Added `max_workers` parameter for ``ParallelRunner``.

## Bug fixes and other changes
* Users will override the `_get_pipeline` abstract method in `ProjectContext(KedroContext)` in `run.py` rather than the `pipeline` abstract property. The `pipeline` property is not abstract anymore.
* Improved an error message when versioned local dataset is saved and unversioned path already exists.
* Added `catalog` global variable to `00-kedro-init.py`, allowing you to load datasets with `catalog.load()`.
* Enabled tuples to be returned from a node.
* Disallowed the ``ConfigLoader`` loading the same file more than once, and deduplicated the `conf_paths` passed in.
* Added a `--open` flag to `kedro build-docs` that opens the documentation on build.
* Updated the ``Pipeline`` representation to include name of the pipeline, also making it readable as a context property.
* `kedro.contrib.io.pyspark.SparkDataSet` and `kedro.contrib.io.azure.CSVBlobDataSet` now support versioning.

## Breaking changes to the API
* `KedroContext.run()` no longer accepts `catalog` and `pipeline` arguments.
* `node.inputs` now returns the node's inputs in the order required to bind them properly to the node's function.

## Thanks for supporting contributions
[Deepyaman Datta](https://github.com/deepyaman), [Luciano Issoe](https://github.com/Lucianois), [Joost Duisters](https://github.com/JoostDuisters), [Zain Patel](https://github.com/mzjp2), [William Ashford](https://github.com/williamashfordQB), [Karlson Lee](https://github.com/i25959341)

# 0.15.1

## Major features and improvements
* Extended `versioning` support to cover the tracking of environment setup, code and datasets.
* Added the following datasets:
  - `FeatherLocalDataSet` in `contrib` for usage with pandas. (by [@mdomarsaleem](https://github.com/mdomarsaleem))
* Added `get_last_load_version` and `get_last_save_version` to `AbstractVersionedDataSet`.
* Implemented `__call__` method on `Node` to allow for users to execute `my_node(input1=1, input2=2)` as an alternative to `my_node.run(dict(input1=1, input2=2))`.
* Added new `--from-inputs` run argument.

## Bug fixes and other changes
* Fixed a bug in `load_context()` not loading context in non-Kedro Jupyter Notebooks.
* Fixed a bug in `ConfigLoader.get()` not listing nested files for `**`-ending glob patterns.
* Fixed a logging config error in Jupyter Notebook.
* Updated documentation in `03_configuration` regarding how to modify the configuration path.
* Documented the architecture of Kedro showing how we think about library, project and framework components.
* `extras/kedro_project_loader.py` renamed to `extras/ipython_loader.py` and now runs any IPython startup scripts without relying on the Kedro project structure.
* Fixed TypeError when validating partial function's signature.
* After a node failure during a pipeline run, a resume command will be suggested in the logs. This command will not work if the required inputs are MemoryDataSets.

## Breaking changes to the API

## Thanks for supporting contributions
[Omar Saleem](https://github.com/mdomarsaleem), [Mariana Silva](https://github.com/marianansilva), [Anil Choudhary](https://github.com/aniryou), [Craig](https://github.com/cfranklin11)

# 0.15.0

## Major features and improvements
* Added `KedroContext` base class which holds the configuration and Kedro's main functionality (catalog, pipeline, config, runner).
* Added a new CLI command `kedro jupyter convert` to facilitate converting Jupyter Notebook cells into Kedro nodes.
* Added support for `pip-compile` and new Kedro command `kedro build-reqs` that generates `requirements.txt` based on `requirements.in`.
* Running `kedro install` will install packages to conda environment if `src/environment.yml` exists in your project.
* Added a new `--node` flag to `kedro run`, allowing users to run only the nodes with the specified names.
* Added new `--from-nodes` and `--to-nodes` run arguments, allowing users to run a range of nodes from the pipeline.
* Added prefix `params:` to the parameters specified in `parameters.yml` which allows users to differentiate between their different parameter node inputs and outputs.
* Jupyter Lab/Notebook now starts with only one kernel by default.
* Added the following datasets:
  -  `CSVHTTPDataSet` to load CSV using HTTP(s) links.
  - `JSONBlobDataSet` to load json (-delimited) files from Azure Blob Storage.
  - `ParquetS3DataSet` in `contrib` for usage with pandas. (by [@mmchougule](https://github.com/mmchougule))
  - `CachedDataSet` in `contrib` which will cache data in memory to avoid io/network operations. It will clear the cache once a dataset is no longer needed by a pipeline. (by [@tsanikgr](https://github.com/tsanikgr))
  - `YAMLLocalDataSet` in `contrib` to load and save local YAML files. (by [@Minyus](https://github.com/Minyus))

## Bug fixes and other changes
* Documentation improvements including instructions on how to initialise a Spark session using YAML configuration.
* `anyconfig` default log level changed from `INFO` to `WARNING`.
* Added information on installed plugins to `kedro info`.
* Added style sheets for project documentation, so the output of `kedro build-docs` will resemble the style of `kedro docs`.

## Breaking changes to the API
* Simplified the Kedro template in `run.py` with the introduction of `KedroContext` class.
* Merged `FilepathVersionMixIn` and `S3VersionMixIn` under one abstract class `AbstractVersionedDataSet` which extends`AbstractDataSet`.
* `name` changed to be a keyword-only argument for `Pipeline`.
* `CSVLocalDataSet` no longer supports URLs. `CSVHTTPDataSet` supports URLs.

### Migration guide from Kedro 0.14.* to Kedro 0.15.0
#### Migration for Kedro project template
This guide assumes that:
  * The framework specific code has not been altered significantly
  * Your project specific code is stored in the dedicated python package under `src/`.

The breaking changes were introduced in the following project template files:
- `<project-name>/.ipython/profile_default/startup/00-kedro-init.py`
- `<project-name>/kedro_cli.py`
- `<project-name>/src/tests/test_run.py`
- `<project-name>/src/<package-name>/run.py`
- `<project-name>/.kedro.yml` (new file)

The easiest way to migrate your project from Kedro 0.14.* to Kedro 0.15.0 is to create a new project (by using `kedro new`) and move code and files bit by bit as suggested in the detailed guide below:

1. Create a new project with the same name by running `kedro new`

2. Copy the following folders to the new project:
 - `results/`
 - `references/`
 - `notebooks/`
 - `logs/`
 - `data/`
 - `conf/`

3. If you customised your `src/<package>/run.py`, make sure you apply the same customisations to `src/<package>/run.py`
 - If you customised `get_config()`, you can override `config_loader` property in `ProjectContext` derived class
 - If you customised `create_catalog()`, you can override `catalog()` property in `ProjectContext` derived class
 - If you customised `run()`, you can override `run()` method in `ProjectContext` derived class
 - If you customised default `env`, you can override it in `ProjectContext` derived class or pass it at construction. By default, `env` is `local`.
 - If you customised default `root_conf`, you can override `CONF_ROOT` attribute in `ProjectContext` derived class. By default, `KedroContext` base class has `CONF_ROOT` attribute set to `conf`.

4. The following syntax changes are introduced in ipython or Jupyter notebook/labs:
 - `proj_dir` -> `context.project_path`
 - `proj_name` -> `context.project_name`
 - `conf` -> `context.config_loader`.
 - `io` -> `context.catalog` (e.g., `io.load()` -> `context.catalog.load()`)

5. If you customised your `kedro_cli.py`, you need to apply the same customisations to your `kedro_cli.py` in the new project.

6. Copy the contents of the old project's `src/requirements.txt` into the new project's `src/requirements.in` and, from the project root directory, run the `kedro build-reqs` command in your terminal window.

#### Migration for versioning custom dataset classes

If you defined any custom dataset classes which support versioning in your project, you need to apply the following changes:

1. Make sure your dataset inherits from `AbstractVersionedDataSet` only.
2. Call `super().__init__()` with the appropriate arguments in the dataset's `__init__`. If storing on local filesystem, providing the filepath and the version is enough. Otherwise, you should also pass in an `exists_function` and a `glob_function` that emulate `exists` and `glob` in a different filesystem (see `CSVS3DataSet` as an example).
3. Remove setting of the `_filepath` and `_version` attributes in the dataset's `__init__`, as this is taken care of in the base abstract class.
4. Any calls to `_get_load_path` and `_get_save_path` methods should take no arguments.
5. Ensure you convert the output of `_get_load_path` and `_get_save_path` appropriately, as these now return [`PurePath`s](https://docs.python.org/3/library/pathlib.html#pure-paths) instead of strings.
6. Make sure `_check_paths_consistency` is called with [`PurePath`s](https://docs.python.org/3/library/pathlib.html#pure-paths) as input arguments, instead of strings.

These steps should have brought your project to Kedro 0.15.0. There might be some more minor tweaks needed as every project is unique, but now you have a pretty solid base to work with. If you run into any problems, please consult the [Kedro documentation](https://kedro.readthedocs.io).

## Thanks for supporting contributions
[Dmitry Vukolov](https://github.com/dvukolov), [Jo Stichbury](https://github.com/stichbury), [Angus Williams](https://github.com/awqb), [Deepyaman Datta](https://github.com/deepyaman), [Mayur Chougule](https://github.com/mmchougule), [Marat Kopytjuk](https://github.com/kopytjuk), [Evan Miller](https://github.com/evanmiller29), [Yusuke Minami](https://github.com/Minyus)

# 0.14.3

## Major features and improvements
* Tab completion for catalog datasets in `ipython` or `jupyter` sessions. (Thank you [@datajoely](https://github.com/datajoely) and [@WaylonWalker](https://github.com/WaylonWalker))
* Added support for transcoding, an ability to decouple loading/saving mechanisms of a dataset from its storage location, denoted by adding '@' to the dataset name.
* Datasets have a new `release` function that instructs them to free any cached data. The runners will call this when the dataset is no longer needed downstream.

## Bug fixes and other changes
* Add support for pipeline nodes made up from partial functions.
* Expand user home directory `~` for TextLocalDataSet (see issue #19).
* Add a `short_name` property to `Node`s for a display-friendly (but not necessarily unique) name.
* Add Kedro project loader for IPython: `extras/kedro_project_loader.py`.
* Fix source file encoding issues with Python 3.5 on Windows.
* Fix local project source not having priority over the same source installed as a package, leading to local updates not being recognised.

## Breaking changes to the API
* Remove the max_loads argument from the `MemoryDataSet` constructor and from the `AbstractRunner.create_default_data_set` method.

## Thanks for supporting contributions
[Joel Schwarzmann](https://github.com/datajoely), [Alex Kalmikov](https://github.com/kalexqb)

# 0.14.2

## Major features and improvements
* Added Data Set transformer support in the form of AbstractTransformer and DataCatalog.add_transformer.

## Breaking changes to the API
* Merged the `ExistsMixin` into `AbstractDataSet`.
* `Pipeline.node_dependencies` returns a dictionary keyed by node, with sets of parent nodes as values; `Pipeline` and `ParallelRunner` were refactored to make use of this for topological sort for node dependency resolution and running pipelines respectively.
* `Pipeline.grouped_nodes` returns a list of sets, rather than a list of lists.

## Thanks for supporting contributions

[Darren Gallagher](https://github.com/dazzag24), [Zain Patel](https://github.com/mzjp2)

# 0.14.1

## Major features and improvements
* New I/O module `HDFS3DataSet`.

## Bug fixes and other changes
* Improved API docs.
* Template `run.py` will throw a warning instead of error if `credentials.yml`
  is not present.

## Breaking changes to the API
None


# 0.14.0

The initial release of Kedro.


## Thanks for supporting contributions

Jo Stichbury, Aris Valtazanos, Fabian Peters, Guilherme Braccialli, Joel Schwarzmann, Miguel Beltre, Mohammed ElNabawy, Deepyaman Datta, Shubham Agrawal, Oleg Andreyev, Mayur Chougule, William Ashford, Ed Cannon, Nikhilesh Nukala, Sean Bailey, Vikram Tegginamath, Thomas Huijskens, Musa Bilal

We are also grateful to everyone who advised and supported us, filed issues or helped resolve them, asked and answered questions and were part of inspiring discussions.<|MERGE_RESOLUTION|>--- conflicted
+++ resolved
@@ -41,12 +41,10 @@
 * Made `hook_manager` argument optional for `runner.run`.
 * `kedro docs` now opens an online version of the Kedro documentation instead of a locally built version.
 
-<<<<<<< HEAD
 
 ## Upcoming deprecations for Kedro 0.19.0
 * `kedro docs` will be removed in 0.19.0.
-=======
->>>>>>> c6882f64
+
 
 # Release 0.18.0
 
