--- conflicted
+++ resolved
@@ -14,13 +14,10 @@
 * Enhanced `OmegaConfigLoader` configuration validation to detect duplicate keys at all parameter levels, ensuring comprehensive nested key checking.
 ## Bug fixes and other changes
 * Fixed bug where using dataset factories breaks with `ThreadRunner`.
-<<<<<<< HEAD
 * Fixed a bug where `SharedMemoryDataset.exists` would not call the underlying `MemoryDataset`.
-=======
 * Fixed template projects example tests.
 * Made credentials loading consistent between `KedroContext._get_catalog()` and `resolve_patterns` so that both us
 e `_get_config_credentials()`
->>>>>>> 53280bd3
 
 ## Breaking changes to the API
 * Removed `ShelveStore` to address a security vulnerability.
@@ -34,6 +31,7 @@
 * [ethanknights](https://github.com/ethanknights)
 * [Manezki](https://github.com/Manezki)
 * [MigQ2](https://github.com/MigQ2)
+* [Felix Scherz](https://github.com/felixscherz)
 
 # Release 0.19.8
 
