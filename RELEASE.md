--- conflicted
+++ resolved
@@ -3,11 +3,8 @@
 ## Major features and improvements
 
 ## Bug fixes and other changes
-<<<<<<< HEAD
+* Added the `_EPHEMERAL` attribute to `AbstractDataset` and other Dataset classes that inherit from it.
 * Addressed arbitrary file write via archive extraction security vulnerability in micropackaging.
-=======
-* Added the `_EPHEMERAL` attribute to `AbstractDataset` and other Dataset classes that inherit from it.
->>>>>>> f2e2c13d
 
 ## Breaking changes to the API
 
