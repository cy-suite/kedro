--- conflicted
+++ resolved
@@ -5,11 +5,6 @@
 ## Bug fixes and other changes
 
 ## Breaking changes to the API
-<<<<<<< HEAD
-=======
-* Added logging about not using async mode in `SequentiallRunner` and `ParallelRunner`.
-* Changed input format for tools option obtained from --config file from numbers to short names.
->>>>>>> 3d14cea6
 
 ## Documentation changes
 
@@ -24,6 +19,10 @@
 * Added `source_dir` explicitly in `pyproject.toml` for non-src layout project.
 * `MemoryDataset` entries are now included in free outputs.
 * Removed black dependency and replaced it functionality with `ruff format`.
+
+## Breaking changes to the API
+* Added logging about not using async mode in `SequentiallRunner` and `ParallelRunner`.
+* Changed input format for tools option obtained from --config file from numbers to short names.
 
 # Release 0.19.1
 
