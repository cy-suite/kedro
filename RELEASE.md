# Release 0.15.3

## Major features and improvements
* `Pipeline.name` has been deprecated in favour of `Pipeline.tags`.

## Bug fixes and other changes

## Breaking changes to the API

## Thanks for supporting contributions


# Release 0.15.2

## Major features and improvements
<<<<<<< HEAD
* Added a new `--load-version` to specify a particular dataset version for loading.
* Modular pipeline support - break the pipeline into isolated parts with reusability in mind.
* Multiple pipelines - ability to have multiple entry point pipelines and chose one with `kedro run --pipeline NAME`.
* Paremetized config loader - Ability to use central set of parameters throughout all your config files with `kedro.contrib.config.TemplatedConfigLoader`
=======
* Added `--load-version`, a `kedro run` argument that allows you run the pipeline with a particular load version of a dataset.
* Support for modular pipelines in `src/`, break the pipeline into isolated parts with reusability in mind.
* Support for multiple pipelines, an ability to have multiple entry point pipelines and choose one with `kedro run --pipeline NAME`.
* Added a `MatplotlibWriter` dataset in `contrib` for saving Matplotlib images.
* An ability to template/parameterize configuration files with `kedro.contrib.config.TemplatedConfigLoader`.
* Parameters are exposed as a context property for ease of access in iPython / Jupyter Notebooks with `context.params`.
* Added `max_workers` parameter for ``ParallelRunner``.
>>>>>>> 07602660

## Bug fixes and other changes
* Users will override the `_get_pipeline` abstract method in `ProjectContext(KedroContext)` in `run.py` rather than the `pipeline` abstract property. The `pipeline` property is not abstract anymore.
* Improved an error message when versioned local dataset is saved and unversioned path already exists.
* Add `catalog` global variable to `00-kedro-init.py`, allowing you to load datasets with `catalog.load()`.
* Enabled tuples to be returned from a node.
* Disallowed the ``ConfigLoader`` loading the same file more than once, and deduplicated the `conf_paths` passed in.
* Added a `--open` flag to `kedro build-docs` that opens the documentation on build.
* Updated the ``Pipeline`` representation to include name of the pipeline, also making it readable as a context property.
* `kedro.contrib.io.pyspark.SparkDataSet` and `kedro.contrib.io.azure.CSVBlobDataSet` now support versioning.

## Breaking changes to the API
* `KedroContext.run()` no longer accepts `catalog` and `pipeline` arguments.

## Thanks for supporting contributions
<<<<<<< HEAD
[Deepyaman Datta](https://github.com/deepyaman), [Luciano Issoe](https://github.com/Lucianois), [Joost Duisters](https://github.com/JoostDuisters)
=======
[Deepyaman Datta](https://github.com/deepyaman), [Luciano Issoe](https://github.com/Lucianois), [Joost Duisters](https://github.com/JoostDuisters), [Zain Patel](https://github.com/mzjp2), [William Ashford](https://github.com/williamashfordQB), [Karlson Lee](https://github.com/i25959341)
>>>>>>> 07602660

# Release 0.15.1

## Major features and improvements
* Extended `versioning` support to cover the tracking of environment setup, code and datasets.
* Added the following datasets:
  - `FeatherLocalDataSet` in `contrib` for usage with Pandas. (by [@mdomarsaleem](https://github.com/mdomarsaleem))
* Added `get_last_load_version` and `get_last_save_version` to `AbstractVersionedDataSet`.
* Implemented `__call__` method on `Node` to allow for users to execute `my_node(input1=1, input2=2)` as an alternative to `my_node.run(dict(input1=1, input2=2))`.
* Added new `--from-inputs` run argument.

## Bug fixes and other changes
* Fixed a bug in `load_context()` not loading context in non-Kedro Jupyter Notebooks.
* Fixed a bug in `ConfigLoader.get()` not listing nested files for `**`-ending glob patterns.
* Fixed a logging config error in Jupyter Notebook.
* Updated documentation in `03_configuration` regarding how to modify the configuration path.
* Documented the architecture of Kedro showing how we think about library, project and framework components.
* `extras/kedro_project_loader.py` renamed to `extras/ipython_loader.py` and now runs any IPython startup scripts without relying on the Kedro project structure.
* Fixed TypeError when validating partial function's signature.
* After a node failure during a pipeline run, a resume command will be suggested in the logs. This command will not work if the required inputs are MemoryDataSets.

## Breaking changes to the API

## Thanks for supporting contributions
[Omar Saleem](https://github.com/mdomarsaleem), [Mariana Silva](https://github.com/marianansilva), [Anil Choudhary](https://github.com/aniryou), [Craig](https://github.com/cfranklin11)

# Release 0.15.0

## Major features and improvements
* Added `KedroContext` base class which holds the configuration and Kedro's main functionality (catalog, pipeline, config, runner).
* Added a new CLI command `kedro jupyter convert` to facilitate converting Jupyter Notebook cells into Kedro nodes.
* Added support for `pip-compile` and new Kedro command `kedro build-reqs` that generates `requirements.txt` based on `requirements.in`.
* Running `kedro install` will install packages to conda environment if `src/environment.yml` exists in your project.
* Added a new `--node` flag to `kedro run`, allowing users to run only the nodes with the specified names.
* Added new `--from-nodes` and `--to-nodes` run arguments, allowing users to run a range of nodes from the pipeline.
* Added prefix `params:` to the parameters specified in `parameters.yml` which allows users to differentiate between their different parameter node inputs and outputs.
* Jupyter Lab/Notebook now starts with only one kernel by default.
* Added the following datasets:
  -  `CSVHTTPDataSet` to load CSV using HTTP(s) links.
  - `JSONBlobDataSet` to load json (-delimited) files from Azure Blob Storage.
  - `ParquetS3DataSet` in `contrib` for usage with Pandas. (by [@mmchougule](https://github.com/mmchougule))
  - `CachedDataSet` in `contrib` which will cache data in memory to avoid io/network operations. It will clear the cache once a dataset is no longer needed by a pipeline. (by [@tsanikgr](https://github.com/tsanikgr))
  - `YAMLLocalDataSet` in `contrib` to load and save local YAML files. (by [@Minyus](https://github.com/Minyus))

## Bug fixes and other changes
* Documentation improvements including instructions on how to initialise a Spark session using YAML configuration.
* `anyconfig` default log level changed from `INFO` to `WARNING`.
* Added information on installed plugins to `kedro info`.
* Added style sheets for project documentation, so the output of `kedro build-docs` will resemble the style of `kedro docs`.

## Breaking changes to the API
* Simplified the Kedro template in `run.py` with the introduction of `KedroContext` class.
* Merged `FilepathVersionMixIn` and `S3VersionMixIn` under one abstract class `AbstractVersionedDataSet` which extends`AbstractDataSet`.
* `name` changed to be a keyword-only argument for `Pipeline`.
* `CSVLocalDataSet` no longer supports URLs. `CSVHTTPDataSet` supports URLs.

### Migration guide from Kedro 0.14.* to Kedro 0.15.0
#### Migration for Kedro project template
This guide assumes that:
  * The framework specific code has not been altered significantly
  * Your project specific code is stored in the dedicated python package under `src/`.

The breaking changes were introduced in the following project template files:
- `<project-name>/.ipython/profile_default/startup/00-kedro-init.py`
- `<project-name>/kedro_cli.py`
- `<project-name>/src/tests/test_run.py`
- `<project-name>/src/<package-name>/run.py`
- `<project-name>/.kedro.yml` (new file)

The easiest way to migrate your project from Kedro 0.14.* to Kedro 0.15.0 is to create a new project (by using `kedro new`) and move code and files bit by bit as suggested in the detailed guide below:

1. Create a new project with the same name by running `kedro new`

2. Copy the following folders to the new project:
 - `results/`
 - `references/`
 - `notebooks/`
 - `logs/`
 - `data/`
 - `conf/`

3. If you customised your `src/<package>/run.py`, make sure you apply the same customisations to `src/<package>/run.py`
 - If you customised `get_config()`, you can override `config_loader` property in `ProjectContext` derived class
 - If you customised `create_catalog()`, you can override `catalog()` property in `ProjectContext` derived class
 - If you customised `run()`, you can override `run()` method in `ProjectContext` derived class
 - If you customised default `env`, you can override it in `ProjectContext` derived class or pass it at construction. By default, `env` is `local`.
 - If you customised default `root_conf`, you can override `CONF_ROOT` attribute in `ProjectContext` derived class. By default, `KedroContext` base class has `CONF_ROOT` attribute set to `conf`.

4. The following syntax changes are introduced in ipython or Jupyter notebook/labs:
 - `proj_dir` -> `context.project_path`
 - `proj_name` -> `context.project_name`
 - `conf` -> `context.config_loader`.
 - `io` -> `context.catalog` (e.g., `io.load()` -> `context.catalog.load()`)

5. If you customised your `kedro_cli.py`, you need to apply the same customisations to your `kedro_cli.py` in the new project.

6. Copy the contents of the old project's `src/requirements.txt` into the new project's `src/requirements.in` and, from the project root directory, run the `kedro build-reqs` command in your terminal window.

#### Migration for versioning custom dataset classes

If you defined any custom dataset classes which support versioning in your project, you need to apply the following changes:

1. Make sure your dataset inherits from `AbstractVersionedDataSet` only.
2. Call `super().__init__()` with the appropriate arguments in the dataset's `__init__`. If storing on local filesystem, providing the filepath and the version is enough. Otherwise, you should also pass in an `exists_function` and a `glob_function` that emulate `exists` and `glob` in a different filesystem (see `CSVS3DataSet` as an example).
3. Remove setting of the `_filepath` and `_version` attributes in the dataset's `__init__`, as this is taken care of in the base abstract class.
4. Any calls to `_get_load_path` and `_get_save_path` methods should take no arguments.
5. Ensure you convert the output of `_get_load_path` and `_get_save_path` appropriately, as these now return [`PurePath`s](https://docs.python.org/3/library/pathlib.html#pure-paths) instead of strings.
6. Make sure `_check_paths_consistency` is called with [`PurePath`s](https://docs.python.org/3/library/pathlib.html#pure-paths) as input arguments, instead of strings.

These steps should have brought your project to Kedro 0.15.0. There might be some more minor tweaks needed as every project is unique, but now you have a pretty solid base to work with. If you run into any problems, please consult the [Kedro documentation](https://kedro.readthedocs.io).

## Thanks for supporting contributions
[Dmitry Vukolov](https://github.com/dvukolov), [Jo Stichbury](https://github.com/stichbury), [Angus Williams](https://github.com/awqb), [Deepyaman Datta](https://github.com/deepyaman), [Mayur Chougule](https://github.com/mmchougule), [Marat Kopytjuk](https://github.com/kopytjuk), [Evan Miller](https://github.com/evanmiller29), [Yusuke Minami](https://github.com/Minyus)

# Release 0.14.3

## Major features and improvements
* Tab completion for catalog datasets in `ipython` or `jupyter` sessions. (Thank you [@datajoely](https://github.com/datajoely) and [@WaylonWalker](https://github.com/WaylonWalker))
* Added support for transcoding, an ability to decouple loading/saving mechanisms of a dataset from its storage location, denoted by adding '@' to the dataset name.
* Datasets have a new `release` function that instructs them to free any cached data. The runners will call this when the dataset is no longer needed downstream.

## Bug fixes and other changes
* Add support for pipeline nodes made up from partial functions.
* Expand user home directory `~` for TextLocalDataSet (see issue #19).
* Add a `short_name` property to `Node`s for a display-friendly (but not necessarily unique) name.
* Add Kedro project loader for IPython: `extras/kedro_project_loader.py`.
* Fix source file encoding issues with Python 3.5 on Windows.
* Fix local project source not having priority over the same source installed as a package, leading to local updates not being recognised.

## Breaking changes to the API
* Remove the max_loads argument from the `MemoryDataSet` constructor and from the `AbstractRunner.create_default_data_set` method.

## Thanks for supporting contributions
[Joel Schwarzmann](https://github.com/datajoely), [Alex Kalmikov](https://github.com/kalexqb)

# Release 0.14.2

## Major features and improvements
* Added Data Set transformer support in the form of AbstractTransformer and DataCatalog.add_transformer.

## Breaking changes to the API
* Merged the `ExistsMixin` into `AbstractDataSet`.
* `Pipeline.node_dependencies` returns a dictionary keyed by node, with sets of parent nodes as values; `Pipeline` and `ParallelRunner` were refactored to make use of this for topological sort for node dependency resolution and running pipelines respectively.
* `Pipeline.grouped_nodes` returns a list of sets, rather than a list of lists.

## Thanks for supporting contributions

[Darren Gallagher](https://github.com/dazzag24), [Zain Patel](https://github.com/mzjp2)

# Release 0.14.1

## Major features and improvements
* New I/O module `HDFS3DataSet`.

## Bug fixes and other changes
* Improved API docs.
* Template `run.py` will throw a warning instead of error if `credentials.yml`
  is not present.

## Breaking changes to the API
None


# Release 0.14.0:

The initial release of Kedro.


## Thanks for supporting contributions

Jo Stichbury, Aris Valtazanos, Fabian Peters, Guilherme Braccialli, Joel Schwarzmann, Miguel Beltre, Mohammed ElNabawy, Deepyaman Datta, Shubham Agrawal, Oleg Andreyev, Mayur Chougule, William Ashford, Ed Cannon, Nikhilesh Nukala, Sean Bailey, Vikram Tegginamath, Thomas Huijskens, Musa Bilal

We are also grateful to everyone who advised and supported us, filed issues or helped resolve them, asked and answered questions and were part of inspiring discussions.<|MERGE_RESOLUTION|>--- conflicted
+++ resolved
@@ -13,12 +13,6 @@
 # Release 0.15.2
 
 ## Major features and improvements
-<<<<<<< HEAD
-* Added a new `--load-version` to specify a particular dataset version for loading.
-* Modular pipeline support - break the pipeline into isolated parts with reusability in mind.
-* Multiple pipelines - ability to have multiple entry point pipelines and chose one with `kedro run --pipeline NAME`.
-* Paremetized config loader - Ability to use central set of parameters throughout all your config files with `kedro.contrib.config.TemplatedConfigLoader`
-=======
 * Added `--load-version`, a `kedro run` argument that allows you run the pipeline with a particular load version of a dataset.
 * Support for modular pipelines in `src/`, break the pipeline into isolated parts with reusability in mind.
 * Support for multiple pipelines, an ability to have multiple entry point pipelines and choose one with `kedro run --pipeline NAME`.
@@ -26,7 +20,6 @@
 * An ability to template/parameterize configuration files with `kedro.contrib.config.TemplatedConfigLoader`.
 * Parameters are exposed as a context property for ease of access in iPython / Jupyter Notebooks with `context.params`.
 * Added `max_workers` parameter for ``ParallelRunner``.
->>>>>>> 07602660
 
 ## Bug fixes and other changes
 * Users will override the `_get_pipeline` abstract method in `ProjectContext(KedroContext)` in `run.py` rather than the `pipeline` abstract property. The `pipeline` property is not abstract anymore.
@@ -42,11 +35,7 @@
 * `KedroContext.run()` no longer accepts `catalog` and `pipeline` arguments.
 
 ## Thanks for supporting contributions
-<<<<<<< HEAD
-[Deepyaman Datta](https://github.com/deepyaman), [Luciano Issoe](https://github.com/Lucianois), [Joost Duisters](https://github.com/JoostDuisters)
-=======
 [Deepyaman Datta](https://github.com/deepyaman), [Luciano Issoe](https://github.com/Lucianois), [Joost Duisters](https://github.com/JoostDuisters), [Zain Patel](https://github.com/mzjp2), [William Ashford](https://github.com/williamashfordQB), [Karlson Lee](https://github.com/i25959341)
->>>>>>> 07602660
 
 # Release 0.15.1
 
