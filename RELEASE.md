--- conflicted
+++ resolved
@@ -84,11 +84,8 @@
 * Improved the error message for `DataSetNotFoundError` to suggest possible dataset names user meant to type.
 * Added the option for contributors to run Kedro tests locally without Spark installation with `make test-no-spark`.
 * Added option to lint the project without applying the formatting changes (`kedro lint --check-only`).
-<<<<<<< HEAD
 * Enabled branch code coverage both on local machine and CI/CD (run `make test-coverage`)
 * Improved the error message for `DataSetNotFoundError` to suggest possible dataset names user meant to type.
-=======
->>>>>>> dab66fc6
 
 ## Breaking changes to the API
 ### Datasets
@@ -116,14 +113,11 @@
 
 **reminder** [How do I upgrade Kedro](https://kedro.readthedocs.io/en/stable/06_resources/01_faq.html#how-do-i-upgrade-kedro) covers a few key things to remember when updating any kedro version.
 
-<<<<<<< HEAD
 ## Thanks for supporting contributions
 [Mani Sarkar](https://github.com/neomatrix369)
 
-
 ### Migration guide from Kedro 0.15.* to Upcoming Release
-=======
->>>>>>> dab66fc6
+
 #### Migration for datasets
 
 Since all the datasets (from `kedro.io` and `kedro.contrib.io`) were moved to `kedro/extras/datasets` you must update the type of all datasets in `<project>/conf/base/catalog.yml` file.
