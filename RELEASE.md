--- conflicted
+++ resolved
@@ -11,14 +11,7 @@
 # Upcoming Release 0.18.9
 
 ## Major features and improvements
-<<<<<<< HEAD
-
-* `kedro run --params` now update interpolated parameters correctly when using
-`OmegaConfigLoader`.
-=======
-* `OmegaConfigLoader` will return a `dict` instead of `DictConfig`.
 * `kedro run --params` now updates interpolated parameters correctly when using `OmegaConfigLoader`.
->>>>>>> 78c2371a
 
 ## Bug fixes and other changes
 * `OmegaConfigLoader` will return a `dict` instead of `DictConfig`.
