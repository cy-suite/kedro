--- conflicted
+++ resolved
@@ -16,11 +16,8 @@
 * Improved handling of non-ASCII word characters in dataset names.
   - For example, a dataset named `jalapeño` will be accessible as `DataCatalog.datasets.jalapeño` rather than `DataCatalog.datasets.jalape__o`.
 * Fixed `kedro install` for an Anaconda environment defined in `environment.yml`.
-<<<<<<< HEAD
+* Fixed backwards compatibility with templates generated with older Kedro versions <0.16.5. No longer need to update `.kedro.yml` to use `kedro lint` and `kedro jupyter notebook convert`.
 * Improved documentation.
-=======
-* Fixed backwards compatibility with templates generated with older Kedro versions <0.16.5. No longer need to update `.kedro.yml` to use `kedro lint` and `kedro jupyter notebook convert`.
->>>>>>> c615639b
 
 ## Breaking changes to the API
 
