# Release 0.15.0

## Major features and improvements
* Added a new CLI command `kedro jupyter convert` to facilitate converting Jupyter notebook cells into Kedro nodes.
* Added `KedroContext` base class which holds the configuration and Kedro's main functionality (catalog, pipeline, config).
* Added a new I/O module `ParquetS3DataSet` in `contrib` for usage with Pandas. (by [@mmchougule](https://github.com/mmchougule))
* Added a new `--node` flag to `kedro run`, allowing users to run only the nodes with the specified names.
* Added `CSVHTTPDataSet` to load CSV using HTTP(s) links.
* Added new `--from-nodes` and `--to-nodes` run arguments, allowing users to run a range of nodes from the pipeline.
* Added prefix `params:` to the parameters specified in `parameters.yml` which allows users to differentiate between their different parameters node inputs and outputs
* Added `JSONBlobDataSet` to load json (-delimited) files from Azure Blob Storage
* Jupyter Lab/Notebook now starts with only one kernel by default.

## Bug fixes and other changes
* Documentation improvements including instructions on how to initialise a Spark session using YAML configuration.
* `anyconfig` default log level changed from `INFO` to `WARNING`.
* Added information on installed plugins to `kedro info`.
* Added style sheets for project documentation, so the output of `kedro build-docs` will resemble the style of `kedro docs`.

## Breaking changes to the API
* Simplified the Kedro template in `run.py` with the introduction of `KedroContext` class.
* Merged `FilepathVersionMixIn` and `S3VersionMixIn` under one abstract class `AbstractVersionedDataSet` which extends`AbstractDataSet`.
<<<<<<< HEAD
* `src/environment.yml` will be required to run `kedro install --conda`
=======
* `name` changed to be a keyword-only argument for `Pipeline`.
* `CSVLocalDataSet` no longer supports URLs.
>>>>>>> a029cea7

#### Migration guide from Kedro 0.14.* to Kedro 0.15.0
##### Migration for Kedro project template
This guide assumes that:
  * The framework specific code has not been altered significantly
  * Your project specific code is stored in the dedicated python package under `src/`.

The breaking changes were introduced in the following project template files:
- `<project-name>/.ipython/profile_default/startup/00-kedro-init.py`
- `<project-name>/kedro_cli.py`
- `<project-name>/src/tests/test_run.py`
- `<project-name>/src/<package-name>/run.py`

The easiest way to migrate your project from Kedro 0.14.* to Kedro 0.15.0 is to create a new project (by using `kedro new`) and move code and files bit by bit as suggested in the detailed guide below:

1. Create a new project with the same name by running `kedro new`

2. Copy the following folders to the new project:
 - `results/`
 - `references/`
 - `notebooks/`
 - `logs/`
 - `data/`
 - `conf/`

3. If you customised your `src/<package>/run.py`, make sure you apply the same customisations to `src/<package>/run.py`
 - If you customised `get_config()`, you can override `_create_config()` method in `ProjectContext` derived class
 - If you customised `create_catalog()`, you can override `_create_catalog()` method in `ProjectContext` derived class
 - If you customised `run()`, you can override `run()` method in `ProjectContext` derived class
 - If you customised default `env`, you can override it in `ProjectContext` derived class or pass it at construction. By default, `env` is `local`.
 - If you customised default `root_conf`, you can override `CONF_ROOT` attribute in `ProjectContext` derived class. By default, `KedroContext` base class has `CONF_ROOT` attribute set to `conf`.

4. The following syntax changes are introduced in ipython or Jupyter notebook/labs:
 - `proj_dir` -> `context.project_path`
 - `proj_name` -> `context.project_name`
 - `conf` -> `context.config_loader`.
 - `io` -> `context.catalog` (e.g., `io.load()` -> `context.catalog.load()`)

5. If you customised your `kedro_cli.py`, you need to apply the same customisations to your `kedro_cli.py` in the new project.

##### Migration for versioning custom dataset classes

If you defined any custom dataset classes which support versioning in your project, you need to apply the following changes:

1. Make sure your dataset inherits from `AbstractVersionedDataSet` only.
2. Call `super().__init__()` with the appropriate arguments in the dataset's `__init__`. If storing on local filesystem, providing the filepath and the version is enough. Otherwise, you should also pass in an `exists_function` and a `glob_function` that emulate `exists` and `glob` in a different filesystem (see `CSVS3DataSet` as an example).
3. Remove setting of the `_filepath` and `_version` attributes in the dataset's `__init__`, as this is taken care of in the base abstract class.
4. Any calls to `_get_load_path` and `_get_save_path` methods should take no arguments.
5. Ensure you convert the output of `_get_load_path` and `_get_save_path` appropriately, as these now return [`PurePath`s](https://docs.python.org/3/library/pathlib.html#pure-paths) instead of strings.
6. Make sure `_check_paths_consistency` is called with [`PurePath`s](https://docs.python.org/3/library/pathlib.html#pure-paths) as input arguments, instead of strings.

These steps should have brought your project to Kedro 0.15.0. There might be some more minor tweaks needed as every project is unique, but now you have a pretty solid base to work with. If you run into any problems, please consult the [Kedro documentation](https://kedro.readthedocs.io).

## Thanks for supporting contributions
<<<<<<< HEAD
[Dmitry Vukolov](https://github.com/dvukolov), [Jo Stichbury](https://github.com/stichbury), [Angus Williams](https://github.com/awqb), [Deepyaman Datta](https://github.com/deepyaman), [Mayur Chougule](https://github.com/mmchougule), [Evan Miller](https://github.com/evanmiller29)
=======
[Dmitry Vukolov](https://github.com/dvukolov), [Jo Stichbury](https://github.com/stichbury), [Angus Williams](https://github.com/awqb), [Deepyaman Datta](https://github.com/deepyaman), [Mayur Chougule](https://github.com/mmchougule), [Marat Kopytjuk](https://github.com/kopytjuk)
>>>>>>> a029cea7

# Release 0.14.3

## Major features and improvements
* Tab completion for catalog datasets in `ipython` or `jupyter` sessions. (Thank you [@datajoely](https://github.com/datajoely) and [@WaylonWalker](https://github.com/WaylonWalker))
* Added support for transcoding, an ability to decouple loading/saving mechanisms of a dataset from its storage location, denoted by adding '@' to the dataset name.
* Datasets have a new `release` function that instructs them to free any cached data. The runners will call this when the dataset is no longer needed downstream.

## Bug fixes and other changes
* Add support for pipeline nodes made up from partial functions.
* Expand user home directory `~` for TextLocalDataSet (see issue #19).
* Add a `short_name` property to `Node`s for a display-friendly (but not necessarily unique) name.
* Add Kedro project loader for IPython: `extras/kedro_project_loader.py`.
* Fix source file encoding issues with Python 3.5 on Windows.
* Fix local project source not having priority over the same source installed as a package, leading to local updates not being recognised.

## Breaking changes to the API
* Remove the max_loads argument from the `MemoryDataSet` constructor and from the `AbstractRunner.create_default_data_set` method.

## Thanks for supporting contributions
[Joel Schwarzmann](https://github.com/datajoely), [Alex Kalmikov](https://github.com/kalexqb)

# Release 0.14.2

## Major features and improvements
* Added Data Set transformer support in the form of AbstractTransformer and DataCatalog.add_transformer.

## Breaking changes to the API
* Merged the `ExistsMixin` into `AbstractDataSet`.
* `Pipeline.node_dependencies` returns a dictionary keyed by node, with sets of parent nodes as values; `Pipeline` and `ParallelRunner` were refactored to make use of this for topological sort for node dependency resolution and running pipelines respectively.
* `Pipeline.grouped_nodes` returns a list of sets, rather than a list of lists.

## Thanks for supporting contributions

[Darren Gallagher](https://github.com/dazzag24), [Zain Patel](https://github.com/mzjp2)

# Release 0.14.1

## Major features and improvements
* New I/O module `HDFS3DataSet`.

## Bug fixes and other changes
* Improved API docs.
* Template `run.py` will throw a warning instead of error if `credentials.yml`
  is not present.

## Breaking changes to the API
None


# Release 0.14.0:

The initial release of Kedro.

## Thanks to our main contributors

[Nikolaos Tsaousis](https://github.com/tsanikgr), [Ivan Danov](https://github.com/idanov), [Dmitrii Deriabin](https://github.com/DmitryDeryabin), [Gordon Wrigley](https://github.com/tolomea), [Yetunde Dada](https://github.com/yetudada), [Nasef Khan](https://github.com/nakhan98), [Kiyohito Kunii](https://github.com/921kiyo), [Nikolaos Kaltsas](https://github.com/nikos-kal), [Meisam Emamjome](https://github.com/misamae), [Peteris Erins](https://github.com/Pet3ris), [Lorena Balan](https://github.com/lorenabalan), [Richard Westenra](https://github.com/richardwestenra)

## Thanks for supporting contributions

Jo Stichbury, Aris Valtazanos, Fabian Peters, Guilherme Braccialli, Joel Schwarzmann, Miguel Beltre, Mohammed ElNabawy, Deepyaman Datta, Shubham Agrawal, Oleg Andreyev, Mayur Chougule, William Ashford, Ed Cannon, Nikhilesh Nukala, Sean Bailey, Vikram Tegginamath, Thomas Huijskens, Musa Bilal

We are also grateful to everyone who advised and supported us, filed issues or helped resolve them, asked and answered questions and were part of inspiring discussions.<|MERGE_RESOLUTION|>--- conflicted
+++ resolved
@@ -10,6 +10,8 @@
 * Added prefix `params:` to the parameters specified in `parameters.yml` which allows users to differentiate between their different parameters node inputs and outputs
 * Added `JSONBlobDataSet` to load json (-delimited) files from Azure Blob Storage
 * Jupyter Lab/Notebook now starts with only one kernel by default.
+`src/environment.yml` will be required to run `kedro install --conda`
+
 
 ## Bug fixes and other changes
 * Documentation improvements including instructions on how to initialise a Spark session using YAML configuration.
@@ -20,12 +22,8 @@
 ## Breaking changes to the API
 * Simplified the Kedro template in `run.py` with the introduction of `KedroContext` class.
 * Merged `FilepathVersionMixIn` and `S3VersionMixIn` under one abstract class `AbstractVersionedDataSet` which extends`AbstractDataSet`.
-<<<<<<< HEAD
-* `src/environment.yml` will be required to run `kedro install --conda`
-=======
 * `name` changed to be a keyword-only argument for `Pipeline`.
 * `CSVLocalDataSet` no longer supports URLs.
->>>>>>> a029cea7
 
 #### Migration guide from Kedro 0.14.* to Kedro 0.15.0
 ##### Migration for Kedro project template
@@ -80,11 +78,7 @@
 These steps should have brought your project to Kedro 0.15.0. There might be some more minor tweaks needed as every project is unique, but now you have a pretty solid base to work with. If you run into any problems, please consult the [Kedro documentation](https://kedro.readthedocs.io).
 
 ## Thanks for supporting contributions
-<<<<<<< HEAD
-[Dmitry Vukolov](https://github.com/dvukolov), [Jo Stichbury](https://github.com/stichbury), [Angus Williams](https://github.com/awqb), [Deepyaman Datta](https://github.com/deepyaman), [Mayur Chougule](https://github.com/mmchougule), [Evan Miller](https://github.com/evanmiller29)
-=======
-[Dmitry Vukolov](https://github.com/dvukolov), [Jo Stichbury](https://github.com/stichbury), [Angus Williams](https://github.com/awqb), [Deepyaman Datta](https://github.com/deepyaman), [Mayur Chougule](https://github.com/mmchougule), [Marat Kopytjuk](https://github.com/kopytjuk)
->>>>>>> a029cea7
+[Dmitry Vukolov](https://github.com/dvukolov), [Jo Stichbury](https://github.com/stichbury), [Angus Williams](https://github.com/awqb), [Deepyaman Datta](https://github.com/deepyaman), [Mayur Chougule](https://github.com/mmchougule), [Marat Kopytjuk](https://github.com/kopytjuk), [Evan Miller](https://github.com/evanmiller29)
 
 # Release 0.14.3
 
