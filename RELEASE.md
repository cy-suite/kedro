--- conflicted
+++ resolved
@@ -4,13 +4,9 @@
 * Added a new `--load-version` to specify a particular dataset version for loading.
 * Modular pipeline support - break the pipeline into isolated parts with reusability in mind.
 * Multiple pipelines - ability to have multiple entry point pipelines and chose one with `kedro run --pipeline NAME`.
-<<<<<<< HEAD
 * Added the following datasets:
   -  `MatplotlibWriter` in `contrib` for saving matplotlib images (by [@williamashfordQB](https://github.com/williamashfordQB))
-* Paremetized config loader - Ability to use central set of parameters throughout all your config files with `kedro.contrib.config.TemplatedConfigLoader`
-=======
 * Parameterized config loader - ability to use central set of parameters throughout all your config files with `kedro.contrib.config.TemplatedConfigLoader`
->>>>>>> c4144d43
 
 ## Bug fixes and other changes
 * Users will override `_get_pipeline` abstract method in `ProjectContext(KedroContext)` in `run.py` rather than `pipeline` abstract property. `pipeline` property is not abstract anymore.
