<<<<<<< HEAD
# Release 0.17.9

## Major features and improvements
* Added abfss to list of cloud protocols, enabling abfss paths.

## Bug fixes and other changes

## Upcoming deprecations for Kedro 0.18.0

# Release 0.17.8
=======
# Upcoming Release 0.19.0
>>>>>>> 676600c4

## Major features and improvements

## Bug fixes and other changes

## Breaking changes to the API

## Migration guide from Kedro 0.18.* to 0.19.*


# Upcoming Release 0.18.1

## Major features and improvements
* Added more detail to YAML ParserError error message.
* Added option to `SparkDataSet` to specify a `schema` load argument that allows for supplying a user-defined schema as opposed to relying on the schema inference of Spark.

## Bug fixes and other changes
* Removed fatal error from being logged when a Kedro session is created in a directory without git.
* Fixed `CONFIG_LOADER_CLASS` validation so that `TemplatedConfigLoader` can be specified in settings.py. Any `CONFIG_LOADER_CLASS` must be a subclass of `AbstractConfigLoader`.
* Added runner name to the `run_params` dictionary used in pipeline hooks.
* Introduced `after_command_run` CLI hook.
* Update sections on visualisation, namespacing, and experiment tracking in the spaceflight tutorial to correspond to the complete spaceflights starter.
* Fixed `Jinja2` syntax loading with `TemplatedConfigLoader` using `globals.yml`.

## Upcoming deprecations for Kedro 0.19.0


# Release 0.18.0

## TL;DR ✨
Kedro 0.18.0 strives to reduce the complexity of the project template and get us closer to a stable release of the framework. We've introduced the full [micro-packaging workflow](https://kedro.readthedocs.io/en/0.18.0/nodes_and_pipelines/micro_packaging.html) 📦, which allows you to import packages, utility functions and existing pipelines into your Kedro project. [Integration with IPython and Jupyter](https://kedro.readthedocs.io/en/0.18.0/tools_integration/ipython.html) has been streamlined in preparation for enhancements to Kedro's interactive workflow. Additionally, the release comes with long-awaited Python 3.9 and 3.10 support 🐍.

## Major features and improvements

### Framework
* Added `kedro.config.abstract_config.AbstractConfigLoader` as an abstract base class for all `ConfigLoader` implementations. `ConfigLoader` and `TemplatedConfigLoader` now inherit directly from this base class.
* Streamlined the `ConfigLoader.get` and `TemplatedConfigLoader.get` API and delegated the actual `get` method functional implementation to the `kedro.config.common` module.
* The `hook_manager` is no longer a global singleton. The `hook_manager` lifecycle is now managed by the `KedroSession`, and a new `hook_manager` will be created every time a `session` is instantiated.
* Added support for specifying parameters mapping in `pipeline()` without the `params:` prefix.
* Added new API `Pipeline.filter()` (previously in `KedroContext._filter_pipeline()`) to filter parts of a pipeline.
* Added `username` to Session store for logging during Experiment Tracking.
* A packaged Kedro project can now be imported and run from another Python project as following:
```python
from my_package.__main__ import main

main(
    ["--pipleine", "my_pipeline"]
)  # or just main() if no parameters are needed for the run
```

### Project template
* Removed `cli.py` from the Kedro project template. By default, all CLI commands, including `kedro run`, are now defined on the Kedro framework side. You can still define custom CLI commands by creating your own `cli.py`.
* Removed `hooks.py` from the Kedro project template. Registration hooks have been removed in favour of `settings.py` configuration, but you can still define execution timeline hooks by creating your own `hooks.py`.
* Removed `.ipython` directory from the Kedro project template. The IPython/Jupyter workflow no longer uses IPython profiles; it now uses an IPython extension.
* The default `kedro` run configuration environment names can now be set in `settings.py` using the `CONFIG_LOADER_ARGS` variable. The relevant keyword arguments to supply are `base_env` and `default_run_env`, which are set to `base` and `local` respectively by default.

### DataSets
* Added the following new datasets:

| Type                      | Description                                                   | Location                         |
| ------------------------- | ------------------------------------------------------------- | -------------------------------- |
| `pandas.XMLDataSet`       | Read XML into Pandas DataFrame. Write Pandas DataFrame to XML | `kedro.extras.datasets.pandas`   |
| `networkx.GraphMLDataSet` | Work with NetworkX using GraphML files                         | `kedro.extras.datasets.networkx` |
| `networkx.GMLDataSet`     | Work with NetworkX using Graph Modelling Language files        | `kedro.extras.datasets.networkx` |
| `redis.PickleDataSet`     | loads/saves data from/to a Redis database                      | `kedro.extras.datasets.redis`    |

* Added `partitionBy` support and exposed `save_args` for `SparkHiveDataSet`.
* Exposed `open_args_save` in `fs_args` for `pandas.ParquetDataSet`.
* Refactored the `load` and `save` operations for `pandas` datasets in order to leverage `pandas` own API and delegate `fsspec` operations to them. This reduces the need to have our own `fsspec` wrappers.
* Merged `pandas.AppendableExcelDataSet` into `pandas.ExcelDataSet`.
* Added `save_args` to `feather.FeatherDataSet`.

### Jupyter and IPython integration
* The [only recommended way to work with Kedro in Jupyter or IPython is now the Kedro IPython extension](https://kedro.readthedocs.io/en/0.18.0/tools_integration/ipython.html). Managed Jupyter instances should load this via `%load_ext kedro.extras.extensions.ipython` and use the line magic `%reload_kedro`.
* `kedro ipython` launches an IPython session that preloads the Kedro IPython extension.
* `kedro jupyter notebook/lab` creates a custom Jupyter kernel that preloads the Kedro IPython extension and launches a notebook with that kernel selected. There is no longer a need to specify `--all-kernels` to show all available kernels.

### Dependencies
* Bumped the minimum version of `pandas` to 1.3. Any `storage_options` should continue to be specified under `fs_args` and/or `credentials`.
* Added support for Python 3.9 and 3.10, dropped support for Python 3.6.
* Updated `black` dependency in the project template to a non pre-release version.

### Other
* Documented distribution of Kedro pipelines with Dask.

## Breaking changes to the API

### Framework
* Removed `RegistrationSpecs` and its associated `register_config_loader` and `register_catalog` hook specifications in favour of `CONFIG_LOADER_CLASS`/`CONFIG_LOADER_ARGS` and `DATA_CATALOG_CLASS` in `settings.py`.
* Removed deprecated functions `load_context` and `get_project_context`.
* Removed deprecated `CONF_SOURCE`, `package_name`, `pipeline`, `pipelines`, `config_loader` and `io` attributes from `KedroContext` as well as the deprecated `KedroContext.run` method.
* Added the `PluginManager` `hook_manager` argument to `KedroContext` and the `Runner.run()` method, which will be provided by the `KedroSession`.
* Removed the public method `get_hook_manager()` and replaced its functionality by `_create_hook_manager()`.
* Enforced that only one run can be successfully executed as part of a `KedroSession`. `run_id` has been renamed to `session_id` as a result.

### Configuration loaders
* The `settings.py` setting `CONF_ROOT` has been renamed to `CONF_SOURCE`. Default value of `conf` remains unchanged.
* `ConfigLoader` and `TemplatedConfigLoader` argument `conf_root` has been renamed to `conf_source`.
* `extra_params` has been renamed to `runtime_params` in `kedro.config.config.ConfigLoader` and `kedro.config.templated_config.TemplatedConfigLoader`.
* The environment defaulting behaviour has been removed from `KedroContext` and is now implemented in a `ConfigLoader` class (or equivalent) with the `base_env` and `default_run_env` attributes.

### DataSets
* `pandas.ExcelDataSet` now uses `openpyxl` engine instead of `xlrd`.
* `pandas.ParquetDataSet` now calls `pd.to_parquet()` upon saving. Note that the argument `partition_cols` is not supported.
* `spark.SparkHiveDataSet` API has been updated to reflect `spark.SparkDataSet`. The `write_mode=insert` option has also been replaced with `write_mode=append` as per Spark styleguide. This change addresses [Issue 725](https://github.com/kedro-org/kedro/issues/725) and [Issue 745](https://github.com/kedro-org/kedro/issues/745). Additionally, `upsert` mode now leverages `checkpoint` functionality and requires a valid `checkpointDir` be set for current `SparkContext`.
* `yaml.YAMLDataSet` can no longer save a `pandas.DataFrame` directly, but it can save a dictionary. Use `pandas.DataFrame.to_dict()` to convert your `pandas.DataFrame` to a dictionary before you attempt to save it to YAML.
* Removed `open_args_load` and `open_args_save` from the following datasets:
  * `pandas.CSVDataSet`
  * `pandas.ExcelDataSet`
  * `pandas.FeatherDataSet`
  * `pandas.JSONDataSet`
  * `pandas.ParquetDataSet`
* `storage_options` are now dropped if they are specified under `load_args` or `save_args` for the following datasets:
  * `pandas.CSVDataSet`
  * `pandas.ExcelDataSet`
  * `pandas.FeatherDataSet`
  * `pandas.JSONDataSet`
  * `pandas.ParquetDataSet`
* Renamed `lambda_data_set`, `memory_data_set`, and `partitioned_data_set` to `lambda_dataset`, `memory_dataset`, and `partitioned_dataset`, respectively, in `kedro.io`.
* The dataset `networkx.NetworkXDataSet` has been renamed to `networkx.JSONDataSet`.

### CLI
* Removed `kedro install` in favour of `pip install -r src/requirements.txt` to install project dependencies.
* Removed `--parallel` flag from `kedro run` in favour of `--runner=ParallelRunner`. The `-p` flag is now an alias for `--pipeline`.
* `kedro pipeline package` has been replaced by `kedro micropkg package` and, in addition to the `--alias` flag used to rename the package, now accepts a module name and path to the pipeline or utility module to package, relative to `src/<package_name>/`. The `--version` CLI option has been removed in favour of setting a `__version__` variable in the micro-package's `__init__.py` file.
* `kedro pipeline pull` has been replaced by `kedro micropkg pull` and now also supports `--destination` to provide a location for pulling the package.
* Removed `kedro pipeline list` and `kedro pipeline describe` in favour of `kedro registry list` and `kedro registry describe`.
* `kedro package` and `kedro micropkg package` now save `egg` and `whl` or `tar` files in the `<project_root>/dist` folder (previously `<project_root>/src/dist`).
* Changed the behaviour of `kedro build-reqs` to compile requirements from `requirements.txt` instead of `requirements.in` and save them to `requirements.lock` instead of `requirements.txt`.
* `kedro jupyter notebook/lab` no longer accept `--all-kernels` or `--idle-timeout` flags. `--all-kernels` is now the default behaviour.
* `KedroSession.run` now raises `ValueError` rather than `KedroContextError` when the pipeline contains no nodes. The same `ValueError` is raised when there are no matching tags.
* `KedroSession.run` now raises `ValueError` rather than `KedroContextError` when the pipeline name doesn't exist in the pipeline registry.

### Other
* Added namespace to parameters in a modular pipeline, which addresses [Issue 399](https://github.com/kedro-org/kedro/issues/399).
* Switched from packaging pipelines as wheel files to tar archive files compressed with gzip (`.tar.gz`).
* Removed decorator API from `Node` and `Pipeline`, as well as the modules `kedro.extras.decorators` and `kedro.pipeline.decorators`.
* Removed transformer API from `DataCatalog`, as well as the modules `kedro.extras.transformers` and `kedro.io.transformers`.
* Removed the `Journal` and `DataCatalogWithDefault`.
* Removed `%init_kedro` IPython line magic, with its functionality incorporated into `%reload_kedro`. This means that if `%reload_kedro` is called with a filepath, that will be set as default for subsequent calls.

## Migration guide from Kedro 0.17.* to 0.18.*

### Hooks
* Remove any existing `hook_impl` of the `register_config_loader` and `register_catalog` methods from `ProjectHooks` in `hooks.py` (or custom alternatives).
* If you use `run_id` in the `after_catalog_created` hook, replace it with `save_version` instead.
* If you use `run_id` in any of the `before_node_run`, `after_node_run`, `on_node_error`, `before_pipeline_run`, `after_pipeline_run` or `on_pipeline_error` hooks, replace it with `session_id` instead.

### `settings.py` file
* If you use a custom config loader class such as `kedro.config.TemplatedConfigLoader`, alter `CONFIG_LOADER_CLASS` to specify the class and `CONFIG_LOADER_ARGS` to specify keyword arguments. If not set, these default to `kedro.config.ConfigLoader` and an empty dictionary respectively.
* If you use a custom data catalog class, alter `DATA_CATALOG_CLASS` to specify the class. If not set, this defaults to `kedro.io.DataCatalog`.
* If you have a custom config location (i.e. not `conf`), update `CONF_ROOT` to `CONF_SOURCE` and set it to a string with the expected configuration location. If not set, this defaults to `"conf"`.

### Modular pipelines
* If you use any modular pipelines with parameters, make sure they are declared with the correct namespace. See example below:

For a given pipeline:
```python
active_pipeline = pipeline(
    pipe=[
        node(
            func=some_func,
            inputs=["model_input_table", "params:model_options"],
            outputs=["**my_output"],
        ),
        ...,
    ],
    inputs="model_input_table",
    namespace="candidate_modelling_pipeline",
)
```

The parameters should look like this:

```diff
-model_options:
-    test_size: 0.2
-    random_state: 8
-    features:
-    - engines
-    - passenger_capacity
-    - crew
+candidate_modelling_pipeline:
+    model_options:
+      test_size: 0.2
+      random_state: 8
+      features:
+        - engines
+        - passenger_capacity
+        - crew

```
* Optional: You can now remove all `params:` prefix when supplying values to `parameters` argument in a `pipeline()` call.
* If you pull modular pipelines with `kedro pipeline pull my_pipeline --alias other_pipeline`, now use `kedro micropkg pull my_pipeline --alias pipelines.other_pipeline` instead.
* If you package modular pipelines with `kedro pipeline package my_pipeline`, now use `kedro micropkg package pipelines.my_pipeline` instead.
* Similarly, if you package any modular pipelines using `pyproject.toml`, you should modify the keys to include the full module path, and wrapped in double-quotes, e.g:

```diff
[tool.kedro.micropkg.package]
-data_engineering = {destination = "path/to/here"}
-data_science = {alias = "ds", env = "local"}
+"pipelines.data_engineering" = {destination = "path/to/here"}
+"pipelines.data_science" = {alias = "ds", env = "local"}

[tool.kedro.micropkg.pull]
-"s3://my_bucket/my_pipeline" = {alias = "aliased_pipeline"}
+"s3://my_bucket/my_pipeline" = {alias = "pipelines.aliased_pipeline"}
```

### DataSets
* If you use `pandas.ExcelDataSet`, make sure you have `openpyxl` installed in your environment. This is automatically installed if you specify `kedro[pandas.ExcelDataSet]==0.18.0` in your `requirements.txt`. You can uninstall `xlrd` if you were only using it for this dataset.
* If you use`pandas.ParquetDataSet`, pass pandas saving arguments directly to `save_args` instead of nested in `from_pandas` (e.g. `save_args = {"preserve_index": False}` instead of `save_args = {"from_pandas": {"preserve_index": False}}`).
* If you use `spark.SparkHiveDataSet` with `write_mode` option set to `insert`, change this to `append` in line with the Spark styleguide. If you use `spark.SparkHiveDataSet` with `write_mode` option set to `upsert`, make sure that your `SparkContext` has a valid `checkpointDir` set either by `SparkContext.setCheckpointDir` method or directly in the `conf` folder.
* If you use `pandas~=1.2.0` and pass `storage_options` through `load_args` or `savs_args`, specify them under `fs_args` or via `credentials` instead.
* If you import from `kedro.io.lambda_data_set`, `kedro.io.memory_data_set`, or `kedro.io.partitioned_data_set`, change the import to `kedro.io.lambda_dataset`, `kedro.io.memory_dataset`, or `kedro.io.partitioned_dataset`, respectively (or import the dataset directly from `kedro.io`).
* If you have any `pandas.AppendableExcelDataSet` entries in your catalog, replace them with `pandas.ExcelDataSet`.
* If you have any `networkx.NetworkXDataSet` entries in your catalog, replace them with `networkx.JSONDataSet`.

### Other
* Edit any scripts containing `kedro pipeline package --version` to use `kedro micropkg package` instead. If you wish to set a specific pipeline package version, set the `__version__` variable in the pipeline package's `__init__.py` file.
* To run a pipeline in parallel, use `kedro run --runner=ParallelRunner` rather than `--parallel` or `-p`.
* If you call `ConfigLoader` or `TemplatedConfigLoader` directly, update the keyword arguments `conf_root` to `conf_source` and `extra_params` to `runtime_params`.
* If you use `KedroContext` to access `ConfigLoader`, use `settings.CONFIG_LOADER_CLASS` to access the currently used `ConfigLoader` instead.
* The signature of `KedroContext` has changed and now needs `config_loader` and `hook_manager` as additional arguments of type `ConfigLoader` and `PluginManager` respectively.

# Release 0.17.7

## Major features and improvements
* `pipeline` now accepts `tags` and a collection of `Node`s and/or `Pipeline`s rather than just a single `Pipeline` object. `pipeline` should be used in preference to `Pipeline` when creating a Kedro pipeline.
* `pandas.SQLTableDataSet` and `pandas.SQLQueryDataSet` now only open one connection per database, at instantiation time (therefore at catalog creation time), rather than one per load/save operation.
* Added new command group, `micropkg`, to replace `kedro pipeline pull` and `kedro pipeline package` with `kedro micropkg pull` and `kedro micropkg package` for Kedro 0.18.0. `kedro micropkg package` saves packages to `project/dist` while `kedro pipeline package` saves packages to `project/src/dist`.

## Bug fixes and other changes
* Added tutorial documentation for [experiment tracking](https://kedro.readthedocs.io/en/0.17.7/08_logging/02_experiment_tracking.html).
* Added [Plotly dataset documentation](https://kedro.readthedocs.io/en/0.17.7/03_tutorial/05_visualise_pipeline.html#visualise-plotly-charts-in-kedro-viz).
* Added the upper limit `pandas<1.4` to maintain compatibility with `xlrd~=1.0`.
* Bumped the `Pillow` minimum version requirement to 9.0 (Python 3.7+ only) following [CVE-2022-22817](https://cve.mitre.org/cgi-bin/cvename.cgi?name=CVE-2022-22817).
* Fixed `PickleDataSet` to be copyable and hence work with the parallel runner.
* Upgraded `pip-tools`, which is used by `kedro build-reqs`, to 6.5 (Python 3.7+ only). This `pip-tools` version is compatible with `pip>=21.2`, including the most recent releases of `pip`. Python 3.6 users should continue to use `pip-tools` 6.4 and `pip<22`.
* Added `astro-iris` as alias for `astro-airlow-iris`, so that old tutorials can still be followed.
* Added details about [Kedro's Technical Steering Committee and governance model](https://kedro.readthedocs.io/en/0.17.7/14_contribution/technical_steering_committee.html).

## Upcoming deprecations for Kedro 0.18.0
* `kedro pipeline pull` and `kedro pipeline package` will be deprecated. Please use `kedro micropkg` instead.


# Release 0.17.6

## Major features and improvements
* Added `pipelines` global variable to IPython extension, allowing you to access the project's pipelines in `kedro ipython` or `kedro jupyter notebook`.
* Enabled overriding nested parameters with `params` in CLI, i.e. `kedro run --params="model.model_tuning.booster:gbtree"` updates parameters to `{"model": {"model_tuning": {"booster": "gbtree"}}}`.
* Added option to `pandas.SQLQueryDataSet` to specify a `filepath` with a SQL query, in addition to the current method of supplying the query itself in the `sql` argument.
* Extended `ExcelDataSet` to support saving Excel files with multiple sheets.
* Added the following new datasets:

| Type                      | Description                                                                                                            | Location                       |
| ------------------------- | ---------------------------------------------------------------------------------------------------------------------- | ------------------------------ |
| `plotly.JSONDataSet`      | Works with plotly graph object Figures (saves as json file)                                                            | `kedro.extras.datasets.plotly` |
| `pandas.GenericDataSet`   | Provides a 'best effort' facility to read / write any format provided by the `pandas` library                          | `kedro.extras.datasets.pandas` |
| `pandas.GBQQueryDataSet`  | Loads data from a Google Bigquery table using provided SQL query                                                       | `kedro.extras.datasets.pandas` |
| `spark.DeltaTableDataSet` | Dataset designed to handle Delta Lake Tables and their CRUD-style operations, including `update`, `merge` and `delete` | `kedro.extras.datasets.spark`  |

## Bug fixes and other changes
* Fixed an issue where `kedro new --config config.yml` was ignoring the config file when `prompts.yml` didn't exist.
* Added documentation for `kedro viz --autoreload`.
* Added support for arbitrary backends (via importable module paths) that satisfy the `pickle` interface to `PickleDataSet`.
* Added support for `sum` syntax for connecting pipeline objects.
* Upgraded `pip-tools`, which is used by `kedro build-reqs`, to 6.4. This `pip-tools` version requires `pip>=21.2` while [adding support for `pip>=21.3`](https://github.com/jazzband/pip-tools/pull/1501). To upgrade `pip`, please refer to [their documentation](https://pip.pypa.io/en/stable/installing/#upgrading-pip).
* Relaxed the bounds on the `plotly` requirement for `plotly.PlotlyDataSet` and the `pyarrow` requirement for `pandas.ParquetDataSet`.
* `kedro pipeline package <pipeline>` now raises an error if the `<pipeline>` argument doesn't look like a valid Python module path (e.g. has `/` instead of `.`).
* Added new `overwrite` argument to `PartitionedDataSet` and `MatplotlibWriter` to enable deletion of existing partitions and plots on dataset `save`.
* `kedro pipeline pull` now works when the project requirements contains entries such as `-r`, `--extra-index-url` and local wheel files ([Issue #913](https://github.com/kedro-org/kedro/issues/913)).
* Fixed slow startup because of catalog processing by reducing the exponential growth of extra processing during `_FrozenDatasets` creations.
* Removed `.coveragerc` from the Kedro project template. `coverage` settings are now given in `pyproject.toml`.
* Fixed a bug where packaging or pulling a modular pipeline with the same name as the project's package name would throw an error (or silently pass without including the pipeline source code in the wheel file).
* Removed unintentional dependency on `git`.
* Fixed an issue where nested pipeline configuration was not included in the packaged pipeline.
* Deprecated the "Thanks for supporting contributions" section of release notes to simplify the contribution process; Kedro 0.17.6 is the last release that includes this. This process has been replaced with the [automatic GitHub feature](https://github.com/kedro-org/kedro/graphs/contributors).
* Fixed a bug where the version on the tracking datasets didn't match the session id and the versions of regular versioned datasets.
* Fixed an issue where datasets in `load_versions` that are not found in the data catalog would silently pass.
* Altered the string representation of nodes so that node inputs/outputs order is preserved rather than being alphabetically sorted.
* Update `APIDataSet` to accept `auth` through `credentials` and allow any iterable for `auth`.

## Upcoming deprecations for Kedro 0.18.0
* `kedro.extras.decorators` and `kedro.pipeline.decorators` are being deprecated in favour of Hooks.
* `kedro.extras.transformers` and `kedro.io.transformers` are being deprecated in favour of Hooks.
* The `--parallel` flag on `kedro run` is being removed in favour of `--runner=ParallelRunner`. The `-p` flag will change to be an alias for `--pipeline`.
* `kedro.io.DataCatalogWithDefault` is being deprecated, to be removed entirely in 0.18.0.

## Thanks for supporting contributions
[Deepyaman Datta](https://github.com/deepyaman),
[Brites](https://github.com/brites101),
[Manish Swami](https://github.com/ManishS6),
[Avaneesh Yembadi](https://github.com/avan-sh),
[Zain Patel](https://github.com/mzjp2),
[Simon Brugman](https://github.com/sbrugman),
[Kiyo Kunii](https://github.com/921kiyo),
[Benjamin Levy](https://github.com/BenjaminLevyQB),
[Louis de Charsonville](https://github.com/louisdecharson),
[Simon Picard](https://github.com/simonpicard)

# Release 0.17.5

## Major features and improvements
* Added new CLI group `registry`, with the associated commands `kedro registry list` and `kedro registry describe`, to replace `kedro pipeline list` and `kedro pipeline describe`.
* Added support for dependency management at a modular pipeline level. When a pipeline with `requirements.txt` is packaged, its dependencies are embedded in the modular pipeline wheel file. Upon pulling the pipeline, Kedro will append dependencies to the project's `requirements.in`. More information is available in [our documentation](https://kedro.readthedocs.io/en/0.17.5/06_nodes_and_pipelines/03_modular_pipelines.html).
* Added support for bulk packaging/pulling modular pipelines using `kedro pipeline package/pull --all` and `pyproject.toml`.
* Removed `cli.py` from the Kedro project template. By default all CLI commands, including `kedro run`, are now defined on the Kedro framework side. These can be overridden in turn by a plugin or a `cli.py` file in your project. A packaged Kedro project will respect the same hierarchy when executed with `python -m my_package`.
* Removed `.ipython/profile_default/startup/` from the Kedro project template in favour of `.ipython/profile_default/ipython_config.py` and the `kedro.extras.extensions.ipython`.
* Added support for `dill` backend to `PickleDataSet`.
* Imports are now refactored at `kedro pipeline package` and `kedro pipeline pull` time, so that _aliasing_ a modular pipeline doesn't break it.
* Added the following new datasets to support basic Experiment Tracking:

| Type                      | Description                                              | Location                         |
| ------------------------- | -------------------------------------------------------- | -------------------------------- |
| `tracking.MetricsDataSet` | Dataset to track numeric metrics for experiment tracking | `kedro.extras.datasets.tracking` |
| `tracking.JSONDataSet`    | Dataset to track data for experiment tracking            | `kedro.extras.datasets.tracking` |

## Bug fixes and other changes
* Bumped minimum required `fsspec` version to 2021.04.
* Fixed the `kedro install` and `kedro build-reqs` flows when uninstalled dependencies are present in a project's `settings.py`, `context.py` or `hooks.py` ([Issue #829](https://github.com/kedro-org/kedro/issues/829)).
* Imports are now refactored at `kedro pipeline package` and `kedro pipeline pull` time, so that _aliasing_ a modular pipeline doesn't break it.

## Minor breaking changes to the API
* Pinned `dynaconf` to `<3.1.6` because the method signature for `_validate_items` changed which is used in Kedro.

## Upcoming deprecations for Kedro 0.18.0
* `kedro pipeline list` and `kedro pipeline describe` are being deprecated in favour of new commands `kedro registry list ` and `kedro registry describe`.
* `kedro install` is being deprecated in favour of using `pip install -r src/requirements.txt` to install project dependencies.

## Thanks for supporting contributions
[Moussa Taifi](https://github.com/moutai),
[Deepyaman Datta](https://github.com/deepyaman)

# Release 0.17.4

## Major features and improvements
* Added the following new datasets:

| Type                   | Description                                                 | Location                       |
| ---------------------- | ----------------------------------------------------------- | ------------------------------ |
| `plotly.PlotlyDataSet` | Works with plotly graph object Figures (saves as json file) | `kedro.extras.datasets.plotly` |

## Bug fixes and other changes
* Defined our set of Kedro Principles! Have a read through [our docs](https://kedro.readthedocs.io/en/0.17.4/12_faq/03_kedro_principles.html).
* `ConfigLoader.get()` now raises a `BadConfigException`, with a more helpful error message, if a configuration file cannot be loaded (for instance due to wrong syntax or poor formatting).
* `run_id` now defaults to `save_version` when `after_catalog_created` is called, similarly to what happens during a `kedro run`.
* Fixed a bug where `kedro ipython` and `kedro jupyter notebook` didn't work if the `PYTHONPATH` was already set.
* Update the IPython extension to allow passing `env` and `extra_params` to `reload_kedro`  similar to how the IPython script works.
* `kedro info` now outputs if a plugin has any `hooks` or `cli_hooks` implemented.
* `PartitionedDataSet` now supports lazily materializing data on save.
* `kedro pipeline describe` now defaults to the `__default__` pipeline when no pipeline name is provided and also shows the namespace the nodes belong to.
* Fixed an issue where spark.SparkDataSet with enabled versioning would throw a VersionNotFoundError when using databricks-connect from a remote machine and saving to dbfs filesystem.
* `EmailMessageDataSet` added to doctree.
* When node inputs do not pass validation, the error message is now shown as the most recent exception in the traceback ([Issue #761](https://github.com/kedro-org/kedro/issues/761)).
* `kedro pipeline package` now only packages the parameter file that exactly matches the pipeline name specified and the parameter files in a directory with the pipeline name.
* Extended support to newer versions of third-party dependencies ([Issue #735](https://github.com/kedro-org/kedro/issues/735)).
* Ensured consistent references to `model input` tables in accordance with our Data Engineering convention.
* Changed behaviour where `kedro pipeline package` takes the pipeline package version, rather than the kedro package version. If the pipeline package version is not present, then the package version is used.
* Launched [GitHub Discussions](https://github.com/kedro-org/kedro/discussions/) and [Kedro Discord Server](https://discord.gg/akJDeVaxnB)
* Improved error message when versioning is enabled for a dataset previously saved as non-versioned ([Issue #625](https://github.com/kedro-org/kedro/issues/625)).

## Minor breaking changes to the API

## Upcoming deprecations for Kedro 0.18.0

## Thanks for supporting contributions
[Lou Kratz](https://github.com/lou-k),
[Lucas Jamar](https://github.com/lucasjamar)

# Release 0.17.3

## Major features and improvements
* Kedro plugins can now override built-in CLI commands.
* Added a `before_command_run` hook for plugins to add extra behaviour before Kedro CLI commands run.
* `pipelines` from `pipeline_registry.py` and `register_pipeline` hooks are now loaded lazily when they are first accessed, not on startup:

    ```python
    from kedro.framework.project import pipelines

    print(pipelines["__default__"])  # pipeline loading is only triggered here
    ```

## Bug fixes and other changes
* `TemplatedConfigLoader` now correctly inserts default values when no globals are supplied.
* Fixed a bug where the `KEDRO_ENV` environment variable had no effect on instantiating the `context` variable in an iPython session or a Jupyter notebook.
* Plugins with empty CLI groups are no longer displayed in the Kedro CLI help screen.
* Duplicate commands will no longer appear twice in the Kedro CLI help screen.
* CLI commands from sources with the same name will show under one list in the help screen.
* The setup of a Kedro project, including adding src to path and configuring settings, is now handled via the `bootstrap_project` method.
* `configure_project` is invoked if a `package_name` is supplied to `KedroSession.create`. This is added for backward-compatibility purpose to support a workflow that creates `Session` manually. It will be removed in `0.18.0`.
* Stopped swallowing up all `ModuleNotFoundError` if `register_pipelines` not found, so that a more helpful error message will appear when a dependency is missing, e.g. [Issue #722](https://github.com/kedro-org/kedro/issues/722).
* When `kedro new` is invoked using a configuration yaml file, `output_dir` is no longer a required key; by default the current working directory will be used.
* When `kedro new` is invoked using a configuration yaml file, the appropriate `prompts.yml` file is now used for validating the provided configuration. Previously, validation was always performed against the kedro project template `prompts.yml` file.
* When a relative path to a starter template is provided, `kedro new` now generates user prompts to obtain configuration rather than supplying empty configuration.
* Fixed error when using starters on Windows with Python 3.7 (Issue [#722](https://github.com/kedro-org/kedro/issues/722)).
* Fixed decoding error of config files that contain accented characters by opening them for reading in UTF-8.
* Fixed an issue where `after_dataset_loaded` run would finish before a dataset is actually loaded when using `--async` flag.

## Upcoming deprecations for Kedro 0.18.0

* `kedro.versioning.journal.Journal` will be removed.
* The following properties on `kedro.framework.context.KedroContext` will be removed:
  * `io` in favour of `KedroContext.catalog`
  * `pipeline` (equivalent to `pipelines["__default__"]`)
  * `pipelines` in favour of `kedro.framework.project.pipelines`

# Release 0.17.2

## Major features and improvements
* Added support for `compress_pickle` backend to `PickleDataSet`.
* Enabled loading pipelines without creating a `KedroContext` instance:

    ```python
    from kedro.framework.project import pipelines

    print(pipelines)
    ```

* Projects generated with kedro>=0.17.2:
  - should define pipelines in `pipeline_registry.py` rather than `hooks.py`.
  - when run as a package, will behave the same as `kedro run`

## Bug fixes and other changes
* If `settings.py` is not importable, the errors will be surfaced earlier in the process, rather than at runtime.

## Minor breaking changes to the API
* `kedro pipeline list` and `kedro pipeline describe` no longer accept redundant `--env` parameter.
* `from kedro.framework.cli.cli import cli` no longer includes the `new` and `starter` commands.

## Upcoming deprecations for Kedro 0.18.0

* `kedro.framework.context.KedroContext.run` will be removed in release 0.18.0.

## Thanks for supporting contributions
[Sasaki Takeru](https://github.com/takeru)

# Release 0.17.1

## Major features and improvements
* Added `env` and `extra_params` to `reload_kedro()` line magic.
* Extended the `pipeline()` API to allow strings and sets of strings as `inputs` and `outputs`, to specify when a dataset name remains the same (not namespaced).
* Added the ability to add custom prompts with regexp validator for starters by repurposing `default_config.yml` as `prompts.yml`.
* Added the `env` and `extra_params` arguments to `register_config_loader` hook.
* Refactored the way `settings` are loaded. You will now be able to run:

    ```python
    from kedro.framework.project import settings

    print(settings.CONF_ROOT)
    ```

* Added a check on `kedro.runner.parallel_runner.ParallelRunner` which checks datasets for the `_SINGLE_PROCESS` attribute in the `_validate_catalog` method. If this attribute is set to `True` in an instance of a dataset (e.g. `SparkDataSet`), the `ParallelRunner` will raise an `AttributeError`.
* Any user-defined dataset that should not be used with `ParallelRunner` may now have the `_SINGLE_PROCESS` attribute set to `True`.

## Bug fixes and other changes
* The version of a packaged modular pipeline now defaults to the version of the project package.
* Added fix to prevent new lines being added to pandas CSV datasets.
* Fixed issue with loading a versioned `SparkDataSet` in the interactive workflow.
* Kedro CLI now checks `pyproject.toml` for a `tool.kedro` section before treating the project as a Kedro project.
* Added fix to `DataCatalog::shallow_copy` now it should copy layers.
* `kedro pipeline pull` now uses `pip download` for protocols that are not supported by `fsspec`.
* Cleaned up documentation to fix broken links and rewrite permanently redirected ones.
* Added a `jsonschema` schema definition for the Kedro 0.17 catalog.
* `kedro install` now waits on Windows until all the requirements are installed.
* Exposed `--to-outputs` option in the CLI, throughout the codebase, and as part of hooks specifications.
* Fixed a bug where `ParquetDataSet` wasn't creating parent directories on the fly.
* Updated documentation.

## Breaking changes to the API
* This release has broken the `kedro ipython` and `kedro jupyter` workflows. To fix this, follow the instructions in the migration guide below.
* You will also need to upgrade `kedro-viz` to 3.10.1 if you use the `%run_viz` line magic in Jupyter Notebook.

> *Note:* If you're using the `ipython` [extension](https://kedro.readthedocs.io/en/0.17.1/11_tools_integration/02_ipython.html#ipython-extension) instead, you will not encounter this problem.

## Migration guide
You will have to update the file `<your_project>/.ipython/profile_default/startup/00-kedro-init.py` in order to make `kedro ipython` and/or `kedro jupyter` work. Add the following line before the `KedroSession` is created:

```python
configure_project(metadata.package_name)  # to add

session = KedroSession.create(metadata.package_name, path)
```

Make sure that the associated import is provided in the same place as others in the file:

```python
from kedro.framework.project import configure_project  # to add
from kedro.framework.session import KedroSession
```

## Thanks for supporting contributions
[Mariana Silva](https://github.com/marianansilva),
[Kiyohito Kunii](https://github.com/921kiyo),
[noklam](https://github.com/noklam),
[Ivan Doroshenko](https://github.com/imdoroshenko),
[Zain Patel](https://github.com/mzjp2),
[Deepyaman Datta](https://github.com/deepyaman),
[Sam Hiscox](https://github.com/samhiscoxqb),
[Pascal Brokmeier](https://github.com/pascalwhoop)

# Release 0.17.0

## Major features and improvements

* In a significant change, [we have introduced `KedroSession`](https://kedro.readthedocs.io/en/0.17.0/04_kedro_project_setup/03_session.html) which is responsible for managing the lifecycle of a Kedro run.
* Created a new Kedro Starter: `kedro new --starter=mini-kedro`. It is possible to [use the DataCatalog as a standalone component](https://github.com/kedro-org/kedro-starters/tree/master/mini-kedro) in a Jupyter notebook and transition into the rest of the Kedro framework.
* Added `DatasetSpecs` with Hooks to run before and after datasets are loaded from/saved to the catalog.
* Added a command: `kedro catalog create`. For a registered pipeline, it creates a `<conf_root>/<env>/catalog/<pipeline_name>.yml` configuration file with `MemoryDataSet` datasets for each dataset that is missing from `DataCatalog`.
* Added `settings.py` and `pyproject.toml` (to replace `.kedro.yml`) for project configuration, in line with Python best practice.
* `ProjectContext` is no longer needed, unless for very complex customisations. `KedroContext`, `ProjectHooks` and `settings.py` together implement sensible default behaviour. As a result `context_path` is also now an _optional_ key in `pyproject.toml`.
* Removed `ProjectContext` from `src/<package_name>/run.py`.
* `TemplatedConfigLoader` now supports [Jinja2 template syntax](https://jinja.palletsprojects.com/en/2.11.x/templates/) alongside its original syntax.
* Made [registration Hooks](https://kedro.readthedocs.io/en/0.17.0/07_extend_kedro/02_hooks.html#registration-hooks) mandatory, as the only way to customise the `ConfigLoader` or the `DataCatalog` used in a project. If no such Hook is provided in `src/<package_name>/hooks.py`, a `KedroContextError` is raised. There are sensible defaults defined in any project generated with Kedro >= 0.16.5.

## Bug fixes and other changes

* `ParallelRunner` no longer results in a run failure, when triggered from a notebook, if the run is started using `KedroSession` (`session.run()`).
* `before_node_run` can now overwrite node inputs by returning a dictionary with the corresponding updates.
* Added minimal, black-compatible flake8 configuration to the project template.
* Moved `isort` and `pytest` configuration from `<project_root>/setup.cfg` to `<project_root>/pyproject.toml`.
* Extra parameters are no longer incorrectly passed from `KedroSession` to `KedroContext`.
* Relaxed `pyspark` requirements to allow for installation of `pyspark` 3.0.
* Added a `--fs-args` option to the `kedro pipeline pull` command to specify configuration options for the `fsspec` filesystem arguments used when pulling modular pipelines from non-PyPI locations.
* Bumped maximum required `fsspec` version to 0.9.
* Bumped maximum supported `s3fs` version to 0.5 (`S3FileSystem` interface has changed since 0.4.1 version).

## Deprecations
* In Kedro 0.17.0 we have deleted the deprecated `kedro.cli` and `kedro.context` modules in favour of `kedro.framework.cli` and `kedro.framework.context` respectively.

## Other breaking changes to the API
* `kedro.io.DataCatalog.exists()` returns `False` when the dataset does not exist, as opposed to raising an exception.
* The pipeline-specific `catalog.yml` file is no longer automatically created for modular pipelines when running `kedro pipeline create`. Use `kedro catalog create` to replace this functionality.
* Removed `include_examples` prompt from `kedro new`. To generate boilerplate example code, you should use a Kedro starter.
* Changed the `--verbose` flag from a global command to a project-specific command flag (e.g `kedro --verbose new` becomes `kedro new --verbose`).
* Dropped support of the `dataset_credentials` key in credentials in `PartitionedDataSet`.
* `get_source_dir()` was removed from `kedro/framework/cli/utils.py`.
* Dropped support of `get_config`, `create_catalog`, `create_pipeline`, `template_version`, `project_name` and `project_path` keys by `get_project_context()` function (`kedro/framework/cli/cli.py`).
* `kedro new --starter` now defaults to fetching the starter template matching the installed Kedro version.
* Renamed `kedro_cli.py` to `cli.py` and moved it inside the Python package (`src/<package_name>/`), for a better packaging and deployment experience.
* Removed `.kedro.yml` from the project template and replaced it with `pyproject.toml`.
* Removed `KEDRO_CONFIGS` constant (previously residing in `kedro.framework.context.context`).
* Modified `kedro pipeline create` CLI command to add a boilerplate parameter config file in `conf/<env>/parameters/<pipeline_name>.yml` instead of `conf/<env>/pipelines/<pipeline_name>/parameters.yml`. CLI commands `kedro pipeline delete` / `package` / `pull` were updated accordingly.
* Removed `get_static_project_data` from `kedro.framework.context`.
* Removed `KedroContext.static_data`.
* The `KedroContext` constructor now takes `package_name` as first argument.
* Replaced `context` property on `KedroSession` with `load_context()` method.
* Renamed `_push_session` and `_pop_session` in `kedro.framework.session.session` to `_activate_session` and `_deactivate_session` respectively.
* Custom context class is set via `CONTEXT_CLASS` variable in `src/<your_project>/settings.py`.
* Removed `KedroContext.hooks` attribute. Instead, hooks should be registered in `src/<your_project>/settings.py` under the `HOOKS` key.
* Restricted names given to nodes to match the regex pattern `[\w\.-]+$`.
* Removed `KedroContext._create_config_loader()` and `KedroContext._create_data_catalog()`. They have been replaced by registration hooks, namely `register_config_loader()` and `register_catalog()` (see also [upcoming deprecations](#upcoming_deprecations_for_kedro_0.18.0)).


## Upcoming deprecations for Kedro 0.18.0

* `kedro.framework.context.load_context` will be removed in release 0.18.0.
* `kedro.framework.cli.get_project_context` will be removed in release 0.18.0.
* We've added a `DeprecationWarning` to the decorator API for both `node` and `pipeline`. These will be removed in release 0.18.0. Use Hooks to extend a node's behaviour instead.
* We've added a `DeprecationWarning` to the Transformers API when adding a transformer to the catalog. These will be removed in release 0.18.0. Use Hooks to customise the `load` and `save` methods.

## Thanks for supporting contributions
[Deepyaman Datta](https://github.com/deepyaman),
[Zach Schuster](https://github.com/zschuster)

## Migration guide from Kedro 0.16.* to 0.17.*

**Reminder:** Our documentation on [how to upgrade Kedro](https://kedro.readthedocs.io/en/0.17.0/12_faq/01_faq.html#how-do-i-upgrade-kedro) covers a few key things to remember when updating any Kedro version.

The Kedro 0.17.0 release contains some breaking changes. If you update Kedro to 0.17.0 and then try to work with projects created against earlier versions of Kedro, you may encounter some issues when trying to run `kedro` commands in the terminal for that project. Here's a short guide to getting your projects running against the new version of Kedro.


>*Note*: As always, if you hit any problems, please check out our documentation:
>* [How can I find out more about Kedro?](https://kedro.readthedocs.io/en/0.17.0/12_faq/01_faq.html#how-can-i-find-out-more-about-kedro)
>* [How can I get my questions answered?](https://kedro.readthedocs.io/en/0.17.0/12_faq/01_faq.html#how-can-i-get-my-question-answered).

To get an existing Kedro project to work after you upgrade to Kedro 0.17.0, we recommend that you create a new project against Kedro 0.17.0 and move the code from your existing project into it. Let's go through the changes, but first, note that if you create a new Kedro project with Kedro 0.17.0 you will not be asked whether you want to include the boilerplate code for the Iris dataset example. We've removed this option (you should now use a Kedro starter if you want to create a project that is pre-populated with code).

To create a new, blank Kedro 0.17.0 project to drop your existing code into, you can create one, as always, with `kedro new`. We also recommend creating a new virtual environment for your new project, or you might run into conflicts with existing dependencies.

* **Update `pyproject.toml`**: Copy the following three keys from the `.kedro.yml` of your existing Kedro project into the `pyproject.toml` file of your new Kedro 0.17.0 project:


    ```toml
    [tools.kedro]
    package_name = "<package_name>"
    project_name = "<project_name>"
    project_version = "0.17.0"
    ```

Check your source directory. If you defined a different source directory (`source_dir`), make sure you also move that to `pyproject.toml`.


* **Copy files from your existing project**:

  + Copy subfolders of `project/src/project_name/pipelines` from existing to new project
  + Copy subfolders of `project/src/test/pipelines` from existing to new project
  + Copy the requirements your project needs into `requirements.txt` and/or `requirements.in`.
  + Copy your project configuration from the `conf` folder. Take note of the new locations needed for modular pipeline configuration (move it from `conf/<env>/pipeline_name/catalog.yml` to `conf/<env>/catalog/pipeline_name.yml` and likewise for `parameters.yml`).
  + Copy from the `data/` folder of your existing project, if needed, into the same location in your new project.
  + Copy any Hooks from `src/<package_name>/hooks.py`.

* **Update your new project's README and docs as necessary**.

* **Update `settings.py`**: For example, if you specified additional Hook implementations in `hooks`, or listed plugins under `disable_hooks_by_plugin` in your `.kedro.yml`, you will need to move them to `settings.py` accordingly:

    ```python
    from <package_name>.hooks import MyCustomHooks, ProjectHooks

    HOOKS = (ProjectHooks(), MyCustomHooks())

    DISABLE_HOOKS_FOR_PLUGINS = ("my_plugin1",)
    ```

* **Migration for `node` names**. From 0.17.0 the only allowed characters for node names are letters, digits, hyphens, underscores and/or fullstops. If you have previously defined node names that have special characters, spaces or other characters that are no longer permitted, you will need to rename those nodes.

* **Copy changes to `kedro_cli.py`**. If you previously customised the `kedro run` command or added more CLI commands to your `kedro_cli.py`, you should move them into `<project_root>/src/<package_name>/cli.py`. Note, however, that the new way to run a Kedro pipeline is via a `KedroSession`, rather than using the `KedroContext`:

    ```python
    with KedroSession.create(package_name=...) as session:
        session.run()
    ```

* **Copy changes made to `ConfigLoader`**. If you have defined a custom class, such as `TemplatedConfigLoader`, by overriding `ProjectContext._create_config_loader`, you should move the contents of the function in `src/<package_name>/hooks.py`, under `register_config_loader`.

* **Copy changes made to `DataCatalog`**. Likewise, if you have `DataCatalog` defined with `ProjectContext._create_catalog`, you should copy-paste the contents into `register_catalog`.

* **Optional**: If you have plugins such as [Kedro-Viz](https://github.com/kedro-org/kedro-viz) installed, it's likely that Kedro 0.17.0 won't work with their older versions, so please either upgrade to the plugin's newest version or follow their migration guides.

# Release 0.16.6

## Major features and improvements

* Added documentation with a focus on single machine and distributed environment deployment; the series includes Docker, Argo, Prefect, Kubeflow, AWS Batch, AWS Sagemaker and extends our section on Databricks.
* Added [kedro-starter-spaceflights](https://github.com/kedro-org/kedro-starter-spaceflights/) alias for generating a project: `kedro new --starter spaceflights`.

## Bug fixes and other changes
* Fixed `TypeError` when converting dict inputs to a node made from a wrapped `partial` function.
* `PartitionedDataSet` improvements:
  - Supported passing arguments to the underlying filesystem.
* Improved handling of non-ASCII word characters in dataset names.
  - For example, a dataset named `jalapeño` will be accessible as `DataCatalog.datasets.jalapeño` rather than `DataCatalog.datasets.jalape__o`.
* Fixed `kedro install` for an Anaconda environment defined in `environment.yml`.
* Fixed backwards compatibility with templates generated with older Kedro versions <0.16.5. No longer need to update `.kedro.yml` to use `kedro lint` and `kedro jupyter notebook convert`.
* Improved documentation.
* Added documentation using MinIO with Kedro.
* Improved error messages for incorrect parameters passed into a node.
* Fixed issue with saving a `TensorFlowModelDataset` in the HDF5 format with versioning enabled.
* Added missing `run_result` argument in `after_pipeline_run` Hooks spec.
* Fixed a bug in IPython script that was causing context hooks to be registered twice. To apply this fix to a project generated with an older Kedro version, apply the same changes made in [this PR](https://github.com/kedro-org/kedro-starter-pandas-iris/pull/16) to your `00-kedro-init.py` file.
* Improved documentation.

## Breaking changes to the API

## Thanks for supporting contributions
[Deepyaman Datta](https://github.com/deepyaman), [Bhavya Merchant](https://github.com/bnmerchant), [Lovkush Agarwal](https://github.com/Lovkush-A), [Varun Krishna S](https://github.com/vhawk19), [Sebastian Bertoli](https://github.com/sebastianbertoli), [noklam](https://github.com/noklam), [Daniel Petti](https://github.com/djpetti), [Waylon Walker](https://github.com/waylonwalker), [Saran Balaji C](https://github.com/csaranbalaji)

# Release 0.16.5

## Major features and improvements
* Added the following new datasets.

| Type                        | Description                                                                                             | Location                      |
| --------------------------- | ------------------------------------------------------------------------------------------------------- | ----------------------------- |
| `email.EmailMessageDataSet` | Manage email messages using [the Python standard library](https://docs.python.org/3/library/email.html) | `kedro.extras.datasets.email` |

* Added support for `pyproject.toml` to configure Kedro. `pyproject.toml` is used if `.kedro.yml` doesn't exist (Kedro configuration should be under `[tool.kedro]` section).
* Projects created with this version will have no `pipeline.py`, having been replaced by `hooks.py`.
* Added a set of registration hooks, as the new way of registering library components with a Kedro project:
    * `register_pipelines()`, to replace `_get_pipelines()`
    * `register_config_loader()`, to replace `_create_config_loader()`
    * `register_catalog()`, to replace `_create_catalog()`
These can be defined in `src/<package-name>/hooks.py` and added to `.kedro.yml` (or `pyproject.toml`). The order of execution is: plugin hooks, `.kedro.yml` hooks, hooks in `ProjectContext.hooks`.
* Added ability to disable auto-registered Hooks using `.kedro.yml` (or `pyproject.toml`) configuration file.

## Bug fixes and other changes
* Added option to run asynchronously via the Kedro CLI.
* Absorbed `.isort.cfg` settings into `setup.cfg`.
* Packaging a modular pipeline raises an error if the pipeline directory is empty or non-existent.

## Breaking changes to the API
* `project_name`, `project_version` and `package_name` now have to be defined in `.kedro.yml` for projects using Kedro 0.16.5+.

## Migration Guide
This release has accidentally broken the usage of `kedro lint` and `kedro jupyter notebook convert` on a project template generated with previous versions of Kedro (<=0.16.4). To amend this, please either upgrade to `kedro==0.16.6` or update `.kedro.yml` within your project root directory to include the following keys:

```yaml
project_name: "<your_project_name>"
project_version: "<kedro_version_of_the_project>"
package_name: "<your_package_name>"
```

## Thanks for supporting contributions
[Deepyaman Datta](https://github.com/deepyaman), [Bas Nijholt](https://github.com/basnijholt), [Sebastian Bertoli](https://github.com/sebastianbertoli)

# Release 0.16.4

## Major features and improvements
* Fixed a bug for using `ParallelRunner` on Windows.
* Enabled auto-discovery of hooks implementations coming from installed plugins.

## Bug fixes and other changes
* Fixed a bug for using `ParallelRunner` on Windows.
* Modified `GBQTableDataSet` to load customized results using customized queries from Google Big Query tables.
* Documentation improvements.

## Breaking changes to the API

## Thanks for supporting contributions
[Ajay Bisht](https://github.com/ajb7), [Vijay Sajjanar](https://github.com/vjkr), [Deepyaman Datta](https://github.com/deepyaman), [Sebastian Bertoli](https://github.com/sebastianbertoli), [Shahil Mawjee](https://github.com/s-mawjee), [Louis Guitton](https://github.com/louisguitton), [Emanuel Ferm](https://github.com/eferm)

# Release 0.16.3

## Major features and improvements
* Added the `kedro pipeline pull` CLI command to extract a packaged modular pipeline, and place the contents in a Kedro project.
* Added the `--version` option to `kedro pipeline package` to allow specifying alternative versions to package under.
* Added the `--starter` option to `kedro new` to create a new project from a local, remote or aliased starter template.
* Added the `kedro starter list` CLI command to list all starter templates that can be used to bootstrap a new Kedro project.
* Added the following new datasets.

| Type               | Description                                                                                           | Location                     |
| ------------------ | ----------------------------------------------------------------------------------------------------- | ---------------------------- |
| `json.JSONDataSet` | Work with JSON files using [the Python standard library](https://docs.python.org/3/library/json.html) | `kedro.extras.datasets.json` |

## Bug fixes and other changes
* Removed `/src/nodes` directory from the project template and made `kedro jupyter convert` create it on the fly if necessary.
* Fixed a bug in `MatplotlibWriter` which prevented saving lists and dictionaries of plots locally on Windows.
* Closed all pyplot windows after saving in `MatplotlibWriter`.
* Documentation improvements:
  - Added [kedro-wings](https://github.com/tamsanh/kedro-wings) and [kedro-great](https://github.com/tamsanh/kedro-great) to the list of community plugins.
* Fixed broken versioning for Windows paths.
* Fixed `DataSet` string representation for falsy values.
* Improved the error message when duplicate nodes are passed to the `Pipeline` initializer.
* Fixed a bug where `kedro docs` would fail because the built docs were located in a different directory.
* Fixed a bug where `ParallelRunner` would fail on Windows machines whose reported CPU count exceeded 61.
* Fixed an issue with saving TensorFlow model to `h5` file on Windows.
* Added a `json` parameter to `APIDataSet` for the convenience of generating requests with JSON bodies.
* Fixed dependencies for `SparkDataSet` to include spark.

## Breaking changes to the API

## Thanks for supporting contributions
[Deepyaman Datta](https://github.com/deepyaman), [Tam-Sanh Nguyen](https://github.com/tamsanh), [DataEngineerOne](http://youtube.com/DataEngineerOne)

# Release 0.16.2

## Major features and improvements
* Added the following new datasets.

| Type                                | Description                                                                                                          | Location                           |
| ----------------------------------- | -------------------------------------------------------------------------------------------------------------------- | ---------------------------------- |
| `pandas.AppendableExcelDataSet`     | Work with `Excel` files opened in append mode                                                                        | `kedro.extras.datasets.pandas`     |
| `tensorflow.TensorFlowModelDataset` | Work with `TensorFlow` models using [TensorFlow 2.X](https://www.tensorflow.org/api_docs/python/tf/keras/Model#save) | `kedro.extras.datasets.tensorflow` |
| `holoviews.HoloviewsWriter`         | Work with `Holoviews` objects (saves as image file)                                                                  | `kedro.extras.datasets.holoviews`  |

* `kedro install` will now compile project dependencies (by running `kedro build-reqs` behind the scenes) before the installation if the `src/requirements.in` file doesn't exist.
* Added `only_nodes_with_namespace` in `Pipeline` class to filter only nodes with a specified namespace.
* Added the `kedro pipeline delete` command to help delete unwanted or unused pipelines (it won't remove references to the pipeline in your `create_pipelines()` code).
* Added the `kedro pipeline package` command to help package up a modular pipeline. It will bundle up the pipeline source code, tests, and parameters configuration into a .whl file.

## Bug fixes and other changes
* `DataCatalog` improvements:
  - Introduced regex filtering to the `DataCatalog.list()` method.
  - Non-alphanumeric characters (except underscore) in dataset name are replaced with `__` in `DataCatalog.datasets`, for ease of access to transcoded datasets.
* Dataset improvements:
  - Improved initialization speed of `spark.SparkHiveDataSet`.
  - Improved S3 cache in `spark.SparkDataSet`.
  - Added support of options for building `pyarrow` table in `pandas.ParquetDataSet`.
* `kedro build-reqs` CLI command improvements:
  - `kedro build-reqs` is now called with `-q` option and will no longer print out compiled requirements to the console for security reasons.
  - All unrecognized CLI options in `kedro build-reqs` command are now passed to [pip-compile](https://github.com/jazzband/pip-tools#example-usage-for-pip-compile) call (e.g. `kedro build-reqs --generate-hashes`).
* `kedro jupyter` CLI command improvements:
  - Improved error message when running `kedro jupyter notebook`, `kedro jupyter lab` or `kedro ipython` with Jupyter/IPython dependencies not being installed.
  - Fixed `%run_viz` line magic for showing kedro viz inside a Jupyter notebook. For the fix to be applied on existing Kedro project, please see the migration guide.
  - Fixed the bug in IPython startup script ([issue 298](https://github.com/kedro-org/kedro/issues/298)).
* Documentation improvements:
  - Updated community-generated content in FAQ.
  - Added [find-kedro](https://github.com/WaylonWalker/find-kedro) and [kedro-static-viz](https://github.com/WaylonWalker/kedro-static-viz) to the list of community plugins.
  - Add missing `pillow.ImageDataSet` entry to the documentation.

## Breaking changes to the API

### Migration guide from Kedro 0.16.1 to 0.16.2

#### Guide to apply the fix for `%run_viz` line magic in existing project

Even though this release ships a fix for project generated with `kedro==0.16.2`, after upgrading, you will still need to make a change in your existing project if it was generated with `kedro>=0.16.0,<=0.16.1` for the fix to take effect. Specifically, please change the content of your project's IPython init script located at `.ipython/profile_default/startup/00-kedro-init.py` with the content of [this file](https://github.com/kedro-org/kedro/blob/0.16.2/kedro/templates/project/%7B%7B%20cookiecutter.repo_name%20%7D%7D/.ipython/profile_default/startup/00-kedro-init.py). You will also need `kedro-viz>=3.3.1`.

## Thanks for supporting contributions
[Miguel Rodriguez Gutierrez](https://github.com/MigQ2), [Joel Schwarzmann](https://github.com/datajoely), [w0rdsm1th](https://github.com/w0rdsm1th), [Deepyaman Datta](https://github.com/deepyaman), [Tam-Sanh Nguyen](https://github.com/tamsanh), [Marcus Gawronsky](https://github.com/marcusinthesky)

# 0.16.1

## Major features and improvements

## Bug fixes and other changes
* Fixed deprecation warnings from `kedro.cli` and `kedro.context` when running `kedro jupyter notebook`.
* Fixed a bug where `catalog` and `context` were not available in Jupyter Lab and Notebook.
* Fixed a bug where `kedro build-reqs` would fail if you didn't have your project dependencies installed.

## Breaking changes to the API

## Thanks for supporting contributions

# 0.16.0

## Major features and improvements
### CLI
* Added new CLI commands (only available for the projects created using Kedro 0.16.0 or later):
  - `kedro catalog list` to list datasets in your catalog
  - `kedro pipeline list` to list pipelines
  - `kedro pipeline describe` to describe a specific pipeline
  - `kedro pipeline create` to create a modular pipeline
* Improved the CLI speed by up to 50%.
* Improved error handling when making a typo on the CLI. We now suggest some of the possible commands you meant to type, in `git`-style.

### Framework
* All modules in `kedro.cli` and `kedro.context` have been moved into `kedro.framework.cli` and `kedro.framework.context` respectively. `kedro.cli` and `kedro.context` will be removed in future releases.
* Added `Hooks`, which is a new mechanism for extending Kedro.
* Fixed `load_context` changing user's current working directory.
* Allowed the source directory to be configurable in `.kedro.yml`.
* Added the ability to specify nested parameter values inside your node inputs, e.g. `node(func, "params:a.b", None)`
### DataSets
* Added the following new datasets.

| Type                       | Description                                 | Location                          |
| -------------------------- | ------------------------------------------- | --------------------------------- |
| `pillow.ImageDataSet`      | Work with image files using `Pillow`        | `kedro.extras.datasets.pillow`    |
| `geopandas.GeoJSONDataSet` | Work with geospatial data using `GeoPandas` | `kedro.extras.datasets.geopandas` |
| `api.APIDataSet`           | Work with data from HTTP(S) API requests    | `kedro.extras.datasets.api`       |

* Added `joblib` backend support to `pickle.PickleDataSet`.
* Added versioning support to `MatplotlibWriter` dataset.
* Added the ability to install dependencies for a given dataset with more granularity, e.g. `pip install "kedro[pandas.ParquetDataSet]"`.
* Added the ability to specify extra arguments, e.g. `encoding` or `compression`, for `fsspec.spec.AbstractFileSystem.open()` calls when loading/saving a dataset. See Example 3 under [docs](https://kedro.readthedocs.io/en/0.16.0/04_user_guide/04_data_catalog.html#using-the-data-catalog-with-the-yaml-api).

### Other
* Added `namespace` property on ``Node``, related to the modular pipeline where the node belongs.
* Added an option to enable asynchronous loading inputs and saving outputs in both `SequentialRunner(is_async=True)` and `ParallelRunner(is_async=True)` class.
* Added `MemoryProfiler` transformer.
* Removed the requirement to have all dependencies for a dataset module to use only a subset of the datasets within.
* Added support for `pandas>=1.0`.
* Enabled Python 3.8 compatibility. _Please note that a Spark workflow may be unreliable for this Python version as `pyspark` is not fully-compatible with 3.8 yet._
* Renamed "features" layer to "feature" layer to be consistent with (most) other layers and the [relevant FAQ](https://kedro.readthedocs.io/en/0.16.0/06_resources/01_faq.html#what-is-data-engineering-convention).

## Bug fixes and other changes
* Fixed a bug where a new version created mid-run by an external system caused inconsistencies in the load versions used in the current run.
* Documentation improvements
  * Added instruction in the documentation on how to create a custom runner).
  * Updated contribution process in `CONTRIBUTING.md` - added Developer Workflow.
  * Documented installation of development version of Kedro in the [FAQ section](https://kedro.readthedocs.io/en/0.16.0/06_resources/01_faq.html#how-can-i-use-development-version-of-kedro).
  * Added missing `_exists` method to `MyOwnDataSet` example in 04_user_guide/08_advanced_io.
* Fixed a bug where `PartitionedDataSet` and `IncrementalDataSet` were not working with `s3a` or `s3n` protocol.
* Added ability to read partitioned parquet file from a directory in `pandas.ParquetDataSet`.
* Replaced `functools.lru_cache` with `cachetools.cachedmethod` in `PartitionedDataSet` and `IncrementalDataSet` for per-instance cache invalidation.
* Implemented custom glob function for `SparkDataSet` when running on Databricks.
* Fixed a bug in `SparkDataSet` not allowing for loading data from DBFS in a Windows machine using Databricks-connect.
* Improved the error message for `DataSetNotFoundError` to suggest possible dataset names user meant to type.
* Added the option for contributors to run Kedro tests locally without Spark installation with `make test-no-spark`.
* Added option to lint the project without applying the formatting changes (`kedro lint --check-only`).

## Breaking changes to the API
### Datasets
* Deleted obsolete datasets from `kedro.io`.
* Deleted `kedro.contrib` and `extras` folders.
* Deleted obsolete `CSVBlobDataSet` and `JSONBlobDataSet` dataset types.
* Made `invalidate_cache` method on datasets private.
* `get_last_load_version` and `get_last_save_version` methods are no longer available on `AbstractDataSet`.
* `get_last_load_version` and `get_last_save_version` have been renamed to `resolve_load_version` and `resolve_save_version` on ``AbstractVersionedDataSet``, the results of which are cached.
* The `release()` method on datasets extending ``AbstractVersionedDataSet`` clears the cached load and save version. All custom datasets must call `super()._release()` inside `_release()`.
* ``TextDataSet`` no longer has `load_args` and `save_args`. These can instead be specified under `open_args_load` or `open_args_save` in `fs_args`.
* `PartitionedDataSet` and `IncrementalDataSet` method `invalidate_cache` was made private: `_invalidate_caches`.

### Other
* Removed `KEDRO_ENV_VAR` from `kedro.context` to speed up the CLI run time.
* `Pipeline.name` has been removed in favour of `Pipeline.tag()`.
* Dropped `Pipeline.transform()` in favour of `kedro.pipeline.modular_pipeline.pipeline()` helper function.
* Made constant `PARAMETER_KEYWORDS` private, and moved it from `kedro.pipeline.pipeline` to `kedro.pipeline.modular_pipeline`.
* Layers are no longer part of the dataset object, as they've moved to the `DataCatalog`.
* Python 3.5 is no longer supported by the current and all future versions of Kedro.

### Migration guide from Kedro 0.15.* to 0.16.*

#### General Migration

**reminder** [How do I upgrade Kedro](https://kedro.readthedocs.io/en/0.16.0/06_resources/01_faq.html#how-do-i-upgrade-kedro) covers a few key things to remember when updating any kedro version.

#### Migration for datasets

Since all the datasets (from `kedro.io` and `kedro.contrib.io`) were moved to `kedro/extras/datasets` you must update the type of all datasets in `<project>/conf/base/catalog.yml` file.
Here how it should be changed: `type: <SomeDataSet>` -> `type: <subfolder of kedro/extras/datasets>.<SomeDataSet>` (e.g. `type: CSVDataSet` -> `type: pandas.CSVDataSet`).

In addition, all the specific datasets like `CSVLocalDataSet`, `CSVS3DataSet` etc. were deprecated. Instead, you must use generalized datasets like `CSVDataSet`.
E.g. `type: CSVS3DataSet` -> `type: pandas.CSVDataSet`.

> Note: No changes required if you are using your custom dataset.

#### Migration for Pipeline.transform()
`Pipeline.transform()` has been dropped in favour of the `pipeline()` constructor. The following changes apply:
- Remember to import `from kedro.pipeline import pipeline`
- The `prefix` argument has been renamed to `namespace`
- And `datasets` has been broken down into more granular arguments:
  - `inputs`: Independent inputs to the pipeline
  - `outputs`: Any output created in the pipeline, whether an intermediary dataset or a leaf output
  - `parameters`: `params:...` or `parameters`

As an example, code that used to look like this with the `Pipeline.transform()` constructor:
```python
result = my_pipeline.transform(
    datasets={"input": "new_input", "output": "new_output", "params:x": "params:y"},
    prefix="pre",
)
```

When used with the new `pipeline()` constructor, becomes:
```python
from kedro.pipeline import pipeline

result = pipeline(
    my_pipeline,
    inputs={"input": "new_input"},
    outputs={"output": "new_output"},
    parameters={"params:x": "params:y"},
    namespace="pre",
)
```

#### Migration for decorators, color logger, transformers etc.
Since some modules were moved to other locations you need to update import paths appropriately.
You can find the list of moved files in the [`0.15.6` release notes](https://github.com/kedro-org/kedro/releases/tag/0.15.6) under the section titled `Files with a new location`.

#### Migration for CLI and KEDRO_ENV environment variable
> Note: If you haven't made significant changes to your `kedro_cli.py`, it may be easier to simply copy the updated `kedro_cli.py` `.ipython/profile_default/startup/00-kedro-init.py` and from GitHub or a newly generated project into your old project.

* We've removed `KEDRO_ENV_VAR` from `kedro.context`. To get your existing project template working, you'll need to remove all instances of `KEDRO_ENV_VAR` from your project template:
  - From the imports in `kedro_cli.py` and `.ipython/profile_default/startup/00-kedro-init.py`: `from kedro.context import KEDRO_ENV_VAR, load_context` -> `from kedro.framework.context import load_context`
  - Remove the `envvar=KEDRO_ENV_VAR` line from the click options in `run`, `jupyter_notebook` and `jupyter_lab` in `kedro_cli.py`
  - Replace `KEDRO_ENV_VAR` with `"KEDRO_ENV"` in `_build_jupyter_env`
  - Replace `context = load_context(path, env=os.getenv(KEDRO_ENV_VAR))` with `context = load_context(path)` in `.ipython/profile_default/startup/00-kedro-init.py`

 #### Migration for `kedro build-reqs`

 We have upgraded `pip-tools` which is used by `kedro build-reqs` to 5.x. This `pip-tools` version requires `pip>=20.0`. To upgrade `pip`, please refer to [their documentation](https://pip.pypa.io/en/stable/installing/#upgrading-pip).

## Thanks for supporting contributions
[@foolsgold](https://github.com/foolsgold), [Mani Sarkar](https://github.com/neomatrix369), [Priyanka Shanbhag](https://github.com/priyanka1414), [Luis Blanche](https://github.com/LuisBlanche), [Deepyaman Datta](https://github.com/deepyaman), [Antony Milne](https://github.com/AntonyMilneQB), [Panos Psimatikas](https://github.com/ppsimatikas), [Tam-Sanh Nguyen](https://github.com/tamsanh), [Tomasz Kaczmarczyk](https://github.com/TomaszKaczmarczyk), [Kody Fischer](https://github.com/Klio-Foxtrot187), [Waylon Walker](https://github.com/waylonwalker)

# 0.15.9

## Major features and improvements

## Bug fixes and other changes

* Pinned `fsspec>=0.5.1, <0.7.0` and `s3fs>=0.3.0, <0.4.1` to fix incompatibility issues with their latest release.

## Breaking changes to the API

## Thanks for supporting contributions

# 0.15.8

## Major features and improvements

## Bug fixes and other changes

* Added the additional libraries to our `requirements.txt` so `pandas.CSVDataSet` class works out of box with `pip install kedro`.
* Added `pandas` to our `extra_requires` in `setup.py`.
* Improved the error message when dependencies of a `DataSet` class are missing.

## Breaking changes to the API

## Thanks for supporting contributions

# 0.15.7

## Major features and improvements

* Added in documentation on how to contribute a custom `AbstractDataSet` implementation.

## Bug fixes and other changes

* Fixed the link to the Kedro banner image in the documentation.

## Breaking changes to the API

## Thanks for supporting contributions

# 0.15.6

## Major features and improvements
> _TL;DR_ We're launching [`kedro.extras`](https://github.com/kedro-org/kedro/tree/master/extras), the new home for our revamped series of datasets, decorators and dataset transformers. The datasets in [`kedro.extras.datasets`](https://github.com/kedro-org/kedro/tree/master/extras/datasets) use [`fsspec`](https://filesystem-spec.readthedocs.io/en/latest/) to access a variety of data stores including local file systems, network file systems, cloud object stores (including S3 and GCP), and Hadoop, read more about this [**here**](https://kedro.readthedocs.io/en/0.15.6/04_user_guide/04_data_catalog.html#specifying-the-location-of-the-dataset). The change will allow [#178](https://github.com/kedro-org/kedro/issues/178) to happen in the next major release of Kedro.

An example of this new system can be seen below, loading the CSV `SparkDataSet` from S3:

```yaml
weather:
  type: spark.SparkDataSet  # Observe the specified type, this  affects all datasets
  filepath: s3a://your_bucket/data/01_raw/weather*  # filepath uses fsspec to indicate the file storage system
  credentials: dev_s3
  file_format: csv
```

You can also load data incrementally whenever it is dumped into a directory with the extension to [`PartionedDataSet`](https://kedro.readthedocs.io/en/0.15.6/04_user_guide/08_advanced_io.html#partitioned-dataset), a feature that allows you to load a directory of files. The [`IncrementalDataSet`](https://kedro.readthedocs.io/en/0.15.6/04_user_guide/08_advanced_io.html#incremental-loads-with-incrementaldataset) stores the information about the last processed partition in a `checkpoint`, read more about this feature [**here**](https://kedro.readthedocs.io/en/0.15.6/04_user_guide/08_advanced_io.html#incremental-loads-with-incrementaldataset).

### New features

* Added `layer` attribute for datasets in `kedro.extras.datasets` to specify the name of a layer according to [data engineering convention](https://kedro.readthedocs.io/en/0.15.6/06_resources/01_faq.html#what-is-data-engineering-convention), this feature will be passed to [`kedro-viz`](https://github.com/kedro-org/kedro-viz) in future releases.
* Enabled loading a particular version of a dataset in Jupyter Notebooks and iPython, using `catalog.load("dataset_name", version="<2019-12-13T15.08.09.255Z>")`.
* Added property `run_id` on `ProjectContext`, used for versioning using the [`Journal`](https://kedro.readthedocs.io/en/0.15.6/04_user_guide/13_journal.html). To customise your journal `run_id` you can override the private method `_get_run_id()`.
* Added the ability to install all optional kedro dependencies via `pip install "kedro[all]"`.
* Modified the `DataCatalog`'s load order for datasets, loading order is the following:
  - `kedro.io`
  - `kedro.extras.datasets`
  - Import path, specified in `type`
* Added an optional `copy_mode` flag to `CachedDataSet` and `MemoryDataSet` to specify (`deepcopy`, `copy` or `assign`) the copy mode to use when loading and saving.

### New Datasets

| Type                             | Description                                                                                                                                      | Location                            |
| -------------------------------- | ------------------------------------------------------------------------------------------------------------------------------------------------ | ----------------------------------- |
| `dask.ParquetDataSet`            | Handles parquet datasets using Dask                                                                                                              | `kedro.extras.datasets.dask`        |
| `pickle.PickleDataSet`           | Work with Pickle files using [`fsspec`](https://filesystem-spec.readthedocs.io/en/latest/) to communicate with the underlying filesystem         | `kedro.extras.datasets.pickle`      |
| `pandas.CSVDataSet`              | Work with CSV files using [`fsspec`](https://filesystem-spec.readthedocs.io/en/latest/) to communicate with the underlying filesystem            | `kedro.extras.datasets.pandas`      |
| `pandas.TextDataSet`             | Work with text files using [`fsspec`](https://filesystem-spec.readthedocs.io/en/latest/) to communicate with the underlying filesystem           | `kedro.extras.datasets.pandas`      |
| `pandas.ExcelDataSet`            | Work with Excel files using [`fsspec`](https://filesystem-spec.readthedocs.io/en/latest/) to communicate with the underlying filesystem          | `kedro.extras.datasets.pandas`      |
| `pandas.HDFDataSet`              | Work with HDF using [`fsspec`](https://filesystem-spec.readthedocs.io/en/latest/) to communicate with the underlying filesystem                  | `kedro.extras.datasets.pandas`      |
| `yaml.YAMLDataSet`               | Work with YAML files using [`fsspec`](https://filesystem-spec.readthedocs.io/en/latest/) to communicate with the underlying filesystem           | `kedro.extras.datasets.yaml`        |
| `matplotlib.MatplotlibWriter`    | Save with Matplotlib images using [`fsspec`](https://filesystem-spec.readthedocs.io/en/latest/) to communicate with the underlying filesystem    | `kedro.extras.datasets.matplotlib`  |
| `networkx.NetworkXDataSet`       | Work with NetworkX files using [`fsspec`](https://filesystem-spec.readthedocs.io/en/latest/) to communicate with the underlying filesystem       | `kedro.extras.datasets.networkx`    |
| `biosequence.BioSequenceDataSet` | Work with bio-sequence objects using [`fsspec`](https://filesystem-spec.readthedocs.io/en/latest/) to communicate with the underlying filesystem | `kedro.extras.datasets.biosequence` |
| `pandas.GBQTableDataSet`         | Work with Google BigQuery                                                                                                                        | `kedro.extras.datasets.pandas`      |
| `pandas.FeatherDataSet`          | Work with feather files using [`fsspec`](https://filesystem-spec.readthedocs.io/en/latest/) to communicate with the underlying filesystem        | `kedro.extras.datasets.pandas`      |
| `IncrementalDataSet`             | Inherit from `PartitionedDataSet` and remembers the last processed partition                                                                     | `kedro.io`                          |

### Files with a new location

| Type                                                                 | New Location                                 |
| -------------------------------------------------------------------- | -------------------------------------------- |
| `JSONDataSet`                                                        | `kedro.extras.datasets.pandas`               |
| `CSVBlobDataSet`                                                     | `kedro.extras.datasets.pandas`               |
| `JSONBlobDataSet`                                                    | `kedro.extras.datasets.pandas`               |
| `SQLTableDataSet`                                                    | `kedro.extras.datasets.pandas`               |
| `SQLQueryDataSet`                                                    | `kedro.extras.datasets.pandas`               |
| `SparkDataSet`                                                       | `kedro.extras.datasets.spark`                |
| `SparkHiveDataSet`                                                   | `kedro.extras.datasets.spark`                |
| `SparkJDBCDataSet`                                                   | `kedro.extras.datasets.spark`                |
| `kedro/contrib/decorators/retry.py`                                  | `kedro/extras/decorators/retry_node.py`      |
| `kedro/contrib/decorators/memory_profiler.py`                        | `kedro/extras/decorators/memory_profiler.py` |
| `kedro/contrib/io/transformers/transformers.py`                      | `kedro/extras/transformers/time_profiler.py` |
| `kedro/contrib/colors/logging/color_logger.py`                       | `kedro/extras/logging/color_logger.py`       |
| `extras/ipython_loader.py`                                           | `tools/ipython/ipython_loader.py`            |
| `kedro/contrib/io/cached/cached_dataset.py`                          | `kedro/io/cached_dataset.py`                 |
| `kedro/contrib/io/catalog_with_default/data_catalog_with_default.py` | `kedro/io/data_catalog_with_default.py`      |
| `kedro/contrib/config/templated_config.py`                           | `kedro/config/templated_config.py`           |

## Upcoming deprecations

| Category                  | Type                                                           |
| ------------------------- | -------------------------------------------------------------- |
| **Datasets**              | `BioSequenceLocalDataSet`                                      |
|                           | `CSVGCSDataSet`                                                |
|                           | `CSVHTTPDataSet`                                               |
|                           | `CSVLocalDataSet`                                              |
|                           | `CSVS3DataSet`                                                 |
|                           | `ExcelLocalDataSet`                                            |
|                           | `FeatherLocalDataSet`                                          |
|                           | `JSONGCSDataSet`                                               |
|                           | `JSONLocalDataSet`                                             |
|                           | `HDFLocalDataSet`                                              |
|                           | `HDFS3DataSet`                                                 |
|                           | `kedro.contrib.io.cached.CachedDataSet`                        |
|                           | `kedro.contrib.io.catalog_with_default.DataCatalogWithDefault` |
|                           | `MatplotlibLocalWriter`                                        |
|                           | `MatplotlibS3Writer`                                           |
|                           | `NetworkXLocalDataSet`                                         |
|                           | `ParquetGCSDataSet`                                            |
|                           | `ParquetLocalDataSet`                                          |
|                           | `ParquetS3DataSet`                                             |
|                           | `PickleLocalDataSet`                                           |
|                           | `PickleS3DataSet`                                              |
|                           | `TextLocalDataSet`                                             |
|                           | `YAMLLocalDataSet`                                             |
| **Decorators**            | `kedro.contrib.decorators.memory_profiler`                     |
|                           | `kedro.contrib.decorators.retry`                               |
|                           | `kedro.contrib.decorators.pyspark.spark_to_pandas`             |
|                           | `kedro.contrib.decorators.pyspark.pandas_to_spark`             |
| **Transformers**          | `kedro.contrib.io.transformers.transformers`                   |
| **Configuration Loaders** | `kedro.contrib.config.TemplatedConfigLoader`                   |

## Bug fixes and other changes
* Added the option to set/overwrite params in `config.yaml` using YAML dict style instead of string CLI formatting only.
* Kedro CLI arguments `--node` and `--tag` support comma-separated values, alternative methods will be deprecated in future releases.
* Fixed a bug in the `invalidate_cache` method of `ParquetGCSDataSet` and `CSVGCSDataSet`.
* `--load-version` now won't break if version value contains a colon.
* Enabled running `node`s with duplicate inputs.
* Improved error message when empty credentials are passed into `SparkJDBCDataSet`.
* Fixed bug that caused an empty project to fail unexpectedly with ImportError in `template/.../pipeline.py`.
* Fixed bug related to saving dataframe with categorical variables in table mode using `HDFS3DataSet`.
* Fixed bug that caused unexpected behavior when using `from_nodes` and `to_nodes` in pipelines using transcoding.
* Credentials nested in the dataset config are now also resolved correctly.
* Bumped minimum required pandas version to 0.24.0 to make use of `pandas.DataFrame.to_numpy` (recommended alternative to `pandas.DataFrame.values`).
* Docs improvements.
* `Pipeline.transform` skips modifying node inputs/outputs containing `params:` or `parameters` keywords.
* Support for `dataset_credentials` key in the credentials for `PartitionedDataSet` is now deprecated. The dataset credentials should be specified explicitly inside the dataset config.
* Datasets can have a new `confirm` function which is called after a successful node function execution if the node contains `confirms` argument with such dataset name.
* Make the resume prompt on pipeline run failure use `--from-nodes` instead of `--from-inputs` to avoid unnecessarily re-running nodes that had already executed.
* When closed, Jupyter notebook kernels are automatically terminated after 30 seconds of inactivity by default. Use `--idle-timeout` option to update it.
* Added `kedro-viz` to the Kedro project template `requirements.txt` file.
* Removed the `results` and `references` folder from the project template.
* Updated contribution process in `CONTRIBUTING.md`.

## Breaking changes to the API
* Existing `MatplotlibWriter` dataset in `contrib` was renamed to `MatplotlibLocalWriter`.
* `kedro/contrib/io/matplotlib/matplotlib_writer.py` was renamed to `kedro/contrib/io/matplotlib/matplotlib_local_writer.py`.
* `kedro.contrib.io.bioinformatics.sequence_dataset.py` was renamed to `kedro.contrib.io.bioinformatics.biosequence_local_dataset.py`.

## Thanks for supporting contributions
[Andrii Ivaniuk](https://github.com/andrii-ivaniuk), [Jonas Kemper](https://github.com/jonasrk), [Yuhao Zhu](https://github.com/yhzqb), [Balazs Konig](https://github.com/BalazsKonigQB), [Pedro Abreu](https://github.com/PedroAbreuQB), [Tam-Sanh Nguyen](https://github.com/tamsanh), [Peter Zhao](https://github.com/zxpeter), [Deepyaman Datta](https://github.com/deepyaman), [Florian Roessler](https://github.com/fdroessler/), [Miguel Rodriguez Gutierrez](https://github.com/MigQ2)

# 0.15.5

## Major features and improvements
* New CLI commands and command flags:
  - Load multiple `kedro run` CLI flags from a configuration file with the `--config` flag (e.g. `kedro run --config run_config.yml`)
  - Run parametrised pipeline runs with the `--params` flag (e.g. `kedro run --params param1:value1,param2:value2`).
  - Lint your project code using the `kedro lint` command, your project is linted with [`black`](https://github.com/psf/black) (Python 3.6+), [`flake8`](https://gitlab.com/pycqa/flake8) and [`isort`](https://github.com/PyCQA/isort).
* Load specific environments with Jupyter notebooks using `KEDRO_ENV` which will globally set `run`, `jupyter notebook` and `jupyter lab` commands using environment variables.
* Added the following datasets:
  - `CSVGCSDataSet` dataset in `contrib` for working with CSV files in Google Cloud Storage.
  - `ParquetGCSDataSet` dataset in `contrib` for working with Parquet files in Google Cloud Storage.
  - `JSONGCSDataSet` dataset in `contrib` for working with JSON files in Google Cloud Storage.
  - `MatplotlibS3Writer` dataset in `contrib` for saving Matplotlib images to S3.
  - `PartitionedDataSet` for working with datasets split across multiple files.
  - `JSONDataSet` dataset for working with JSON files that uses [`fsspec`](https://filesystem-spec.readthedocs.io/en/latest/) to communicate with the underlying filesystem. It doesn't support `http(s)` protocol for now.
* Added `s3fs_args` to all S3 datasets.
* Pipelines can be deducted with `pipeline1 - pipeline2`.

## Bug fixes and other changes
* `ParallelRunner` now works with `SparkDataSet`.
* Allowed the use of nulls in `parameters.yml`.
* Fixed an issue where `%reload_kedro` wasn't reloading all user modules.
* Fixed `pandas_to_spark` and `spark_to_pandas` decorators to work with functions with kwargs.
* Fixed a bug where `kedro jupyter notebook` and `kedro jupyter lab` would run a different Jupyter installation to the one in the local environment.
* Implemented Databricks-compatible dataset versioning for `SparkDataSet`.
* Fixed a bug where `kedro package` would fail in certain situations where `kedro build-reqs` was used to generate `requirements.txt`.
* Made `bucket_name` argument optional for the following datasets: `CSVS3DataSet`, `HDFS3DataSet`, `PickleS3DataSet`, `contrib.io.parquet.ParquetS3DataSet`, `contrib.io.gcs.JSONGCSDataSet` - bucket name can now be included into the filepath along with the filesystem protocol (e.g. `s3://bucket-name/path/to/key.csv`).
* Documentation improvements and fixes.

## Breaking changes to the API
* Renamed entry point for running pip-installed projects to `run_package()` instead of `main()` in `src/<package>/run.py`.
* `bucket_name` key has been removed from the string representation of the following datasets: `CSVS3DataSet`, `HDFS3DataSet`, `PickleS3DataSet`, `contrib.io.parquet.ParquetS3DataSet`, `contrib.io.gcs.JSONGCSDataSet`.
* Moved the `mem_profiler` decorator to `contrib` and separated the `contrib` decorators so that dependencies are modular. You may need to update your import paths, for example the pyspark decorators should be imported as `from kedro.contrib.decorators.pyspark import <pyspark_decorator>` instead of `from kedro.contrib.decorators import <pyspark_decorator>`.

## Thanks for supporting contributions
[Sheldon Tsen](https://github.com/sheldontsen-qb), [@roumail](https://github.com/roumail), [Karlson Lee](https://github.com/i25959341), [Waylon Walker](https://github.com/WaylonWalker), [Deepyaman Datta](https://github.com/deepyaman), [Giovanni](https://github.com/plauto), [Zain Patel](https://github.com/mzjp2)

# 0.15.4

## Major features and improvements
* `kedro jupyter` now gives the default kernel a sensible name.
* `Pipeline.name` has been deprecated in favour of `Pipeline.tags`.
* Reuse pipelines within a Kedro project using `Pipeline.transform`, it simplifies dataset and node renaming.
* Added Jupyter Notebook line magic (`%run_viz`) to run `kedro viz` in a Notebook cell (requires [`kedro-viz`](https://github.com/kedro-org/kedro-viz) version 3.0.0 or later).
* Added the following datasets:
  - `NetworkXLocalDataSet` in `kedro.contrib.io.networkx` to load and save local graphs (JSON format) via NetworkX. (by [@josephhaaga](https://github.com/josephhaaga))
  - `SparkHiveDataSet` in `kedro.contrib.io.pyspark.SparkHiveDataSet` allowing usage of Spark and insert/upsert on non-transactional Hive tables.
* `kedro.contrib.config.TemplatedConfigLoader` now supports name/dict key templating and default values.

## Bug fixes and other changes
* `get_last_load_version()` method for versioned datasets now returns exact last load version if the dataset has been loaded at least once and `None` otherwise.
* Fixed a bug in `_exists` method for versioned `SparkDataSet`.
* Enabled the customisation of the ExcelWriter in `ExcelLocalDataSet` by specifying options under `writer` key in `save_args`.
* Fixed a bug in IPython startup script, attempting to load context from the incorrect location.
* Removed capping the length of a dataset's string representation.
* Fixed `kedro install` command failing on Windows if `src/requirements.txt` contains a different version of Kedro.
* Enabled passing a single tag into a node or a pipeline without having to wrap it in a list (i.e. `tags="my_tag"`).

## Breaking changes to the API
* Removed `_check_paths_consistency()` method from `AbstractVersionedDataSet`. Version consistency check is now done in `AbstractVersionedDataSet.save()`. Custom versioned datasets should modify `save()` method implementation accordingly.

## Thanks for supporting contributions
[Joseph Haaga](https://github.com/josephhaaga), [Deepyaman Datta](https://github.com/deepyaman), [Joost Duisters](https://github.com/JoostDuisters), [Zain Patel](https://github.com/mzjp2), [Tom Vigrass](https://github.com/tomvigrass)

# 0.15.3

## Bug Fixes and other changes
* Narrowed the requirements for `PyTables` so that we maintain support for Python 3.5.

# 0.15.2

## Major features and improvements
* Added `--load-version`, a `kedro run` argument that allows you run the pipeline with a particular load version of a dataset.
* Support for modular pipelines in `src/`, break the pipeline into isolated parts with reusability in mind.
* Support for multiple pipelines, an ability to have multiple entry point pipelines and choose one with `kedro run --pipeline NAME`.
* Added a `MatplotlibWriter` dataset in `contrib` for saving Matplotlib images.
* An ability to template/parameterize configuration files with `kedro.contrib.config.TemplatedConfigLoader`.
* Parameters are exposed as a context property for ease of access in iPython / Jupyter Notebooks with `context.params`.
* Added `max_workers` parameter for ``ParallelRunner``.

## Bug fixes and other changes
* Users will override the `_get_pipeline` abstract method in `ProjectContext(KedroContext)` in `run.py` rather than the `pipeline` abstract property. The `pipeline` property is not abstract anymore.
* Improved an error message when versioned local dataset is saved and unversioned path already exists.
* Added `catalog` global variable to `00-kedro-init.py`, allowing you to load datasets with `catalog.load()`.
* Enabled tuples to be returned from a node.
* Disallowed the ``ConfigLoader`` loading the same file more than once, and deduplicated the `conf_paths` passed in.
* Added a `--open` flag to `kedro build-docs` that opens the documentation on build.
* Updated the ``Pipeline`` representation to include name of the pipeline, also making it readable as a context property.
* `kedro.contrib.io.pyspark.SparkDataSet` and `kedro.contrib.io.azure.CSVBlobDataSet` now support versioning.

## Breaking changes to the API
* `KedroContext.run()` no longer accepts `catalog` and `pipeline` arguments.
* `node.inputs` now returns the node's inputs in the order required to bind them properly to the node's function.

## Thanks for supporting contributions
[Deepyaman Datta](https://github.com/deepyaman), [Luciano Issoe](https://github.com/Lucianois), [Joost Duisters](https://github.com/JoostDuisters), [Zain Patel](https://github.com/mzjp2), [William Ashford](https://github.com/williamashfordQB), [Karlson Lee](https://github.com/i25959341)

# 0.15.1

## Major features and improvements
* Extended `versioning` support to cover the tracking of environment setup, code and datasets.
* Added the following datasets:
  - `FeatherLocalDataSet` in `contrib` for usage with pandas. (by [@mdomarsaleem](https://github.com/mdomarsaleem))
* Added `get_last_load_version` and `get_last_save_version` to `AbstractVersionedDataSet`.
* Implemented `__call__` method on `Node` to allow for users to execute `my_node(input1=1, input2=2)` as an alternative to `my_node.run(dict(input1=1, input2=2))`.
* Added new `--from-inputs` run argument.

## Bug fixes and other changes
* Fixed a bug in `load_context()` not loading context in non-Kedro Jupyter Notebooks.
* Fixed a bug in `ConfigLoader.get()` not listing nested files for `**`-ending glob patterns.
* Fixed a logging config error in Jupyter Notebook.
* Updated documentation in `03_configuration` regarding how to modify the configuration path.
* Documented the architecture of Kedro showing how we think about library, project and framework components.
* `extras/kedro_project_loader.py` renamed to `extras/ipython_loader.py` and now runs any IPython startup scripts without relying on the Kedro project structure.
* Fixed TypeError when validating partial function's signature.
* After a node failure during a pipeline run, a resume command will be suggested in the logs. This command will not work if the required inputs are MemoryDataSets.

## Breaking changes to the API

## Thanks for supporting contributions
[Omar Saleem](https://github.com/mdomarsaleem), [Mariana Silva](https://github.com/marianansilva), [Anil Choudhary](https://github.com/aniryou), [Craig](https://github.com/cfranklin11)

# 0.15.0

## Major features and improvements
* Added `KedroContext` base class which holds the configuration and Kedro's main functionality (catalog, pipeline, config, runner).
* Added a new CLI command `kedro jupyter convert` to facilitate converting Jupyter Notebook cells into Kedro nodes.
* Added support for `pip-compile` and new Kedro command `kedro build-reqs` that generates `requirements.txt` based on `requirements.in`.
* Running `kedro install` will install packages to conda environment if `src/environment.yml` exists in your project.
* Added a new `--node` flag to `kedro run`, allowing users to run only the nodes with the specified names.
* Added new `--from-nodes` and `--to-nodes` run arguments, allowing users to run a range of nodes from the pipeline.
* Added prefix `params:` to the parameters specified in `parameters.yml` which allows users to differentiate between their different parameter node inputs and outputs.
* Jupyter Lab/Notebook now starts with only one kernel by default.
* Added the following datasets:
  -  `CSVHTTPDataSet` to load CSV using HTTP(s) links.
  - `JSONBlobDataSet` to load json (-delimited) files from Azure Blob Storage.
  - `ParquetS3DataSet` in `contrib` for usage with pandas. (by [@mmchougule](https://github.com/mmchougule))
  - `CachedDataSet` in `contrib` which will cache data in memory to avoid io/network operations. It will clear the cache once a dataset is no longer needed by a pipeline. (by [@tsanikgr](https://github.com/tsanikgr))
  - `YAMLLocalDataSet` in `contrib` to load and save local YAML files. (by [@Minyus](https://github.com/Minyus))

## Bug fixes and other changes
* Documentation improvements including instructions on how to initialise a Spark session using YAML configuration.
* `anyconfig` default log level changed from `INFO` to `WARNING`.
* Added information on installed plugins to `kedro info`.
* Added style sheets for project documentation, so the output of `kedro build-docs` will resemble the style of `kedro docs`.

## Breaking changes to the API
* Simplified the Kedro template in `run.py` with the introduction of `KedroContext` class.
* Merged `FilepathVersionMixIn` and `S3VersionMixIn` under one abstract class `AbstractVersionedDataSet` which extends`AbstractDataSet`.
* `name` changed to be a keyword-only argument for `Pipeline`.
* `CSVLocalDataSet` no longer supports URLs. `CSVHTTPDataSet` supports URLs.

### Migration guide from Kedro 0.14.* to Kedro 0.15.0
#### Migration for Kedro project template
This guide assumes that:
  * The framework specific code has not been altered significantly
  * Your project specific code is stored in the dedicated python package under `src/`.

The breaking changes were introduced in the following project template files:
- `<project-name>/.ipython/profile_default/startup/00-kedro-init.py`
- `<project-name>/kedro_cli.py`
- `<project-name>/src/tests/test_run.py`
- `<project-name>/src/<package-name>/run.py`
- `<project-name>/.kedro.yml` (new file)

The easiest way to migrate your project from Kedro 0.14.* to Kedro 0.15.0 is to create a new project (by using `kedro new`) and move code and files bit by bit as suggested in the detailed guide below:

1. Create a new project with the same name by running `kedro new`

2. Copy the following folders to the new project:
 - `results/`
 - `references/`
 - `notebooks/`
 - `logs/`
 - `data/`
 - `conf/`

3. If you customised your `src/<package>/run.py`, make sure you apply the same customisations to `src/<package>/run.py`
 - If you customised `get_config()`, you can override `config_loader` property in `ProjectContext` derived class
 - If you customised `create_catalog()`, you can override `catalog()` property in `ProjectContext` derived class
 - If you customised `run()`, you can override `run()` method in `ProjectContext` derived class
 - If you customised default `env`, you can override it in `ProjectContext` derived class or pass it at construction. By default, `env` is `local`.
 - If you customised default `root_conf`, you can override `CONF_ROOT` attribute in `ProjectContext` derived class. By default, `KedroContext` base class has `CONF_ROOT` attribute set to `conf`.

4. The following syntax changes are introduced in ipython or Jupyter notebook/labs:
 - `proj_dir` -> `context.project_path`
 - `proj_name` -> `context.project_name`
 - `conf` -> `context.config_loader`.
 - `io` -> `context.catalog` (e.g., `io.load()` -> `context.catalog.load()`)

5. If you customised your `kedro_cli.py`, you need to apply the same customisations to your `kedro_cli.py` in the new project.

6. Copy the contents of the old project's `src/requirements.txt` into the new project's `src/requirements.in` and, from the project root directory, run the `kedro build-reqs` command in your terminal window.

#### Migration for versioning custom dataset classes

If you defined any custom dataset classes which support versioning in your project, you need to apply the following changes:

1. Make sure your dataset inherits from `AbstractVersionedDataSet` only.
2. Call `super().__init__()` with the appropriate arguments in the dataset's `__init__`. If storing on local filesystem, providing the filepath and the version is enough. Otherwise, you should also pass in an `exists_function` and a `glob_function` that emulate `exists` and `glob` in a different filesystem (see `CSVS3DataSet` as an example).
3. Remove setting of the `_filepath` and `_version` attributes in the dataset's `__init__`, as this is taken care of in the base abstract class.
4. Any calls to `_get_load_path` and `_get_save_path` methods should take no arguments.
5. Ensure you convert the output of `_get_load_path` and `_get_save_path` appropriately, as these now return [`PurePath`s](https://docs.python.org/3/library/pathlib.html#pure-paths) instead of strings.
6. Make sure `_check_paths_consistency` is called with [`PurePath`s](https://docs.python.org/3/library/pathlib.html#pure-paths) as input arguments, instead of strings.

These steps should have brought your project to Kedro 0.15.0. There might be some more minor tweaks needed as every project is unique, but now you have a pretty solid base to work with. If you run into any problems, please consult the [Kedro documentation](https://kedro.readthedocs.io).

## Thanks for supporting contributions
[Dmitry Vukolov](https://github.com/dvukolov), [Jo Stichbury](https://github.com/stichbury), [Angus Williams](https://github.com/awqb), [Deepyaman Datta](https://github.com/deepyaman), [Mayur Chougule](https://github.com/mmchougule), [Marat Kopytjuk](https://github.com/kopytjuk), [Evan Miller](https://github.com/evanmiller29), [Yusuke Minami](https://github.com/Minyus)

# 0.14.3

## Major features and improvements
* Tab completion for catalog datasets in `ipython` or `jupyter` sessions. (Thank you [@datajoely](https://github.com/datajoely) and [@WaylonWalker](https://github.com/WaylonWalker))
* Added support for transcoding, an ability to decouple loading/saving mechanisms of a dataset from its storage location, denoted by adding '@' to the dataset name.
* Datasets have a new `release` function that instructs them to free any cached data. The runners will call this when the dataset is no longer needed downstream.

## Bug fixes and other changes
* Add support for pipeline nodes made up from partial functions.
* Expand user home directory `~` for TextLocalDataSet (see issue #19).
* Add a `short_name` property to `Node`s for a display-friendly (but not necessarily unique) name.
* Add Kedro project loader for IPython: `extras/kedro_project_loader.py`.
* Fix source file encoding issues with Python 3.5 on Windows.
* Fix local project source not having priority over the same source installed as a package, leading to local updates not being recognised.

## Breaking changes to the API
* Remove the max_loads argument from the `MemoryDataSet` constructor and from the `AbstractRunner.create_default_data_set` method.

## Thanks for supporting contributions
[Joel Schwarzmann](https://github.com/datajoely), [Alex Kalmikov](https://github.com/kalexqb)

# 0.14.2

## Major features and improvements
* Added Data Set transformer support in the form of AbstractTransformer and DataCatalog.add_transformer.

## Breaking changes to the API
* Merged the `ExistsMixin` into `AbstractDataSet`.
* `Pipeline.node_dependencies` returns a dictionary keyed by node, with sets of parent nodes as values; `Pipeline` and `ParallelRunner` were refactored to make use of this for topological sort for node dependency resolution and running pipelines respectively.
* `Pipeline.grouped_nodes` returns a list of sets, rather than a list of lists.

## Thanks for supporting contributions

[Darren Gallagher](https://github.com/dazzag24), [Zain Patel](https://github.com/mzjp2)

# 0.14.1

## Major features and improvements
* New I/O module `HDFS3DataSet`.

## Bug fixes and other changes
* Improved API docs.
* Template `run.py` will throw a warning instead of error if `credentials.yml`
  is not present.

## Breaking changes to the API
None


# 0.14.0

The initial release of Kedro.


## Thanks for supporting contributions

Jo Stichbury, Aris Valtazanos, Fabian Peters, Guilherme Braccialli, Joel Schwarzmann, Miguel Beltre, Mohammed ElNabawy, Deepyaman Datta, Shubham Agrawal, Oleg Andreyev, Mayur Chougule, William Ashford, Ed Cannon, Nikhilesh Nukala, Sean Bailey, Vikram Tegginamath, Thomas Huijskens, Musa Bilal

We are also grateful to everyone who advised and supported us, filed issues or helped resolve them, asked and answered questions and were part of inspiring discussions.<|MERGE_RESOLUTION|>--- conflicted
+++ resolved
@@ -1,17 +1,4 @@
-<<<<<<< HEAD
-# Release 0.17.9
-
-## Major features and improvements
-* Added abfss to list of cloud protocols, enabling abfss paths.
-
-## Bug fixes and other changes
-
-## Upcoming deprecations for Kedro 0.18.0
-
-# Release 0.17.8
-=======
 # Upcoming Release 0.19.0
->>>>>>> 676600c4
 
 ## Major features and improvements
 
@@ -27,6 +14,7 @@
 ## Major features and improvements
 * Added more detail to YAML ParserError error message.
 * Added option to `SparkDataSet` to specify a `schema` load argument that allows for supplying a user-defined schema as opposed to relying on the schema inference of Spark.
+* Added `abfss` to list of cloud protocols, enabling abfss paths.
 
 ## Bug fixes and other changes
 * Removed fatal error from being logged when a Kedro session is created in a directory without git.
