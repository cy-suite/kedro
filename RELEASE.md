--- conflicted
+++ resolved
@@ -1,12 +1,9 @@
 # Release 0.15.6
 
 ## Major features and improvements
-* Added the following datasets:
-<<<<<<< HEAD
-=======
-
-* Added the following datasets:
->>>>>>> 79b81a6d
+
+
+* Added the following datasets:
   - `DaskParquetDataSet` in `kedro.contrib.io.dask` for handling parquet datasets using Dask dataframes.
   - `PickleDataSet` dataset for working with Pickle files that uses [`fsspec`](https://filesystem-spec.readthedocs.io/en/latest/) to communicate with the underlying filesystem.
   - `CSVDataSet` dataset for working with CSV files that uses [`fsspec`](https://filesystem-spec.readthedocs.io/en/latest/) to communicate with the underlying filesystem.
@@ -14,24 +11,16 @@
   - `TextDataSet` dataset for working with text files that uses [`fsspec`](https://filesystem-spec.readthedocs.io/en/latest/) to communicate with the underlying filesystem.
   - `ExcelDataSet` dataset for working with Excel files that uses [`fsspec`](https://filesystem-spec.readthedocs.io/en/latest/) to communicate with the underlying filesystem.
   - `HDFDataSet` dataset for working with hdf files that uses [`fsspec`](https://filesystem-spec.readthedocs.io/en/latest/) to communicate with the underlying filesystem.
-<<<<<<< HEAD
   - `YAMLDataSet` dataset for working with yaml files that uses [`fsspec`](https://filesystem-spec.readthedocs.io/en/latest/) to communicate with the underlying filesystem.
   - `MatplotlibWriter` dataset in `contrib` for saving matplotlib objects to image file(s) that uses [`fsspec`](https://filesystem-spec.readthedocs.io/en/latest/) to communicate with the underlying filesystem.
   - `BioSequenceDataSet` dataset in `contrib` for working with bio-sequence objects that uses [`fsspec`](https://filesystem-spec.readthedocs.io/en/latest/) to communicate with the underlying filesystem.
   - `GeoJSONDataSet`dataset in `contrib` for working with geospatial data that uses [`fsspec`](https://filesystem-spec.readthedocs.io/en/latest/) to communicate with the underlying filesystem.
-=======
-  - `MatplotlibWriter` dataset in `contrib` for saving matplotlib objects to image file(s) that uses [`fsspec`](https://filesystem-spec.readthedocs.io/en/latest/) to communicate with the underlying filesystem.
-  - `GeoJSONLocalDataset` dataset in `contrib` for working with GeoJSON local files and Geopandas.
->>>>>>> 79b81a6d
 * Enabled loading a particular version of a dataset in Jupyter Notebooks and ipython, using `catalog.load("dataset_name", version="<2019-12-13T15.08.09.255Z>")`.
 * Added http(s) protocol support for `JSONDataSet`.
 * Added property `run_id` on `ProjectContext`, used for versioning using the [`Journal`](https://kedro.readthedocs.io/en/latest/04_user_guide/13_journal.html). To customise your journal `run_id` you can override the private method `_get_run_id()`.
 * Added the ability to install all optional kedro dependencies via `pip install "kedro[all]"`.
-<<<<<<< HEAD
 * Implemented loading and saving datasets in parallel using `concurrent.futures.ThreadPoolExecutor`.
 * `HDFDataSet` is made thread-safe.
-=======
->>>>>>> 79b81a6d
 
 ## Bug fixes and other changes
 * Fixed a bug in the `invalidate_cache` method of `ParquetGCSDataSet` and `CSVGCSDataSet`.
@@ -45,15 +34,9 @@
 ## Breaking changes to the API
 * Existing `MatplotlibWriter` dataset in `contrib` was renamed to `MatplotlibLocalWriter`.
 * `kedro/contrib/io/matplotlib/matplotlib_writer.py` was renamed to `kedro/contrib/io/matplotlib/matplotlib_local_writer.py`.
-<<<<<<< HEAD
 * `kedro.contrib.io.bioinformatics.sequence_dataset.py` was renamed to `kedro.contrib.io.bioinformatics.biosequence_local_dataset.py`.
 
 ## Thanks for supporting contributions
-=======
-
-## Thanks for supporting contributions
-
->>>>>>> 79b81a6d
 [Jonas Kemper](https://github.com/jonasrk), [Yuhao Zhu](https://github.com/yhzqb), [Balazs Konig](https://github.com/BalazsKonigQB), [Pedro Abreu](https://github.com/PedroAbreuQB), [Luis Blanche](https://github/LuisBlanche)
 
 # Release 0.15.5
