# Upcoming Release

## Major features and improvements
* Implemented dict-like interface for `KedroDataCatalog`.
<<<<<<< HEAD
* Added Python 3.13 support.
=======
* Implemented lazy dataset initializing for `KedroDataCatalog`.
* Project dependencies on both the default template and on starter templates are now explicitly declared on the `pyproject.toml` file, allowing Kedro projects to work with project management tools like `uv`, `pdm`, and `rye`.
>>>>>>> 9464dc71

**Note:** ``KedroDataCatalog`` is an experimental feature and is under active development. Therefore, it is possible we'll introduce breaking changes to this class, so be mindful of that if you decide to use it already. Let us know if you have any feedback about the ``KedroDataCatalog`` or ideas for new features.

## Bug fixes and other changes
* Added I/O support for Oracle Cloud Infrastructure (OCI) Object Storage filesystem.
* Fixed `DatasetAlreadyExistsError` for `ThreadRunner` when Kedro project run and using runner separately.

## Breaking changes to the API
## Documentation changes
* Updated CLI autocompletion docs with new Click syntax.
* Standardised `.parquet` suffix in docs and tests.

## Community contributions
* [Hyewon Choi](https://github.com/hyew0nChoi)


# Release 0.19.9

## Major features and improvements
* Dropped Python 3.8 support.
* Implemented `KedroDataCatalog` repeating `DataCatalog` functionality with a few API enhancements:
  * Removed `_FrozenDatasets` and access datasets as properties;
  * Added get dataset by name feature;
  * `add_feed_dict()` was simplified to only add raw data;
  * Datasets' initialisation was moved out from `from_config()` method to the constructor.
* Moved development requirements from `requirements.txt` to the dedicated section in `pyproject.toml` for project template.
* Implemented `Protocol` abstraction for the current `DataCatalog` and adding new catalog implementations.
* Refactored `kedro run` and `kedro catalog` commands.
* Moved pattern resolution logic from `DataCatalog` to a separate component - `CatalogConfigResolver`. Updated `DataCatalog` to use `CatalogConfigResolver` internally.
* Made packaged Kedro projects return `session.run()` output to be used when running it in the interactive environment.
* Enhanced `OmegaConfigLoader` configuration validation to detect duplicate keys at all parameter levels, ensuring comprehensive nested key checking.

**Note:** ``KedroDataCatalog`` is an experimental feature and is under active development. Therefore, it is possible we'll introduce breaking changes to this class, so be mindful of that if you decide to use it already. Let us know if you have any feedback about the ``KedroDataCatalog`` or ideas for new features.

## Bug fixes and other changes
* Fixed bug where using dataset factories breaks with `ThreadRunner`.
* Fixed a bug where `SharedMemoryDataset.exists` would not call the underlying `MemoryDataset`.
* Fixed template projects example tests.
* Made credentials loading consistent between `KedroContext._get_catalog()` and `resolve_patterns` so that both use `_get_config_credentials()`

## Breaking changes to the API
* Removed `ShelveStore` to address a security vulnerability.

## Documentation changes
* Fix logo on PyPI page.
* Minor language/styling updates.


## Community contributions
* [Puneet](https://github.com/puneeter)
* [ethanknights](https://github.com/ethanknights)
* [Manezki](https://github.com/Manezki)
* [MigQ2](https://github.com/MigQ2)
* [Felix Scherz](https://github.com/felixscherz)
* [Yu-Sheng Li](https://github.com/kevin1kevin1k)

# Release 0.19.8

## Major features and improvements
* Made default run entrypoint in `__main__.py` work in interactive environments such as IPyhon and Databricks.

## Bug fixes and other changes
* Fixed a bug that caused tracebacks disappeared from CLI runs.
* Moved `_find_run_command()` and `_find_run_command_in_plugins()` from `__main__.py` in the project template to the framework itself.
* Fixed a bug where `%load_node` breaks with multi-lines import statements.
* Fixed a regression where `rich` mark up logs stop showing since 0.19.7.

## Breaking changes to the API

## Documentation changes
* Add clarifications in docs explaining how runtime parameter resolution works.

## Community contributions
Many thanks to the following Kedroids for contributing PRs to this release:
* [cclauss](https://github.com/cclauss)
* [eltociear](https://github.com/eltociear)
* [ltalirz](https://github.com/ltalirz)

# Release 0.19.7

## Major features and improvements
* Exposed `load` and `save` publicly for each dataset in the core `kedro` library, and enabled other datasets to do the same. If a dataset doesn't expose `load` or `save` publicly, Kedro will fall back to using `_load` or `_save`, respectively.
* Kedro commands are now lazily loaded to add performance gains when running Kedro commands.
* Implemented key completion support for accessing datasets in the `DataCatalog`.
* Implemented dataset pretty printing.
* Implemented `DataCatalog` pretty printing.
* Moved to an opt-out model for telemetry, enabling it by default without requiring prior consent.

## Bug fixes and other changes
* Updated error message for invalid catalog entries.
* Updated error message for catalog entries when the dataset class is not found with hints on how to resolve the issue.
* Fixed a bug in the `DataCatalog` `shallow_copy()` method to ensure it returns the type of the used catalog and doesn't cast it to `DataCatalog`.
* Made [kedro-telemetry](https://github.com/kedro-org/kedro-plugins/tree/main/kedro-telemetry) a core dependency.
* Fixed a bug when `OmegaConfigLoader` is printed, there are few missing arguments.
* Fixed a bug when where iterating `OmegaConfigLoader`'s `keys` return empty dictionary.

## Breaking changes to the API

## Upcoming deprecations for Kedro 0.20.0
* The utility method `get_pkg_version()` is deprecated and will be removed in Kedro 0.20.0.
* `LambdaDataset` is deprecated and will be removed in Kedro 0.20.0.

## Documentation changes
* Improved documentation for configuring dataset parameters in the data catalog
* Extended documentation with an example of logging customisation at runtime

## Community contributions
Many thanks to the following Kedroids for contributing PRs to this release:
* [nickolasrm](https://github.com/nickolasrm)
* [yury-fedotov](https://github.com/yury-fedotov)

# Release 0.19.6

## Major features and improvements
* Added `raise_errors` argument to `find_pipelines`. If `True`, the first pipeline for which autodiscovery fails will cause an error to be raised. The default behaviour is still to raise a warning for each failing pipeline.
* It is now possible to use Kedro without having `rich` installed.
* Updated custom logging behavior: `conf/logging.yml` will be used if it exists and `KEDRO_LOGGING_CONFIG` is not set; otherwise, `default_logging.yml` will be used.

## Bug fixes and other changes
* User defined catch-all dataset factory patterns now override the default pattern provided by the runner.

## Breaking changes to the API

## Upcoming deprecations for Kedro 0.20.0
* All micro-packaging commands (`kedro micropkg pull`, `kedro micropkg package`) are deprecated and will be removed in Kedro 0.20.0.

## Documentation changes
* Improved documentation for custom starters
* Added a new docs section on deploying Kedro project on AWS Airflow MWAA
* Detailed instructions on using `globals` and `runtime_params` with the `OmegaConfigLoader`

## Community contributions
Many thanks to the following Kedroids for contributing PRs to this release:
* [doxenix](https://github.com/doxenix)
* [cleeeks](https://github.com/cleeeks)

# Release 0.19.5

## Bug fixes and other changes
* Fixed breaking import issue when working on a project with `kedro-viz` on python 3.8.

## Documentation changes
* Updated the documentation for deploying a Kedro project with Astronomer Airflow.
* Used `kedro-sphinx-theme` for documentation.
* Add mentions about correct usage of `configure_project` with `multiprocessing`.
*
# Release 0.19.4

## Major features and improvements
* Kedro commands now work from any subdirectory within a Kedro project.
* Kedro CLI now provides a better error message when project commands are run outside of a project i.e. `kedro run`
* Added the `--telemetry` flag to `kedro new`, allowing the user to register consent to have user analytics collected at the same time as the project is created.
* Improved the performance of `Pipeline` object creation and summing.
* Improved suggestions to resume failed pipeline runs.
* Dropped the dependency on `toposort` in favour of the built-in `graphlib` module.
* Cookiecutter errors are shown in short format without the `--verbose` flag.

## Bug fixes and other changes
* Updated `kedro pipeline create` and `kedro pipeline delete` to read the base environment from the project settings.
* Updated CLI command `kedro catalog resolve` to read credentials properly.
* Changed the path of where pipeline tests generated with `kedro pipeline create` from `<project root>/src/tests/pipelines/<pipeline name>` to `<project root>/tests/pipelines/<pipeline name>`.
* Updated ``.gitignore`` to prevent pushing MLflow local runs folder to a remote forge when using MLflow and Git.
* Fixed error handling message for malformed yaml/json files in OmegaConfigLoader.
* Fixed a bug in `node`-creation allowing self-dependencies when using transcoding, that is datasets named like `name@format`.
* Improved error message when passing wrong value to node.

## Breaking changes to the API
* Methods `_is_project` and `_find_kedro_project` have been moved to `kedro.utils`. We recommend not using private methods in your code, but if you do, please update your code to use the new location.

## Documentation changes
* Added missing description for `merge_strategy` argument in OmegaConfigLoader.
* Added documentation on best practices for testing nodes and pipelines.
* Clarified docs around using custom resolvers without a full Kedro project.


## Community contributions
Many thanks to the following Kedroids for contributing PRs to this release:
* [ondrejzacha](https://github.com/ondrejzacha)
* [Puneet](https://github.com/puneeter)

# Release 0.19.3

## Major features and improvements
* Create the debugging line magic `%load_node` for Jupyter Notebook and Jupyter Lab.
* Add official support for Python 3.12.
* Add better IPython, VS Code Notebook support for `%load_node` and minimal support for Databricks.
* Add full Kedro Node input syntax for `%load_node`.

## Bug fixes and other changes
* Updated CLI Command `kedro catalog resolve` to work with dataset factories that use `PartitionedDataset`.
* Addressed arbitrary file write via archive extraction security vulnerability in micropackaging.
* Added the `_EPHEMERAL` attribute to `AbstractDataset` and other Dataset classes that inherit from it.
* Added new JSON Schema that works with Kedro versions 0.19.*

## Breaking changes to the API

## Documentation changes
* Enable read-the-docs search when user presses Command/Ctrl + K.
* Added documentation for `kedro-telemetry` and the data collected by it.

## Community contributions
Many thanks to the following Kedroids for contributing PRs to this release:
* [MosaicMan](https://github.com/MosaicMan)
* [Fazil](https://github.com/lordsoffallen)

# Release 0.19.2

## Bug fixes and other changes
* Removed example pipeline requirements when examples are not selected in `tools`.
* Allowed modern versions of JupyterLab and Jupyter Notebooks.
* Removed setuptools dependency
* Added `source_dir` explicitly in `pyproject.toml` for non-src layout project.
* `MemoryDataset` entries are now included in free outputs.
* Removed black dependency and replaced it functionality with `ruff format`.

## Breaking changes to the API
* Added logging about not using async mode in `SequentiallRunner` and `ParallelRunner`.
* Changed input format for tools option obtained from --config file from numbers to short names.

## Documentation changes
* Added documentation about `bootstrap_project` and `configure_project`.
* Added documentation about `kedro run` and hook execution order.

## Migration guide from Kedro 0.18.* to 0.19.*
[See the migration guide for 0.19 in the Kedro documentation](https://docs.kedro.org/en/latest/resources/migration.html).

# Release 0.19.1

## Bug fixes and other changes
* Loosened pin for `kedro-telemetry` to fix dependency issues in `0.19.0`.

## Migration guide from Kedro 0.18.* to 0.19.*
[See the migration guide for 0.19 in the Kedro documentation](https://docs.kedro.org/en/latest/resources/migration.html).


# Release 0.19.0

## Major features and improvements
* Dropped Python 3.7 support.
* [Introduced project tools and example to the `kedro new` CLI flow](docs/source/get_started/new_project.md#project-tools).
* The new spaceflights starters, `spaceflights-pandas`, `spaceflights-pandas-viz`, `spaceflights-pyspark`, and `spaceflights-pyspark-viz` can be used with the `kedro new` command with the `--starter` flag.
* Added the `--conf-source` option to `%reload_kedro`, allowing users to specify a source for project configuration.
* [Added the functionality to choose a merging strategy for config files loaded with `OmegaConfigLoader`](docs/source/configuration/advanced_configuration.md#how-to-change-the-merge-strategy-used-by-omegaconfigloader).
* Modified the mechanism of importing datasets, raise more explicit error when dependencies are missing.
* Added validation for configuration file used to override run commands via the CLI.
* Moved the default environment `base` and `local` from config loader to `_ProjectSettings`. This enables the use of config loader as a standalone class without affecting existing Kedro Framework users.

## Bug fixes and other changes
* Added a new field `tools` to `pyproject.toml` when a project is created.
* Reduced `spaceflights` data to minimise waiting times during tutorial execution.
* Added validation to node tags to be consistent with node names.
* Removed `pip-tools` as a dependency.
* Accepted path-like filepaths more broadly for datasets.
* Removed support for defining the `layer` attribute at top-level within DataCatalog.
* Bumped `kedro-datasets` to latest `2.0.0`.

## Breaking changes to the API
* Renamed the `data_sets` argument and the `_data_sets` attribute in `Catalog` and their references to `datasets` and `_datasets` respectively.
* Renamed the `data_sets()` method in `Pipeline` and all references to it to `datasets()`.
* Renamed all other uses of `data_set` and `data_sets` in the codebase to `dataset` and `datasets` respectively.
* Remove deprecated `project_version` from `ProjectMetadata`.
* Removed `package_name` argument from `KedroSession.create`.
* Removed the `create_default_data_set()` method in the `Runner` in favour of using dataset factories to create default dataset instances.
* Removed `layer` argument from the DataCatalog.

### Datasets
* Removed `kedro.extras.datasets` and tests.
* Reduced constructor arguments for `APIDataset` by replacing most arguments with a single constructor argument `load_args`. This makes it more consistent with other Kedro DataSets and the underlying `requests` API, and automatically enables the full configuration domain: stream, certificates, proxies, and more.
* Removed `PartitionedDataset` and `IncrementalDataset` from `kedro.io`

### CLI
* Removed deprecated commands:
   * `kedro docs`
   * `kedro jupyter convert`
   * `kedro activate-nbstripout`
   * `kedro build-docs`
   * `kedro build-reqs`
   * `kedro lint`
   * `kedro test`
* Added the `--addons` flag to the `kedro new` command.
* Added the `--name` flag to the `kedro new` command.
* Removed `kedro run` flags `--node`, `--tag`, and `--load-version` in favour of `--nodes`, `--tags`, and `--load-versions`.

### ConfigLoader
* Made `OmegaConfigLoader` the default config loader.
* Removed `ConfigLoader` and `TemplatedConfigLoader`.
* `logging` is removed from `ConfigLoader` in favour of the environment variable `KEDRO_LOGGING_CONFIG`.

### Other
* Removed deprecated `kedro.extras.ColorHandler`.
* The Kedro IPython extension is no longer available as `%load_ext kedro.extras.extensions.ipython`; use `%load_ext kedro.ipython` instead.
* Anonymous nodes are given default names of the form `<function_name>([in1;in2;...]) -> [out1;out2;...]`, with the names of inputs and outputs separated by semicolons.
* The default project template now has one `pyproject.toml` at the root of the project (containing both the packaging metadata and the Kedro build config).
* The `requirements.txt` in the default project template moved to the root of the project as well (hence dependencies are now installed with `pip install -r requirements.txt` instead of `pip install -r src/requirements.txt`).
* The `spaceflights` starter has been renamed to `spaceflights-pandas`.
* The starters `pandas-iris`, `pyspark-iris`, `pyspark`, and `standalone-datacatalog` have been archived.

## Migration guide from Kedro 0.18.* to 0.19.*
[See the migration guide for 0.19 in the Kedro documentation](https://docs.kedro.org/en/latest/resources/migration.html).


### Logging
`logging.yml` is now independent of Kedro's run environment and only used if `KEDRO_LOGGING_CONFIG` is set to point to it.

## Community contributors
We are grateful to every community member who made a PR to Kedro that's found its way into 0.19.0, and give particular thanks to those who contributed between 0.18.14 and this release, either as part of their ongoing Kedro community involvement or as part of Hacktoberfest 2023 🎃

* [Jeroldine Akuye Oakley](https://github.com/JayOaks) 🎃
* [Laíza Milena Scheid Parizotto](https://github.com/laizaparizotto) 🎃
* [Mustapha Abdullahi](https://github.com/mustious)
* [Adam Kells](https://github.com/adamkells)
* [Ajay Gonepuri](https://github.com/HKABIG)

# Release 0.18.14

## Major features and improvements
* Allowed using of custom cookiecutter templates for creating pipelines with `--template` flag for `kedro pipeline create` or via `template/pipeline` folder.
* Allowed overriding of configuration keys with runtime parameters using the `runtime_params` resolver with `OmegaConfigLoader`.

## Bug fixes and other changes
* Updated dataset factories to resolve nested catalog config properly.
* Updated `OmegaConfigLoader` to handle paths containing dots outside of `conf_source`.
* Made `settings.py` optional.

## Documentation changes
* Added documentation to clarify execution order of hooks.
* Added a notebook example for spaceflights to illustrate how to incrementally add Kedro features.
* Moved documentation for the `standalone-datacatalog` starter into its [README file](https://github.com/kedro-org/kedro-starters/tree/main/standalone-datacatalog).
* Added new documentation about deploying a Kedro project with Amazon EMR.
* Added new documentation about how to publish a Kedro-Viz project to make it shareable.
* New TSC members added to the page and the organisation of each member is also now listed.
* Plus some minor bug fixes and changes across the documentation.

## Upcoming deprecations for Kedro 0.19.0
* All dataset classes will be removed from the core Kedro repository (`kedro.extras.datasets`). Install and import them from the [`kedro-datasets`](https://github.com/kedro-org/kedro-plugins/tree/main/kedro-datasets) package instead.
* All dataset classes ending with `DataSet` are deprecated and will be removed in Kedro `0.19.0` and `kedro-datasets` `2.0.0`. Instead, use the updated class names ending with `Dataset`.
* The starters `pandas-iris`, `pyspark-iris`, `pyspark`, and `standalone-datacatalog` are deprecated and will be archived in Kedro 0.19.0.
* `PartitionedDataset` and `IncrementalDataset` have been moved to `kedro-datasets` and will be removed in Kedro `0.19.0`. Install and import them from the [`kedro-datasets`](https://github.com/kedro-org/kedro-plugins/tree/main/kedro-datasets) package instead.

## Community contributions
Many thanks to the following Kedroids for contributing PRs to this release:
* [Jason Hite](https://github.com/jasonmhite)
* [IngerMathilde](https://github.com/IngerMathilde)
* [Laíza Milena Scheid Parizotto](https://github.com/laizaparizotto)
* [Richard](https://github.com/CF-FHB-X)
* [flpvvvv](https://github.com/flpvvvv)
* [qheuristics](https://github.com/qheuristics)
* [Miguel Ortiz](https://github.com/miguel-ortiz-marin)
* [rxm7706](https://github.com/rxm7706)
* [Iñigo Hidalgo](https://github.com/inigohidalgo)
* [harmonys-qb](https://github.com/harmonys-qb)
* [Yi Kuang](https://github.com/lvxhnat)
* [Jens Lordén](https://github.com/Celsuss)

# Release 0.18.13

## Major features and improvements
* Added support for Python 3.11. This includes tackling challenges like dependency pinning and test adjustments to ensure a smooth experience. Detailed migration tips are provided below for further context.
* Added new `OmegaConfigLoader` features:
  * Allowed registering of custom resolvers to `OmegaConfigLoader` through `CONFIG_LOADER_ARGS`.
  * Added support for global variables to `OmegaConfigLoader`.
* Added `kedro catalog resolve` CLI command that resolves dataset factories in the catalog with any explicit entries in the project pipeline.
* Implemented a flat `conf/` structure for modular pipelines, and accordingly, updated the `kedro pipeline create` and `kedro catalog create` command.
* Updated new Kedro project template and Kedro starters:
  * Change Kedro starters and new Kedro projects to use `OmegaConfigLoader`.
  * Converted `setup.py` in new Kedro project template and Kedro starters to `pyproject.toml` and moved flake8 configuration
  to dedicated file `.flake8`.
  * Updated the spaceflights starter to use the new flat `conf/` structure.

## Bug fixes and other changes
* Updated `OmegaConfigLoader` to ignore config from hidden directories like `.ipynb_checkpoints`.

## Documentation changes
* Revised the `data` section to restructure beginner and advanced pages about the Data Catalog and datasets.
* Moved contributor documentation to the [GitHub wiki](https://github.com/kedro-org/kedro/wiki/Contribute-to-Kedro).
* Updated example of using generator functions in nodes.
* Added migration guide from the `ConfigLoader` and the `TemplatedConfigLoader` to the `OmegaConfigLoader`. The `ConfigLoader` and the `TemplatedConfigLoader` are deprecated and will be removed in the `0.19.0` release.

## Migration Tips for Python 3.11:
* PyTables on Windows: Users on Windows with Python >=3.8 should note we've pinned `pytables` to `3.8.0` due to compatibility issues.
* Spark Dependency: We've set an upper version limit for `pyspark` at <3.4 due to breaking changes in 3.4.
* Testing with Python 3.10: The latest `moto` version now supports parallel test execution for Python 3.10, resolving previous issues.

## Breaking changes to the API

## Upcoming deprecations for Kedro 0.19.0
* Renamed abstract dataset classes, in accordance with the [Kedro lexicon](https://github.com/kedro-org/kedro/wiki/Kedro-documentation-style-guide#kedro-lexicon). Dataset classes ending with "DataSet" are deprecated and will be removed in 0.19.0. Note that all of the below classes are also importable from `kedro.io`; only the module where they are defined is listed as the location.

| Type                       | Deprecated Alias           | Location        |
| -------------------------- | -------------------------- | --------------- |
| `AbstractDataset`          | `AbstractDataSet`          | `kedro.io.core` |
| `AbstractVersionedDataset` | `AbstractVersionedDataSet` | `kedro.io.core` |

* Using the `layer` attribute at the top level is deprecated; it will be removed in Kedro version 0.19.0. Please move `layer` inside the `metadata` -> `kedro-viz` attributes.

## Community contributions
Thanks to [Laíza Milena Scheid Parizotto](https://github.com/laizaparizotto) and [Jonathan Cohen](https://github.com/JonathanDCohen).

# Release 0.18.12

## Major features and improvements
* Added dataset factories feature which uses pattern matching to reduce the number of catalog entries.
* Activated all built-in resolvers by default for `OmegaConfigLoader` except for `oc.env`.
* Added `kedro catalog rank` CLI command that ranks dataset factories in the catalog by matching priority.

## Bug fixes and other changes
* Consolidated dependencies and optional dependencies in `pyproject.toml`.
* Made validation of unique node outputs much faster.
* Updated `kedro catalog list` to show datasets generated with factories.

## Documentation changes
* Recommended `ruff` as the linter and removed mentions of `pylint`, `isort`, `flake8`.

## Community contributions
Thanks to [Laíza Milena Scheid Parizotto](https://github.com/laizaparizotto) and [Chris Schopp](https://github.com/cschopp-simwell).

## Breaking changes to the API

## Upcoming deprecations for Kedro 0.19.0
* `ConfigLoader` and `TemplatedConfigLoader` will be deprecated. Please use `OmegaConfigLoader` instead.

# Release 0.18.11

## Major features and improvements
* Added `databricks-iris` as an official starter.

## Bug fixes and other changes
* Reworked micropackaging workflow to use standard Python packaging practices.
* Make `kedro micropkg package` accept `--verbose`.
* Compare for protocol and delimiter in `PartitionedDataSet` to be able to pass the protocol to partitions which paths starts with the same characters as the protocol (e.g. `s3://s3-my-bucket`).

## Documentation changes
* Significant improvements to the documentation that covers working with Databricks and Kedro, including a new page for workspace-only development, and a guide to choosing the best workflow for your use case.
* Updated documentation for deploying with Prefect for version 2.0.
* Added documentation for developing a Kedro project using a Databricks workspace.

## Breaking changes to the API
* Logging is decoupled from `ConfigLoader`, use `KEDRO_LOGGING_CONFIG` to configure logging.

## Upcoming deprecations for Kedro 0.19.0
* Renamed dataset and error classes, in accordance with the [Kedro lexicon](https://github.com/kedro-org/kedro/wiki/Kedro-documentation-style-guide#kedro-lexicon). Dataset classes ending with "DataSet" and error classes starting with "DataSet" are deprecated and will be removed in 0.19.0. Note that all of the below classes are also importable from `kedro.io`; only the module where they are defined is listed as the location.

| Type                        | Deprecated Alias            | Location                       |
| --------------------------- | --------------------------- | ------------------------------ |
| `CachedDataset`             | `CachedDataSet`             | `kedro.io.cached_dataset`      |
| `LambdaDataset`             | `LambdaDataSet`             | `kedro.io.lambda_dataset`      |
| `IncrementalDataset`        | `IncrementalDataSet`        | `kedro.io.partitioned_dataset` |
| `MemoryDataset`             | `MemoryDataSet`             | `kedro.io.memory_dataset`      |
| `PartitionedDataset`        | `PartitionedDataSet`        | `kedro.io.partitioned_dataset` |
| `DatasetError`              | `DataSetError`              | `kedro.io.core`                |
| `DatasetAlreadyExistsError` | `DataSetAlreadyExistsError` | `kedro.io.core`                |
| `DatasetNotFoundError`      | `DataSetNotFoundError`      | `kedro.io.core`                |

## Community contributions
Many thanks to the following Kedroids for contributing PRs to this release:

* [jmalovera10](https://github.com/jmalovera10)
* [debugger24](https://github.com/debugger24)
* [juliushetzel](https://github.com/juliushetzel)
* [jacobweiss2305](https://github.com/jacobweiss2305)
* [eduardoconto](https://github.com/eduardoconto)

# Release 0.18.10

## Major features and improvements
* Rebrand across all documentation and Kedro assets.
* Added support for variable interpolation in the catalog with the `OmegaConfigLoader`.

# Release 0.18.9

## Major features and improvements
* `kedro run --params` now updates interpolated parameters correctly when using `OmegaConfigLoader`.
* Added `metadata` attribute to `kedro.io` datasets. This is ignored by Kedro, but may be consumed by users or external plugins.
* Added `kedro.logging.RichHandler`. This replaces the default `rich.logging.RichHandler` and is more flexible, user can turn off the `rich` traceback if needed.

## Bug fixes and other changes
* `OmegaConfigLoader` will return a `dict` instead of `DictConfig`.
* `OmegaConfigLoader` does not show a `MissingConfigError` when the config files exist but are empty.

## Documentation changes
* Added documentation for collaborative experiment tracking within Kedro-Viz.
* Revised section on deployment to better organise content and reflect how recently docs have been updated.
* Minor improvements to fix typos and revise docs to align with engineering changes.

## Breaking changes to the API
* `kedro package` does not produce `.egg` files anymore, and now relies exclusively on `.whl` files.

## Community contributions
Many thanks to the following Kedroids for contributing PRs to this release:

* [tomasvanpottelbergh](https://github.com/tomasvanpottelbergh)
* [https://github.com/debugger24](https://github.com/debugger24)

# Release 0.18.8

## Major features and improvements
* Added `KEDRO_LOGGING_CONFIG` environment variable, which can be used to configure logging from the beginning of the `kedro` process.
* Removed logs folder from the kedro new project template. File-based logging will remain but just be level INFO and above and go to project root instead.


## Bug fixes and other changes
* Improvements to Jupyter E2E tests.
* Added full `kedro run` CLI command to session store to improve run reproducibility using `Kedro-Viz` experiment tracking.

### Documentation changes
* Improvements to documentation about configuration.
* Improvements to Sphinx toolchain including incrementing to use a newer version.
* Improvements to documentation on visualising Kedro projects on Databricks, and additional documentation about the development workflow for Kedro projects on Databricks.
* Updated Technical Steering Committee membership documentation.
* Revised documentation section about linting and formatting and extended to give details of `flake8` configuration.
* Updated table of contents for documentation to reduce scrolling.
* Expanded FAQ documentation.
* Added a 404 page to documentation.
* Added deprecation warnings about the removal of `kedro.extras.datasets`.

## Community contributions
Many thanks to the following Kedroids for contributing PRs to this release:

* [MaximeSteinmetz](https://github.com/MaximeSteinmetz)


# Release 0.18.7

## Major features and improvements
* Added new Kedro CLI `kedro jupyter setup` to setup Jupyter Kernel for Kedro.
* `kedro package` now includes the project configuration in a compressed `tar.gz` file.
* Added functionality to the `OmegaConfigLoader` to load configuration from compressed files of `zip` or `tar` format. This feature requires `fsspec>=2023.1.0`.
* Significant improvements to on-boarding documentation that covers setup for new Kedro users. Also some major changes to the spaceflights tutorial to make it faster to work through. We think it's a better read. Tell us if it's not.

## Bug fixes and other changes
* Added a guide and tooling for developing Kedro for Databricks.
* Implemented missing dict-like interface for `_ProjectPipeline`.


# Release 0.18.6

## Bug fixes and other changes
* Fixed bug that didn't allow to read or write datasets with `s3a` or `s3n` filepaths
* Fixed bug with overriding nested parameters using the `--params` flag
* Fixed bug that made session store incompatible with `Kedro-Viz` experiment tracking

## Migration guide from Kedro 0.18.5 to 0.18.6
A regression introduced in Kedro version `0.18.5` caused the `Kedro-Viz` console to fail to show experiment tracking correctly. If you experienced this issue, you will need to:
* upgrade to Kedro version `0.18.6`
* delete any erroneous session entries created with Kedro 0.18.5 from your session_store.db stored at `<project-path>/data/session_store.db`.

Thanks to Kedroids tomohiko kato, [tsanikgr](https://github.com/tsanikgr) and [maddataanalyst](https://github.com/maddataanalyst) for very detailed reports about the bug.


# Release 0.18.5

> This release introduced a bug that causes a failure in experiment tracking within the `Kedro-Viz` console. We recommend that you use Kedro version `0.18.6` in preference.

## Major features and improvements
* Added new `OmegaConfigLoader` which uses `OmegaConf` for loading and merging configuration.
* Added the `--conf-source` option to `kedro run`, allowing users to specify a source for project configuration for the run.
* Added `omegaconf` syntax as option for `--params`. Keys and values can now be separated by colons or equals signs.
* Added support for generator functions as nodes, i.e. using `yield` instead of return.
  * Enable chunk-wise processing in nodes with generator functions.
  * Save node outputs after every `yield` before proceeding with next chunk.
* Fixed incorrect parsing of Azure Data Lake Storage Gen2 URIs used in datasets.
* Added support for loading credentials from environment variables using `OmegaConfigLoader`.
* Added new `--namespace` flag to `kedro run` to enable filtering by node namespace.
* Added a new argument `node` for all four dataset hooks.
* Added the `kedro run` flags `--nodes`, `--tags`, and `--load-versions` to replace `--node`, `--tag`, and `--load-version`.

## Bug fixes and other changes
* Commas surrounded by square brackets (only possible for nodes with default names) will no longer split the arguments to `kedro run` options which take a list of nodes as inputs (`--from-nodes` and `--to-nodes`).
* Fixed bug where `micropkg` manifest section in `pyproject.toml` isn't recognised as allowed configuration.
* Fixed bug causing `load_ipython_extension` not to register the `%reload_kedro` line magic when called in a directory that does not contain a Kedro project.
* Added `anyconfig`'s `ac_context` parameter to `kedro.config.commons` module functions for more flexible `ConfigLoader` customizations.
* Change reference to `kedro.pipeline.Pipeline` object throughout test suite with `kedro.modular_pipeline.pipeline` factory.
* Fixed bug causing the `after_dataset_saved` hook only to be called for one output dataset when multiple are saved in a single node and async saving is in use.
* Log level for "Credentials not found in your Kedro project config" was changed from `WARNING` to `DEBUG`.
* Added safe extraction of tar files in `micropkg pull` to fix vulnerability caused by [CVE-2007-4559](https://github.com/advisories/GHSA-gw9q-c7gh-j9vm).
* Documentation improvements
    * Bug fix in table font size
    * Updated API docs links for datasets
    * Improved CLI docs for `kedro run`
    * Revised documentation for visualisation to build plots and for experiment tracking
    * Added example for loading external credentials to the Hooks documentation

## Breaking changes to the API

## Community contributions
Many thanks to the following Kedroids for contributing PRs to this release:

* [adamfrly](https://github.com/adamfrly)
* [corymaklin](https://github.com/corymaklin)
* [Emiliopb](https://github.com/Emiliopb)
* [grhaonan](https://github.com/grhaonan)
* [JStumpp](https://github.com/JStumpp)
* [michalbrys](https://github.com/michalbrys)
* [sbrugman](https://github.com/sbrugman)

## Upcoming deprecations for Kedro 0.19.0
* `project_version` will be deprecated in `pyproject.toml` please use `kedro_init_version` instead.
* Deprecated `kedro run` flags `--node`, `--tag`, and `--load-version` in favour of `--nodes`, `--tags`, and `--load-versions`.

# Release 0.18.4

## Major features and improvements
* Make Kedro instantiate datasets from `kedro_datasets` with higher priority than `kedro.extras.datasets`. `kedro_datasets` is the namespace for the new `kedro-datasets` python package.
* The config loader objects now implement `UserDict` and the configuration is accessed through `conf_loader['catalog']`.
* You can configure config file patterns through `settings.py` without creating a custom config loader.
* Added the following new datasets:

| Type                                 | Description                                                                | Location                         |
| ------------------------------------ | -------------------------------------------------------------------------- | -------------------------------- |
| `svmlight.SVMLightDataSet`           | Work with svmlight/libsvm files using scikit-learn library                 | `kedro.extras.datasets.svmlight` |
| `video.VideoDataSet`                 | Read and write video files from a filesystem                               | `kedro.extras.datasets.video`    |
| `video.video_dataset.SequenceVideo`  | Create a video object from an iterable sequence to use with `VideoDataSet` | `kedro.extras.datasets.video`    |
| `video.video_dataset.GeneratorVideo` | Create a video object from a generator to use with `VideoDataSet`          | `kedro.extras.datasets.video`    |
* Implemented support for a functional definition of schema in `dask.ParquetDataSet` to work with the `dask.to_parquet` API.

## Bug fixes and other changes
* Fixed `kedro micropkg pull` for packages on PyPI.
* Fixed `format` in `save_args` for `SparkHiveDataSet`, previously it didn't allow you to save it as delta format.
* Fixed save errors in `TensorFlowModelDataset` when used without versioning; previously, it wouldn't overwrite an existing model.
* Added support for `tf.device` in `TensorFlowModelDataset`.
* Updated error message for `VersionNotFoundError` to handle insufficient permission issues for cloud storage.
* Updated Experiment Tracking docs with working examples.
* Updated `MatplotlibWriter`, `text.TextDataSet`, `plotly.PlotlyDataSet` and `plotly.JSONDataSet` docs with working examples.
* Modified implementation of the Kedro IPython extension to use `local_ns` rather than a global variable.
* Refactored `ShelveStore` to its own module to ensure multiprocessing works with it.
* `kedro.extras.datasets.pandas.SQLQueryDataSet` now takes optional argument `execution_options`.
* Removed `attrs` upper bound to support newer versions of Airflow.
* Bumped the lower bound for the `setuptools` dependency to <=61.5.1.

## Minor breaking changes to the API

## Upcoming deprecations for Kedro 0.19.0
* `kedro test` and `kedro lint` will be deprecated.

## Documentation
* Revised the Introduction to shorten it
* Revised the Get Started section to remove unnecessary information and clarify the learning path
* Updated the spaceflights tutorial to simplify the later stages and clarify what the reader needed to do in each phase
* Moved some pages that covered advanced materials into more appropriate sections
* Moved visualisation into its own section
* Fixed a bug that degraded user experience: the table of contents is now sticky when you navigate between pages
* Added redirects where needed on ReadTheDocs for legacy links and bookmarks

## Contributions from the Kedroid community
We are grateful to the following for submitting PRs that contributed to this release: [jstammers](https://github.com/jstammers), [FlorianGD](https://github.com/FlorianGD), [yash6318](https://github.com/yash6318), [carlaprv](https://github.com/carlaprv), [dinotuku](https://github.com/dinotuku), [williamcaicedo](https://github.com/williamcaicedo), [avan-sh](https://github.com/avan-sh), [Kastakin](https://github.com/Kastakin), [amaralbf](https://github.com/amaralbf), [BSGalvan](https://github.com/BSGalvan), [levimjoseph](https://github.com/levimjoseph), [daniel-falk](https://github.com/daniel-falk), [clotildeguinard](https://github.com/clotildeguinard), [avsolatorio](https://github.com/avsolatorio), and [picklejuicedev](https://github.com/picklejuicedev) for comments and input to documentation changes

# Release 0.18.3

## Major features and improvements
* Implemented autodiscovery of project pipelines. A pipeline created with `kedro pipeline create <pipeline_name>` can now be accessed immediately without needing to explicitly register it in `src/<package_name>/pipeline_registry.py`, either individually by name (e.g. `kedro run --pipeline=<pipeline_name>`) or as part of the combined default pipeline (e.g. `kedro run`). By default, the simplified `register_pipelines()` function in `pipeline_registry.py` looks like:

    ```python
    def register_pipelines() -> Dict[str, Pipeline]:
        """Register the project's pipelines.

        Returns:
            A mapping from pipeline names to ``Pipeline`` objects.
        """
        pipelines = find_pipelines()
        pipelines["__default__"] = sum(pipelines.values())
        return pipelines
    ```

* The Kedro IPython extension should now be loaded with `%load_ext kedro.ipython`.
* The line magic `%reload_kedro` now accepts keywords arguments, e.g. `%reload_kedro --env=prod`.
* Improved resume pipeline suggestion for `SequentialRunner`, it will backtrack the closest persisted inputs to resume.

## Bug fixes and other changes

* Changed default `False` value for rich logging `show_locals`, to make sure credentials and other sensitive data isn't shown in logs.
* Rich traceback handling is disabled on Databricks so that exceptions now halt execution as expected. This is a workaround for a [bug in `rich`](https://github.com/Textualize/rich/issues/2455).
* When using `kedro run -n [some_node]`, if `some_node` is missing a namespace the resulting error message will suggest the correct node name.
* Updated documentation for `rich` logging.
* Updated Prefect deployment documentation to allow for reruns with saved versioned datasets.
* The Kedro IPython extension now surfaces errors when it cannot load a Kedro project.
* Relaxed `delta-spark` upper bound to allow compatibility with Spark 3.1.x and 3.2.x.
* Added `gdrive` to list of cloud protocols, enabling Google Drive paths for datasets.
* Added svg logo resource for ipython kernel.

## Upcoming deprecations for Kedro 0.19.0
* The Kedro IPython extension will no longer be available as `%load_ext kedro.extras.extensions.ipython`; use `%load_ext kedro.ipython` instead.
* `kedro jupyter convert`, `kedro build-docs`, `kedro build-reqs` and `kedro activate-nbstripout` will be deprecated.

# Release 0.18.2

## Major features and improvements
* Added `abfss` to list of cloud protocols, enabling abfss paths.
* Kedro now uses the [Rich](https://github.com/Textualize/rich) library to format terminal logs and tracebacks.
* The file `conf/base/logging.yml` is now optional. See [our documentation](https://docs.kedro.org/en/0.18.2/logging/logging.html) for details.
* Introduced a `kedro.starters` entry point. This enables plugins to create custom starter aliases used by `kedro starter list` and `kedro new`.
* Reduced the `kedro new` prompts to just one question asking for the project name.

## Bug fixes and other changes
* Bumped `pyyaml` upper bound to make Kedro compatible with the [pyodide](https://pyodide.org/en/stable/usage/loading-packages.html#micropip) stack.
* Updated project template's Sphinx configuration to use `myst_parser` instead of `recommonmark`.
* Reduced number of log lines by changing the logging level from `INFO` to `DEBUG` for low priority messages.
* Kedro's framework-side logging configuration no longer performs file-based logging. Hence superfluous `info.log`/`errors.log` files are no longer created in your project root, and running Kedro on read-only file systems such as Databricks Repos is now possible.
* The `root` logger is now set to the Python default level of `WARNING` rather than `INFO`. Kedro's logger is still set to emit `INFO` level messages.
* `SequentialRunner` now has consistent execution order across multiple runs with sorted nodes.
* Bumped the upper bound for the Flake8 dependency to <5.0.
* `kedro jupyter notebook/lab` no longer reuses a Jupyter kernel.
* Required `cookiecutter>=2.1.1` to address a [known command injection vulnerability](https://security.snyk.io/vuln/SNYK-PYTHON-COOKIECUTTER-2414281).
* The session store no longer fails if a username cannot be found with `getpass.getuser`.
* Added generic typing for `AbstractDataSet` and `AbstractVersionedDataSet` as well as typing to all datasets.
* Rendered the deployment guide flowchart as a Mermaid diagram, and added Dask.

## Minor breaking changes to the API
* The module `kedro.config.default_logger` no longer exists; default logging configuration is now set automatically through `kedro.framework.project.LOGGING`. Unless you explicitly import `kedro.config.default_logger` you do not need to make any changes.

## Upcoming deprecations for Kedro 0.19.0
* `kedro.extras.ColorHandler` will be removed in 0.19.0.

# Release 0.18.1

## Major features and improvements
* Added a new hook `after_context_created` that passes the `KedroContext` instance as `context`.
* Added a new CLI hook `after_command_run`.
* Added more detail to YAML `ParserError` exception error message.
* Added option to `SparkDataSet` to specify a `schema` load argument that allows for supplying a user-defined schema as opposed to relying on the schema inference of Spark.
* The Kedro package no longer contains a built version of the Kedro documentation significantly reducing the package size.

## Bug fixes and other changes
* Removed fatal error from being logged when a Kedro session is created in a directory without git.
* `KedroContext` is now a attr's dataclass, `config_loader` is available as public attribute.
* Fixed `CONFIG_LOADER_CLASS` validation so that `TemplatedConfigLoader` can be specified in settings.py. Any `CONFIG_LOADER_CLASS` must be a subclass of `AbstractConfigLoader`.
* Added runner name to the `run_params` dictionary used in pipeline hooks.
* Updated [Databricks documentation](https://docs.kedro.org/en/0.18.1/deployment/databricks.html) to include how to get it working with IPython extension and Kedro-Viz.
* Update sections on visualisation, namespacing, and experiment tracking in the spaceflight tutorial to correspond to the complete spaceflights starter.
* Fixed `Jinja2` syntax loading with `TemplatedConfigLoader` using `globals.yml`.
* Removed global `_active_session`, `_activate_session` and `_deactivate_session`. Plugins that need to access objects such as the config loader should now do so through `context` in the new `after_context_created` hook.
* `config_loader` is available as a public read-only attribute of `KedroContext`.
* Made `hook_manager` argument optional for `runner.run`.
* `kedro docs` now opens an online version of the Kedro documentation instead of a locally built version.

## Upcoming deprecations for Kedro 0.19.0
* `kedro docs` will be removed in 0.19.0.


# Release 0.18.0

## TL;DR ✨
Kedro 0.18.0 strives to reduce the complexity of the project template and get us closer to a stable release of the framework. We've introduced the full [micro-packaging workflow](https://docs.kedro.org/en/0.18.0/nodes_and_pipelines/micro_packaging.html) 📦, which allows you to import packages, utility functions and existing pipelines into your Kedro project. [Integration with IPython and Jupyter](https://docs.kedro.org/en/0.18.0/tools_integration/ipython.html) has been streamlined in preparation for enhancements to Kedro's interactive workflow. Additionally, the release comes with long-awaited Python 3.9 and 3.10 support 🐍.

## Major features and improvements

### Framework
* Added `kedro.config.abstract_config.AbstractConfigLoader` as an abstract base class for all `ConfigLoader` implementations. `ConfigLoader` and `TemplatedConfigLoader` now inherit directly from this base class.
* Streamlined the `ConfigLoader.get` and `TemplatedConfigLoader.get` API and delegated the actual `get` method functional implementation to the `kedro.config.common` module.
* The `hook_manager` is no longer a global singleton. The `hook_manager` lifecycle is now managed by the `KedroSession`, and a new `hook_manager` will be created every time a `session` is instantiated.
* Added support for specifying parameters mapping in `pipeline()` without the `params:` prefix.
* Added new API `Pipeline.filter()` (previously in `KedroContext._filter_pipeline()`) to filter parts of a pipeline.
* Added `username` to Session store for logging during Experiment Tracking.
* A packaged Kedro project can now be imported and run from another Python project as following:
```python
from my_package.__main__ import main

main(
    ["--pipleine", "my_pipeline"]
)  # or just main() if no parameters are needed for the run
```

### Project template
* Removed `cli.py` from the Kedro project template. By default, all CLI commands, including `kedro run`, are now defined on the Kedro framework side. You can still define custom CLI commands by creating your own `cli.py`.
* Removed `hooks.py` from the Kedro project template. Registration hooks have been removed in favour of `settings.py` configuration, but you can still define execution timeline hooks by creating your own `hooks.py`.
* Removed `.ipython` directory from the Kedro project template. The IPython/Jupyter workflow no longer uses IPython profiles; it now uses an IPython extension.
* The default `kedro` run configuration environment names can now be set in `settings.py` using the `CONFIG_LOADER_ARGS` variable. The relevant keyword arguments to supply are `base_env` and `default_run_env`, which are set to `base` and `local` respectively by default.

### DataSets
* Added the following new datasets:

| Type                      | Description                                                   | Location                         |
| ------------------------- | ------------------------------------------------------------- | -------------------------------- |
| `pandas.XMLDataSet`       | Read XML into Pandas DataFrame. Write Pandas DataFrame to XML | `kedro.extras.datasets.pandas`   |
| `networkx.GraphMLDataSet` | Work with NetworkX using GraphML files                        | `kedro.extras.datasets.networkx` |
| `networkx.GMLDataSet`     | Work with NetworkX using Graph Modelling Language files       | `kedro.extras.datasets.networkx` |
| `redis.PickleDataSet`     | loads/saves data from/to a Redis database                     | `kedro.extras.datasets.redis`    |

* Added `partitionBy` support and exposed `save_args` for `SparkHiveDataSet`.
* Exposed `open_args_save` in `fs_args` for `pandas.ParquetDataSet`.
* Refactored the `load` and `save` operations for `pandas` datasets in order to leverage `pandas` own API and delegate `fsspec` operations to them. This reduces the need to have our own `fsspec` wrappers.
* Merged `pandas.AppendableExcelDataSet` into `pandas.ExcelDataSet`.
* Added `save_args` to `feather.FeatherDataSet`.

### Jupyter and IPython integration
* The [only recommended way to work with Kedro in Jupyter or IPython is now the Kedro IPython extension](https://docs.kedro.org/en/0.18.0/tools_integration/ipython.html). Managed Jupyter instances should load this via `%load_ext kedro.ipython` and use the line magic `%reload_kedro`.
* `kedro ipython` launches an IPython session that preloads the Kedro IPython extension.
* `kedro jupyter notebook/lab` creates a custom Jupyter kernel that preloads the Kedro IPython extension and launches a notebook with that kernel selected. There is no longer a need to specify `--all-kernels` to show all available kernels.

### Dependencies
* Bumped the minimum version of `pandas` to 1.3. Any `storage_options` should continue to be specified under `fs_args` and/or `credentials`.
* Added support for Python 3.9 and 3.10, dropped support for Python 3.6.
* Updated `black` dependency in the project template to a non pre-release version.

### Other
* Documented distribution of Kedro pipelines with Dask.

## Breaking changes to the API

### Framework
* Removed `RegistrationSpecs` and its associated `register_config_loader` and `register_catalog` hook specifications in favour of `CONFIG_LOADER_CLASS`/`CONFIG_LOADER_ARGS` and `DATA_CATALOG_CLASS` in `settings.py`.
* Removed deprecated functions `load_context` and `get_project_context`.
* Removed deprecated `CONF_SOURCE`, `package_name`, `pipeline`, `pipelines`, `config_loader` and `io` attributes from `KedroContext` as well as the deprecated `KedroContext.run` method.
* Added the `PluginManager` `hook_manager` argument to `KedroContext` and the `Runner.run()` method, which will be provided by the `KedroSession`.
* Removed the public method `get_hook_manager()` and replaced its functionality by `_create_hook_manager()`.
* Enforced that only one run can be successfully executed as part of a `KedroSession`. `run_id` has been renamed to `session_id` as a result.

### Configuration loaders
* The `settings.py` setting `CONF_ROOT` has been renamed to `CONF_SOURCE`. Default value of `conf` remains unchanged.
* `ConfigLoader` and `TemplatedConfigLoader` argument `conf_root` has been renamed to `conf_source`.
* `extra_params` has been renamed to `runtime_params` in `kedro.config.config.ConfigLoader` and `kedro.config.templated_config.TemplatedConfigLoader`.
* The environment defaulting behaviour has been removed from `KedroContext` and is now implemented in a `ConfigLoader` class (or equivalent) with the `base_env` and `default_run_env` attributes.

### DataSets
* `pandas.ExcelDataSet` now uses `openpyxl` engine instead of `xlrd`.
* `pandas.ParquetDataSet` now calls `pd.to_parquet()` upon saving. Note that the argument `partition_cols` is not supported.
* `spark.SparkHiveDataSet` API has been updated to reflect `spark.SparkDataSet`. The `write_mode=insert` option has also been replaced with `write_mode=append` as per Spark styleguide. This change addresses [Issue 725](https://github.com/kedro-org/kedro/issues/725) and [Issue 745](https://github.com/kedro-org/kedro/issues/745). Additionally, `upsert` mode now leverages `checkpoint` functionality and requires a valid `checkpointDir` be set for current `SparkContext`.
* `yaml.YAMLDataSet` can no longer save a `pandas.DataFrame` directly, but it can save a dictionary. Use `pandas.DataFrame.to_dict()` to convert your `pandas.DataFrame` to a dictionary before you attempt to save it to YAML.
* Removed `open_args_load` and `open_args_save` from the following datasets:
  * `pandas.CSVDataSet`
  * `pandas.ExcelDataSet`
  * `pandas.FeatherDataSet`
  * `pandas.JSONDataSet`
  * `pandas.ParquetDataSet`
* `storage_options` are now dropped if they are specified under `load_args` or `save_args` for the following datasets:
  * `pandas.CSVDataSet`
  * `pandas.ExcelDataSet`
  * `pandas.FeatherDataSet`
  * `pandas.JSONDataSet`
  * `pandas.ParquetDataSet`
* Renamed `lambda_data_set`, `memory_data_set`, and `partitioned_data_set` to `lambda_dataset`, `memory_dataset`, and `partitioned_dataset`, respectively, in `kedro.io`.
* The dataset `networkx.NetworkXDataSet` has been renamed to `networkx.JSONDataSet`.

### CLI
* Removed `kedro install` in favour of `pip install -r src/requirements.txt` to install project dependencies.
* Removed `--parallel` flag from `kedro run` in favour of `--runner=ParallelRunner`. The `-p` flag is now an alias for `--pipeline`.
* `kedro pipeline package` has been replaced by `kedro micropkg package` and, in addition to the `--alias` flag used to rename the package, now accepts a module name and path to the pipeline or utility module to package, relative to `src/<package_name>/`. The `--version` CLI option has been removed in favour of setting a `__version__` variable in the micro-package's `__init__.py` file.
* `kedro pipeline pull` has been replaced by `kedro micropkg pull` and now also supports `--destination` to provide a location for pulling the package.
* Removed `kedro pipeline list` and `kedro pipeline describe` in favour of `kedro registry list` and `kedro registry describe`.
* `kedro package` and `kedro micropkg package` now save `egg` and `whl` or `tar` files in the `<project_root>/dist` folder (previously `<project_root>/src/dist`).
* Changed the behaviour of `kedro build-reqs` to compile requirements from `requirements.txt` instead of `requirements.in` and save them to `requirements.lock` instead of `requirements.txt`.
* `kedro jupyter notebook/lab` no longer accept `--all-kernels` or `--idle-timeout` flags. `--all-kernels` is now the default behaviour.
* `KedroSession.run` now raises `ValueError` rather than `KedroContextError` when the pipeline contains no nodes. The same `ValueError` is raised when there are no matching tags.
* `KedroSession.run` now raises `ValueError` rather than `KedroContextError` when the pipeline name doesn't exist in the pipeline registry.

### Other
* Added namespace to parameters in a modular pipeline, which addresses [Issue 399](https://github.com/kedro-org/kedro/issues/399).
* Switched from packaging pipelines as wheel files to tar archive files compressed with gzip (`.tar.gz`).
* Removed decorator API from `Node` and `Pipeline`, as well as the modules `kedro.extras.decorators` and `kedro.pipeline.decorators`.
* Removed transformer API from `DataCatalog`, as well as the modules `kedro.extras.transformers` and `kedro.io.transformers`.
* Removed the `Journal` and `DataCatalogWithDefault`.
* Removed `%init_kedro` IPython line magic, with its functionality incorporated into `%reload_kedro`. This means that if `%reload_kedro` is called with a filepath, that will be set as default for subsequent calls.

## Migration guide from Kedro 0.17.* to 0.18.*

### Hooks
* Remove any existing `hook_impl` of the `register_config_loader` and `register_catalog` methods from `ProjectHooks` in `hooks.py` (or custom alternatives).
* If you use `run_id` in the `after_catalog_created` hook, replace it with `save_version` instead.
* If you use `run_id` in any of the `before_node_run`, `after_node_run`, `on_node_error`, `before_pipeline_run`, `after_pipeline_run` or `on_pipeline_error` hooks, replace it with `session_id` instead.

### `settings.py` file
* If you use a custom config loader class such as `kedro.config.TemplatedConfigLoader`, alter `CONFIG_LOADER_CLASS` to specify the class and `CONFIG_LOADER_ARGS` to specify keyword arguments. If not set, these default to `kedro.config.ConfigLoader` and an empty dictionary respectively.
* If you use a custom data catalog class, alter `DATA_CATALOG_CLASS` to specify the class. If not set, this defaults to `kedro.io.DataCatalog`.
* If you have a custom config location (i.e. not `conf`), update `CONF_ROOT` to `CONF_SOURCE` and set it to a string with the expected configuration location. If not set, this defaults to `"conf"`.

### Modular pipelines
* If you use any modular pipelines with parameters, make sure they are declared with the correct namespace. See example below:

For a given pipeline:
```python
active_pipeline = pipeline(
    pipe=[
        node(
            func=some_func,
            inputs=["model_input_table", "params:model_options"],
            outputs=["**my_output"],
        ),
        ...,
    ],
    inputs="model_input_table",
    namespace="candidate_modelling_pipeline",
)
```

The parameters should look like this:

```diff
-model_options:
-    test_size: 0.2
-    random_state: 8
-    features:
-    - engines
-    - passenger_capacity
-    - crew
+candidate_modelling_pipeline:
+    model_options:
+      test_size: 0.2
+      random_state: 8
+      features:
+        - engines
+        - passenger_capacity
+        - crew

```
* Optional: You can now remove all `params:` prefix when supplying values to `parameters` argument in a `pipeline()` call.
* If you pull modular pipelines with `kedro pipeline pull my_pipeline --alias other_pipeline`, now use `kedro micropkg pull my_pipeline --alias pipelines.other_pipeline` instead.
* If you package modular pipelines with `kedro pipeline package my_pipeline`, now use `kedro micropkg package pipelines.my_pipeline` instead.
* Similarly, if you package any modular pipelines using `pyproject.toml`, you should modify the keys to include the full module path, and wrapped in double-quotes, e.g:

```diff
[tool.kedro.micropkg.package]
-data_engineering = {destination = "path/to/here"}
-data_science = {alias = "ds", env = "local"}
+"pipelines.data_engineering" = {destination = "path/to/here"}
+"pipelines.data_science" = {alias = "ds", env = "local"}

[tool.kedro.micropkg.pull]
-"s3://my_bucket/my_pipeline" = {alias = "aliased_pipeline"}
+"s3://my_bucket/my_pipeline" = {alias = "pipelines.aliased_pipeline"}
```

### DataSets
* If you use `pandas.ExcelDataSet`, make sure you have `openpyxl` installed in your environment. This is automatically installed if you specify `kedro[pandas.ExcelDataSet]==0.18.0` in your `requirements.txt`. You can uninstall `xlrd` if you were only using it for this dataset.
* If you use`pandas.ParquetDataSet`, pass pandas saving arguments directly to `save_args` instead of nested in `from_pandas` (e.g. `save_args = {"preserve_index": False}` instead of `save_args = {"from_pandas": {"preserve_index": False}}`).
* If you use `spark.SparkHiveDataSet` with `write_mode` option set to `insert`, change this to `append` in line with the Spark styleguide. If you use `spark.SparkHiveDataSet` with `write_mode` option set to `upsert`, make sure that your `SparkContext` has a valid `checkpointDir` set either by `SparkContext.setCheckpointDir` method or directly in the `conf` folder.
* If you use `pandas~=1.2.0` and pass `storage_options` through `load_args` or `savs_args`, specify them under `fs_args` or via `credentials` instead.
* If you import from `kedro.io.lambda_data_set`, `kedro.io.memory_data_set`, or `kedro.io.partitioned_data_set`, change the import to `kedro.io.lambda_dataset`, `kedro.io.memory_dataset`, or `kedro.io.partitioned_dataset`, respectively (or import the dataset directly from `kedro.io`).
* If you have any `pandas.AppendableExcelDataSet` entries in your catalog, replace them with `pandas.ExcelDataSet`.
* If you have any `networkx.NetworkXDataSet` entries in your catalog, replace them with `networkx.JSONDataSet`.

### Other
* Edit any scripts containing `kedro pipeline package --version` to use `kedro micropkg package` instead. If you wish to set a specific pipeline package version, set the `__version__` variable in the pipeline package's `__init__.py` file.
* To run a pipeline in parallel, use `kedro run --runner=ParallelRunner` rather than `--parallel` or `-p`.
* If you call `ConfigLoader` or `TemplatedConfigLoader` directly, update the keyword arguments `conf_root` to `conf_source` and `extra_params` to `runtime_params`.
* If you use `KedroContext` to access `ConfigLoader`, use `settings.CONFIG_LOADER_CLASS` to access the currently used `ConfigLoader` instead.
* The signature of `KedroContext` has changed and now needs `config_loader` and `hook_manager` as additional arguments of type `ConfigLoader` and `PluginManager` respectively.

# Release 0.17.7

## Major features and improvements
* `pipeline` now accepts `tags` and a collection of `Node`s and/or `Pipeline`s rather than just a single `Pipeline` object. `pipeline` should be used in preference to `Pipeline` when creating a Kedro pipeline.
* `pandas.SQLTableDataSet` and `pandas.SQLQueryDataSet` now only open one connection per database, at instantiation time (therefore at catalog creation time), rather than one per load/save operation.
* Added new command group, `micropkg`, to replace `kedro pipeline pull` and `kedro pipeline package` with `kedro micropkg pull` and `kedro micropkg package` for Kedro 0.18.0. `kedro micropkg package` saves packages to `project/dist` while `kedro pipeline package` saves packages to `project/src/dist`.

## Bug fixes and other changes
* Added tutorial documentation for [experiment tracking](https://docs.kedro.org/en/0.17.7/08_logging/02_experiment_tracking.html).
* Added [Plotly dataset documentation](https://docs.kedro.org/en/0.17.7/03_tutorial/05_visualise_pipeline.html#visualise-plotly-charts-in-kedro-viz).
* Added the upper limit `pandas<1.4` to maintain compatibility with `xlrd~=1.0`.
* Bumped the `Pillow` minimum version requirement to 9.0 (Python 3.7+ only) following [CVE-2022-22817](https://cve.mitre.org/cgi-bin/cvename.cgi?name=CVE-2022-22817).
* Fixed `PickleDataSet` to be copyable and hence work with the parallel runner.
* Upgraded `pip-tools`, which is used by `kedro build-reqs`, to 6.5 (Python 3.7+ only). This `pip-tools` version is compatible with `pip>=21.2`, including the most recent releases of `pip`. Python 3.6 users should continue to use `pip-tools` 6.4 and `pip<22`.
* Added `astro-iris` as alias for `astro-airlow-iris`, so that old tutorials can still be followed.
* Added details about [Kedro's Technical Steering Committee and governance model](https://docs.kedro.org/en/0.17.7/14_contribution/technical_steering_committee.html).

## Upcoming deprecations for Kedro 0.18.0
* `kedro pipeline pull` and `kedro pipeline package` will be deprecated. Please use `kedro micropkg` instead.


# Release 0.17.6

## Major features and improvements
* Added `pipelines` global variable to IPython extension, allowing you to access the project's pipelines in `kedro ipython` or `kedro jupyter notebook`.
* Enabled overriding nested parameters with `params` in CLI, i.e. `kedro run --params="model.model_tuning.booster:gbtree"` updates parameters to `{"model": {"model_tuning": {"booster": "gbtree"}}}`.
* Added option to `pandas.SQLQueryDataSet` to specify a `filepath` with a SQL query, in addition to the current method of supplying the query itself in the `sql` argument.
* Extended `ExcelDataSet` to support saving Excel files with multiple sheets.
* Added the following new datasets:

| Type                      | Description                                                                                                            | Location                       |
| ------------------------- | ---------------------------------------------------------------------------------------------------------------------- | ------------------------------ |
| `plotly.JSONDataSet`      | Works with plotly graph object Figures (saves as json file)                                                            | `kedro.extras.datasets.plotly` |
| `pandas.GenericDataSet`   | Provides a 'best effort' facility to read / write any format provided by the `pandas` library                          | `kedro.extras.datasets.pandas` |
| `pandas.GBQQueryDataSet`  | Loads data from a Google Bigquery table using provided SQL query                                                       | `kedro.extras.datasets.pandas` |
| `spark.DeltaTableDataSet` | Dataset designed to handle Delta Lake Tables and their CRUD-style operations, including `update`, `merge` and `delete` | `kedro.extras.datasets.spark`  |

## Bug fixes and other changes
* Fixed an issue where `kedro new --config config.yml` was ignoring the config file when `prompts.yml` didn't exist.
* Added documentation for `kedro viz --autoreload`.
* Added support for arbitrary backends (via importable module paths) that satisfy the `pickle` interface to `PickleDataSet`.
* Added support for `sum` syntax for connecting pipeline objects.
* Upgraded `pip-tools`, which is used by `kedro build-reqs`, to 6.4. This `pip-tools` version requires `pip>=21.2` while [adding support for `pip>=21.3`](https://github.com/jazzband/pip-tools/pull/1501). To upgrade `pip`, please refer to [their documentation](https://pip.pypa.io/en/stable/installing/#upgrading-pip).
* Relaxed the bounds on the `plotly` requirement for `plotly.PlotlyDataSet` and the `pyarrow` requirement for `pandas.ParquetDataSet`.
* `kedro pipeline package <pipeline>` now raises an error if the `<pipeline>` argument doesn't look like a valid Python module path (e.g. has `/` instead of `.`).
* Added new `overwrite` argument to `PartitionedDataSet` and `MatplotlibWriter` to enable deletion of existing partitions and plots on dataset `save`.
* `kedro pipeline pull` now works when the project requirements contains entries such as `-r`, `--extra-index-url` and local wheel files ([Issue #913](https://github.com/kedro-org/kedro/issues/913)).
* Fixed slow startup because of catalog processing by reducing the exponential growth of extra processing during `_FrozenDatasets` creations.
* Removed `.coveragerc` from the Kedro project template. `coverage` settings are now given in `pyproject.toml`.
* Fixed a bug where packaging or pulling a modular pipeline with the same name as the project's package name would throw an error (or silently pass without including the pipeline source code in the wheel file).
* Removed unintentional dependency on `git`.
* Fixed an issue where nested pipeline configuration was not included in the packaged pipeline.
* Deprecated the "Thanks for supporting contributions" section of release notes to simplify the contribution process; Kedro 0.17.6 is the last release that includes this. This process has been replaced with the [automatic GitHub feature](https://github.com/kedro-org/kedro/graphs/contributors).
* Fixed a bug where the version on the tracking datasets didn't match the session id and the versions of regular versioned datasets.
* Fixed an issue where datasets in `load_versions` that are not found in the data catalog would silently pass.
* Altered the string representation of nodes so that node inputs/outputs order is preserved rather than being alphabetically sorted.
* Update `APIDataSet` to accept `auth` through `credentials` and allow any iterable for `auth`.

## Upcoming deprecations for Kedro 0.18.0
* `kedro.extras.decorators` and `kedro.pipeline.decorators` are being deprecated in favour of Hooks.
* `kedro.extras.transformers` and `kedro.io.transformers` are being deprecated in favour of Hooks.
* The `--parallel` flag on `kedro run` is being removed in favour of `--runner=ParallelRunner`. The `-p` flag will change to be an alias for `--pipeline`.
* `kedro.io.DataCatalogWithDefault` is being deprecated, to be removed entirely in 0.18.0.

## Thanks for supporting contributions
[Deepyaman Datta](https://github.com/deepyaman),
[Brites](https://github.com/brites101),
[Manish Swami](https://github.com/ManishS6),
[Avaneesh Yembadi](https://github.com/avan-sh),
[Zain Patel](https://github.com/mzjp2),
[Simon Brugman](https://github.com/sbrugman),
[Kiyo Kunii](https://github.com/921kiyo),
[Benjamin Levy](https://github.com/BenjaminLevyQB),
[Louis de Charsonville](https://github.com/louisdecharson),
[Simon Picard](https://github.com/simonpicard)

# Release 0.17.5

## Major features and improvements
* Added new CLI group `registry`, with the associated commands `kedro registry list` and `kedro registry describe`, to replace `kedro pipeline list` and `kedro pipeline describe`.
* Added support for dependency management at a modular pipeline level. When a pipeline with `requirements.txt` is packaged, its dependencies are embedded in the modular pipeline wheel file. Upon pulling the pipeline, Kedro will append dependencies to the project's `requirements.in`. More information is available in [our documentation](https://docs.kedro.org/en/0.17.5/06_nodes_and_pipelines/03_modular_pipelines.html).
* Added support for bulk packaging/pulling modular pipelines using `kedro pipeline package/pull --all` and `pyproject.toml`.
* Removed `cli.py` from the Kedro project template. By default all CLI commands, including `kedro run`, are now defined on the Kedro framework side. These can be overridden in turn by a plugin or a `cli.py` file in your project. A packaged Kedro project will respect the same hierarchy when executed with `python -m my_package`.
* Removed `.ipython/profile_default/startup/` from the Kedro project template in favour of `.ipython/profile_default/ipython_config.py` and the `kedro.extras.extensions.ipython`.
* Added support for `dill` backend to `PickleDataSet`.
* Imports are now refactored at `kedro pipeline package` and `kedro pipeline pull` time, so that _aliasing_ a modular pipeline doesn't break it.
* Added the following new datasets to support basic Experiment Tracking:

| Type                      | Description                                              | Location                         |
| ------------------------- | -------------------------------------------------------- | -------------------------------- |
| `tracking.MetricsDataSet` | Dataset to track numeric metrics for experiment tracking | `kedro.extras.datasets.tracking` |
| `tracking.JSONDataSet`    | Dataset to track data for experiment tracking            | `kedro.extras.datasets.tracking` |

## Bug fixes and other changes
* Bumped minimum required `fsspec` version to 2021.04.
* Fixed the `kedro install` and `kedro build-reqs` flows when uninstalled dependencies are present in a project's `settings.py`, `context.py` or `hooks.py` ([Issue #829](https://github.com/kedro-org/kedro/issues/829)).
* Imports are now refactored at `kedro pipeline package` and `kedro pipeline pull` time, so that _aliasing_ a modular pipeline doesn't break it.

## Minor breaking changes to the API
* Pinned `dynaconf` to `<3.1.6` because the method signature for `_validate_items` changed which is used in Kedro.

## Upcoming deprecations for Kedro 0.18.0
* `kedro pipeline list` and `kedro pipeline describe` are being deprecated in favour of new commands `kedro registry list ` and `kedro registry describe`.
* `kedro install` is being deprecated in favour of using `pip install -r src/requirements.txt` to install project dependencies.

## Thanks for supporting contributions
[Moussa Taifi](https://github.com/moutai),
[Deepyaman Datta](https://github.com/deepyaman)

# Release 0.17.4

## Major features and improvements
* Added the following new datasets:

| Type                   | Description                                                 | Location                       |
| ---------------------- | ----------------------------------------------------------- | ------------------------------ |
| `plotly.PlotlyDataSet` | Works with plotly graph object Figures (saves as json file) | `kedro.extras.datasets.plotly` |

## Bug fixes and other changes
* Defined our set of Kedro Principles! Have a read through [our docs](https://docs.kedro.org/en/0.17.4/12_faq/03_kedro_principles.html).
* `ConfigLoader.get()` now raises a `BadConfigException`, with a more helpful error message, if a configuration file cannot be loaded (for instance due to wrong syntax or poor formatting).
* `run_id` now defaults to `save_version` when `after_catalog_created` is called, similarly to what happens during a `kedro run`.
* Fixed a bug where `kedro ipython` and `kedro jupyter notebook` didn't work if the `PYTHONPATH` was already set.
* Update the IPython extension to allow passing `env` and `extra_params` to `reload_kedro`  similar to how the IPython script works.
* `kedro info` now outputs if a plugin has any `hooks` or `cli_hooks` implemented.
* `PartitionedDataSet` now supports lazily materializing data on save.
* `kedro pipeline describe` now defaults to the `__default__` pipeline when no pipeline name is provided and also shows the namespace the nodes belong to.
* Fixed an issue where spark.SparkDataSet with enabled versioning would throw a VersionNotFoundError when using databricks-connect from a remote machine and saving to dbfs filesystem.
* `EmailMessageDataSet` added to doctree.
* When node inputs do not pass validation, the error message is now shown as the most recent exception in the traceback ([Issue #761](https://github.com/kedro-org/kedro/issues/761)).
* `kedro pipeline package` now only packages the parameter file that exactly matches the pipeline name specified and the parameter files in a directory with the pipeline name.
* Extended support to newer versions of third-party dependencies ([Issue #735](https://github.com/kedro-org/kedro/issues/735)).
* Ensured consistent references to `model input` tables in accordance with our Data Engineering convention.
* Changed behaviour where `kedro pipeline package` takes the pipeline package version, rather than the kedro package version. If the pipeline package version is not present, then the package version is used.
* Launched [GitHub Discussions](https://github.com/kedro-org/kedro/discussions/) and [Kedro Discord Server](https://discord.gg/akJDeVaxnB)
* Improved error message when versioning is enabled for a dataset previously saved as non-versioned ([Issue #625](https://github.com/kedro-org/kedro/issues/625)).

## Minor breaking changes to the API

## Upcoming deprecations for Kedro 0.18.0

## Thanks for supporting contributions
[Lou Kratz](https://github.com/lou-k),
[Lucas Jamar](https://github.com/lucasjamar)

# Release 0.17.3

## Major features and improvements
* Kedro plugins can now override built-in CLI commands.
* Added a `before_command_run` hook for plugins to add extra behaviour before Kedro CLI commands run.
* `pipelines` from `pipeline_registry.py` and `register_pipeline` hooks are now loaded lazily when they are first accessed, not on startup:

    ```python
    from kedro.framework.project import pipelines

    print(pipelines["__default__"])  # pipeline loading is only triggered here
    ```

## Bug fixes and other changes
* `TemplatedConfigLoader` now correctly inserts default values when no globals are supplied.
* Fixed a bug where the `KEDRO_ENV` environment variable had no effect on instantiating the `context` variable in an iPython session or a Jupyter notebook.
* Plugins with empty CLI groups are no longer displayed in the Kedro CLI help screen.
* Duplicate commands will no longer appear twice in the Kedro CLI help screen.
* CLI commands from sources with the same name will show under one list in the help screen.
* The setup of a Kedro project, including adding src to path and configuring settings, is now handled via the `bootstrap_project` method.
* `configure_project` is invoked if a `package_name` is supplied to `KedroSession.create`. This is added for backward-compatibility purpose to support a workflow that creates `Session` manually. It will be removed in `0.18.0`.
* Stopped swallowing up all `ModuleNotFoundError` if `register_pipelines` not found, so that a more helpful error message will appear when a dependency is missing, e.g. [Issue #722](https://github.com/kedro-org/kedro/issues/722).
* When `kedro new` is invoked using a configuration yaml file, `output_dir` is no longer a required key; by default the current working directory will be used.
* When `kedro new` is invoked using a configuration yaml file, the appropriate `prompts.yml` file is now used for validating the provided configuration. Previously, validation was always performed against the kedro project template `prompts.yml` file.
* When a relative path to a starter template is provided, `kedro new` now generates user prompts to obtain configuration rather than supplying empty configuration.
* Fixed error when using starters on Windows with Python 3.7 (Issue [#722](https://github.com/kedro-org/kedro/issues/722)).
* Fixed decoding error of config files that contain accented characters by opening them for reading in UTF-8.
* Fixed an issue where `after_dataset_loaded` run would finish before a dataset is actually loaded when using `--async` flag.

## Upcoming deprecations for Kedro 0.18.0

* `kedro.versioning.journal.Journal` will be removed.
* The following properties on `kedro.framework.context.KedroContext` will be removed:
  * `io` in favour of `KedroContext.catalog`
  * `pipeline` (equivalent to `pipelines["__default__"]`)
  * `pipelines` in favour of `kedro.framework.project.pipelines`

# Release 0.17.2

## Major features and improvements
* Added support for `compress_pickle` backend to `PickleDataSet`.
* Enabled loading pipelines without creating a `KedroContext` instance:

    ```python
    from kedro.framework.project import pipelines

    print(pipelines)
    ```

* Projects generated with kedro>=0.17.2:
  - should define pipelines in `pipeline_registry.py` rather than `hooks.py`.
  - when run as a package, will behave the same as `kedro run`

## Bug fixes and other changes
* If `settings.py` is not importable, the errors will be surfaced earlier in the process, rather than at runtime.

## Minor breaking changes to the API
* `kedro pipeline list` and `kedro pipeline describe` no longer accept redundant `--env` parameter.
* `from kedro.framework.cli.cli import cli` no longer includes the `new` and `starter` commands.

## Upcoming deprecations for Kedro 0.18.0

* `kedro.framework.context.KedroContext.run` will be removed in release 0.18.0.

## Thanks for supporting contributions
[Sasaki Takeru](https://github.com/takeru)

# Release 0.17.1

## Major features and improvements
* Added `env` and `extra_params` to `reload_kedro()` line magic.
* Extended the `pipeline()` API to allow strings and sets of strings as `inputs` and `outputs`, to specify when a dataset name remains the same (not namespaced).
* Added the ability to add custom prompts with regexp validator for starters by repurposing `default_config.yml` as `prompts.yml`.
* Added the `env` and `extra_params` arguments to `register_config_loader` hook.
* Refactored the way `settings` are loaded. You will now be able to run:

    ```python
    from kedro.framework.project import settings

    print(settings.CONF_ROOT)
    ```

* Added a check on `kedro.runner.parallel_runner.ParallelRunner` which checks datasets for the `_SINGLE_PROCESS` attribute in the `_validate_catalog` method. If this attribute is set to `True` in an instance of a dataset (e.g. `SparkDataSet`), the `ParallelRunner` will raise an `AttributeError`.
* Any user-defined dataset that should not be used with `ParallelRunner` may now have the `_SINGLE_PROCESS` attribute set to `True`.

## Bug fixes and other changes
* The version of a packaged modular pipeline now defaults to the version of the project package.
* Added fix to prevent new lines being added to pandas CSV datasets.
* Fixed issue with loading a versioned `SparkDataSet` in the interactive workflow.
* Kedro CLI now checks `pyproject.toml` for a `tool.kedro` section before treating the project as a Kedro project.
* Added fix to `DataCatalog::shallow_copy` now it should copy layers.
* `kedro pipeline pull` now uses `pip download` for protocols that are not supported by `fsspec`.
* Cleaned up documentation to fix broken links and rewrite permanently redirected ones.
* Added a `jsonschema` schema definition for the Kedro 0.17 catalog.
* `kedro install` now waits on Windows until all the requirements are installed.
* Exposed `--to-outputs` option in the CLI, throughout the codebase, and as part of hooks specifications.
* Fixed a bug where `ParquetDataSet` wasn't creating parent directories on the fly.
* Updated documentation.

## Breaking changes to the API
* This release has broken the `kedro ipython` and `kedro jupyter` workflows. To fix this, follow the instructions in the migration guide below.
* You will also need to upgrade `kedro-viz` to 3.10.1 if you use the `%run_viz` line magic in Jupyter Notebook.

> *Note:* If you're using the `ipython` [extension](https://docs.kedro.org/en/0.17.1/11_tools_integration/02_ipython.html#ipython-extension) instead, you will not encounter this problem.

## Migration guide
You will have to update the file `<your_project>/.ipython/profile_default/startup/00-kedro-init.py` in order to make `kedro ipython` and/or `kedro jupyter` work. Add the following line before the `KedroSession` is created:

```python
configure_project(metadata.package_name)  # to add

session = KedroSession.create(metadata.package_name, path)
```

Make sure that the associated import is provided in the same place as others in the file:

```python
from kedro.framework.project import configure_project  # to add
from kedro.framework.session import KedroSession
```

## Thanks for supporting contributions
[Mariana Silva](https://github.com/marianansilva),
[Kiyohito Kunii](https://github.com/921kiyo),
[noklam](https://github.com/noklam),
[Ivan Doroshenko](https://github.com/imdoroshenko),
[Zain Patel](https://github.com/mzjp2),
[Deepyaman Datta](https://github.com/deepyaman),
[Sam Hiscox](https://github.com/samhiscoxqb),
[Pascal Brokmeier](https://github.com/pascalwhoop)

# Release 0.17.0

## Major features and improvements

* In a significant change, [we have introduced `KedroSession`](https://docs.kedro.org/en/0.17.0/04_kedro_project_setup/03_session.html) which is responsible for managing the lifecycle of a Kedro run.
* Created a new Kedro Starter: `kedro new --starter=mini-kedro`. It is possible to [use the DataCatalog as a standalone component](https://github.com/kedro-org/kedro-starters/tree/master/mini-kedro) in a Jupyter notebook and transition into the rest of the Kedro framework.
* Added `DatasetSpecs` with Hooks to run before and after datasets are loaded from/saved to the catalog.
* Added a command: `kedro catalog create`. For a registered pipeline, it creates a `<conf_root>/<env>/catalog/<pipeline_name>.yml` configuration file with `MemoryDataSet` datasets for each dataset that is missing from `DataCatalog`.
* Added `settings.py` and `pyproject.toml` (to replace `.kedro.yml`) for project configuration, in line with Python best practice.
* `ProjectContext` is no longer needed, unless for very complex customisations. `KedroContext`, `ProjectHooks` and `settings.py` together implement sensible default behaviour. As a result `context_path` is also now an _optional_ key in `pyproject.toml`.
* Removed `ProjectContext` from `src/<package_name>/run.py`.
* `TemplatedConfigLoader` now supports [Jinja2 template syntax](https://jinja.palletsprojects.com/en/2.11.x/templates/) alongside its original syntax.
* Made [registration Hooks](https://docs.kedro.org/en/0.17.0/07_extend_kedro/02_hooks.html#registration-hooks) mandatory, as the only way to customise the `ConfigLoader` or the `DataCatalog` used in a project. If no such Hook is provided in `src/<package_name>/hooks.py`, a `KedroContextError` is raised. There are sensible defaults defined in any project generated with Kedro >= 0.16.5.

## Bug fixes and other changes

* `ParallelRunner` no longer results in a run failure, when triggered from a notebook, if the run is started using `KedroSession` (`session.run()`).
* `before_node_run` can now overwrite node inputs by returning a dictionary with the corresponding updates.
* Added minimal, black-compatible flake8 configuration to the project template.
* Moved `isort` and `pytest` configuration from `<project_root>/setup.cfg` to `<project_root>/pyproject.toml`.
* Extra parameters are no longer incorrectly passed from `KedroSession` to `KedroContext`.
* Relaxed `pyspark` requirements to allow for installation of `pyspark` 3.0.
* Added a `--fs-args` option to the `kedro pipeline pull` command to specify configuration options for the `fsspec` filesystem arguments used when pulling modular pipelines from non-PyPI locations.
* Bumped maximum required `fsspec` version to 0.9.
* Bumped maximum supported `s3fs` version to 0.5 (`S3FileSystem` interface has changed since 0.4.1 version).

## Deprecations
* In Kedro 0.17.0 we have deleted the deprecated `kedro.cli` and `kedro.context` modules in favour of `kedro.framework.cli` and `kedro.framework.context` respectively.

## Other breaking changes to the API
* `kedro.io.DataCatalog.exists()` returns `False` when the dataset does not exist, as opposed to raising an exception.
* The pipeline-specific `catalog.yml` file is no longer automatically created for modular pipelines when running `kedro pipeline create`. Use `kedro catalog create` to replace this functionality.
* Removed `include_examples` prompt from `kedro new`. To generate boilerplate example code, you should use a Kedro starter.
* Changed the `--verbose` flag from a global command to a project-specific command flag (e.g `kedro --verbose new` becomes `kedro new --verbose`).
* Dropped support of the `dataset_credentials` key in credentials in `PartitionedDataSet`.
* `get_source_dir()` was removed from `kedro/framework/cli/utils.py`.
* Dropped support of `get_config`, `create_catalog`, `create_pipeline`, `template_version`, `project_name` and `project_path` keys by `get_project_context()` function (`kedro/framework/cli/cli.py`).
* `kedro new --starter` now defaults to fetching the starter template matching the installed Kedro version.
* Renamed `kedro_cli.py` to `cli.py` and moved it inside the Python package (`src/<package_name>/`), for a better packaging and deployment experience.
* Removed `.kedro.yml` from the project template and replaced it with `pyproject.toml`.
* Removed `KEDRO_CONFIGS` constant (previously residing in `kedro.framework.context.context`).
* Modified `kedro pipeline create` CLI command to add a boilerplate parameter config file in `conf/<env>/parameters/<pipeline_name>.yml` instead of `conf/<env>/pipelines/<pipeline_name>/parameters.yml`. CLI commands `kedro pipeline delete` / `package` / `pull` were updated accordingly.
* Removed `get_static_project_data` from `kedro.framework.context`.
* Removed `KedroContext.static_data`.
* The `KedroContext` constructor now takes `package_name` as first argument.
* Replaced `context` property on `KedroSession` with `load_context()` method.
* Renamed `_push_session` and `_pop_session` in `kedro.framework.session.session` to `_activate_session` and `_deactivate_session` respectively.
* Custom context class is set via `CONTEXT_CLASS` variable in `src/<your_project>/settings.py`.
* Removed `KedroContext.hooks` attribute. Instead, hooks should be registered in `src/<your_project>/settings.py` under the `HOOKS` key.
* Restricted names given to nodes to match the regex pattern `[\w\.-]+$`.
* Removed `KedroContext._create_config_loader()` and `KedroContext._create_data_catalog()`. They have been replaced by registration hooks, namely `register_config_loader()` and `register_catalog()` (see also [upcoming deprecations](#upcoming_deprecations_for_kedro_0.18.0)).


## Upcoming deprecations for Kedro 0.18.0

* `kedro.framework.context.load_context` will be removed in release 0.18.0.
* `kedro.framework.cli.get_project_context` will be removed in release 0.18.0.
* We've added a `DeprecationWarning` to the decorator API for both `node` and `pipeline`. These will be removed in release 0.18.0. Use Hooks to extend a node's behaviour instead.
* We've added a `DeprecationWarning` to the Transformers API when adding a transformer to the catalog. These will be removed in release 0.18.0. Use Hooks to customise the `load` and `save` methods.

## Thanks for supporting contributions
[Deepyaman Datta](https://github.com/deepyaman),
[Zach Schuster](https://github.com/zschuster)

## Migration guide from Kedro 0.16.* to 0.17.*

**Reminder:** Our documentation on [how to upgrade Kedro](https://docs.kedro.org/en/0.17.0/12_faq/01_faq.html#how-do-i-upgrade-kedro) covers a few key things to remember when updating any Kedro version.

The Kedro 0.17.0 release contains some breaking changes. If you update Kedro to 0.17.0 and then try to work with projects created against earlier versions of Kedro, you may encounter some issues when trying to run `kedro` commands in the terminal for that project. Here's a short guide to getting your projects running against the new version of Kedro.


>*Note*: As always, if you hit any problems, please check out our documentation:
>* [How can I find out more about Kedro?](https://docs.kedro.org/en/0.17.0/12_faq/01_faq.html#how-can-i-find-out-more-about-kedro)
>* [How can I get my questions answered?](https://docs.kedro.org/en/0.17.0/12_faq/01_faq.html#how-can-i-get-my-question-answered).

To get an existing Kedro project to work after you upgrade to Kedro 0.17.0, we recommend that you create a new project against Kedro 0.17.0 and move the code from your existing project into it. Let's go through the changes, but first, note that if you create a new Kedro project with Kedro 0.17.0 you will not be asked whether you want to include the boilerplate code for the Iris dataset example. We've removed this option (you should now use a Kedro starter if you want to create a project that is pre-populated with code).

To create a new, blank Kedro 0.17.0 project to drop your existing code into, you can create one, as always, with `kedro new`. We also recommend creating a new virtual environment for your new project, or you might run into conflicts with existing dependencies.

* **Update `pyproject.toml`**: Copy the following three keys from the `.kedro.yml` of your existing Kedro project into the `pyproject.toml` file of your new Kedro 0.17.0 project:


    ```toml
    [tools.kedro]
    package_name = "<package_name>"
    project_name = "<project_name>"
    project_version = "0.17.0"
    ```

Check your source directory. If you defined a different source directory (`source_dir`), make sure you also move that to `pyproject.toml`.


* **Copy files from your existing project**:

  + Copy subfolders of `project/src/project_name/pipelines` from existing to new project
  + Copy subfolders of `project/src/test/pipelines` from existing to new project
  + Copy the requirements your project needs into `requirements.txt` and/or `requirements.in`.
  + Copy your project configuration from the `conf` folder. Take note of the new locations needed for modular pipeline configuration (move it from `conf/<env>/pipeline_name/catalog.yml` to `conf/<env>/catalog/pipeline_name.yml` and likewise for `parameters.yml`).
  + Copy from the `data/` folder of your existing project, if needed, into the same location in your new project.
  + Copy any Hooks from `src/<package_name>/hooks.py`.

* **Update your new project's README and docs as necessary**.

* **Update `settings.py`**: For example, if you specified additional Hook implementations in `hooks`, or listed plugins under `disable_hooks_by_plugin` in your `.kedro.yml`, you will need to move them to `settings.py` accordingly:

    ```python
    from <package_name>.hooks import MyCustomHooks, ProjectHooks

    HOOKS = (ProjectHooks(), MyCustomHooks())

    DISABLE_HOOKS_FOR_PLUGINS = ("my_plugin1",)
    ```

* **Migration for `node` names**. From 0.17.0 the only allowed characters for node names are letters, digits, hyphens, underscores and/or fullstops. If you have previously defined node names that have special characters, spaces or other characters that are no longer permitted, you will need to rename those nodes.

* **Copy changes to `kedro_cli.py`**. If you previously customised the `kedro run` command or added more CLI commands to your `kedro_cli.py`, you should move them into `<project_root>/src/<package_name>/cli.py`. Note, however, that the new way to run a Kedro pipeline is via a `KedroSession`, rather than using the `KedroContext`:

    ```python
    with KedroSession.create(package_name=...) as session:
        session.run()
    ```

* **Copy changes made to `ConfigLoader`**. If you have defined a custom class, such as `TemplatedConfigLoader`, by overriding `ProjectContext._create_config_loader`, you should move the contents of the function in `src/<package_name>/hooks.py`, under `register_config_loader`.

* **Copy changes made to `DataCatalog`**. Likewise, if you have `DataCatalog` defined with `ProjectContext._create_catalog`, you should copy-paste the contents into `register_catalog`.

* **Optional**: If you have plugins such as [Kedro-Viz](https://github.com/kedro-org/kedro-viz) installed, it's likely that Kedro 0.17.0 won't work with their older versions, so please either upgrade to the plugin's newest version or follow their migration guides.

# Release 0.16.6

## Major features and improvements

* Added documentation with a focus on single machine and distributed environment deployment; the series includes Docker, Argo, Prefect, Kubeflow, AWS Batch, AWS Sagemaker and extends our section on Databricks.
* Added [kedro-starter-spaceflights](https://github.com/kedro-org/kedro-starter-spaceflights/) alias for generating a project: `kedro new --starter spaceflights`.

## Bug fixes and other changes
* Fixed `TypeError` when converting dict inputs to a node made from a wrapped `partial` function.
* `PartitionedDataSet` improvements:
  - Supported passing arguments to the underlying filesystem.
* Improved handling of non-ASCII word characters in dataset names.
  - For example, a dataset named `jalapeño` will be accessible as `DataCatalog.datasets.jalapeño` rather than `DataCatalog.datasets.jalape__o`.
* Fixed `kedro install` for an Anaconda environment defined in `environment.yml`.
* Fixed backwards compatibility with templates generated with older Kedro versions <0.16.5. No longer need to update `.kedro.yml` to use `kedro lint` and `kedro jupyter notebook convert`.
* Improved documentation.
* Added documentation using MinIO with Kedro.
* Improved error messages for incorrect parameters passed into a node.
* Fixed issue with saving a `TensorFlowModelDataset` in the HDF5 format with versioning enabled.
* Added missing `run_result` argument in `after_pipeline_run` Hooks spec.
* Fixed a bug in IPython script that was causing context hooks to be registered twice. To apply this fix to a project generated with an older Kedro version, apply the same changes made in [this PR](https://github.com/kedro-org/kedro-starter-pandas-iris/pull/16) to your `00-kedro-init.py` file.
* Improved documentation.

## Breaking changes to the API

## Thanks for supporting contributions
[Deepyaman Datta](https://github.com/deepyaman), [Bhavya Merchant](https://github.com/bnmerchant), [Lovkush Agarwal](https://github.com/Lovkush-A), [Varun Krishna S](https://github.com/vhawk19), [Sebastian Bertoli](https://github.com/sebastianbertoli), [noklam](https://github.com/noklam), [Daniel Petti](https://github.com/djpetti), [Waylon Walker](https://github.com/waylonwalker), [Saran Balaji C](https://github.com/csaranbalaji)

# Release 0.16.5

## Major features and improvements
* Added the following new datasets.

| Type                        | Description                                                                                             | Location                      |
| --------------------------- | ------------------------------------------------------------------------------------------------------- | ----------------------------- |
| `email.EmailMessageDataSet` | Manage email messages using [the Python standard library](https://docs.python.org/3/library/email.html) | `kedro.extras.datasets.email` |

* Added support for `pyproject.toml` to configure Kedro. `pyproject.toml` is used if `.kedro.yml` doesn't exist (Kedro configuration should be under `[tool.kedro]` section).
* Projects created with this version will have no `pipeline.py`, having been replaced by `hooks.py`.
* Added a set of registration hooks, as the new way of registering library components with a Kedro project:
    * `register_pipelines()`, to replace `_get_pipelines()`
    * `register_config_loader()`, to replace `_create_config_loader()`
    * `register_catalog()`, to replace `_create_catalog()`
These can be defined in `src/<python_package>/hooks.py` and added to `.kedro.yml` (or `pyproject.toml`). The order of execution is: plugin hooks, `.kedro.yml` hooks, hooks in `ProjectContext.hooks`.
* Added ability to disable auto-registered Hooks using `.kedro.yml` (or `pyproject.toml`) configuration file.

## Bug fixes and other changes
* Added option to run asynchronously via the Kedro CLI.
* Absorbed `.isort.cfg` settings into `setup.cfg`.
* Packaging a modular pipeline raises an error if the pipeline directory is empty or non-existent.

## Breaking changes to the API
* `project_name`, `project_version` and `package_name` now have to be defined in `.kedro.yml` for projects using Kedro 0.16.5+.

## Migration Guide
This release has accidentally broken the usage of `kedro lint` and `kedro jupyter notebook convert` on a project template generated with previous versions of Kedro (<=0.16.4). To amend this, please either upgrade to `kedro==0.16.6` or update `.kedro.yml` within your project root directory to include the following keys:

```yaml
project_name: "<your_project_name>"
project_version: "<kedro_version_of_the_project>"
package_name: "<your_package_name>"
```

## Thanks for supporting contributions
[Deepyaman Datta](https://github.com/deepyaman), [Bas Nijholt](https://github.com/basnijholt), [Sebastian Bertoli](https://github.com/sebastianbertoli)

# Release 0.16.4

## Major features and improvements
* Fixed a bug for using `ParallelRunner` on Windows.
* Enabled auto-discovery of hooks implementations coming from installed plugins.

## Bug fixes and other changes
* Fixed a bug for using `ParallelRunner` on Windows.
* Modified `GBQTableDataSet` to load customized results using customized queries from Google Big Query tables.
* Documentation improvements.

## Breaking changes to the API

## Thanks for supporting contributions
[Ajay Bisht](https://github.com/ajb7), [Vijay Sajjanar](https://github.com/vjkr), [Deepyaman Datta](https://github.com/deepyaman), [Sebastian Bertoli](https://github.com/sebastianbertoli), [Shahil Mawjee](https://github.com/s-mawjee), [Louis Guitton](https://github.com/louisguitton), [Emanuel Ferm](https://github.com/eferm)

# Release 0.16.3

## Major features and improvements
* Added the `kedro pipeline pull` CLI command to extract a packaged modular pipeline, and place the contents in a Kedro project.
* Added the `--version` option to `kedro pipeline package` to allow specifying alternative versions to package under.
* Added the `--starter` option to `kedro new` to create a new project from a local, remote or aliased starter template.
* Added the `kedro starter list` CLI command to list all starter templates that can be used to bootstrap a new Kedro project.
* Added the following new datasets.

| Type               | Description                                                                                           | Location                     |
| ------------------ | ----------------------------------------------------------------------------------------------------- | ---------------------------- |
| `json.JSONDataSet` | Work with JSON files using [the Python standard library](https://docs.python.org/3/library/json.html) | `kedro.extras.datasets.json` |

## Bug fixes and other changes
* Removed `/src/nodes` directory from the project template and made `kedro jupyter convert` create it on the fly if necessary.
* Fixed a bug in `MatplotlibWriter` which prevented saving lists and dictionaries of plots locally on Windows.
* Closed all pyplot windows after saving in `MatplotlibWriter`.
* Documentation improvements:
  - Added [kedro-wings](https://github.com/tamsanh/kedro-wings) and [kedro-great](https://github.com/tamsanh/kedro-great) to the list of community plugins.
* Fixed broken versioning for Windows paths.
* Fixed `DataSet` string representation for falsy values.
* Improved the error message when duplicate nodes are passed to the `Pipeline` initializer.
* Fixed a bug where `kedro docs` would fail because the built docs were located in a different directory.
* Fixed a bug where `ParallelRunner` would fail on Windows machines whose reported CPU count exceeded 61.
* Fixed an issue with saving TensorFlow model to `h5` file on Windows.
* Added a `json` parameter to `APIDataSet` for the convenience of generating requests with JSON bodies.
* Fixed dependencies for `SparkDataSet` to include spark.

## Breaking changes to the API

## Thanks for supporting contributions
[Deepyaman Datta](https://github.com/deepyaman), [Tam-Sanh Nguyen](https://github.com/tamsanh), [DataEngineerOne](http://youtube.com/DataEngineerOne)

# Release 0.16.2

## Major features and improvements
* Added the following new datasets.

| Type                                | Description                                                                                                          | Location                           |
| ----------------------------------- | -------------------------------------------------------------------------------------------------------------------- | ---------------------------------- |
| `pandas.AppendableExcelDataSet`     | Work with `Excel` files opened in append mode                                                                        | `kedro.extras.datasets.pandas`     |
| `tensorflow.TensorFlowModelDataset` | Work with `TensorFlow` models using [TensorFlow 2.X](https://www.tensorflow.org/api_docs/python/tf/keras/Model#save) | `kedro.extras.datasets.tensorflow` |
| `holoviews.HoloviewsWriter`         | Work with `Holoviews` objects (saves as image file)                                                                  | `kedro.extras.datasets.holoviews`  |

* `kedro install` will now compile project dependencies (by running `kedro build-reqs` behind the scenes) before the installation if the `src/requirements.in` file doesn't exist.
* Added `only_nodes_with_namespace` in `Pipeline` class to filter only nodes with a specified namespace.
* Added the `kedro pipeline delete` command to help delete unwanted or unused pipelines (it won't remove references to the pipeline in your `create_pipelines()` code).
* Added the `kedro pipeline package` command to help package up a modular pipeline. It will bundle up the pipeline source code, tests, and parameters configuration into a .whl file.

## Bug fixes and other changes
* `DataCatalog` improvements:
  - Introduced regex filtering to the `DataCatalog.list()` method.
  - Non-alphanumeric characters (except underscore) in dataset name are replaced with `__` in `DataCatalog.datasets`, for ease of access to transcoded datasets.
* Dataset improvements:
  - Improved initialization speed of `spark.SparkHiveDataSet`.
  - Improved S3 cache in `spark.SparkDataSet`.
  - Added support of options for building `pyarrow` table in `pandas.ParquetDataSet`.
* `kedro build-reqs` CLI command improvements:
  - `kedro build-reqs` is now called with `-q` option and will no longer print out compiled requirements to the console for security reasons.
  - All unrecognized CLI options in `kedro build-reqs` command are now passed to [pip-compile](https://github.com/jazzband/pip-tools#example-usage-for-pip-compile) call (e.g. `kedro build-reqs --generate-hashes`).
* `kedro jupyter` CLI command improvements:
  - Improved error message when running `kedro jupyter notebook`, `kedro jupyter lab` or `kedro ipython` with Jupyter/IPython dependencies not being installed.
  - Fixed `%run_viz` line magic for showing kedro viz inside a Jupyter notebook. For the fix to be applied on existing Kedro project, please see the migration guide.
  - Fixed the bug in IPython startup script ([issue 298](https://github.com/kedro-org/kedro/issues/298)).
* Documentation improvements:
  - Updated community-generated content in FAQ.
  - Added [find-kedro](https://github.com/WaylonWalker/find-kedro) and [kedro-static-viz](https://github.com/WaylonWalker/kedro-static-viz) to the list of community plugins.
  - Add missing `pillow.ImageDataSet` entry to the documentation.

## Breaking changes to the API

### Migration guide from Kedro 0.16.1 to 0.16.2

#### Guide to apply the fix for `%run_viz` line magic in existing project

Even though this release ships a fix for project generated with `kedro==0.16.2`, after upgrading, you will still need to make a change in your existing project if it was generated with `kedro>=0.16.0,<=0.16.1` for the fix to take effect. Specifically, please change the content of your project's IPython init script located at `.ipython/profile_default/startup/00-kedro-init.py` with the content of [this file](https://github.com/kedro-org/kedro/blob/0.16.2/kedro/templates/project/%7B%7B%20cookiecutter.repo_name%20%7D%7D/.ipython/profile_default/startup/00-kedro-init.py). You will also need `kedro-viz>=3.3.1`.

## Thanks for supporting contributions
[Miguel Rodriguez Gutierrez](https://github.com/MigQ2), [Joel Schwarzmann](https://github.com/datajoely), [w0rdsm1th](https://github.com/w0rdsm1th), [Deepyaman Datta](https://github.com/deepyaman), [Tam-Sanh Nguyen](https://github.com/tamsanh), [Marcus Gawronsky](https://github.com/marcusinthesky)

# 0.16.1

## Major features and improvements

## Bug fixes and other changes
* Fixed deprecation warnings from `kedro.cli` and `kedro.context` when running `kedro jupyter notebook`.
* Fixed a bug where `catalog` and `context` were not available in Jupyter Lab and Notebook.
* Fixed a bug where `kedro build-reqs` would fail if you didn't have your project dependencies installed.

## Breaking changes to the API

## Thanks for supporting contributions

# 0.16.0

## Major features and improvements
### CLI
* Added new CLI commands (only available for the projects created using Kedro 0.16.0 or later):
  - `kedro catalog list` to list datasets in your catalog
  - `kedro pipeline list` to list pipelines
  - `kedro pipeline describe` to describe a specific pipeline
  - `kedro pipeline create` to create a modular pipeline
* Improved the CLI speed by up to 50%.
* Improved error handling when making a typo on the CLI. We now suggest some of the possible commands you meant to type, in `git`-style.

### Framework
* All modules in `kedro.cli` and `kedro.context` have been moved into `kedro.framework.cli` and `kedro.framework.context` respectively. `kedro.cli` and `kedro.context` will be removed in future releases.
* Added `Hooks`, which is a new mechanism for extending Kedro.
* Fixed `load_context` changing user's current working directory.
* Allowed the source directory to be configurable in `.kedro.yml`.
* Added the ability to specify nested parameter values inside your node inputs, e.g. `node(func, "params:a.b", None)`
### DataSets
* Added the following new datasets.

| Type                       | Description                                 | Location                          |
| -------------------------- | ------------------------------------------- | --------------------------------- |
| `pillow.ImageDataSet`      | Work with image files using `Pillow`        | `kedro.extras.datasets.pillow`    |
| `geopandas.GeoJSONDataSet` | Work with geospatial data using `GeoPandas` | `kedro.extras.datasets.geopandas` |
| `api.APIDataSet`           | Work with data from HTTP(S) API requests    | `kedro.extras.datasets.api`       |

* Added `joblib` backend support to `pickle.PickleDataSet`.
* Added versioning support to `MatplotlibWriter` dataset.
* Added the ability to install dependencies for a given dataset with more granularity, e.g. `pip install "kedro[pandas.ParquetDataSet]"`.
* Added the ability to specify extra arguments, e.g. `encoding` or `compression`, for `fsspec.spec.AbstractFileSystem.open()` calls when loading/saving a dataset. See Example 3 under [docs](https://docs.kedro.org/en/0.16.0/04_user_guide/04_data_catalog.html#use-the-data-catalog-with-the-yaml-api).

### Other
* Added `namespace` property on ``Node``, related to the modular pipeline where the node belongs.
* Added an option to enable asynchronous loading inputs and saving outputs in both `SequentialRunner(is_async=True)` and `ParallelRunner(is_async=True)` class.
* Added `MemoryProfiler` transformer.
* Removed the requirement to have all dependencies for a dataset module to use only a subset of the datasets within.
* Added support for `pandas>=1.0`.
* Enabled Python 3.8 compatibility. _Please note that a Spark workflow may be unreliable for this Python version as `pyspark` is not fully-compatible with 3.8 yet._
* Renamed "features" layer to "feature" layer to be consistent with (most) other layers and the [relevant FAQ](https://docs.kedro.org/en/0.16.0/06_resources/01_faq.html#what-is-data-engineering-convention).

## Bug fixes and other changes
* Fixed a bug where a new version created mid-run by an external system caused inconsistencies in the load versions used in the current run.
* Documentation improvements
  * Added instruction in the documentation on how to create a custom runner).
  * Updated contribution process in `CONTRIBUTING.md` - added Developer Workflow.
  * Documented installation of development version of Kedro in the [FAQ section](https://docs.kedro.org/en/0.16.0/06_resources/01_faq.html#how-can-i-use-development-version-of-kedro).
  * Added missing `_exists` method to `MyOwnDataSet` example in 04_user_guide/08_advanced_io.
* Fixed a bug where `PartitionedDataSet` and `IncrementalDataSet` were not working with `s3a` or `s3n` protocol.
* Added ability to read partitioned parquet file from a directory in `pandas.ParquetDataSet`.
* Replaced `functools.lru_cache` with `cachetools.cachedmethod` in `PartitionedDataSet` and `IncrementalDataSet` for per-instance cache invalidation.
* Implemented custom glob function for `SparkDataSet` when running on Databricks.
* Fixed a bug in `SparkDataSet` not allowing for loading data from DBFS in a Windows machine using Databricks-connect.
* Improved the error message for `DataSetNotFoundError` to suggest possible dataset names user meant to type.
* Added the option for contributors to run Kedro tests locally without Spark installation with `make test-no-spark`.
* Added option to lint the project without applying the formatting changes (`kedro lint --check-only`).

## Breaking changes to the API
### Datasets
* Deleted obsolete datasets from `kedro.io`.
* Deleted `kedro.contrib` and `extras` folders.
* Deleted obsolete `CSVBlobDataSet` and `JSONBlobDataSet` dataset types.
* Made `invalidate_cache` method on datasets private.
* `get_last_load_version` and `get_last_save_version` methods are no longer available on `AbstractDataSet`.
* `get_last_load_version` and `get_last_save_version` have been renamed to `resolve_load_version` and `resolve_save_version` on ``AbstractVersionedDataSet``, the results of which are cached.
* The `release()` method on datasets extending ``AbstractVersionedDataSet`` clears the cached load and save version. All custom datasets must call `super()._release()` inside `_release()`.
* ``TextDataSet`` no longer has `load_args` and `save_args`. These can instead be specified under `open_args_load` or `open_args_save` in `fs_args`.
* `PartitionedDataSet` and `IncrementalDataSet` method `invalidate_cache` was made private: `_invalidate_caches`.

### Other
* Removed `KEDRO_ENV_VAR` from `kedro.context` to speed up the CLI run time.
* `Pipeline.name` has been removed in favour of `Pipeline.tag()`.
* Dropped `Pipeline.transform()` in favour of `kedro.pipeline.modular_pipeline.pipeline()` helper function.
* Made constant `PARAMETER_KEYWORDS` private, and moved it from `kedro.pipeline.pipeline` to `kedro.pipeline.modular_pipeline`.
* Layers are no longer part of the dataset object, as they've moved to the `DataCatalog`.
* Python 3.5 is no longer supported by the current and all future versions of Kedro.

### Migration guide from Kedro 0.15.* to 0.16.*

#### General Migration

**reminder** [How do I upgrade Kedro](https://docs.kedro.org/en/0.16.0/06_resources/01_faq.html#how-do-i-upgrade-kedro) covers a few key things to remember when updating any kedro version.

#### Migration for datasets

Since all the datasets (from `kedro.io` and `kedro.contrib.io`) were moved to `kedro/extras/datasets` you must update the type of all datasets in `<project>/conf/base/catalog.yml` file.
Here how it should be changed: `type: <SomeDataSet>` -> `type: <subfolder of kedro/extras/datasets>.<SomeDataSet>` (e.g. `type: CSVDataSet` -> `type: pandas.CSVDataSet`).

In addition, all the specific datasets like `CSVLocalDataSet`, `CSVS3DataSet` etc. were deprecated. Instead, you must use generalized datasets like `CSVDataSet`.
E.g. `type: CSVS3DataSet` -> `type: pandas.CSVDataSet`.

> Note: No changes required if you are using your custom dataset.

#### Migration for Pipeline.transform()
`Pipeline.transform()` has been dropped in favour of the `pipeline()` constructor. The following changes apply:
- Remember to import `from kedro.pipeline import pipeline`
- The `prefix` argument has been renamed to `namespace`
- And `datasets` has been broken down into more granular arguments:
  - `inputs`: Independent inputs to the pipeline
  - `outputs`: Any output created in the pipeline, whether an intermediary dataset or a leaf output
  - `parameters`: `params:...` or `parameters`

As an example, code that used to look like this with the `Pipeline.transform()` constructor:
```python
result = my_pipeline.transform(
    datasets={"input": "new_input", "output": "new_output", "params:x": "params:y"},
    prefix="pre",
)
```

When used with the new `pipeline()` constructor, becomes:
```python
from kedro.pipeline import pipeline

result = pipeline(
    my_pipeline,
    inputs={"input": "new_input"},
    outputs={"output": "new_output"},
    parameters={"params:x": "params:y"},
    namespace="pre",
)
```

#### Migration for decorators, color logger, transformers etc.
Since some modules were moved to other locations you need to update import paths appropriately.
You can find the list of moved files in the [`0.15.6` release notes](https://github.com/kedro-org/kedro/releases/tag/0.15.6) under the section titled `Files with a new location`.

#### Migration for CLI and KEDRO_ENV environment variable
> Note: If you haven't made significant changes to your `kedro_cli.py`, it may be easier to simply copy the updated `kedro_cli.py` `.ipython/profile_default/startup/00-kedro-init.py` and from GitHub or a newly generated project into your old project.

* We've removed `KEDRO_ENV_VAR` from `kedro.context`. To get your existing project template working, you'll need to remove all instances of `KEDRO_ENV_VAR` from your project template:
  - From the imports in `kedro_cli.py` and `.ipython/profile_default/startup/00-kedro-init.py`: `from kedro.context import KEDRO_ENV_VAR, load_context` -> `from kedro.framework.context import load_context`
  - Remove the `envvar=KEDRO_ENV_VAR` line from the click options in `run`, `jupyter_notebook` and `jupyter_lab` in `kedro_cli.py`
  - Replace `KEDRO_ENV_VAR` with `"KEDRO_ENV"` in `_build_jupyter_env`
  - Replace `context = load_context(path, env=os.getenv(KEDRO_ENV_VAR))` with `context = load_context(path)` in `.ipython/profile_default/startup/00-kedro-init.py`

 #### Migration for `kedro build-reqs`

 We have upgraded `pip-tools` which is used by `kedro build-reqs` to 5.x. This `pip-tools` version requires `pip>=20.0`. To upgrade `pip`, please refer to [their documentation](https://pip.pypa.io/en/stable/installing/#upgrading-pip).

## Thanks for supporting contributions
[@foolsgold](https://github.com/foolsgold), [Mani Sarkar](https://github.com/neomatrix369), [Priyanka Shanbhag](https://github.com/priyanka1414), [Luis Blanche](https://github.com/LuisBlanche), [Deepyaman Datta](https://github.com/deepyaman), [Antony Milne](https://github.com/AntonyMilneQB), [Panos Psimatikas](https://github.com/ppsimatikas), [Tam-Sanh Nguyen](https://github.com/tamsanh), [Tomasz Kaczmarczyk](https://github.com/TomaszKaczmarczyk), [Kody Fischer](https://github.com/Klio-Foxtrot187), [Waylon Walker](https://github.com/waylonwalker)

# 0.15.9

## Major features and improvements

## Bug fixes and other changes

* Pinned `fsspec>=0.5.1, <0.7.0` and `s3fs>=0.3.0, <0.4.1` to fix incompatibility issues with their latest release.

## Breaking changes to the API

## Thanks for supporting contributions

# 0.15.8

## Major features and improvements

## Bug fixes and other changes

* Added the additional libraries to our `requirements.txt` so `pandas.CSVDataSet` class works out of box with `pip install kedro`.
* Added `pandas` to our `extra_requires` in `setup.py`.
* Improved the error message when dependencies of a `DataSet` class are missing.

## Breaking changes to the API

## Thanks for supporting contributions

# 0.15.7

## Major features and improvements

* Added in documentation on how to contribute a custom `AbstractDataSet` implementation.

## Bug fixes and other changes

* Fixed the link to the Kedro banner image in the documentation.

## Breaking changes to the API

## Thanks for supporting contributions

# 0.15.6

## Major features and improvements
> _TL;DR_ We're launching [`kedro.extras`](https://github.com/kedro-org/kedro/tree/master/extras), the new home for our revamped series of datasets, decorators and dataset transformers. The datasets in [`kedro.extras.datasets`](https://github.com/kedro-org/kedro/tree/master/extras/datasets) use [`fsspec`](https://filesystem-spec.readthedocs.io/en/latest/) to access a variety of data stores including local file systems, network file systems, cloud object stores (including S3 and GCP), and Hadoop, read more about this [**here**](https://docs.kedro.org/en/0.15.6/04_user_guide/04_data_catalog.html#specifying-the-location-of-the-dataset). The change will allow [#178](https://github.com/kedro-org/kedro/issues/178) to happen in the next major release of Kedro.

An example of this new system can be seen below, loading the CSV `SparkDataSet` from S3:

```yaml
weather:
  type: spark.SparkDataSet  # Observe the specified type, this  affects all datasets
  filepath: s3a://your_bucket/data/01_raw/weather*  # filepath uses fsspec to indicate the file storage system
  credentials: dev_s3
  file_format: csv
```

You can also load data incrementally whenever it is dumped into a directory with the extension to [`PartionedDataSet`](https://docs.kedro.org/en/0.15.6/04_user_guide/08_advanced_io.html#partitioned-dataset), a feature that allows you to load a directory of files. The [`IncrementalDataSet`](https://docs.kedro.org/en/0.15.6/04_user_guide/08_advanced_io.html#incremental-loads-with-incrementaldataset) stores the information about the last processed partition in a `checkpoint`, read more about this feature [**here**](https://docs.kedro.org/en/0.15.6/04_user_guide/08_advanced_io.html#incremental-loads-with-incrementaldataset).

### New features

* Added `layer` attribute for datasets in `kedro.extras.datasets` to specify the name of a layer according to [data engineering convention](https://docs.kedro.org/en/0.15.6/06_resources/01_faq.html#what-is-data-engineering-convention), this feature will be passed to [`kedro-viz`](https://github.com/kedro-org/kedro-viz) in future releases.
* Enabled loading a particular version of a dataset in Jupyter Notebooks and iPython, using `catalog.load("dataset_name", version="<2019-12-13T15.08.09.255Z>")`.
* Added property `run_id` on `ProjectContext`, used for versioning using the [`Journal`](https://docs.kedro.org/en/0.15.6/04_user_guide/13_journal.html). To customise your journal `run_id` you can override the private method `_get_run_id()`.
* Added the ability to install all optional kedro dependencies via `pip install "kedro[all]"`.
* Modified the `DataCatalog`'s load order for datasets, loading order is the following:
  - `kedro.io`
  - `kedro.extras.datasets`
  - Import path, specified in `type`
* Added an optional `copy_mode` flag to `CachedDataSet` and `MemoryDataSet` to specify (`deepcopy`, `copy` or `assign`) the copy mode to use when loading and saving.

### New Datasets

| Type                             | Description                                                                                                                                      | Location                            |
| -------------------------------- | ------------------------------------------------------------------------------------------------------------------------------------------------ | ----------------------------------- |
| `dask.ParquetDataSet`            | Handles parquet datasets using Dask                                                                                                              | `kedro.extras.datasets.dask`        |
| `pickle.PickleDataSet`           | Work with Pickle files using [`fsspec`](https://filesystem-spec.readthedocs.io/en/latest/) to communicate with the underlying filesystem         | `kedro.extras.datasets.pickle`      |
| `pandas.CSVDataSet`              | Work with CSV files using [`fsspec`](https://filesystem-spec.readthedocs.io/en/latest/) to communicate with the underlying filesystem            | `kedro.extras.datasets.pandas`      |
| `pandas.TextDataSet`             | Work with text files using [`fsspec`](https://filesystem-spec.readthedocs.io/en/latest/) to communicate with the underlying filesystem           | `kedro.extras.datasets.pandas`      |
| `pandas.ExcelDataSet`            | Work with Excel files using [`fsspec`](https://filesystem-spec.readthedocs.io/en/latest/) to communicate with the underlying filesystem          | `kedro.extras.datasets.pandas`      |
| `pandas.HDFDataSet`              | Work with HDF using [`fsspec`](https://filesystem-spec.readthedocs.io/en/latest/) to communicate with the underlying filesystem                  | `kedro.extras.datasets.pandas`      |
| `yaml.YAMLDataSet`               | Work with YAML files using [`fsspec`](https://filesystem-spec.readthedocs.io/en/latest/) to communicate with the underlying filesystem           | `kedro.extras.datasets.yaml`        |
| `matplotlib.MatplotlibWriter`    | Save with Matplotlib images using [`fsspec`](https://filesystem-spec.readthedocs.io/en/latest/) to communicate with the underlying filesystem    | `kedro.extras.datasets.matplotlib`  |
| `networkx.NetworkXDataSet`       | Work with NetworkX files using [`fsspec`](https://filesystem-spec.readthedocs.io/en/latest/) to communicate with the underlying filesystem       | `kedro.extras.datasets.networkx`    |
| `biosequence.BioSequenceDataSet` | Work with bio-sequence objects using [`fsspec`](https://filesystem-spec.readthedocs.io/en/latest/) to communicate with the underlying filesystem | `kedro.extras.datasets.biosequence` |
| `pandas.GBQTableDataSet`         | Work with Google BigQuery                                                                                                                        | `kedro.extras.datasets.pandas`      |
| `pandas.FeatherDataSet`          | Work with feather files using [`fsspec`](https://filesystem-spec.readthedocs.io/en/latest/) to communicate with the underlying filesystem        | `kedro.extras.datasets.pandas`      |
| `IncrementalDataSet`             | Inherit from `PartitionedDataSet` and remembers the last processed partition                                                                     | `kedro.io`                          |

### Files with a new location

| Type                                                                 | New Location                                 |
| -------------------------------------------------------------------- | -------------------------------------------- |
| `JSONDataSet`                                                        | `kedro.extras.datasets.pandas`               |
| `CSVBlobDataSet`                                                     | `kedro.extras.datasets.pandas`               |
| `JSONBlobDataSet`                                                    | `kedro.extras.datasets.pandas`               |
| `SQLTableDataSet`                                                    | `kedro.extras.datasets.pandas`               |
| `SQLQueryDataSet`                                                    | `kedro.extras.datasets.pandas`               |
| `SparkDataSet`                                                       | `kedro.extras.datasets.spark`                |
| `SparkHiveDataSet`                                                   | `kedro.extras.datasets.spark`                |
| `SparkJDBCDataSet`                                                   | `kedro.extras.datasets.spark`                |
| `kedro/contrib/decorators/retry.py`                                  | `kedro/extras/decorators/retry_node.py`      |
| `kedro/contrib/decorators/memory_profiler.py`                        | `kedro/extras/decorators/memory_profiler.py` |
| `kedro/contrib/io/transformers/transformers.py`                      | `kedro/extras/transformers/time_profiler.py` |
| `kedro/contrib/colors/logging/color_logger.py`                       | `kedro/extras/logging/color_logger.py`       |
| `extras/ipython_loader.py`                                           | `tools/ipython/ipython_loader.py`            |
| `kedro/contrib/io/cached/cached_dataset.py`                          | `kedro/io/cached_dataset.py`                 |
| `kedro/contrib/io/catalog_with_default/data_catalog_with_default.py` | `kedro/io/data_catalog_with_default.py`      |
| `kedro/contrib/config/templated_config.py`                           | `kedro/config/templated_config.py`           |

## Upcoming deprecations

| Category                  | Type                                                           |
| ------------------------- | -------------------------------------------------------------- |
| **Datasets**              | `BioSequenceLocalDataSet`                                      |
|                           | `CSVGCSDataSet`                                                |
|                           | `CSVHTTPDataSet`                                               |
|                           | `CSVLocalDataSet`                                              |
|                           | `CSVS3DataSet`                                                 |
|                           | `ExcelLocalDataSet`                                            |
|                           | `FeatherLocalDataSet`                                          |
|                           | `JSONGCSDataSet`                                               |
|                           | `JSONLocalDataSet`                                             |
|                           | `HDFLocalDataSet`                                              |
|                           | `HDFS3DataSet`                                                 |
|                           | `kedro.contrib.io.cached.CachedDataSet`                        |
|                           | `kedro.contrib.io.catalog_with_default.DataCatalogWithDefault` |
|                           | `MatplotlibLocalWriter`                                        |
|                           | `MatplotlibS3Writer`                                           |
|                           | `NetworkXLocalDataSet`                                         |
|                           | `ParquetGCSDataSet`                                            |
|                           | `ParquetLocalDataSet`                                          |
|                           | `ParquetS3DataSet`                                             |
|                           | `PickleLocalDataSet`                                           |
|                           | `PickleS3DataSet`                                              |
|                           | `TextLocalDataSet`                                             |
|                           | `YAMLLocalDataSet`                                             |
| **Decorators**            | `kedro.contrib.decorators.memory_profiler`                     |
|                           | `kedro.contrib.decorators.retry`                               |
|                           | `kedro.contrib.decorators.pyspark.spark_to_pandas`             |
|                           | `kedro.contrib.decorators.pyspark.pandas_to_spark`             |
| **Transformers**          | `kedro.contrib.io.transformers.transformers`                   |
| **Configuration Loaders** | `kedro.contrib.config.TemplatedConfigLoader`                   |

## Bug fixes and other changes
* Added the option to set/overwrite params in `config.yaml` using YAML dict style instead of string CLI formatting only.
* Kedro CLI arguments `--node` and `--tag` support comma-separated values, alternative methods will be deprecated in future releases.
* Fixed a bug in the `invalidate_cache` method of `ParquetGCSDataSet` and `CSVGCSDataSet`.
* `--load-version` now won't break if version value contains a colon.
* Enabled running `node`s with duplicate inputs.
* Improved error message when empty credentials are passed into `SparkJDBCDataSet`.
* Fixed bug that caused an empty project to fail unexpectedly with ImportError in `template/.../pipeline.py`.
* Fixed bug related to saving dataframe with categorical variables in table mode using `HDFS3DataSet`.
* Fixed bug that caused unexpected behavior when using `from_nodes` and `to_nodes` in pipelines using transcoding.
* Credentials nested in the dataset config are now also resolved correctly.
* Bumped minimum required pandas version to 0.24.0 to make use of `pandas.DataFrame.to_numpy` (recommended alternative to `pandas.DataFrame.values`).
* Docs improvements.
* `Pipeline.transform` skips modifying node inputs/outputs containing `params:` or `parameters` keywords.
* Support for `dataset_credentials` key in the credentials for `PartitionedDataSet` is now deprecated. The dataset credentials should be specified explicitly inside the dataset config.
* Datasets can have a new `confirm` function which is called after a successful node function execution if the node contains `confirms` argument with such dataset name.
* Make the resume prompt on pipeline run failure use `--from-nodes` instead of `--from-inputs` to avoid unnecessarily re-running nodes that had already executed.
* When closed, Jupyter notebook kernels are automatically terminated after 30 seconds of inactivity by default. Use `--idle-timeout` option to update it.
* Added `kedro-viz` to the Kedro project template `requirements.txt` file.
* Removed the `results` and `references` folder from the project template.
* Updated contribution process in `CONTRIBUTING.md`.

## Breaking changes to the API
* Existing `MatplotlibWriter` dataset in `contrib` was renamed to `MatplotlibLocalWriter`.
* `kedro/contrib/io/matplotlib/matplotlib_writer.py` was renamed to `kedro/contrib/io/matplotlib/matplotlib_local_writer.py`.
* `kedro.contrib.io.bioinformatics.sequence_dataset.py` was renamed to `kedro.contrib.io.bioinformatics.biosequence_local_dataset.py`.

## Thanks for supporting contributions
[Andrii Ivaniuk](https://github.com/andrii-ivaniuk), [Jonas Kemper](https://github.com/jonasrk), [Yuhao Zhu](https://github.com/yhzqb), [Balazs Konig](https://github.com/BalazsKonigQB), [Pedro Abreu](https://github.com/PedroAbreuQB), [Tam-Sanh Nguyen](https://github.com/tamsanh), [Peter Zhao](https://github.com/zxpeter), [Deepyaman Datta](https://github.com/deepyaman), [Florian Roessler](https://github.com/fdroessler/), [Miguel Rodriguez Gutierrez](https://github.com/MigQ2)

# 0.15.5

## Major features and improvements
* New CLI commands and command flags:
  - Load multiple `kedro run` CLI flags from a configuration file with the `--config` flag (e.g. `kedro run --config run_config.yml`)
  - Run parametrised pipeline runs with the `--params` flag (e.g. `kedro run --params param1:value1,param2:value2`).
  - Lint your project code using the `kedro lint` command, your project is linted with [`black`](https://github.com/psf/black) (Python 3.6+), [`flake8`](https://gitlab.com/pycqa/flake8) and [`isort`](https://github.com/PyCQA/isort).
* Load specific environments with Jupyter notebooks using `KEDRO_ENV` which will globally set `run`, `jupyter notebook` and `jupyter lab` commands using environment variables.
* Added the following datasets:
  - `CSVGCSDataSet` dataset in `contrib` for working with CSV files in Google Cloud Storage.
  - `ParquetGCSDataSet` dataset in `contrib` for working with Parquet files in Google Cloud Storage.
  - `JSONGCSDataSet` dataset in `contrib` for working with JSON files in Google Cloud Storage.
  - `MatplotlibS3Writer` dataset in `contrib` for saving Matplotlib images to S3.
  - `PartitionedDataSet` for working with datasets split across multiple files.
  - `JSONDataSet` dataset for working with JSON files that uses [`fsspec`](https://filesystem-spec.readthedocs.io/en/latest/) to communicate with the underlying filesystem. It doesn't support `http(s)` protocol for now.
* Added `s3fs_args` to all S3 datasets.
* Pipelines can be deducted with `pipeline1 - pipeline2`.

## Bug fixes and other changes
* `ParallelRunner` now works with `SparkDataSet`.
* Allowed the use of nulls in `parameters.yml`.
* Fixed an issue where `%reload_kedro` wasn't reloading all user modules.
* Fixed `pandas_to_spark` and `spark_to_pandas` decorators to work with functions with kwargs.
* Fixed a bug where `kedro jupyter notebook` and `kedro jupyter lab` would run a different Jupyter installation to the one in the local environment.
* Implemented Databricks-compatible dataset versioning for `SparkDataSet`.
* Fixed a bug where `kedro package` would fail in certain situations where `kedro build-reqs` was used to generate `requirements.txt`.
* Made `bucket_name` argument optional for the following datasets: `CSVS3DataSet`, `HDFS3DataSet`, `PickleS3DataSet`, `contrib.io.parquet.ParquetS3DataSet`, `contrib.io.gcs.JSONGCSDataSet` - bucket name can now be included into the filepath along with the filesystem protocol (e.g. `s3://bucket-name/path/to/key.csv`).
* Documentation improvements and fixes.

## Breaking changes to the API
* Renamed entry point for running pip-installed projects to `run_package()` instead of `main()` in `src/<package>/run.py`.
* `bucket_name` key has been removed from the string representation of the following datasets: `CSVS3DataSet`, `HDFS3DataSet`, `PickleS3DataSet`, `contrib.io.parquet.ParquetS3DataSet`, `contrib.io.gcs.JSONGCSDataSet`.
* Moved the `mem_profiler` decorator to `contrib` and separated the `contrib` decorators so that dependencies are modular. You may need to update your import paths, for example the pyspark decorators should be imported as `from kedro.contrib.decorators.pyspark import <pyspark_decorator>` instead of `from kedro.contrib.decorators import <pyspark_decorator>`.

## Thanks for supporting contributions
[Sheldon Tsen](https://github.com/sheldontsen-qb), [@roumail](https://github.com/roumail), [Karlson Lee](https://github.com/i25959341), [Waylon Walker](https://github.com/WaylonWalker), [Deepyaman Datta](https://github.com/deepyaman), [Giovanni](https://github.com/plauto), [Zain Patel](https://github.com/mzjp2)

# 0.15.4

## Major features and improvements
* `kedro jupyter` now gives the default kernel a sensible name.
* `Pipeline.name` has been deprecated in favour of `Pipeline.tags`.
* Reuse pipelines within a Kedro project using `Pipeline.transform`, it simplifies dataset and node renaming.
* Added Jupyter Notebook line magic (`%run_viz`) to run `kedro viz` in a Notebook cell (requires [`kedro-viz`](https://github.com/kedro-org/kedro-viz) version 3.0.0 or later).
* Added the following datasets:
  - `NetworkXLocalDataSet` in `kedro.contrib.io.networkx` to load and save local graphs (JSON format) via NetworkX. (by [@josephhaaga](https://github.com/josephhaaga))
  - `SparkHiveDataSet` in `kedro.contrib.io.pyspark.SparkHiveDataSet` allowing usage of Spark and insert/upsert on non-transactional Hive tables.
* `kedro.contrib.config.TemplatedConfigLoader` now supports name/dict key templating and default values.

## Bug fixes and other changes
* `get_last_load_version()` method for versioned datasets now returns exact last load version if the dataset has been loaded at least once and `None` otherwise.
* Fixed a bug in `_exists` method for versioned `SparkDataSet`.
* Enabled the customisation of the ExcelWriter in `ExcelLocalDataSet` by specifying options under `writer` key in `save_args`.
* Fixed a bug in IPython startup script, attempting to load context from the incorrect location.
* Removed capping the length of a dataset's string representation.
* Fixed `kedro install` command failing on Windows if `src/requirements.txt` contains a different version of Kedro.
* Enabled passing a single tag into a node or a pipeline without having to wrap it in a list (i.e. `tags="my_tag"`).

## Breaking changes to the API
* Removed `_check_paths_consistency()` method from `AbstractVersionedDataSet`. Version consistency check is now done in `AbstractVersionedDataSet.save()`. Custom versioned datasets should modify `save()` method implementation accordingly.

## Thanks for supporting contributions
[Joseph Haaga](https://github.com/josephhaaga), [Deepyaman Datta](https://github.com/deepyaman), [Joost Duisters](https://github.com/JoostDuisters), [Zain Patel](https://github.com/mzjp2), [Tom Vigrass](https://github.com/tomvigrass)

# 0.15.3

## Bug Fixes and other changes
* Narrowed the requirements for `PyTables` so that we maintain support for Python 3.5.

# 0.15.2

## Major features and improvements
* Added `--load-version`, a `kedro run` argument that allows you run the pipeline with a particular load version of a dataset.
* Support for modular pipelines in `src/`, break the pipeline into isolated parts with reusability in mind.
* Support for multiple pipelines, an ability to have multiple entry point pipelines and choose one with `kedro run --pipeline NAME`.
* Added a `MatplotlibWriter` dataset in `contrib` for saving Matplotlib images.
* An ability to template/parameterize configuration files with `kedro.contrib.config.TemplatedConfigLoader`.
* Parameters are exposed as a context property for ease of access in iPython / Jupyter Notebooks with `context.params`.
* Added `max_workers` parameter for ``ParallelRunner``.

## Bug fixes and other changes
* Users will override the `_get_pipeline` abstract method in `ProjectContext(KedroContext)` in `run.py` rather than the `pipeline` abstract property. The `pipeline` property is not abstract anymore.
* Improved an error message when versioned local dataset is saved and unversioned path already exists.
* Added `catalog` global variable to `00-kedro-init.py`, allowing you to load datasets with `catalog.load()`.
* Enabled tuples to be returned from a node.
* Disallowed the ``ConfigLoader`` loading the same file more than once, and deduplicated the `conf_paths` passed in.
* Added a `--open` flag to `kedro build-docs` that opens the documentation on build.
* Updated the ``Pipeline`` representation to include name of the pipeline, also making it readable as a context property.
* `kedro.contrib.io.pyspark.SparkDataSet` and `kedro.contrib.io.azure.CSVBlobDataSet` now support versioning.

## Breaking changes to the API
* `KedroContext.run()` no longer accepts `catalog` and `pipeline` arguments.
* `node.inputs` now returns the node's inputs in the order required to bind them properly to the node's function.

## Thanks for supporting contributions
[Deepyaman Datta](https://github.com/deepyaman), [Luciano Issoe](https://github.com/Lucianois), [Joost Duisters](https://github.com/JoostDuisters), [Zain Patel](https://github.com/mzjp2), [William Ashford](https://github.com/williamashfordQB), [Karlson Lee](https://github.com/i25959341)

# 0.15.1

## Major features and improvements
* Extended `versioning` support to cover the tracking of environment setup, code and datasets.
* Added the following datasets:
  - `FeatherLocalDataSet` in `contrib` for usage with pandas. (by [@mdomarsaleem](https://github.com/mdomarsaleem))
* Added `get_last_load_version` and `get_last_save_version` to `AbstractVersionedDataSet`.
* Implemented `__call__` method on `Node` to allow for users to execute `my_node(input1=1, input2=2)` as an alternative to `my_node.run(dict(input1=1, input2=2))`.
* Added new `--from-inputs` run argument.

## Bug fixes and other changes
* Fixed a bug in `load_context()` not loading context in non-Kedro Jupyter Notebooks.
* Fixed a bug in `ConfigLoader.get()` not listing nested files for `**`-ending glob patterns.
* Fixed a logging config error in Jupyter Notebook.
* Updated documentation in `03_configuration` regarding how to modify the configuration path.
* Documented the architecture of Kedro showing how we think about library, project and framework components.
* `extras/kedro_project_loader.py` renamed to `extras/ipython_loader.py` and now runs any IPython startup scripts without relying on the Kedro project structure.
* Fixed TypeError when validating partial function's signature.
* After a node failure during a pipeline run, a resume command will be suggested in the logs. This command will not work if the required inputs are MemoryDataSets.

## Breaking changes to the API

## Thanks for supporting contributions
[Omar Saleem](https://github.com/mdomarsaleem), [Mariana Silva](https://github.com/marianansilva), [Anil Choudhary](https://github.com/aniryou), [Craig](https://github.com/cfranklin11)

# 0.15.0

## Major features and improvements
* Added `KedroContext` base class which holds the configuration and Kedro's main functionality (catalog, pipeline, config, runner).
* Added a new CLI command `kedro jupyter convert` to facilitate converting Jupyter Notebook cells into Kedro nodes.
* Added support for `pip-compile` and new Kedro command `kedro build-reqs` that generates `requirements.txt` based on `requirements.in`.
* Running `kedro install` will install packages to conda environment if `src/environment.yml` exists in your project.
* Added a new `--node` flag to `kedro run`, allowing users to run only the nodes with the specified names.
* Added new `--from-nodes` and `--to-nodes` run arguments, allowing users to run a range of nodes from the pipeline.
* Added prefix `params:` to the parameters specified in `parameters.yml` which allows users to differentiate between their different parameter node inputs and outputs.
* Jupyter Lab/Notebook now starts with only one kernel by default.
* Added the following datasets:
  -  `CSVHTTPDataSet` to load CSV using HTTP(s) links.
  - `JSONBlobDataSet` to load json (-delimited) files from Azure Blob Storage.
  - `ParquetS3DataSet` in `contrib` for usage with pandas. (by [@mmchougule](https://github.com/mmchougule))
  - `CachedDataSet` in `contrib` which will cache data in memory to avoid io/network operations. It will clear the cache once a dataset is no longer needed by a pipeline. (by [@tsanikgr](https://github.com/tsanikgr))
  - `YAMLLocalDataSet` in `contrib` to load and save local YAML files. (by [@Minyus](https://github.com/Minyus))

## Bug fixes and other changes
* Documentation improvements including instructions on how to initialise a Spark session using YAML configuration.
* `anyconfig` default log level changed from `INFO` to `WARNING`.
* Added information on installed plugins to `kedro info`.
* Added style sheets for project documentation, so the output of `kedro build-docs` will resemble the style of `kedro docs`.

## Breaking changes to the API
* Simplified the Kedro template in `run.py` with the introduction of `KedroContext` class.
* Merged `FilepathVersionMixIn` and `S3VersionMixIn` under one abstract class `AbstractVersionedDataSet` which extends`AbstractDataSet`.
* `name` changed to be a keyword-only argument for `Pipeline`.
* `CSVLocalDataSet` no longer supports URLs. `CSVHTTPDataSet` supports URLs.

### Migration guide from Kedro 0.14.* to Kedro 0.15.0
#### Migration for Kedro project template
This guide assumes that:
  * The framework specific code has not been altered significantly
  * Your project specific code is stored in the dedicated python package under `src/`.

The breaking changes were introduced in the following project template files:
- `<project-name>/.ipython/profile_default/startup/00-kedro-init.py`
- `<project-name>/kedro_cli.py`
- `<project-name>/src/tests/test_run.py`
- `<project-name>/src/<python_package>/run.py`
- `<project-name>/.kedro.yml` (new file)

The easiest way to migrate your project from Kedro 0.14.* to Kedro 0.15.0 is to create a new project (by using `kedro new`) and move code and files bit by bit as suggested in the detailed guide below:

1. Create a new project with the same name by running `kedro new`

2. Copy the following folders to the new project:
 - `results/`
 - `references/`
 - `notebooks/`
 - `logs/`
 - `data/`
 - `conf/`

3. If you customised your `src/<package>/run.py`, make sure you apply the same customisations to `src/<package>/run.py`
 - If you customised `get_config()`, you can override `config_loader` property in `ProjectContext` derived class
 - If you customised `create_catalog()`, you can override `catalog()` property in `ProjectContext` derived class
 - If you customised `run()`, you can override `run()` method in `ProjectContext` derived class
 - If you customised default `env`, you can override it in `ProjectContext` derived class or pass it at construction. By default, `env` is `local`.
 - If you customised default `root_conf`, you can override `CONF_ROOT` attribute in `ProjectContext` derived class. By default, `KedroContext` base class has `CONF_ROOT` attribute set to `conf`.

4. The following syntax changes are introduced in ipython or Jupyter notebook/labs:
 - `proj_dir` -> `context.project_path`
 - `proj_name` -> `context.project_name`
 - `conf` -> `context.config_loader`.
 - `io` -> `context.catalog` (e.g., `io.load()` -> `context.catalog.load()`)

5. If you customised your `kedro_cli.py`, you need to apply the same customisations to your `kedro_cli.py` in the new project.

6. Copy the contents of the old project's `src/requirements.txt` into the new project's `src/requirements.in` and, from the project root directory, run the `kedro build-reqs` command in your terminal window.

#### Migration for versioning custom dataset classes

If you defined any custom dataset classes which support versioning in your project, you need to apply the following changes:

1. Make sure your dataset inherits from `AbstractVersionedDataSet` only.
2. Call `super().__init__()` with the appropriate arguments in the dataset's `__init__`. If storing on local filesystem, providing the filepath and the version is enough. Otherwise, you should also pass in an `exists_function` and a `glob_function` that emulate `exists` and `glob` in a different filesystem (see `CSVS3DataSet` as an example).
3. Remove setting of the `_filepath` and `_version` attributes in the dataset's `__init__`, as this is taken care of in the base abstract class.
4. Any calls to `_get_load_path` and `_get_save_path` methods should take no arguments.
5. Ensure you convert the output of `_get_load_path` and `_get_save_path` appropriately, as these now return [`PurePath`s](https://docs.python.org/3/library/pathlib.html#pure-paths) instead of strings.
6. Make sure `_check_paths_consistency` is called with [`PurePath`s](https://docs.python.org/3/library/pathlib.html#pure-paths) as input arguments, instead of strings.

These steps should have brought your project to Kedro 0.15.0. There might be some more minor tweaks needed as every project is unique, but now you have a pretty solid base to work with. If you run into any problems, please consult the [Kedro documentation](https://docs.kedro.org).

## Thanks for supporting contributions
[Dmitry Vukolov](https://github.com/dvukolov), [Jo Stichbury](https://github.com/stichbury), [Angus Williams](https://github.com/awqb), [Deepyaman Datta](https://github.com/deepyaman), [Mayur Chougule](https://github.com/mmchougule), [Marat Kopytjuk](https://github.com/kopytjuk), [Evan Miller](https://github.com/evanmiller29), [Yusuke Minami](https://github.com/Minyus)

# 0.14.3

## Major features and improvements
* Tab completion for catalog datasets in `ipython` or `jupyter` sessions. (Thank you [@datajoely](https://github.com/datajoely) and [@WaylonWalker](https://github.com/WaylonWalker))
* Added support for transcoding, an ability to decouple loading/saving mechanisms of a dataset from its storage location, denoted by adding '@' to the dataset name.
* Datasets have a new `release` function that instructs them to free any cached data. The runners will call this when the dataset is no longer needed downstream.

## Bug fixes and other changes
* Add support for pipeline nodes made up from partial functions.
* Expand user home directory `~` for TextLocalDataSet (see issue #19).
* Add a `short_name` property to `Node`s for a display-friendly (but not necessarily unique) name.
* Add Kedro project loader for IPython: `extras/kedro_project_loader.py`.
* Fix source file encoding issues with Python 3.5 on Windows.
* Fix local project source not having priority over the same source installed as a package, leading to local updates not being recognised.

## Breaking changes to the API
* Remove the max_loads argument from the `MemoryDataSet` constructor and from the `AbstractRunner.create_default_data_set` method.

## Thanks for supporting contributions
[Joel Schwarzmann](https://github.com/datajoely), [Alex Kalmikov](https://github.com/kalexqb)

# 0.14.2

## Major features and improvements
* Added Data Set transformer support in the form of AbstractTransformer and DataCatalog.add_transformer.

## Breaking changes to the API
* Merged the `ExistsMixin` into `AbstractDataSet`.
* `Pipeline.node_dependencies` returns a dictionary keyed by node, with sets of parent nodes as values; `Pipeline` and `ParallelRunner` were refactored to make use of this for topological sort for node dependency resolution and running pipelines respectively.
* `Pipeline.grouped_nodes` returns a list of sets, rather than a list of lists.

## Thanks for supporting contributions

[Darren Gallagher](https://github.com/dazzag24), [Zain Patel](https://github.com/mzjp2)

# 0.14.1

## Major features and improvements
* New I/O module `HDFS3DataSet`.

## Bug fixes and other changes
* Improved API docs.
* Template `run.py` will throw a warning instead of error if `credentials.yml`
  is not present.

## Breaking changes to the API
None


# 0.14.0

The initial release of Kedro.


## Thanks for supporting contributions

Jo Stichbury, Aris Valtazanos, Fabian Peters, Guilherme Braccialli, Joel Schwarzmann, Miguel Beltre, Mohammed ElNabawy, Deepyaman Datta, Shubham Agrawal, Oleg Andreyev, Mayur Chougule, William Ashford, Ed Cannon, Nikhilesh Nukala, Sean Bailey, Vikram Tegginamath, Thomas Huijskens, Musa Bilal

We are also grateful to everyone who advised and supported us, filed issues or helped resolve them, asked and answered questions and were part of inspiring discussions.<|MERGE_RESOLUTION|>--- conflicted
+++ resolved
@@ -2,12 +2,9 @@
 
 ## Major features and improvements
 * Implemented dict-like interface for `KedroDataCatalog`.
-<<<<<<< HEAD
 * Added Python 3.13 support.
-=======
 * Implemented lazy dataset initializing for `KedroDataCatalog`.
 * Project dependencies on both the default template and on starter templates are now explicitly declared on the `pyproject.toml` file, allowing Kedro projects to work with project management tools like `uv`, `pdm`, and `rye`.
->>>>>>> 9464dc71
 
 **Note:** ``KedroDataCatalog`` is an experimental feature and is under active development. Therefore, it is possible we'll introduce breaking changes to this class, so be mindful of that if you decide to use it already. Let us know if you have any feedback about the ``KedroDataCatalog`` or ideas for new features.
 
