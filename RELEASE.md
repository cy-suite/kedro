# Upcoming Release 0.19.6

## Major features and improvements
<<<<<<< HEAD
* Added `raise_errors` argument to `find_pipelines`. If `True`, the first pipeline for which autodiscovery fails will cause an error to be raised. The default behavior is still to raise a warning for each failing pipeline.
=======
* It is now possible to use Kedro without having `rich` installed.
>>>>>>> a53500af

## Bug fixes and other changes
* User defined catch-all dataset factory patterns now override the default pattern provided by the runner.

## Breaking changes to the API

## Upcoming deprecations for Kedro 0.20.0
* All micro-packaging commands (`kedro micropkg pull`, `kedro micropkg package`) are deprecated and will be removed in Kedro 0.20.0.

## Documentation changes
* Improved documentation for custom starters
* Added a new section on deploying Kedro project on AWS Airflow MWAA

## Community contributions
Many thanks to the following Kedroids for contributing PRs to this release:
* [doxenix](https://github.com/doxenix)


# Release 0.19.5

## Bug fixes and other changes
* Fixed breaking import issue when working on a project with `kedro-viz` on python 3.8.

## Documentation changes
* Updated the documentation for deploying a Kedro project with Astronomer Airflow.
* Used `kedro-sphinx-theme` for documentation.

# Release 0.19.4

## Major features and improvements
* Kedro commands now work from any subdirectory within a Kedro project.
* Kedro CLI now provides a better error message when project commands are run outside of a project i.e. `kedro run`
* Added the `--telemetry` flag to `kedro new`, allowing the user to register consent to have user analytics collected at the same time as the project is created.
* Improved the performance of `Pipeline` object creation and summing.
* Improved suggestions to resume failed pipeline runs.
* Dropped the dependency on `toposort` in favour of the built-in `graphlib` module.
* Cookiecutter errors are shown in short format without the `--verbose` flag.

## Bug fixes and other changes
* Updated `kedro pipeline create` and `kedro pipeline delete` to read the base environment from the project settings.
* Updated CLI command `kedro catalog resolve` to read credentials properly.
* Changed the path of where pipeline tests generated with `kedro pipeline create` from `<project root>/src/tests/pipelines/<pipeline name>` to `<project root>/tests/pipelines/<pipeline name>`.
* Updated ``.gitignore`` to prevent pushing MLflow local runs folder to a remote forge when using MLflow and Git.
* Fixed error handling message for malformed yaml/json files in OmegaConfigLoader.
* Fixed a bug in `node`-creation allowing self-dependencies when using transcoding, that is datasets named like `name@format`.
* Improved error message when passing wrong value to node.

## Breaking changes to the API
* Methods `_is_project` and `_find_kedro_project` have been moved to `kedro.utils`. We recommend not using private methods in your code, but if you do, please update your code to use the new location.

## Documentation changes
* Added missing description for `merge_strategy` argument in OmegaConfigLoader.
* Added documentation on best practices for testing nodes and pipelines.
* Clarified docs around using custom resolvers without a full Kedro project.

## Community contributions
Many thanks to the following Kedroids for contributing PRs to this release:
* [ondrejzacha](https://github.com/ondrejzacha)
* [Puneet](https://github.com/puneeter)

# Release 0.19.3

## Major features and improvements
* Create the debugging line magic `%load_node` for Jupyter Notebook and Jupyter Lab.
* Add official support for Python 3.12.
* Add better IPython, VSCode Notebook support for `%load_node` and minimal support for Databricks.
* Add full Kedro Node input syntax for `%load_node`.

## Bug fixes and other changes
* Updated CLI Command `kedro catalog resolve` to work with dataset factories that use `PartitionedDataset`.
* Addressed arbitrary file write via archive extraction security vulnerability in micropackaging.
* Added the `_EPHEMERAL` attribute to `AbstractDataset` and other Dataset classes that inherit from it.
* Added new JSON Schema that works with Kedro versions 0.19.*

## Breaking changes to the API

## Documentation changes
* Enable read-the-docs search when user presses Command/Ctrl + K.
* Added documentation for `kedro-telemetry` and the data collected by it.

## Community contributions
Many thanks to the following Kedroids for contributing PRs to this release:
* [MosaicMan](https://github.com/MosaicMan)
* [Fazil](https://github.com/lordsoffallen)

# Release 0.19.2

## Bug fixes and other changes
* Removed example pipeline requirements when examples are not selected in `tools`.
* Allowed modern versions of JupyterLab and Jupyter Notebooks.
* Removed setuptools dependency
* Added `source_dir` explicitly in `pyproject.toml` for non-src layout project.
* `MemoryDataset` entries are now included in free outputs.
* Removed black dependency and replaced it functionality with `ruff format`.

## Breaking changes to the API
* Added logging about not using async mode in `SequentiallRunner` and `ParallelRunner`.
* Changed input format for tools option obtained from --config file from numbers to short names.

## Documentation changes
* Added documentation about `bootstrap_project` and `configure_project`.
* Added documentation about `kedro run` and hook execution order.

## Migration guide from Kedro 0.18.* to 0.19.*
[See the migration guide for 0.19 in the Kedro documentation](https://docs.kedro.org/en/latest/resources/migration.html).

# Release 0.19.1

## Bug fixes and other changes
* Loosened pin for `kedro-telemetry` to fix dependency issues in `0.19.0`.

## Migration guide from Kedro 0.18.* to 0.19.*
[See the migration guide for 0.19 in the Kedro documentation](https://docs.kedro.org/en/latest/resources/migration.html).


# Release 0.19.0

## Major features and improvements
* Dropped Python 3.7 support.
* [Introduced project tools and example to the `kedro new` CLI flow](docs/source/get_started/new_project.md#project-tools).
* The new spaceflights starters, `spaceflights-pandas`, `spaceflights-pandas-viz`, `spaceflights-pyspark`, and `spaceflights-pyspark-viz` can be used with the `kedro new` command with the `--starter` flag.
* Added the `--conf-source` option to `%reload_kedro`, allowing users to specify a source for project configuration.
* [Added the functionality to choose a merging strategy for config files loaded with `OmegaConfigLoader`](docs/source/configuration/advanced_configuration.md#how-to-change-the-merge-strategy-used-by-omegaconfigloader).
* Modified the mechanism of importing datasets, raise more explicit error when dependencies are missing.
* Added validation for configuration file used to override run commands via the CLI.
* Moved the default environment `base` and `local` from config loader to `_ProjectSettings`. This enables the use of config loader as a standalone class without affecting existing Kedro Framework users.

## Bug fixes and other changes
* Added a new field `tools` to `pyproject.toml` when a project is created.
* Reduced `spaceflights` data to minimise waiting times during tutorial execution.
* Added validation to node tags to be consistent with node names.
* Removed `pip-tools` as a dependency.
* Accepted path-like filepaths more broadly for datasets.
* Removed support for defining the `layer` attribute at top-level within DataCatalog.
* Bumped `kedro-datasets` to latest `2.0.0`.

## Breaking changes to the API
* Renamed the `data_sets` argument and the `_data_sets` attribute in `Catalog` and their references to `datasets` and `_datasets` respectively.
* Renamed the `data_sets()` method in `Pipeline` and all references to it to `datasets()`.
* Renamed all other uses of `data_set` and `data_sets` in the codebase to `dataset` and `datasets` respectively.
* Remove deprecated `project_version` from `ProjectMetadata`.
* Removed `package_name` argument from `KedroSession.create`.
* Removed the `create_default_data_set()` method in the `Runner` in favour of using dataset factories to create default dataset instances.
* Removed `layer` argument from the DataCatalog.

### Datasets
* Removed `kedro.extras.datasets` and tests.
* Reduced constructor arguments for `APIDataset` by replacing most arguments with a single constructor argument `load_args`. This makes it more consistent with other Kedro DataSets and the underlying `requests` API, and automatically enables the full configuration domain: stream, certificates, proxies, and more.
* Removed `PartitionedDataset` and `IncrementalDataset` from `kedro.io`

### CLI
* Removed deprecated commands:
   * `kedro docs`
   * `kedro jupyter convert`
   * `kedro activate-nbstripout`
   * `kedro build-docs`
   * `kedro build-reqs`
   * `kedro lint`
   * `kedro test`
* Added the `--addons` flag to the `kedro new` command.
* Added the `--name` flag to the `kedro new` command.
* Removed `kedro run` flags `--node`, `--tag`, and `--load-version` in favour of `--nodes`, `--tags`, and `--load-versions`.

### ConfigLoader
* Made `OmegaConfigLoader` the default config loader.
* Removed `ConfigLoader` and `TemplatedConfigLoader`.
* `logging` is removed from `ConfigLoader` in favour of the environment variable `KEDRO_LOGGING_CONFIG`.

### Other
* Removed deprecated `kedro.extras.ColorHandler`.
* The Kedro IPython extension is no longer available as `%load_ext kedro.extras.extensions.ipython`; use `%load_ext kedro.ipython` instead.
* Anonymous nodes are given default names of the form `<function_name>([in1;in2;...]) -> [out1;out2;...]`, with the names of inputs and outputs separated by semicolons.
* The default project template now has one `pyproject.toml` at the root of the project (containing both the packaging metadata and the Kedro build config).
* The `requirements.txt` in the default project template moved to the root of the project as well (hence dependencies are now installed with `pip install -r requirements.txt` instead of `pip install -r src/requirements.txt`).
* The `spaceflights` starter has been renamed to `spaceflights-pandas`.
* The starters `pandas-iris`, `pyspark-iris`, `pyspark`, and `standalone-datacatalog` have been archived.

## Migration guide from Kedro 0.18.* to 0.19.*
[See the migration guide for 0.19 in the Kedro documentation](https://docs.kedro.org/en/latest/resources/migration.html).


### Logging
`logging.yml` is now independent of Kedro's run environment and only used if `KEDRO_LOGGING_CONFIG` is set to point to it.

## Community contributors
We are grateful to every community member who made a PR to Kedro that's found its way into 0.19.0, and give particular thanks to those who contributed between 0.18.14 and this release, either as part of their ongoing Kedro community involvement or as part of Hacktoberfest 2023 🎃

* [Jeroldine Akuye Oakley](https://github.com/JayOaks) 🎃
* [Laíza Milena Scheid Parizotto](https://github.com/laizaparizotto) 🎃
* [Mustapha Abdullahi](https://github.com/mustious)
* [Adam Kells](https://github.com/adamkells)
* [Ajay Gonepuri](https://github.com/HKABIG)

# Release 0.18.14

## Major features and improvements
* Allowed using of custom cookiecutter templates for creating pipelines with `--template` flag for `kedro pipeline create` or via `template/pipeline` folder.
* Allowed overriding of configuration keys with runtime parameters using the `runtime_params` resolver with `OmegaConfigLoader`.

## Bug fixes and other changes
* Updated dataset factories to resolve nested catalog config properly.
* Updated `OmegaConfigLoader` to handle paths containing dots outside of `conf_source`.
* Made `settings.py` optional.

## Documentation changes
* Added documentation to clarify execution order of hooks.
* Added a notebook example for spaceflights to illustrate how to incrementally add Kedro features.
* Moved documentation for the `standalone-datacatalog` starter into its [README file](https://github.com/kedro-org/kedro-starters/tree/main/standalone-datacatalog).
* Added new documentation about deploying a Kedro project with Amazon EMR.
* Added new documentation about how to publish a Kedro-Viz project to make it shareable.
* New TSC members added to the page and the organisation of each member is also now listed.
* Plus some minor bug fixes and changes across the documentation.

## Upcoming deprecations for Kedro 0.19.0
* All dataset classes will be removed from the core Kedro repository (`kedro.extras.datasets`). Install and import them from the [`kedro-datasets`](https://github.com/kedro-org/kedro-plugins/tree/main/kedro-datasets) package instead.
* All dataset classes ending with `DataSet` are deprecated and will be removed in Kedro `0.19.0` and `kedro-datasets` `2.0.0`. Instead, use the updated class names ending with `Dataset`.
* The starters `pandas-iris`, `pyspark-iris`, `pyspark`, and `standalone-datacatalog` are deprecated and will be archived in Kedro 0.19.0.
* `PartitionedDataset` and `IncrementalDataset` have been moved to `kedro-datasets` and will be removed in Kedro `0.19.0`. Install and import them from the [`kedro-datasets`](https://github.com/kedro-org/kedro-plugins/tree/main/kedro-datasets) package instead.

## Community contributions
Many thanks to the following Kedroids for contributing PRs to this release:
* [Jason Hite](https://github.com/jasonmhite)
* [IngerMathilde](https://github.com/IngerMathilde)
* [Laíza Milena Scheid Parizotto](https://github.com/laizaparizotto)
* [Richard](https://github.com/CF-FHB-X)
* [flpvvvv](https://github.com/flpvvvv)
* [qheuristics](https://github.com/qheuristics)
* [Miguel Ortiz](https://github.com/miguel-ortiz-marin)
* [rxm7706](https://github.com/rxm7706)
* [Iñigo Hidalgo](https://github.com/inigohidalgo)
* [harmonys-qb](https://github.com/harmonys-qb)
* [Yi Kuang](https://github.com/lvxhnat)
* [Jens Lordén](https://github.com/Celsuss)

# Release 0.18.13

## Major features and improvements
* Added support for Python 3.11. This includes tackling challenges like dependency pinning and test adjustments to ensure a smooth experience. Detailed migration tips are provided below for further context.
* Added new `OmegaConfigLoader` features:
  * Allowed registering of custom resolvers to `OmegaConfigLoader` through `CONFIG_LOADER_ARGS`.
  * Added support for global variables to `OmegaConfigLoader`.
* Added `kedro catalog resolve` CLI command that resolves dataset factories in the catalog with any explicit entries in the project pipeline.
* Implemented a flat `conf/` structure for modular pipelines, and accordingly, updated the `kedro pipeline create` and `kedro catalog create` command.
* Updated new Kedro project template and Kedro starters:
  * Change Kedro starters and new Kedro projects to use `OmegaConfigLoader`.
  * Converted `setup.py` in new Kedro project template and Kedro starters to `pyproject.toml` and moved flake8 configuration
  to dedicated file `.flake8`.
  * Updated the spaceflights starter to use the new flat `conf/` structure.

## Bug fixes and other changes
* Updated `OmegaConfigLoader` to ignore config from hidden directories like `.ipynb_checkpoints`.

## Documentation changes
* Revised the `data` section to restructure beginner and advanced pages about the Data Catalog and datasets.
* Moved contributor documentation to the [GitHub wiki](https://github.com/kedro-org/kedro/wiki/Contribute-to-Kedro).
* Updated example of using generator functions in nodes.
* Added migration guide from the `ConfigLoader` and the `TemplatedConfigLoader` to the `OmegaConfigLoader`. The `ConfigLoader` and the `TemplatedConfigLoader` are deprecated and will be removed in the `0.19.0` release.

## Migration Tips for Python 3.11:
* PyTables on Windows: Users on Windows with Python >=3.8 should note we've pinned `pytables` to `3.8.0` due to compatibility issues.
* Spark Dependency: We've set an upper version limit for `pyspark` at <3.4 due to breaking changes in 3.4.
* Testing with Python 3.10: The latest `moto` version now supports parallel test execution for Python 3.10, resolving previous issues.

## Breaking changes to the API

## Upcoming deprecations for Kedro 0.19.0
* Renamed abstract dataset classes, in accordance with the [Kedro lexicon](https://github.com/kedro-org/kedro/wiki/Kedro-documentation-style-guide#kedro-lexicon). Dataset classes ending with "DataSet" are deprecated and will be removed in 0.19.0. Note that all of the below classes are also importable from `kedro.io`; only the module where they are defined is listed as the location.

| Type                       | Deprecated Alias           | Location        |
| -------------------------- | -------------------------- | --------------- |
| `AbstractDataset`          | `AbstractDataSet`          | `kedro.io.core` |
| `AbstractVersionedDataset` | `AbstractVersionedDataSet` | `kedro.io.core` |

* Using the `layer` attribute at the top level is deprecated; it will be removed in Kedro version 0.19.0. Please move `layer` inside the `metadata` -> `kedro-viz` attributes.

## Community contributions
Thanks to [Laíza Milena Scheid Parizotto](https://github.com/laizaparizotto) and [Jonathan Cohen](https://github.com/JonathanDCohen).

# Release 0.18.12

## Major features and improvements
* Added dataset factories feature which uses pattern matching to reduce the number of catalog entries.
* Activated all built-in resolvers by default for `OmegaConfigLoader` except for `oc.env`.
* Added `kedro catalog rank` CLI command that ranks dataset factories in the catalog by matching priority.

## Bug fixes and other changes
* Consolidated dependencies and optional dependencies in `pyproject.toml`.
* Made validation of unique node outputs much faster.
* Updated `kedro catalog list` to show datasets generated with factories.

## Documentation changes
* Recommended `ruff` as the linter and removed mentions of `pylint`, `isort`, `flake8`.

## Community contributions
Thanks to [Laíza Milena Scheid Parizotto](https://github.com/laizaparizotto) and [Chris Schopp](https://github.com/cschopp-simwell).

## Breaking changes to the API

## Upcoming deprecations for Kedro 0.19.0
* `ConfigLoader` and `TemplatedConfigLoader` will be deprecated. Please use `OmegaConfigLoader` instead.

# Release 0.18.11

## Major features and improvements
* Added `databricks-iris` as an official starter.

## Bug fixes and other changes
* Reworked micropackaging workflow to use standard Python packaging practices.
* Make `kedro micropkg package` accept `--verbose`.
* Compare for protocol and delimiter in `PartitionedDataSet` to be able to pass the protocol to partitions which paths starts with the same characters as the protocol (e.g. `s3://s3-my-bucket`).

## Documentation changes
* Significant improvements to the documentation that covers working with Databricks and Kedro, including a new page for workspace-only development, and a guide to choosing the best workflow for your use case.
* Updated documentation for deploying with Prefect for version 2.0.
* Added documentation for developing a Kedro project using a Databricks workspace.

## Breaking changes to the API
* Logging is decoupled from `ConfigLoader`, use `KEDRO_LOGGING_CONFIG` to configure logging.

## Upcoming deprecations for Kedro 0.19.0
* Renamed dataset and error classes, in accordance with the [Kedro lexicon](https://github.com/kedro-org/kedro/wiki/Kedro-documentation-style-guide#kedro-lexicon). Dataset classes ending with "DataSet" and error classes starting with "DataSet" are deprecated and will be removed in 0.19.0. Note that all of the below classes are also importable from `kedro.io`; only the module where they are defined is listed as the location.

| Type                        | Deprecated Alias            | Location                       |
| --------------------------- | --------------------------- | ------------------------------ |
| `CachedDataset`             | `CachedDataSet`             | `kedro.io.cached_dataset`      |
| `LambdaDataset`             | `LambdaDataSet`             | `kedro.io.lambda_dataset`      |
| `IncrementalDataset`        | `IncrementalDataSet`        | `kedro.io.partitioned_dataset` |
| `MemoryDataset`             | `MemoryDataSet`             | `kedro.io.memory_dataset`      |
| `PartitionedDataset`        | `PartitionedDataSet`        | `kedro.io.partitioned_dataset` |
| `DatasetError`              | `DataSetError`              | `kedro.io.core`                |
| `DatasetAlreadyExistsError` | `DataSetAlreadyExistsError` | `kedro.io.core`                |
| `DatasetNotFoundError`      | `DataSetNotFoundError`      | `kedro.io.core`                |

## Community contributions
Many thanks to the following Kedroids for contributing PRs to this release:

* [jmalovera10](https://github.com/jmalovera10)
* [debugger24](https://github.com/debugger24)
* [juliushetzel](https://github.com/juliushetzel)
* [jacobweiss2305](https://github.com/jacobweiss2305)
* [eduardoconto](https://github.com/eduardoconto)

# Release 0.18.10

## Major features and improvements
* Rebrand across all documentation and Kedro assets.
* Added support for variable interpolation in the catalog with the `OmegaConfigLoader`.

# Release 0.18.9

## Major features and improvements
* `kedro run --params` now updates interpolated parameters correctly when using `OmegaConfigLoader`.
* Added `metadata` attribute to `kedro.io` datasets. This is ignored by Kedro, but may be consumed by users or external plugins.
* Added `kedro.logging.RichHandler`. This replaces the default `rich.logging.RichHandler` and is more flexible, user can turn off the `rich` traceback if needed.

## Bug fixes and other changes
* `OmegaConfigLoader` will return a `dict` instead of `DictConfig`.
* `OmegaConfigLoader` does not show a `MissingConfigError` when the config files exist but are empty.

## Documentation changes
* Added documentation for collaborative experiment tracking within Kedro-Viz.
* Revised section on deployment to better organise content and reflect how recently docs have been updated.
* Minor improvements to fix typos and revise docs to align with engineering changes.

## Breaking changes to the API
* `kedro package` does not produce `.egg` files anymore, and now relies exclusively on `.whl` files.

## Community contributions
Many thanks to the following Kedroids for contributing PRs to this release:

* [tomasvanpottelbergh](https://github.com/tomasvanpottelbergh)
* [https://github.com/debugger24](https://github.com/debugger24)

# Release 0.18.8

## Major features and improvements
* Added `KEDRO_LOGGING_CONFIG` environment variable, which can be used to configure logging from the beginning of the `kedro` process.
* Removed logs folder from the kedro new project template. File-based logging will remain but just be level INFO and above and go to project root instead.


## Bug fixes and other changes
* Improvements to Jupyter E2E tests.
* Added full `kedro run` CLI command to session store to improve run reproducibility using `Kedro-Viz` experiment tracking.

### Documentation changes
* Improvements to documentation about configuration.
* Improvements to Sphinx toolchain including incrementing to use a newer version.
* Improvements to documentation on visualising Kedro projects on Databricks, and additional documentation about the development workflow for Kedro projects on Databricks.
* Updated Technical Steering Committee membership documentation.
* Revised documentation section about linting and formatting and extended to give details of `flake8` configuration.
* Updated table of contents for documentation to reduce scrolling.
* Expanded FAQ documentation.
* Added a 404 page to documentation.
* Added deprecation warnings about the removal of `kedro.extras.datasets`.

## Community contributions
Many thanks to the following Kedroids for contributing PRs to this release:

* [MaximeSteinmetz](https://github.com/MaximeSteinmetz)


# Release 0.18.7

## Major features and improvements
* Added new Kedro CLI `kedro jupyter setup` to setup Jupyter Kernel for Kedro.
* `kedro package` now includes the project configuration in a compressed `tar.gz` file.
* Added functionality to the `OmegaConfigLoader` to load configuration from compressed files of `zip` or `tar` format. This feature requires `fsspec>=2023.1.0`.
* Significant improvements to on-boarding documentation that covers setup for new Kedro users. Also some major changes to the spaceflights tutorial to make it faster to work through. We think it's a better read. Tell us if it's not.

## Bug fixes and other changes
* Added a guide and tooling for developing Kedro for Databricks.
* Implemented missing dict-like interface for `_ProjectPipeline`.


# Release 0.18.6

## Bug fixes and other changes
* Fixed bug that didn't allow to read or write datasets with `s3a` or `s3n` filepaths
* Fixed bug with overriding nested parameters using the `--params` flag
* Fixed bug that made session store incompatible with `Kedro-Viz` experiment tracking

## Migration guide from Kedro 0.18.5 to 0.18.6
A regression introduced in Kedro version `0.18.5` caused the `Kedro-Viz` console to fail to show experiment tracking correctly. If you experienced this issue, you will need to:
* upgrade to Kedro version `0.18.6`
* delete any erroneous session entries created with Kedro 0.18.5 from your session_store.db stored at `<project-path>/data/session_store.db`.

Thanks to Kedroids tomohiko kato, [tsanikgr](https://github.com/tsanikgr) and [maddataanalyst](https://github.com/maddataanalyst) for very detailed reports about the bug.


# Release 0.18.5

> This release introduced a bug that causes a failure in experiment tracking within the `Kedro-Viz` console. We recommend that you use Kedro version `0.18.6` in preference.

## Major features and improvements
* Added new `OmegaConfigLoader` which uses `OmegaConf` for loading and merging configuration.
* Added the `--conf-source` option to `kedro run`, allowing users to specify a source for project configuration for the run.
* Added `omegaconf` syntax as option for `--params`. Keys and values can now be separated by colons or equals signs.
* Added support for generator functions as nodes, i.e. using `yield` instead of return.
  * Enable chunk-wise processing in nodes with generator functions.
  * Save node outputs after every `yield` before proceeding with next chunk.
* Fixed incorrect parsing of Azure Data Lake Storage Gen2 URIs used in datasets.
* Added support for loading credentials from environment variables using `OmegaConfigLoader`.
* Added new `--namespace` flag to `kedro run` to enable filtering by node namespace.
* Added a new argument `node` for all four dataset hooks.
* Added the `kedro run` flags `--nodes`, `--tags`, and `--load-versions` to replace `--node`, `--tag`, and `--load-version`.

## Bug fixes and other changes
* Commas surrounded by square brackets (only possible for nodes with default names) will no longer split the arguments to `kedro run` options which take a list of nodes as inputs (`--from-nodes` and `--to-nodes`).
* Fixed bug where `micropkg` manifest section in `pyproject.toml` isn't recognised as allowed configuration.
* Fixed bug causing `load_ipython_extension` not to register the `%reload_kedro` line magic when called in a directory that does not contain a Kedro project.
* Added `anyconfig`'s `ac_context` parameter to `kedro.config.commons` module functions for more flexible `ConfigLoader` customizations.
* Change reference to `kedro.pipeline.Pipeline` object throughout test suite with `kedro.modular_pipeline.pipeline` factory.
* Fixed bug causing the `after_dataset_saved` hook only to be called for one output dataset when multiple are saved in a single node and async saving is in use.
* Log level for "Credentials not found in your Kedro project config" was changed from `WARNING` to `DEBUG`.
* Added safe extraction of tar files in `micropkg pull` to fix vulnerability caused by [CVE-2007-4559](https://github.com/advisories/GHSA-gw9q-c7gh-j9vm).
* Documentation improvements
    * Bug fix in table font size
    * Updated API docs links for datasets
    * Improved CLI docs for `kedro run`
    * Revised documentation for visualisation to build plots and for experiment tracking
    * Added example for loading external credentials to the Hooks documentation

## Breaking changes to the API

## Community contributions
Many thanks to the following Kedroids for contributing PRs to this release:

* [adamfrly](https://github.com/adamfrly)
* [corymaklin](https://github.com/corymaklin)
* [Emiliopb](https://github.com/Emiliopb)
* [grhaonan](https://github.com/grhaonan)
* [JStumpp](https://github.com/JStumpp)
* [michalbrys](https://github.com/michalbrys)
* [sbrugman](https://github.com/sbrugman)

## Upcoming deprecations for Kedro 0.19.0
* `project_version` will be deprecated in `pyproject.toml` please use `kedro_init_version` instead.
* Deprecated `kedro run` flags `--node`, `--tag`, and `--load-version` in favour of `--nodes`, `--tags`, and `--load-versions`.

# Release 0.18.4

## Major features and improvements
* Make Kedro instantiate datasets from `kedro_datasets` with higher priority than `kedro.extras.datasets`. `kedro_datasets` is the namespace for the new `kedro-datasets` python package.
* The config loader objects now implement `UserDict` and the configuration is accessed through `conf_loader['catalog']`.
* You can configure config file patterns through `settings.py` without creating a custom config loader.
* Added the following new datasets:

| Type                                 | Description                                                                | Location                         |
| ------------------------------------ | -------------------------------------------------------------------------- | -------------------------------- |
| `svmlight.SVMLightDataSet`           | Work with svmlight/libsvm files using scikit-learn library                 | `kedro.extras.datasets.svmlight` |
| `video.VideoDataSet`                 | Read and write video files from a filesystem                               | `kedro.extras.datasets.video`    |
| `video.video_dataset.SequenceVideo`  | Create a video object from an iterable sequence to use with `VideoDataSet` | `kedro.extras.datasets.video`    |
| `video.video_dataset.GeneratorVideo` | Create a video object from a generator to use with `VideoDataSet`          | `kedro.extras.datasets.video`    |
* Implemented support for a functional definition of schema in `dask.ParquetDataSet` to work with the `dask.to_parquet` API.

## Bug fixes and other changes
* Fixed `kedro micropkg pull` for packages on PyPI.
* Fixed `format` in `save_args` for `SparkHiveDataSet`, previously it didn't allow you to save it as delta format.
* Fixed save errors in `TensorFlowModelDataset` when used without versioning; previously, it wouldn't overwrite an existing model.
* Added support for `tf.device` in `TensorFlowModelDataset`.
* Updated error message for `VersionNotFoundError` to handle insufficient permission issues for cloud storage.
* Updated Experiment Tracking docs with working examples.
* Updated `MatplotlibWriter`, `text.TextDataSet`, `plotly.PlotlyDataSet` and `plotly.JSONDataSet` docs with working examples.
* Modified implementation of the Kedro IPython extension to use `local_ns` rather than a global variable.
* Refactored `ShelveStore` to its own module to ensure multiprocessing works with it.
* `kedro.extras.datasets.pandas.SQLQueryDataSet` now takes optional argument `execution_options`.
* Removed `attrs` upper bound to support newer versions of Airflow.
* Bumped the lower bound for the `setuptools` dependency to <=61.5.1.

## Minor breaking changes to the API

## Upcoming deprecations for Kedro 0.19.0
* `kedro test` and `kedro lint` will be deprecated.

## Documentation
* Revised the Introduction to shorten it
* Revised the Get Started section to remove unnecessary information and clarify the learning path
* Updated the spaceflights tutorial to simplify the later stages and clarify what the reader needed to do in each phase
* Moved some pages that covered advanced materials into more appropriate sections
* Moved visualisation into its own section
* Fixed a bug that degraded user experience: the table of contents is now sticky when you navigate between pages
* Added redirects where needed on ReadTheDocs for legacy links and bookmarks

## Contributions from the Kedroid community
We are grateful to the following for submitting PRs that contributed to this release: [jstammers](https://github.com/jstammers), [FlorianGD](https://github.com/FlorianGD), [yash6318](https://github.com/yash6318), [carlaprv](https://github.com/carlaprv), [dinotuku](https://github.com/dinotuku), [williamcaicedo](https://github.com/williamcaicedo), [avan-sh](https://github.com/avan-sh), [Kastakin](https://github.com/Kastakin), [amaralbf](https://github.com/amaralbf), [BSGalvan](https://github.com/BSGalvan), [levimjoseph](https://github.com/levimjoseph), [daniel-falk](https://github.com/daniel-falk), [clotildeguinard](https://github.com/clotildeguinard), [avsolatorio](https://github.com/avsolatorio), and [picklejuicedev](https://github.com/picklejuicedev) for comments and input to documentation changes

# Release 0.18.3

## Major features and improvements
* Implemented autodiscovery of project pipelines. A pipeline created with `kedro pipeline create <pipeline_name>` can now be accessed immediately without needing to explicitly register it in `src/<package_name>/pipeline_registry.py`, either individually by name (e.g. `kedro run --pipeline=<pipeline_name>`) or as part of the combined default pipeline (e.g. `kedro run`). By default, the simplified `register_pipelines()` function in `pipeline_registry.py` looks like:

    ```python
    def register_pipelines() -> Dict[str, Pipeline]:
        """Register the project's pipelines.

        Returns:
            A mapping from pipeline names to ``Pipeline`` objects.
        """
        pipelines = find_pipelines()
        pipelines["__default__"] = sum(pipelines.values())
        return pipelines
    ```

* The Kedro IPython extension should now be loaded with `%load_ext kedro.ipython`.
* The line magic `%reload_kedro` now accepts keywords arguments, e.g. `%reload_kedro --env=prod`.
* Improved resume pipeline suggestion for `SequentialRunner`, it will backtrack the closest persisted inputs to resume.

## Bug fixes and other changes

* Changed default `False` value for rich logging `show_locals`, to make sure credentials and other sensitive data isn't shown in logs.
* Rich traceback handling is disabled on Databricks so that exceptions now halt execution as expected. This is a workaround for a [bug in `rich`](https://github.com/Textualize/rich/issues/2455).
* When using `kedro run -n [some_node]`, if `some_node` is missing a namespace the resulting error message will suggest the correct node name.
* Updated documentation for `rich` logging.
* Updated Prefect deployment documentation to allow for reruns with saved versioned datasets.
* The Kedro IPython extension now surfaces errors when it cannot load a Kedro project.
* Relaxed `delta-spark` upper bound to allow compatibility with Spark 3.1.x and 3.2.x.
* Added `gdrive` to list of cloud protocols, enabling Google Drive paths for datasets.
* Added svg logo resource for ipython kernel.

## Upcoming deprecations for Kedro 0.19.0
* The Kedro IPython extension will no longer be available as `%load_ext kedro.extras.extensions.ipython`; use `%load_ext kedro.ipython` instead.
* `kedro jupyter convert`, `kedro build-docs`, `kedro build-reqs` and `kedro activate-nbstripout` will be deprecated.

# Release 0.18.2

## Major features and improvements
* Added `abfss` to list of cloud protocols, enabling abfss paths.
* Kedro now uses the [Rich](https://github.com/Textualize/rich) library to format terminal logs and tracebacks.
* The file `conf/base/logging.yml` is now optional. See [our documentation](https://docs.kedro.org/en/0.18.2/logging/logging.html) for details.
* Introduced a `kedro.starters` entry point. This enables plugins to create custom starter aliases used by `kedro starter list` and `kedro new`.
* Reduced the `kedro new` prompts to just one question asking for the project name.

## Bug fixes and other changes
* Bumped `pyyaml` upper bound to make Kedro compatible with the [pyodide](https://pyodide.org/en/stable/usage/loading-packages.html#micropip) stack.
* Updated project template's Sphinx configuration to use `myst_parser` instead of `recommonmark`.
* Reduced number of log lines by changing the logging level from `INFO` to `DEBUG` for low priority messages.
* Kedro's framework-side logging configuration no longer performs file-based logging. Hence superfluous `info.log`/`errors.log` files are no longer created in your project root, and running Kedro on read-only file systems such as Databricks Repos is now possible.
* The `root` logger is now set to the Python default level of `WARNING` rather than `INFO`. Kedro's logger is still set to emit `INFO` level messages.
* `SequentialRunner` now has consistent execution order across multiple runs with sorted nodes.
* Bumped the upper bound for the Flake8 dependency to <5.0.
* `kedro jupyter notebook/lab` no longer reuses a Jupyter kernel.
* Required `cookiecutter>=2.1.1` to address a [known command injection vulnerability](https://security.snyk.io/vuln/SNYK-PYTHON-COOKIECUTTER-2414281).
* The session store no longer fails if a username cannot be found with `getpass.getuser`.
* Added generic typing for `AbstractDataSet` and `AbstractVersionedDataSet` as well as typing to all datasets.
* Rendered the deployment guide flowchart as a Mermaid diagram, and added Dask.

## Minor breaking changes to the API
* The module `kedro.config.default_logger` no longer exists; default logging configuration is now set automatically through `kedro.framework.project.LOGGING`. Unless you explicitly import `kedro.config.default_logger` you do not need to make any changes.

## Upcoming deprecations for Kedro 0.19.0
* `kedro.extras.ColorHandler` will be removed in 0.19.0.

# Release 0.18.1

## Major features and improvements
* Added a new hook `after_context_created` that passes the `KedroContext` instance as `context`.
* Added a new CLI hook `after_command_run`.
* Added more detail to YAML `ParserError` exception error message.
* Added option to `SparkDataSet` to specify a `schema` load argument that allows for supplying a user-defined schema as opposed to relying on the schema inference of Spark.
* The Kedro package no longer contains a built version of the Kedro documentation significantly reducing the package size.

## Bug fixes and other changes
* Removed fatal error from being logged when a Kedro session is created in a directory without git.
* `KedroContext` is now a attr's dataclass, `config_loader` is available as public attribute.
* Fixed `CONFIG_LOADER_CLASS` validation so that `TemplatedConfigLoader` can be specified in settings.py. Any `CONFIG_LOADER_CLASS` must be a subclass of `AbstractConfigLoader`.
* Added runner name to the `run_params` dictionary used in pipeline hooks.
* Updated [Databricks documentation](https://docs.kedro.org/en/0.18.1/deployment/databricks.html) to include how to get it working with IPython extension and Kedro-Viz.
* Update sections on visualisation, namespacing, and experiment tracking in the spaceflight tutorial to correspond to the complete spaceflights starter.
* Fixed `Jinja2` syntax loading with `TemplatedConfigLoader` using `globals.yml`.
* Removed global `_active_session`, `_activate_session` and `_deactivate_session`. Plugins that need to access objects such as the config loader should now do so through `context` in the new `after_context_created` hook.
* `config_loader` is available as a public read-only attribute of `KedroContext`.
* Made `hook_manager` argument optional for `runner.run`.
* `kedro docs` now opens an online version of the Kedro documentation instead of a locally built version.

## Upcoming deprecations for Kedro 0.19.0
* `kedro docs` will be removed in 0.19.0.


# Release 0.18.0

## TL;DR ✨
Kedro 0.18.0 strives to reduce the complexity of the project template and get us closer to a stable release of the framework. We've introduced the full [micro-packaging workflow](https://docs.kedro.org/en/0.18.0/nodes_and_pipelines/micro_packaging.html) 📦, which allows you to import packages, utility functions and existing pipelines into your Kedro project. [Integration with IPython and Jupyter](https://docs.kedro.org/en/0.18.0/tools_integration/ipython.html) has been streamlined in preparation for enhancements to Kedro's interactive workflow. Additionally, the release comes with long-awaited Python 3.9 and 3.10 support 🐍.

## Major features and improvements

### Framework
* Added `kedro.config.abstract_config.AbstractConfigLoader` as an abstract base class for all `ConfigLoader` implementations. `ConfigLoader` and `TemplatedConfigLoader` now inherit directly from this base class.
* Streamlined the `ConfigLoader.get` and `TemplatedConfigLoader.get` API and delegated the actual `get` method functional implementation to the `kedro.config.common` module.
* The `hook_manager` is no longer a global singleton. The `hook_manager` lifecycle is now managed by the `KedroSession`, and a new `hook_manager` will be created every time a `session` is instantiated.
* Added support for specifying parameters mapping in `pipeline()` without the `params:` prefix.
* Added new API `Pipeline.filter()` (previously in `KedroContext._filter_pipeline()`) to filter parts of a pipeline.
* Added `username` to Session store for logging during Experiment Tracking.
* A packaged Kedro project can now be imported and run from another Python project as following:
```python
from my_package.__main__ import main

main(
    ["--pipleine", "my_pipeline"]
)  # or just main() if no parameters are needed for the run
```

### Project template
* Removed `cli.py` from the Kedro project template. By default, all CLI commands, including `kedro run`, are now defined on the Kedro framework side. You can still define custom CLI commands by creating your own `cli.py`.
* Removed `hooks.py` from the Kedro project template. Registration hooks have been removed in favour of `settings.py` configuration, but you can still define execution timeline hooks by creating your own `hooks.py`.
* Removed `.ipython` directory from the Kedro project template. The IPython/Jupyter workflow no longer uses IPython profiles; it now uses an IPython extension.
* The default `kedro` run configuration environment names can now be set in `settings.py` using the `CONFIG_LOADER_ARGS` variable. The relevant keyword arguments to supply are `base_env` and `default_run_env`, which are set to `base` and `local` respectively by default.

### DataSets
* Added the following new datasets:

| Type                      | Description                                                   | Location                         |
| ------------------------- | ------------------------------------------------------------- | -------------------------------- |
| `pandas.XMLDataSet`       | Read XML into Pandas DataFrame. Write Pandas DataFrame to XML | `kedro.extras.datasets.pandas`   |
| `networkx.GraphMLDataSet` | Work with NetworkX using GraphML files                        | `kedro.extras.datasets.networkx` |
| `networkx.GMLDataSet`     | Work with NetworkX using Graph Modelling Language files       | `kedro.extras.datasets.networkx` |
| `redis.PickleDataSet`     | loads/saves data from/to a Redis database                     | `kedro.extras.datasets.redis`    |

* Added `partitionBy` support and exposed `save_args` for `SparkHiveDataSet`.
* Exposed `open_args_save` in `fs_args` for `pandas.ParquetDataSet`.
* Refactored the `load` and `save` operations for `pandas` datasets in order to leverage `pandas` own API and delegate `fsspec` operations to them. This reduces the need to have our own `fsspec` wrappers.
* Merged `pandas.AppendableExcelDataSet` into `pandas.ExcelDataSet`.
* Added `save_args` to `feather.FeatherDataSet`.

### Jupyter and IPython integration
* The [only recommended way to work with Kedro in Jupyter or IPython is now the Kedro IPython extension](https://docs.kedro.org/en/0.18.0/tools_integration/ipython.html). Managed Jupyter instances should load this via `%load_ext kedro.ipython` and use the line magic `%reload_kedro`.
* `kedro ipython` launches an IPython session that preloads the Kedro IPython extension.
* `kedro jupyter notebook/lab` creates a custom Jupyter kernel that preloads the Kedro IPython extension and launches a notebook with that kernel selected. There is no longer a need to specify `--all-kernels` to show all available kernels.

### Dependencies
* Bumped the minimum version of `pandas` to 1.3. Any `storage_options` should continue to be specified under `fs_args` and/or `credentials`.
* Added support for Python 3.9 and 3.10, dropped support for Python 3.6.
* Updated `black` dependency in the project template to a non pre-release version.

### Other
* Documented distribution of Kedro pipelines with Dask.

## Breaking changes to the API

### Framework
* Removed `RegistrationSpecs` and its associated `register_config_loader` and `register_catalog` hook specifications in favour of `CONFIG_LOADER_CLASS`/`CONFIG_LOADER_ARGS` and `DATA_CATALOG_CLASS` in `settings.py`.
* Removed deprecated functions `load_context` and `get_project_context`.
* Removed deprecated `CONF_SOURCE`, `package_name`, `pipeline`, `pipelines`, `config_loader` and `io` attributes from `KedroContext` as well as the deprecated `KedroContext.run` method.
* Added the `PluginManager` `hook_manager` argument to `KedroContext` and the `Runner.run()` method, which will be provided by the `KedroSession`.
* Removed the public method `get_hook_manager()` and replaced its functionality by `_create_hook_manager()`.
* Enforced that only one run can be successfully executed as part of a `KedroSession`. `run_id` has been renamed to `session_id` as a result.

### Configuration loaders
* The `settings.py` setting `CONF_ROOT` has been renamed to `CONF_SOURCE`. Default value of `conf` remains unchanged.
* `ConfigLoader` and `TemplatedConfigLoader` argument `conf_root` has been renamed to `conf_source`.
* `extra_params` has been renamed to `runtime_params` in `kedro.config.config.ConfigLoader` and `kedro.config.templated_config.TemplatedConfigLoader`.
* The environment defaulting behaviour has been removed from `KedroContext` and is now implemented in a `ConfigLoader` class (or equivalent) with the `base_env` and `default_run_env` attributes.

### DataSets
* `pandas.ExcelDataSet` now uses `openpyxl` engine instead of `xlrd`.
* `pandas.ParquetDataSet` now calls `pd.to_parquet()` upon saving. Note that the argument `partition_cols` is not supported.
* `spark.SparkHiveDataSet` API has been updated to reflect `spark.SparkDataSet`. The `write_mode=insert` option has also been replaced with `write_mode=append` as per Spark styleguide. This change addresses [Issue 725](https://github.com/kedro-org/kedro/issues/725) and [Issue 745](https://github.com/kedro-org/kedro/issues/745). Additionally, `upsert` mode now leverages `checkpoint` functionality and requires a valid `checkpointDir` be set for current `SparkContext`.
* `yaml.YAMLDataSet` can no longer save a `pandas.DataFrame` directly, but it can save a dictionary. Use `pandas.DataFrame.to_dict()` to convert your `pandas.DataFrame` to a dictionary before you attempt to save it to YAML.
* Removed `open_args_load` and `open_args_save` from the following datasets:
  * `pandas.CSVDataSet`
  * `pandas.ExcelDataSet`
  * `pandas.FeatherDataSet`
  * `pandas.JSONDataSet`
  * `pandas.ParquetDataSet`
* `storage_options` are now dropped if they are specified under `load_args` or `save_args` for the following datasets:
  * `pandas.CSVDataSet`
  * `pandas.ExcelDataSet`
  * `pandas.FeatherDataSet`
  * `pandas.JSONDataSet`
  * `pandas.ParquetDataSet`
* Renamed `lambda_data_set`, `memory_data_set`, and `partitioned_data_set` to `lambda_dataset`, `memory_dataset`, and `partitioned_dataset`, respectively, in `kedro.io`.
* The dataset `networkx.NetworkXDataSet` has been renamed to `networkx.JSONDataSet`.

### CLI
* Removed `kedro install` in favour of `pip install -r src/requirements.txt` to install project dependencies.
* Removed `--parallel` flag from `kedro run` in favour of `--runner=ParallelRunner`. The `-p` flag is now an alias for `--pipeline`.
* `kedro pipeline package` has been replaced by `kedro micropkg package` and, in addition to the `--alias` flag used to rename the package, now accepts a module name and path to the pipeline or utility module to package, relative to `src/<package_name>/`. The `--version` CLI option has been removed in favour of setting a `__version__` variable in the micro-package's `__init__.py` file.
* `kedro pipeline pull` has been replaced by `kedro micropkg pull` and now also supports `--destination` to provide a location for pulling the package.
* Removed `kedro pipeline list` and `kedro pipeline describe` in favour of `kedro registry list` and `kedro registry describe`.
* `kedro package` and `kedro micropkg package` now save `egg` and `whl` or `tar` files in the `<project_root>/dist` folder (previously `<project_root>/src/dist`).
* Changed the behaviour of `kedro build-reqs` to compile requirements from `requirements.txt` instead of `requirements.in` and save them to `requirements.lock` instead of `requirements.txt`.
* `kedro jupyter notebook/lab` no longer accept `--all-kernels` or `--idle-timeout` flags. `--all-kernels` is now the default behaviour.
* `KedroSession.run` now raises `ValueError` rather than `KedroContextError` when the pipeline contains no nodes. The same `ValueError` is raised when there are no matching tags.
* `KedroSession.run` now raises `ValueError` rather than `KedroContextError` when the pipeline name doesn't exist in the pipeline registry.

### Other
* Added namespace to parameters in a modular pipeline, which addresses [Issue 399](https://github.com/kedro-org/kedro/issues/399).
* Switched from packaging pipelines as wheel files to tar archive files compressed with gzip (`.tar.gz`).
* Removed decorator API from `Node` and `Pipeline`, as well as the modules `kedro.extras.decorators` and `kedro.pipeline.decorators`.
* Removed transformer API from `DataCatalog`, as well as the modules `kedro.extras.transformers` and `kedro.io.transformers`.
* Removed the `Journal` and `DataCatalogWithDefault`.
* Removed `%init_kedro` IPython line magic, with its functionality incorporated into `%reload_kedro`. This means that if `%reload_kedro` is called with a filepath, that will be set as default for subsequent calls.

## Migration guide from Kedro 0.17.* to 0.18.*

### Hooks
* Remove any existing `hook_impl` of the `register_config_loader` and `register_catalog` methods from `ProjectHooks` in `hooks.py` (or custom alternatives).
* If you use `run_id` in the `after_catalog_created` hook, replace it with `save_version` instead.
* If you use `run_id` in any of the `before_node_run`, `after_node_run`, `on_node_error`, `before_pipeline_run`, `after_pipeline_run` or `on_pipeline_error` hooks, replace it with `session_id` instead.

### `settings.py` file
* If you use a custom config loader class such as `kedro.config.TemplatedConfigLoader`, alter `CONFIG_LOADER_CLASS` to specify the class and `CONFIG_LOADER_ARGS` to specify keyword arguments. If not set, these default to `kedro.config.ConfigLoader` and an empty dictionary respectively.
* If you use a custom data catalog class, alter `DATA_CATALOG_CLASS` to specify the class. If not set, this defaults to `kedro.io.DataCatalog`.
* If you have a custom config location (i.e. not `conf`), update `CONF_ROOT` to `CONF_SOURCE` and set it to a string with the expected configuration location. If not set, this defaults to `"conf"`.

### Modular pipelines
* If you use any modular pipelines with parameters, make sure they are declared with the correct namespace. See example below:

For a given pipeline:
```python
active_pipeline = pipeline(
    pipe=[
        node(
            func=some_func,
            inputs=["model_input_table", "params:model_options"],
            outputs=["**my_output"],
        ),
        ...,
    ],
    inputs="model_input_table",
    namespace="candidate_modelling_pipeline",
)
```

The parameters should look like this:

```diff
-model_options:
-    test_size: 0.2
-    random_state: 8
-    features:
-    - engines
-    - passenger_capacity
-    - crew
+candidate_modelling_pipeline:
+    model_options:
+      test_size: 0.2
+      random_state: 8
+      features:
+        - engines
+        - passenger_capacity
+        - crew

```
* Optional: You can now remove all `params:` prefix when supplying values to `parameters` argument in a `pipeline()` call.
* If you pull modular pipelines with `kedro pipeline pull my_pipeline --alias other_pipeline`, now use `kedro micropkg pull my_pipeline --alias pipelines.other_pipeline` instead.
* If you package modular pipelines with `kedro pipeline package my_pipeline`, now use `kedro micropkg package pipelines.my_pipeline` instead.
* Similarly, if you package any modular pipelines using `pyproject.toml`, you should modify the keys to include the full module path, and wrapped in double-quotes, e.g:

```diff
[tool.kedro.micropkg.package]
-data_engineering = {destination = "path/to/here"}
-data_science = {alias = "ds", env = "local"}
+"pipelines.data_engineering" = {destination = "path/to/here"}
+"pipelines.data_science" = {alias = "ds", env = "local"}

[tool.kedro.micropkg.pull]
-"s3://my_bucket/my_pipeline" = {alias = "aliased_pipeline"}
+"s3://my_bucket/my_pipeline" = {alias = "pipelines.aliased_pipeline"}
```

### DataSets
* If you use `pandas.ExcelDataSet`, make sure you have `openpyxl` installed in your environment. This is automatically installed if you specify `kedro[pandas.ExcelDataSet]==0.18.0` in your `requirements.txt`. You can uninstall `xlrd` if you were only using it for this dataset.
* If you use`pandas.ParquetDataSet`, pass pandas saving arguments directly to `save_args` instead of nested in `from_pandas` (e.g. `save_args = {"preserve_index": False}` instead of `save_args = {"from_pandas": {"preserve_index": False}}`).
* If you use `spark.SparkHiveDataSet` with `write_mode` option set to `insert`, change this to `append` in line with the Spark styleguide. If you use `spark.SparkHiveDataSet` with `write_mode` option set to `upsert`, make sure that your `SparkContext` has a valid `checkpointDir` set either by `SparkContext.setCheckpointDir` method or directly in the `conf` folder.
* If you use `pandas~=1.2.0` and pass `storage_options` through `load_args` or `savs_args`, specify them under `fs_args` or via `credentials` instead.
* If you import from `kedro.io.lambda_data_set`, `kedro.io.memory_data_set`, or `kedro.io.partitioned_data_set`, change the import to `kedro.io.lambda_dataset`, `kedro.io.memory_dataset`, or `kedro.io.partitioned_dataset`, respectively (or import the dataset directly from `kedro.io`).
* If you have any `pandas.AppendableExcelDataSet` entries in your catalog, replace them with `pandas.ExcelDataSet`.
* If you have any `networkx.NetworkXDataSet` entries in your catalog, replace them with `networkx.JSONDataSet`.

### Other
* Edit any scripts containing `kedro pipeline package --version` to use `kedro micropkg package` instead. If you wish to set a specific pipeline package version, set the `__version__` variable in the pipeline package's `__init__.py` file.
* To run a pipeline in parallel, use `kedro run --runner=ParallelRunner` rather than `--parallel` or `-p`.
* If you call `ConfigLoader` or `TemplatedConfigLoader` directly, update the keyword arguments `conf_root` to `conf_source` and `extra_params` to `runtime_params`.
* If you use `KedroContext` to access `ConfigLoader`, use `settings.CONFIG_LOADER_CLASS` to access the currently used `ConfigLoader` instead.
* The signature of `KedroContext` has changed and now needs `config_loader` and `hook_manager` as additional arguments of type `ConfigLoader` and `PluginManager` respectively.

# Release 0.17.7

## Major features and improvements
* `pipeline` now accepts `tags` and a collection of `Node`s and/or `Pipeline`s rather than just a single `Pipeline` object. `pipeline` should be used in preference to `Pipeline` when creating a Kedro pipeline.
* `pandas.SQLTableDataSet` and `pandas.SQLQueryDataSet` now only open one connection per database, at instantiation time (therefore at catalog creation time), rather than one per load/save operation.
* Added new command group, `micropkg`, to replace `kedro pipeline pull` and `kedro pipeline package` with `kedro micropkg pull` and `kedro micropkg package` for Kedro 0.18.0. `kedro micropkg package` saves packages to `project/dist` while `kedro pipeline package` saves packages to `project/src/dist`.

## Bug fixes and other changes
* Added tutorial documentation for [experiment tracking](https://docs.kedro.org/en/0.17.7/08_logging/02_experiment_tracking.html).
* Added [Plotly dataset documentation](https://docs.kedro.org/en/0.17.7/03_tutorial/05_visualise_pipeline.html#visualise-plotly-charts-in-kedro-viz).
* Added the upper limit `pandas<1.4` to maintain compatibility with `xlrd~=1.0`.
* Bumped the `Pillow` minimum version requirement to 9.0 (Python 3.7+ only) following [CVE-2022-22817](https://cve.mitre.org/cgi-bin/cvename.cgi?name=CVE-2022-22817).
* Fixed `PickleDataSet` to be copyable and hence work with the parallel runner.
* Upgraded `pip-tools`, which is used by `kedro build-reqs`, to 6.5 (Python 3.7+ only). This `pip-tools` version is compatible with `pip>=21.2`, including the most recent releases of `pip`. Python 3.6 users should continue to use `pip-tools` 6.4 and `pip<22`.
* Added `astro-iris` as alias for `astro-airlow-iris`, so that old tutorials can still be followed.
* Added details about [Kedro's Technical Steering Committee and governance model](https://docs.kedro.org/en/0.17.7/14_contribution/technical_steering_committee.html).

## Upcoming deprecations for Kedro 0.18.0
* `kedro pipeline pull` and `kedro pipeline package` will be deprecated. Please use `kedro micropkg` instead.


# Release 0.17.6

## Major features and improvements
* Added `pipelines` global variable to IPython extension, allowing you to access the project's pipelines in `kedro ipython` or `kedro jupyter notebook`.
* Enabled overriding nested parameters with `params` in CLI, i.e. `kedro run --params="model.model_tuning.booster:gbtree"` updates parameters to `{"model": {"model_tuning": {"booster": "gbtree"}}}`.
* Added option to `pandas.SQLQueryDataSet` to specify a `filepath` with a SQL query, in addition to the current method of supplying the query itself in the `sql` argument.
* Extended `ExcelDataSet` to support saving Excel files with multiple sheets.
* Added the following new datasets:

| Type                      | Description                                                                                                            | Location                       |
| ------------------------- | ---------------------------------------------------------------------------------------------------------------------- | ------------------------------ |
| `plotly.JSONDataSet`      | Works with plotly graph object Figures (saves as json file)                                                            | `kedro.extras.datasets.plotly` |
| `pandas.GenericDataSet`   | Provides a 'best effort' facility to read / write any format provided by the `pandas` library                          | `kedro.extras.datasets.pandas` |
| `pandas.GBQQueryDataSet`  | Loads data from a Google Bigquery table using provided SQL query                                                       | `kedro.extras.datasets.pandas` |
| `spark.DeltaTableDataSet` | Dataset designed to handle Delta Lake Tables and their CRUD-style operations, including `update`, `merge` and `delete` | `kedro.extras.datasets.spark`  |

## Bug fixes and other changes
* Fixed an issue where `kedro new --config config.yml` was ignoring the config file when `prompts.yml` didn't exist.
* Added documentation for `kedro viz --autoreload`.
* Added support for arbitrary backends (via importable module paths) that satisfy the `pickle` interface to `PickleDataSet`.
* Added support for `sum` syntax for connecting pipeline objects.
* Upgraded `pip-tools`, which is used by `kedro build-reqs`, to 6.4. This `pip-tools` version requires `pip>=21.2` while [adding support for `pip>=21.3`](https://github.com/jazzband/pip-tools/pull/1501). To upgrade `pip`, please refer to [their documentation](https://pip.pypa.io/en/stable/installing/#upgrading-pip).
* Relaxed the bounds on the `plotly` requirement for `plotly.PlotlyDataSet` and the `pyarrow` requirement for `pandas.ParquetDataSet`.
* `kedro pipeline package <pipeline>` now raises an error if the `<pipeline>` argument doesn't look like a valid Python module path (e.g. has `/` instead of `.`).
* Added new `overwrite` argument to `PartitionedDataSet` and `MatplotlibWriter` to enable deletion of existing partitions and plots on dataset `save`.
* `kedro pipeline pull` now works when the project requirements contains entries such as `-r`, `--extra-index-url` and local wheel files ([Issue #913](https://github.com/kedro-org/kedro/issues/913)).
* Fixed slow startup because of catalog processing by reducing the exponential growth of extra processing during `_FrozenDatasets` creations.
* Removed `.coveragerc` from the Kedro project template. `coverage` settings are now given in `pyproject.toml`.
* Fixed a bug where packaging or pulling a modular pipeline with the same name as the project's package name would throw an error (or silently pass without including the pipeline source code in the wheel file).
* Removed unintentional dependency on `git`.
* Fixed an issue where nested pipeline configuration was not included in the packaged pipeline.
* Deprecated the "Thanks for supporting contributions" section of release notes to simplify the contribution process; Kedro 0.17.6 is the last release that includes this. This process has been replaced with the [automatic GitHub feature](https://github.com/kedro-org/kedro/graphs/contributors).
* Fixed a bug where the version on the tracking datasets didn't match the session id and the versions of regular versioned datasets.
* Fixed an issue where datasets in `load_versions` that are not found in the data catalog would silently pass.
* Altered the string representation of nodes so that node inputs/outputs order is preserved rather than being alphabetically sorted.
* Update `APIDataSet` to accept `auth` through `credentials` and allow any iterable for `auth`.

## Upcoming deprecations for Kedro 0.18.0
* `kedro.extras.decorators` and `kedro.pipeline.decorators` are being deprecated in favour of Hooks.
* `kedro.extras.transformers` and `kedro.io.transformers` are being deprecated in favour of Hooks.
* The `--parallel` flag on `kedro run` is being removed in favour of `--runner=ParallelRunner`. The `-p` flag will change to be an alias for `--pipeline`.
* `kedro.io.DataCatalogWithDefault` is being deprecated, to be removed entirely in 0.18.0.

## Thanks for supporting contributions
[Deepyaman Datta](https://github.com/deepyaman),
[Brites](https://github.com/brites101),
[Manish Swami](https://github.com/ManishS6),
[Avaneesh Yembadi](https://github.com/avan-sh),
[Zain Patel](https://github.com/mzjp2),
[Simon Brugman](https://github.com/sbrugman),
[Kiyo Kunii](https://github.com/921kiyo),
[Benjamin Levy](https://github.com/BenjaminLevyQB),
[Louis de Charsonville](https://github.com/louisdecharson),
[Simon Picard](https://github.com/simonpicard)

# Release 0.17.5

## Major features and improvements
* Added new CLI group `registry`, with the associated commands `kedro registry list` and `kedro registry describe`, to replace `kedro pipeline list` and `kedro pipeline describe`.
* Added support for dependency management at a modular pipeline level. When a pipeline with `requirements.txt` is packaged, its dependencies are embedded in the modular pipeline wheel file. Upon pulling the pipeline, Kedro will append dependencies to the project's `requirements.in`. More information is available in [our documentation](https://docs.kedro.org/en/0.17.5/06_nodes_and_pipelines/03_modular_pipelines.html).
* Added support for bulk packaging/pulling modular pipelines using `kedro pipeline package/pull --all` and `pyproject.toml`.
* Removed `cli.py` from the Kedro project template. By default all CLI commands, including `kedro run`, are now defined on the Kedro framework side. These can be overridden in turn by a plugin or a `cli.py` file in your project. A packaged Kedro project will respect the same hierarchy when executed with `python -m my_package`.
* Removed `.ipython/profile_default/startup/` from the Kedro project template in favour of `.ipython/profile_default/ipython_config.py` and the `kedro.extras.extensions.ipython`.
* Added support for `dill` backend to `PickleDataSet`.
* Imports are now refactored at `kedro pipeline package` and `kedro pipeline pull` time, so that _aliasing_ a modular pipeline doesn't break it.
* Added the following new datasets to support basic Experiment Tracking:

| Type                      | Description                                              | Location                         |
| ------------------------- | -------------------------------------------------------- | -------------------------------- |
| `tracking.MetricsDataSet` | Dataset to track numeric metrics for experiment tracking | `kedro.extras.datasets.tracking` |
| `tracking.JSONDataSet`    | Dataset to track data for experiment tracking            | `kedro.extras.datasets.tracking` |

## Bug fixes and other changes
* Bumped minimum required `fsspec` version to 2021.04.
* Fixed the `kedro install` and `kedro build-reqs` flows when uninstalled dependencies are present in a project's `settings.py`, `context.py` or `hooks.py` ([Issue #829](https://github.com/kedro-org/kedro/issues/829)).
* Imports are now refactored at `kedro pipeline package` and `kedro pipeline pull` time, so that _aliasing_ a modular pipeline doesn't break it.

## Minor breaking changes to the API
* Pinned `dynaconf` to `<3.1.6` because the method signature for `_validate_items` changed which is used in Kedro.

## Upcoming deprecations for Kedro 0.18.0
* `kedro pipeline list` and `kedro pipeline describe` are being deprecated in favour of new commands `kedro registry list ` and `kedro registry describe`.
* `kedro install` is being deprecated in favour of using `pip install -r src/requirements.txt` to install project dependencies.

## Thanks for supporting contributions
[Moussa Taifi](https://github.com/moutai),
[Deepyaman Datta](https://github.com/deepyaman)

# Release 0.17.4

## Major features and improvements
* Added the following new datasets:

| Type                   | Description                                                 | Location                       |
| ---------------------- | ----------------------------------------------------------- | ------------------------------ |
| `plotly.PlotlyDataSet` | Works with plotly graph object Figures (saves as json file) | `kedro.extras.datasets.plotly` |

## Bug fixes and other changes
* Defined our set of Kedro Principles! Have a read through [our docs](https://docs.kedro.org/en/0.17.4/12_faq/03_kedro_principles.html).
* `ConfigLoader.get()` now raises a `BadConfigException`, with a more helpful error message, if a configuration file cannot be loaded (for instance due to wrong syntax or poor formatting).
* `run_id` now defaults to `save_version` when `after_catalog_created` is called, similarly to what happens during a `kedro run`.
* Fixed a bug where `kedro ipython` and `kedro jupyter notebook` didn't work if the `PYTHONPATH` was already set.
* Update the IPython extension to allow passing `env` and `extra_params` to `reload_kedro`  similar to how the IPython script works.
* `kedro info` now outputs if a plugin has any `hooks` or `cli_hooks` implemented.
* `PartitionedDataSet` now supports lazily materializing data on save.
* `kedro pipeline describe` now defaults to the `__default__` pipeline when no pipeline name is provided and also shows the namespace the nodes belong to.
* Fixed an issue where spark.SparkDataSet with enabled versioning would throw a VersionNotFoundError when using databricks-connect from a remote machine and saving to dbfs filesystem.
* `EmailMessageDataSet` added to doctree.
* When node inputs do not pass validation, the error message is now shown as the most recent exception in the traceback ([Issue #761](https://github.com/kedro-org/kedro/issues/761)).
* `kedro pipeline package` now only packages the parameter file that exactly matches the pipeline name specified and the parameter files in a directory with the pipeline name.
* Extended support to newer versions of third-party dependencies ([Issue #735](https://github.com/kedro-org/kedro/issues/735)).
* Ensured consistent references to `model input` tables in accordance with our Data Engineering convention.
* Changed behaviour where `kedro pipeline package` takes the pipeline package version, rather than the kedro package version. If the pipeline package version is not present, then the package version is used.
* Launched [GitHub Discussions](https://github.com/kedro-org/kedro/discussions/) and [Kedro Discord Server](https://discord.gg/akJDeVaxnB)
* Improved error message when versioning is enabled for a dataset previously saved as non-versioned ([Issue #625](https://github.com/kedro-org/kedro/issues/625)).

## Minor breaking changes to the API

## Upcoming deprecations for Kedro 0.18.0

## Thanks for supporting contributions
[Lou Kratz](https://github.com/lou-k),
[Lucas Jamar](https://github.com/lucasjamar)

# Release 0.17.3

## Major features and improvements
* Kedro plugins can now override built-in CLI commands.
* Added a `before_command_run` hook for plugins to add extra behaviour before Kedro CLI commands run.
* `pipelines` from `pipeline_registry.py` and `register_pipeline` hooks are now loaded lazily when they are first accessed, not on startup:

    ```python
    from kedro.framework.project import pipelines

    print(pipelines["__default__"])  # pipeline loading is only triggered here
    ```

## Bug fixes and other changes
* `TemplatedConfigLoader` now correctly inserts default values when no globals are supplied.
* Fixed a bug where the `KEDRO_ENV` environment variable had no effect on instantiating the `context` variable in an iPython session or a Jupyter notebook.
* Plugins with empty CLI groups are no longer displayed in the Kedro CLI help screen.
* Duplicate commands will no longer appear twice in the Kedro CLI help screen.
* CLI commands from sources with the same name will show under one list in the help screen.
* The setup of a Kedro project, including adding src to path and configuring settings, is now handled via the `bootstrap_project` method.
* `configure_project` is invoked if a `package_name` is supplied to `KedroSession.create`. This is added for backward-compatibility purpose to support a workflow that creates `Session` manually. It will be removed in `0.18.0`.
* Stopped swallowing up all `ModuleNotFoundError` if `register_pipelines` not found, so that a more helpful error message will appear when a dependency is missing, e.g. [Issue #722](https://github.com/kedro-org/kedro/issues/722).
* When `kedro new` is invoked using a configuration yaml file, `output_dir` is no longer a required key; by default the current working directory will be used.
* When `kedro new` is invoked using a configuration yaml file, the appropriate `prompts.yml` file is now used for validating the provided configuration. Previously, validation was always performed against the kedro project template `prompts.yml` file.
* When a relative path to a starter template is provided, `kedro new` now generates user prompts to obtain configuration rather than supplying empty configuration.
* Fixed error when using starters on Windows with Python 3.7 (Issue [#722](https://github.com/kedro-org/kedro/issues/722)).
* Fixed decoding error of config files that contain accented characters by opening them for reading in UTF-8.
* Fixed an issue where `after_dataset_loaded` run would finish before a dataset is actually loaded when using `--async` flag.

## Upcoming deprecations for Kedro 0.18.0

* `kedro.versioning.journal.Journal` will be removed.
* The following properties on `kedro.framework.context.KedroContext` will be removed:
  * `io` in favour of `KedroContext.catalog`
  * `pipeline` (equivalent to `pipelines["__default__"]`)
  * `pipelines` in favour of `kedro.framework.project.pipelines`

# Release 0.17.2

## Major features and improvements
* Added support for `compress_pickle` backend to `PickleDataSet`.
* Enabled loading pipelines without creating a `KedroContext` instance:

    ```python
    from kedro.framework.project import pipelines

    print(pipelines)
    ```

* Projects generated with kedro>=0.17.2:
  - should define pipelines in `pipeline_registry.py` rather than `hooks.py`.
  - when run as a package, will behave the same as `kedro run`

## Bug fixes and other changes
* If `settings.py` is not importable, the errors will be surfaced earlier in the process, rather than at runtime.

## Minor breaking changes to the API
* `kedro pipeline list` and `kedro pipeline describe` no longer accept redundant `--env` parameter.
* `from kedro.framework.cli.cli import cli` no longer includes the `new` and `starter` commands.

## Upcoming deprecations for Kedro 0.18.0

* `kedro.framework.context.KedroContext.run` will be removed in release 0.18.0.

## Thanks for supporting contributions
[Sasaki Takeru](https://github.com/takeru)

# Release 0.17.1

## Major features and improvements
* Added `env` and `extra_params` to `reload_kedro()` line magic.
* Extended the `pipeline()` API to allow strings and sets of strings as `inputs` and `outputs`, to specify when a dataset name remains the same (not namespaced).
* Added the ability to add custom prompts with regexp validator for starters by repurposing `default_config.yml` as `prompts.yml`.
* Added the `env` and `extra_params` arguments to `register_config_loader` hook.
* Refactored the way `settings` are loaded. You will now be able to run:

    ```python
    from kedro.framework.project import settings

    print(settings.CONF_ROOT)
    ```

* Added a check on `kedro.runner.parallel_runner.ParallelRunner` which checks datasets for the `_SINGLE_PROCESS` attribute in the `_validate_catalog` method. If this attribute is set to `True` in an instance of a dataset (e.g. `SparkDataSet`), the `ParallelRunner` will raise an `AttributeError`.
* Any user-defined dataset that should not be used with `ParallelRunner` may now have the `_SINGLE_PROCESS` attribute set to `True`.

## Bug fixes and other changes
* The version of a packaged modular pipeline now defaults to the version of the project package.
* Added fix to prevent new lines being added to pandas CSV datasets.
* Fixed issue with loading a versioned `SparkDataSet` in the interactive workflow.
* Kedro CLI now checks `pyproject.toml` for a `tool.kedro` section before treating the project as a Kedro project.
* Added fix to `DataCatalog::shallow_copy` now it should copy layers.
* `kedro pipeline pull` now uses `pip download` for protocols that are not supported by `fsspec`.
* Cleaned up documentation to fix broken links and rewrite permanently redirected ones.
* Added a `jsonschema` schema definition for the Kedro 0.17 catalog.
* `kedro install` now waits on Windows until all the requirements are installed.
* Exposed `--to-outputs` option in the CLI, throughout the codebase, and as part of hooks specifications.
* Fixed a bug where `ParquetDataSet` wasn't creating parent directories on the fly.
* Updated documentation.

## Breaking changes to the API
* This release has broken the `kedro ipython` and `kedro jupyter` workflows. To fix this, follow the instructions in the migration guide below.
* You will also need to upgrade `kedro-viz` to 3.10.1 if you use the `%run_viz` line magic in Jupyter Notebook.

> *Note:* If you're using the `ipython` [extension](https://docs.kedro.org/en/0.17.1/11_tools_integration/02_ipython.html#ipython-extension) instead, you will not encounter this problem.

## Migration guide
You will have to update the file `<your_project>/.ipython/profile_default/startup/00-kedro-init.py` in order to make `kedro ipython` and/or `kedro jupyter` work. Add the following line before the `KedroSession` is created:

```python
configure_project(metadata.package_name)  # to add

session = KedroSession.create(metadata.package_name, path)
```

Make sure that the associated import is provided in the same place as others in the file:

```python
from kedro.framework.project import configure_project  # to add
from kedro.framework.session import KedroSession
```

## Thanks for supporting contributions
[Mariana Silva](https://github.com/marianansilva),
[Kiyohito Kunii](https://github.com/921kiyo),
[noklam](https://github.com/noklam),
[Ivan Doroshenko](https://github.com/imdoroshenko),
[Zain Patel](https://github.com/mzjp2),
[Deepyaman Datta](https://github.com/deepyaman),
[Sam Hiscox](https://github.com/samhiscoxqb),
[Pascal Brokmeier](https://github.com/pascalwhoop)

# Release 0.17.0

## Major features and improvements

* In a significant change, [we have introduced `KedroSession`](https://docs.kedro.org/en/0.17.0/04_kedro_project_setup/03_session.html) which is responsible for managing the lifecycle of a Kedro run.
* Created a new Kedro Starter: `kedro new --starter=mini-kedro`. It is possible to [use the DataCatalog as a standalone component](https://github.com/kedro-org/kedro-starters/tree/master/mini-kedro) in a Jupyter notebook and transition into the rest of the Kedro framework.
* Added `DatasetSpecs` with Hooks to run before and after datasets are loaded from/saved to the catalog.
* Added a command: `kedro catalog create`. For a registered pipeline, it creates a `<conf_root>/<env>/catalog/<pipeline_name>.yml` configuration file with `MemoryDataSet` datasets for each dataset that is missing from `DataCatalog`.
* Added `settings.py` and `pyproject.toml` (to replace `.kedro.yml`) for project configuration, in line with Python best practice.
* `ProjectContext` is no longer needed, unless for very complex customisations. `KedroContext`, `ProjectHooks` and `settings.py` together implement sensible default behaviour. As a result `context_path` is also now an _optional_ key in `pyproject.toml`.
* Removed `ProjectContext` from `src/<package_name>/run.py`.
* `TemplatedConfigLoader` now supports [Jinja2 template syntax](https://jinja.palletsprojects.com/en/2.11.x/templates/) alongside its original syntax.
* Made [registration Hooks](https://docs.kedro.org/en/0.17.0/07_extend_kedro/02_hooks.html#registration-hooks) mandatory, as the only way to customise the `ConfigLoader` or the `DataCatalog` used in a project. If no such Hook is provided in `src/<package_name>/hooks.py`, a `KedroContextError` is raised. There are sensible defaults defined in any project generated with Kedro >= 0.16.5.

## Bug fixes and other changes

* `ParallelRunner` no longer results in a run failure, when triggered from a notebook, if the run is started using `KedroSession` (`session.run()`).
* `before_node_run` can now overwrite node inputs by returning a dictionary with the corresponding updates.
* Added minimal, black-compatible flake8 configuration to the project template.
* Moved `isort` and `pytest` configuration from `<project_root>/setup.cfg` to `<project_root>/pyproject.toml`.
* Extra parameters are no longer incorrectly passed from `KedroSession` to `KedroContext`.
* Relaxed `pyspark` requirements to allow for installation of `pyspark` 3.0.
* Added a `--fs-args` option to the `kedro pipeline pull` command to specify configuration options for the `fsspec` filesystem arguments used when pulling modular pipelines from non-PyPI locations.
* Bumped maximum required `fsspec` version to 0.9.
* Bumped maximum supported `s3fs` version to 0.5 (`S3FileSystem` interface has changed since 0.4.1 version).

## Deprecations
* In Kedro 0.17.0 we have deleted the deprecated `kedro.cli` and `kedro.context` modules in favour of `kedro.framework.cli` and `kedro.framework.context` respectively.

## Other breaking changes to the API
* `kedro.io.DataCatalog.exists()` returns `False` when the dataset does not exist, as opposed to raising an exception.
* The pipeline-specific `catalog.yml` file is no longer automatically created for modular pipelines when running `kedro pipeline create`. Use `kedro catalog create` to replace this functionality.
* Removed `include_examples` prompt from `kedro new`. To generate boilerplate example code, you should use a Kedro starter.
* Changed the `--verbose` flag from a global command to a project-specific command flag (e.g `kedro --verbose new` becomes `kedro new --verbose`).
* Dropped support of the `dataset_credentials` key in credentials in `PartitionedDataSet`.
* `get_source_dir()` was removed from `kedro/framework/cli/utils.py`.
* Dropped support of `get_config`, `create_catalog`, `create_pipeline`, `template_version`, `project_name` and `project_path` keys by `get_project_context()` function (`kedro/framework/cli/cli.py`).
* `kedro new --starter` now defaults to fetching the starter template matching the installed Kedro version.
* Renamed `kedro_cli.py` to `cli.py` and moved it inside the Python package (`src/<package_name>/`), for a better packaging and deployment experience.
* Removed `.kedro.yml` from the project template and replaced it with `pyproject.toml`.
* Removed `KEDRO_CONFIGS` constant (previously residing in `kedro.framework.context.context`).
* Modified `kedro pipeline create` CLI command to add a boilerplate parameter config file in `conf/<env>/parameters/<pipeline_name>.yml` instead of `conf/<env>/pipelines/<pipeline_name>/parameters.yml`. CLI commands `kedro pipeline delete` / `package` / `pull` were updated accordingly.
* Removed `get_static_project_data` from `kedro.framework.context`.
* Removed `KedroContext.static_data`.
* The `KedroContext` constructor now takes `package_name` as first argument.
* Replaced `context` property on `KedroSession` with `load_context()` method.
* Renamed `_push_session` and `_pop_session` in `kedro.framework.session.session` to `_activate_session` and `_deactivate_session` respectively.
* Custom context class is set via `CONTEXT_CLASS` variable in `src/<your_project>/settings.py`.
* Removed `KedroContext.hooks` attribute. Instead, hooks should be registered in `src/<your_project>/settings.py` under the `HOOKS` key.
* Restricted names given to nodes to match the regex pattern `[\w\.-]+$`.
* Removed `KedroContext._create_config_loader()` and `KedroContext._create_data_catalog()`. They have been replaced by registration hooks, namely `register_config_loader()` and `register_catalog()` (see also [upcoming deprecations](#upcoming_deprecations_for_kedro_0.18.0)).


## Upcoming deprecations for Kedro 0.18.0

* `kedro.framework.context.load_context` will be removed in release 0.18.0.
* `kedro.framework.cli.get_project_context` will be removed in release 0.18.0.
* We've added a `DeprecationWarning` to the decorator API for both `node` and `pipeline`. These will be removed in release 0.18.0. Use Hooks to extend a node's behaviour instead.
* We've added a `DeprecationWarning` to the Transformers API when adding a transformer to the catalog. These will be removed in release 0.18.0. Use Hooks to customise the `load` and `save` methods.

## Thanks for supporting contributions
[Deepyaman Datta](https://github.com/deepyaman),
[Zach Schuster](https://github.com/zschuster)

## Migration guide from Kedro 0.16.* to 0.17.*

**Reminder:** Our documentation on [how to upgrade Kedro](https://docs.kedro.org/en/0.17.0/12_faq/01_faq.html#how-do-i-upgrade-kedro) covers a few key things to remember when updating any Kedro version.

The Kedro 0.17.0 release contains some breaking changes. If you update Kedro to 0.17.0 and then try to work with projects created against earlier versions of Kedro, you may encounter some issues when trying to run `kedro` commands in the terminal for that project. Here's a short guide to getting your projects running against the new version of Kedro.


>*Note*: As always, if you hit any problems, please check out our documentation:
>* [How can I find out more about Kedro?](https://docs.kedro.org/en/0.17.0/12_faq/01_faq.html#how-can-i-find-out-more-about-kedro)
>* [How can I get my questions answered?](https://docs.kedro.org/en/0.17.0/12_faq/01_faq.html#how-can-i-get-my-question-answered).

To get an existing Kedro project to work after you upgrade to Kedro 0.17.0, we recommend that you create a new project against Kedro 0.17.0 and move the code from your existing project into it. Let's go through the changes, but first, note that if you create a new Kedro project with Kedro 0.17.0 you will not be asked whether you want to include the boilerplate code for the Iris dataset example. We've removed this option (you should now use a Kedro starter if you want to create a project that is pre-populated with code).

To create a new, blank Kedro 0.17.0 project to drop your existing code into, you can create one, as always, with `kedro new`. We also recommend creating a new virtual environment for your new project, or you might run into conflicts with existing dependencies.

* **Update `pyproject.toml`**: Copy the following three keys from the `.kedro.yml` of your existing Kedro project into the `pyproject.toml` file of your new Kedro 0.17.0 project:


    ```toml
    [tools.kedro]
    package_name = "<package_name>"
    project_name = "<project_name>"
    project_version = "0.17.0"
    ```

Check your source directory. If you defined a different source directory (`source_dir`), make sure you also move that to `pyproject.toml`.


* **Copy files from your existing project**:

  + Copy subfolders of `project/src/project_name/pipelines` from existing to new project
  + Copy subfolders of `project/src/test/pipelines` from existing to new project
  + Copy the requirements your project needs into `requirements.txt` and/or `requirements.in`.
  + Copy your project configuration from the `conf` folder. Take note of the new locations needed for modular pipeline configuration (move it from `conf/<env>/pipeline_name/catalog.yml` to `conf/<env>/catalog/pipeline_name.yml` and likewise for `parameters.yml`).
  + Copy from the `data/` folder of your existing project, if needed, into the same location in your new project.
  + Copy any Hooks from `src/<package_name>/hooks.py`.

* **Update your new project's README and docs as necessary**.

* **Update `settings.py`**: For example, if you specified additional Hook implementations in `hooks`, or listed plugins under `disable_hooks_by_plugin` in your `.kedro.yml`, you will need to move them to `settings.py` accordingly:

    ```python
    from <package_name>.hooks import MyCustomHooks, ProjectHooks

    HOOKS = (ProjectHooks(), MyCustomHooks())

    DISABLE_HOOKS_FOR_PLUGINS = ("my_plugin1",)
    ```

* **Migration for `node` names**. From 0.17.0 the only allowed characters for node names are letters, digits, hyphens, underscores and/or fullstops. If you have previously defined node names that have special characters, spaces or other characters that are no longer permitted, you will need to rename those nodes.

* **Copy changes to `kedro_cli.py`**. If you previously customised the `kedro run` command or added more CLI commands to your `kedro_cli.py`, you should move them into `<project_root>/src/<package_name>/cli.py`. Note, however, that the new way to run a Kedro pipeline is via a `KedroSession`, rather than using the `KedroContext`:

    ```python
    with KedroSession.create(package_name=...) as session:
        session.run()
    ```

* **Copy changes made to `ConfigLoader`**. If you have defined a custom class, such as `TemplatedConfigLoader`, by overriding `ProjectContext._create_config_loader`, you should move the contents of the function in `src/<package_name>/hooks.py`, under `register_config_loader`.

* **Copy changes made to `DataCatalog`**. Likewise, if you have `DataCatalog` defined with `ProjectContext._create_catalog`, you should copy-paste the contents into `register_catalog`.

* **Optional**: If you have plugins such as [Kedro-Viz](https://github.com/kedro-org/kedro-viz) installed, it's likely that Kedro 0.17.0 won't work with their older versions, so please either upgrade to the plugin's newest version or follow their migration guides.

# Release 0.16.6

## Major features and improvements

* Added documentation with a focus on single machine and distributed environment deployment; the series includes Docker, Argo, Prefect, Kubeflow, AWS Batch, AWS Sagemaker and extends our section on Databricks.
* Added [kedro-starter-spaceflights](https://github.com/kedro-org/kedro-starter-spaceflights/) alias for generating a project: `kedro new --starter spaceflights`.

## Bug fixes and other changes
* Fixed `TypeError` when converting dict inputs to a node made from a wrapped `partial` function.
* `PartitionedDataSet` improvements:
  - Supported passing arguments to the underlying filesystem.
* Improved handling of non-ASCII word characters in dataset names.
  - For example, a dataset named `jalapeño` will be accessible as `DataCatalog.datasets.jalapeño` rather than `DataCatalog.datasets.jalape__o`.
* Fixed `kedro install` for an Anaconda environment defined in `environment.yml`.
* Fixed backwards compatibility with templates generated with older Kedro versions <0.16.5. No longer need to update `.kedro.yml` to use `kedro lint` and `kedro jupyter notebook convert`.
* Improved documentation.
* Added documentation using MinIO with Kedro.
* Improved error messages for incorrect parameters passed into a node.
* Fixed issue with saving a `TensorFlowModelDataset` in the HDF5 format with versioning enabled.
* Added missing `run_result` argument in `after_pipeline_run` Hooks spec.
* Fixed a bug in IPython script that was causing context hooks to be registered twice. To apply this fix to a project generated with an older Kedro version, apply the same changes made in [this PR](https://github.com/kedro-org/kedro-starter-pandas-iris/pull/16) to your `00-kedro-init.py` file.
* Improved documentation.

## Breaking changes to the API

## Thanks for supporting contributions
[Deepyaman Datta](https://github.com/deepyaman), [Bhavya Merchant](https://github.com/bnmerchant), [Lovkush Agarwal](https://github.com/Lovkush-A), [Varun Krishna S](https://github.com/vhawk19), [Sebastian Bertoli](https://github.com/sebastianbertoli), [noklam](https://github.com/noklam), [Daniel Petti](https://github.com/djpetti), [Waylon Walker](https://github.com/waylonwalker), [Saran Balaji C](https://github.com/csaranbalaji)

# Release 0.16.5

## Major features and improvements
* Added the following new datasets.

| Type                        | Description                                                                                             | Location                      |
| --------------------------- | ------------------------------------------------------------------------------------------------------- | ----------------------------- |
| `email.EmailMessageDataSet` | Manage email messages using [the Python standard library](https://docs.python.org/3/library/email.html) | `kedro.extras.datasets.email` |

* Added support for `pyproject.toml` to configure Kedro. `pyproject.toml` is used if `.kedro.yml` doesn't exist (Kedro configuration should be under `[tool.kedro]` section).
* Projects created with this version will have no `pipeline.py`, having been replaced by `hooks.py`.
* Added a set of registration hooks, as the new way of registering library components with a Kedro project:
    * `register_pipelines()`, to replace `_get_pipelines()`
    * `register_config_loader()`, to replace `_create_config_loader()`
    * `register_catalog()`, to replace `_create_catalog()`
These can be defined in `src/<python_package>/hooks.py` and added to `.kedro.yml` (or `pyproject.toml`). The order of execution is: plugin hooks, `.kedro.yml` hooks, hooks in `ProjectContext.hooks`.
* Added ability to disable auto-registered Hooks using `.kedro.yml` (or `pyproject.toml`) configuration file.

## Bug fixes and other changes
* Added option to run asynchronously via the Kedro CLI.
* Absorbed `.isort.cfg` settings into `setup.cfg`.
* Packaging a modular pipeline raises an error if the pipeline directory is empty or non-existent.

## Breaking changes to the API
* `project_name`, `project_version` and `package_name` now have to be defined in `.kedro.yml` for projects using Kedro 0.16.5+.

## Migration Guide
This release has accidentally broken the usage of `kedro lint` and `kedro jupyter notebook convert` on a project template generated with previous versions of Kedro (<=0.16.4). To amend this, please either upgrade to `kedro==0.16.6` or update `.kedro.yml` within your project root directory to include the following keys:

```yaml
project_name: "<your_project_name>"
project_version: "<kedro_version_of_the_project>"
package_name: "<your_package_name>"
```

## Thanks for supporting contributions
[Deepyaman Datta](https://github.com/deepyaman), [Bas Nijholt](https://github.com/basnijholt), [Sebastian Bertoli](https://github.com/sebastianbertoli)

# Release 0.16.4

## Major features and improvements
* Fixed a bug for using `ParallelRunner` on Windows.
* Enabled auto-discovery of hooks implementations coming from installed plugins.

## Bug fixes and other changes
* Fixed a bug for using `ParallelRunner` on Windows.
* Modified `GBQTableDataSet` to load customized results using customized queries from Google Big Query tables.
* Documentation improvements.

## Breaking changes to the API

## Thanks for supporting contributions
[Ajay Bisht](https://github.com/ajb7), [Vijay Sajjanar](https://github.com/vjkr), [Deepyaman Datta](https://github.com/deepyaman), [Sebastian Bertoli](https://github.com/sebastianbertoli), [Shahil Mawjee](https://github.com/s-mawjee), [Louis Guitton](https://github.com/louisguitton), [Emanuel Ferm](https://github.com/eferm)

# Release 0.16.3

## Major features and improvements
* Added the `kedro pipeline pull` CLI command to extract a packaged modular pipeline, and place the contents in a Kedro project.
* Added the `--version` option to `kedro pipeline package` to allow specifying alternative versions to package under.
* Added the `--starter` option to `kedro new` to create a new project from a local, remote or aliased starter template.
* Added the `kedro starter list` CLI command to list all starter templates that can be used to bootstrap a new Kedro project.
* Added the following new datasets.

| Type               | Description                                                                                           | Location                     |
| ------------------ | ----------------------------------------------------------------------------------------------------- | ---------------------------- |
| `json.JSONDataSet` | Work with JSON files using [the Python standard library](https://docs.python.org/3/library/json.html) | `kedro.extras.datasets.json` |

## Bug fixes and other changes
* Removed `/src/nodes` directory from the project template and made `kedro jupyter convert` create it on the fly if necessary.
* Fixed a bug in `MatplotlibWriter` which prevented saving lists and dictionaries of plots locally on Windows.
* Closed all pyplot windows after saving in `MatplotlibWriter`.
* Documentation improvements:
  - Added [kedro-wings](https://github.com/tamsanh/kedro-wings) and [kedro-great](https://github.com/tamsanh/kedro-great) to the list of community plugins.
* Fixed broken versioning for Windows paths.
* Fixed `DataSet` string representation for falsy values.
* Improved the error message when duplicate nodes are passed to the `Pipeline` initializer.
* Fixed a bug where `kedro docs` would fail because the built docs were located in a different directory.
* Fixed a bug where `ParallelRunner` would fail on Windows machines whose reported CPU count exceeded 61.
* Fixed an issue with saving TensorFlow model to `h5` file on Windows.
* Added a `json` parameter to `APIDataSet` for the convenience of generating requests with JSON bodies.
* Fixed dependencies for `SparkDataSet` to include spark.

## Breaking changes to the API

## Thanks for supporting contributions
[Deepyaman Datta](https://github.com/deepyaman), [Tam-Sanh Nguyen](https://github.com/tamsanh), [DataEngineerOne](http://youtube.com/DataEngineerOne)

# Release 0.16.2

## Major features and improvements
* Added the following new datasets.

| Type                                | Description                                                                                                          | Location                           |
| ----------------------------------- | -------------------------------------------------------------------------------------------------------------------- | ---------------------------------- |
| `pandas.AppendableExcelDataSet`     | Work with `Excel` files opened in append mode                                                                        | `kedro.extras.datasets.pandas`     |
| `tensorflow.TensorFlowModelDataset` | Work with `TensorFlow` models using [TensorFlow 2.X](https://www.tensorflow.org/api_docs/python/tf/keras/Model#save) | `kedro.extras.datasets.tensorflow` |
| `holoviews.HoloviewsWriter`         | Work with `Holoviews` objects (saves as image file)                                                                  | `kedro.extras.datasets.holoviews`  |

* `kedro install` will now compile project dependencies (by running `kedro build-reqs` behind the scenes) before the installation if the `src/requirements.in` file doesn't exist.
* Added `only_nodes_with_namespace` in `Pipeline` class to filter only nodes with a specified namespace.
* Added the `kedro pipeline delete` command to help delete unwanted or unused pipelines (it won't remove references to the pipeline in your `create_pipelines()` code).
* Added the `kedro pipeline package` command to help package up a modular pipeline. It will bundle up the pipeline source code, tests, and parameters configuration into a .whl file.

## Bug fixes and other changes
* `DataCatalog` improvements:
  - Introduced regex filtering to the `DataCatalog.list()` method.
  - Non-alphanumeric characters (except underscore) in dataset name are replaced with `__` in `DataCatalog.datasets`, for ease of access to transcoded datasets.
* Dataset improvements:
  - Improved initialization speed of `spark.SparkHiveDataSet`.
  - Improved S3 cache in `spark.SparkDataSet`.
  - Added support of options for building `pyarrow` table in `pandas.ParquetDataSet`.
* `kedro build-reqs` CLI command improvements:
  - `kedro build-reqs` is now called with `-q` option and will no longer print out compiled requirements to the console for security reasons.
  - All unrecognized CLI options in `kedro build-reqs` command are now passed to [pip-compile](https://github.com/jazzband/pip-tools#example-usage-for-pip-compile) call (e.g. `kedro build-reqs --generate-hashes`).
* `kedro jupyter` CLI command improvements:
  - Improved error message when running `kedro jupyter notebook`, `kedro jupyter lab` or `kedro ipython` with Jupyter/IPython dependencies not being installed.
  - Fixed `%run_viz` line magic for showing kedro viz inside a Jupyter notebook. For the fix to be applied on existing Kedro project, please see the migration guide.
  - Fixed the bug in IPython startup script ([issue 298](https://github.com/kedro-org/kedro/issues/298)).
* Documentation improvements:
  - Updated community-generated content in FAQ.
  - Added [find-kedro](https://github.com/WaylonWalker/find-kedro) and [kedro-static-viz](https://github.com/WaylonWalker/kedro-static-viz) to the list of community plugins.
  - Add missing `pillow.ImageDataSet` entry to the documentation.

## Breaking changes to the API

### Migration guide from Kedro 0.16.1 to 0.16.2

#### Guide to apply the fix for `%run_viz` line magic in existing project

Even though this release ships a fix for project generated with `kedro==0.16.2`, after upgrading, you will still need to make a change in your existing project if it was generated with `kedro>=0.16.0,<=0.16.1` for the fix to take effect. Specifically, please change the content of your project's IPython init script located at `.ipython/profile_default/startup/00-kedro-init.py` with the content of [this file](https://github.com/kedro-org/kedro/blob/0.16.2/kedro/templates/project/%7B%7B%20cookiecutter.repo_name%20%7D%7D/.ipython/profile_default/startup/00-kedro-init.py). You will also need `kedro-viz>=3.3.1`.

## Thanks for supporting contributions
[Miguel Rodriguez Gutierrez](https://github.com/MigQ2), [Joel Schwarzmann](https://github.com/datajoely), [w0rdsm1th](https://github.com/w0rdsm1th), [Deepyaman Datta](https://github.com/deepyaman), [Tam-Sanh Nguyen](https://github.com/tamsanh), [Marcus Gawronsky](https://github.com/marcusinthesky)

# 0.16.1

## Major features and improvements

## Bug fixes and other changes
* Fixed deprecation warnings from `kedro.cli` and `kedro.context` when running `kedro jupyter notebook`.
* Fixed a bug where `catalog` and `context` were not available in Jupyter Lab and Notebook.
* Fixed a bug where `kedro build-reqs` would fail if you didn't have your project dependencies installed.

## Breaking changes to the API

## Thanks for supporting contributions

# 0.16.0

## Major features and improvements
### CLI
* Added new CLI commands (only available for the projects created using Kedro 0.16.0 or later):
  - `kedro catalog list` to list datasets in your catalog
  - `kedro pipeline list` to list pipelines
  - `kedro pipeline describe` to describe a specific pipeline
  - `kedro pipeline create` to create a modular pipeline
* Improved the CLI speed by up to 50%.
* Improved error handling when making a typo on the CLI. We now suggest some of the possible commands you meant to type, in `git`-style.

### Framework
* All modules in `kedro.cli` and `kedro.context` have been moved into `kedro.framework.cli` and `kedro.framework.context` respectively. `kedro.cli` and `kedro.context` will be removed in future releases.
* Added `Hooks`, which is a new mechanism for extending Kedro.
* Fixed `load_context` changing user's current working directory.
* Allowed the source directory to be configurable in `.kedro.yml`.
* Added the ability to specify nested parameter values inside your node inputs, e.g. `node(func, "params:a.b", None)`
### DataSets
* Added the following new datasets.

| Type                       | Description                                 | Location                          |
| -------------------------- | ------------------------------------------- | --------------------------------- |
| `pillow.ImageDataSet`      | Work with image files using `Pillow`        | `kedro.extras.datasets.pillow`    |
| `geopandas.GeoJSONDataSet` | Work with geospatial data using `GeoPandas` | `kedro.extras.datasets.geopandas` |
| `api.APIDataSet`           | Work with data from HTTP(S) API requests    | `kedro.extras.datasets.api`       |

* Added `joblib` backend support to `pickle.PickleDataSet`.
* Added versioning support to `MatplotlibWriter` dataset.
* Added the ability to install dependencies for a given dataset with more granularity, e.g. `pip install "kedro[pandas.ParquetDataSet]"`.
* Added the ability to specify extra arguments, e.g. `encoding` or `compression`, for `fsspec.spec.AbstractFileSystem.open()` calls when loading/saving a dataset. See Example 3 under [docs](https://docs.kedro.org/en/0.16.0/04_user_guide/04_data_catalog.html#use-the-data-catalog-with-the-yaml-api).

### Other
* Added `namespace` property on ``Node``, related to the modular pipeline where the node belongs.
* Added an option to enable asynchronous loading inputs and saving outputs in both `SequentialRunner(is_async=True)` and `ParallelRunner(is_async=True)` class.
* Added `MemoryProfiler` transformer.
* Removed the requirement to have all dependencies for a dataset module to use only a subset of the datasets within.
* Added support for `pandas>=1.0`.
* Enabled Python 3.8 compatibility. _Please note that a Spark workflow may be unreliable for this Python version as `pyspark` is not fully-compatible with 3.8 yet._
* Renamed "features" layer to "feature" layer to be consistent with (most) other layers and the [relevant FAQ](https://docs.kedro.org/en/0.16.0/06_resources/01_faq.html#what-is-data-engineering-convention).

## Bug fixes and other changes
* Fixed a bug where a new version created mid-run by an external system caused inconsistencies in the load versions used in the current run.
* Documentation improvements
  * Added instruction in the documentation on how to create a custom runner).
  * Updated contribution process in `CONTRIBUTING.md` - added Developer Workflow.
  * Documented installation of development version of Kedro in the [FAQ section](https://docs.kedro.org/en/0.16.0/06_resources/01_faq.html#how-can-i-use-development-version-of-kedro).
  * Added missing `_exists` method to `MyOwnDataSet` example in 04_user_guide/08_advanced_io.
* Fixed a bug where `PartitionedDataSet` and `IncrementalDataSet` were not working with `s3a` or `s3n` protocol.
* Added ability to read partitioned parquet file from a directory in `pandas.ParquetDataSet`.
* Replaced `functools.lru_cache` with `cachetools.cachedmethod` in `PartitionedDataSet` and `IncrementalDataSet` for per-instance cache invalidation.
* Implemented custom glob function for `SparkDataSet` when running on Databricks.
* Fixed a bug in `SparkDataSet` not allowing for loading data from DBFS in a Windows machine using Databricks-connect.
* Improved the error message for `DataSetNotFoundError` to suggest possible dataset names user meant to type.
* Added the option for contributors to run Kedro tests locally without Spark installation with `make test-no-spark`.
* Added option to lint the project without applying the formatting changes (`kedro lint --check-only`).

## Breaking changes to the API
### Datasets
* Deleted obsolete datasets from `kedro.io`.
* Deleted `kedro.contrib` and `extras` folders.
* Deleted obsolete `CSVBlobDataSet` and `JSONBlobDataSet` dataset types.
* Made `invalidate_cache` method on datasets private.
* `get_last_load_version` and `get_last_save_version` methods are no longer available on `AbstractDataSet`.
* `get_last_load_version` and `get_last_save_version` have been renamed to `resolve_load_version` and `resolve_save_version` on ``AbstractVersionedDataSet``, the results of which are cached.
* The `release()` method on datasets extending ``AbstractVersionedDataSet`` clears the cached load and save version. All custom datasets must call `super()._release()` inside `_release()`.
* ``TextDataSet`` no longer has `load_args` and `save_args`. These can instead be specified under `open_args_load` or `open_args_save` in `fs_args`.
* `PartitionedDataSet` and `IncrementalDataSet` method `invalidate_cache` was made private: `_invalidate_caches`.

### Other
* Removed `KEDRO_ENV_VAR` from `kedro.context` to speed up the CLI run time.
* `Pipeline.name` has been removed in favour of `Pipeline.tag()`.
* Dropped `Pipeline.transform()` in favour of `kedro.pipeline.modular_pipeline.pipeline()` helper function.
* Made constant `PARAMETER_KEYWORDS` private, and moved it from `kedro.pipeline.pipeline` to `kedro.pipeline.modular_pipeline`.
* Layers are no longer part of the dataset object, as they've moved to the `DataCatalog`.
* Python 3.5 is no longer supported by the current and all future versions of Kedro.

### Migration guide from Kedro 0.15.* to 0.16.*

#### General Migration

**reminder** [How do I upgrade Kedro](https://docs.kedro.org/en/0.16.0/06_resources/01_faq.html#how-do-i-upgrade-kedro) covers a few key things to remember when updating any kedro version.

#### Migration for datasets

Since all the datasets (from `kedro.io` and `kedro.contrib.io`) were moved to `kedro/extras/datasets` you must update the type of all datasets in `<project>/conf/base/catalog.yml` file.
Here how it should be changed: `type: <SomeDataSet>` -> `type: <subfolder of kedro/extras/datasets>.<SomeDataSet>` (e.g. `type: CSVDataSet` -> `type: pandas.CSVDataSet`).

In addition, all the specific datasets like `CSVLocalDataSet`, `CSVS3DataSet` etc. were deprecated. Instead, you must use generalized datasets like `CSVDataSet`.
E.g. `type: CSVS3DataSet` -> `type: pandas.CSVDataSet`.

> Note: No changes required if you are using your custom dataset.

#### Migration for Pipeline.transform()
`Pipeline.transform()` has been dropped in favour of the `pipeline()` constructor. The following changes apply:
- Remember to import `from kedro.pipeline import pipeline`
- The `prefix` argument has been renamed to `namespace`
- And `datasets` has been broken down into more granular arguments:
  - `inputs`: Independent inputs to the pipeline
  - `outputs`: Any output created in the pipeline, whether an intermediary dataset or a leaf output
  - `parameters`: `params:...` or `parameters`

As an example, code that used to look like this with the `Pipeline.transform()` constructor:
```python
result = my_pipeline.transform(
    datasets={"input": "new_input", "output": "new_output", "params:x": "params:y"},
    prefix="pre",
)
```

When used with the new `pipeline()` constructor, becomes:
```python
from kedro.pipeline import pipeline

result = pipeline(
    my_pipeline,
    inputs={"input": "new_input"},
    outputs={"output": "new_output"},
    parameters={"params:x": "params:y"},
    namespace="pre",
)
```

#### Migration for decorators, color logger, transformers etc.
Since some modules were moved to other locations you need to update import paths appropriately.
You can find the list of moved files in the [`0.15.6` release notes](https://github.com/kedro-org/kedro/releases/tag/0.15.6) under the section titled `Files with a new location`.

#### Migration for CLI and KEDRO_ENV environment variable
> Note: If you haven't made significant changes to your `kedro_cli.py`, it may be easier to simply copy the updated `kedro_cli.py` `.ipython/profile_default/startup/00-kedro-init.py` and from GitHub or a newly generated project into your old project.

* We've removed `KEDRO_ENV_VAR` from `kedro.context`. To get your existing project template working, you'll need to remove all instances of `KEDRO_ENV_VAR` from your project template:
  - From the imports in `kedro_cli.py` and `.ipython/profile_default/startup/00-kedro-init.py`: `from kedro.context import KEDRO_ENV_VAR, load_context` -> `from kedro.framework.context import load_context`
  - Remove the `envvar=KEDRO_ENV_VAR` line from the click options in `run`, `jupyter_notebook` and `jupyter_lab` in `kedro_cli.py`
  - Replace `KEDRO_ENV_VAR` with `"KEDRO_ENV"` in `_build_jupyter_env`
  - Replace `context = load_context(path, env=os.getenv(KEDRO_ENV_VAR))` with `context = load_context(path)` in `.ipython/profile_default/startup/00-kedro-init.py`

 #### Migration for `kedro build-reqs`

 We have upgraded `pip-tools` which is used by `kedro build-reqs` to 5.x. This `pip-tools` version requires `pip>=20.0`. To upgrade `pip`, please refer to [their documentation](https://pip.pypa.io/en/stable/installing/#upgrading-pip).

## Thanks for supporting contributions
[@foolsgold](https://github.com/foolsgold), [Mani Sarkar](https://github.com/neomatrix369), [Priyanka Shanbhag](https://github.com/priyanka1414), [Luis Blanche](https://github.com/LuisBlanche), [Deepyaman Datta](https://github.com/deepyaman), [Antony Milne](https://github.com/AntonyMilneQB), [Panos Psimatikas](https://github.com/ppsimatikas), [Tam-Sanh Nguyen](https://github.com/tamsanh), [Tomasz Kaczmarczyk](https://github.com/TomaszKaczmarczyk), [Kody Fischer](https://github.com/Klio-Foxtrot187), [Waylon Walker](https://github.com/waylonwalker)

# 0.15.9

## Major features and improvements

## Bug fixes and other changes

* Pinned `fsspec>=0.5.1, <0.7.0` and `s3fs>=0.3.0, <0.4.1` to fix incompatibility issues with their latest release.

## Breaking changes to the API

## Thanks for supporting contributions

# 0.15.8

## Major features and improvements

## Bug fixes and other changes

* Added the additional libraries to our `requirements.txt` so `pandas.CSVDataSet` class works out of box with `pip install kedro`.
* Added `pandas` to our `extra_requires` in `setup.py`.
* Improved the error message when dependencies of a `DataSet` class are missing.

## Breaking changes to the API

## Thanks for supporting contributions

# 0.15.7

## Major features and improvements

* Added in documentation on how to contribute a custom `AbstractDataSet` implementation.

## Bug fixes and other changes

* Fixed the link to the Kedro banner image in the documentation.

## Breaking changes to the API

## Thanks for supporting contributions

# 0.15.6

## Major features and improvements
> _TL;DR_ We're launching [`kedro.extras`](https://github.com/kedro-org/kedro/tree/master/extras), the new home for our revamped series of datasets, decorators and dataset transformers. The datasets in [`kedro.extras.datasets`](https://github.com/kedro-org/kedro/tree/master/extras/datasets) use [`fsspec`](https://filesystem-spec.readthedocs.io/en/latest/) to access a variety of data stores including local file systems, network file systems, cloud object stores (including S3 and GCP), and Hadoop, read more about this [**here**](https://docs.kedro.org/en/0.15.6/04_user_guide/04_data_catalog.html#specifying-the-location-of-the-dataset). The change will allow [#178](https://github.com/kedro-org/kedro/issues/178) to happen in the next major release of Kedro.

An example of this new system can be seen below, loading the CSV `SparkDataSet` from S3:

```yaml
weather:
  type: spark.SparkDataSet  # Observe the specified type, this  affects all datasets
  filepath: s3a://your_bucket/data/01_raw/weather*  # filepath uses fsspec to indicate the file storage system
  credentials: dev_s3
  file_format: csv
```

You can also load data incrementally whenever it is dumped into a directory with the extension to [`PartionedDataSet`](https://docs.kedro.org/en/0.15.6/04_user_guide/08_advanced_io.html#partitioned-dataset), a feature that allows you to load a directory of files. The [`IncrementalDataSet`](https://docs.kedro.org/en/0.15.6/04_user_guide/08_advanced_io.html#incremental-loads-with-incrementaldataset) stores the information about the last processed partition in a `checkpoint`, read more about this feature [**here**](https://docs.kedro.org/en/0.15.6/04_user_guide/08_advanced_io.html#incremental-loads-with-incrementaldataset).

### New features

* Added `layer` attribute for datasets in `kedro.extras.datasets` to specify the name of a layer according to [data engineering convention](https://docs.kedro.org/en/0.15.6/06_resources/01_faq.html#what-is-data-engineering-convention), this feature will be passed to [`kedro-viz`](https://github.com/kedro-org/kedro-viz) in future releases.
* Enabled loading a particular version of a dataset in Jupyter Notebooks and iPython, using `catalog.load("dataset_name", version="<2019-12-13T15.08.09.255Z>")`.
* Added property `run_id` on `ProjectContext`, used for versioning using the [`Journal`](https://docs.kedro.org/en/0.15.6/04_user_guide/13_journal.html). To customise your journal `run_id` you can override the private method `_get_run_id()`.
* Added the ability to install all optional kedro dependencies via `pip install "kedro[all]"`.
* Modified the `DataCatalog`'s load order for datasets, loading order is the following:
  - `kedro.io`
  - `kedro.extras.datasets`
  - Import path, specified in `type`
* Added an optional `copy_mode` flag to `CachedDataSet` and `MemoryDataSet` to specify (`deepcopy`, `copy` or `assign`) the copy mode to use when loading and saving.

### New Datasets

| Type                             | Description                                                                                                                                      | Location                            |
| -------------------------------- | ------------------------------------------------------------------------------------------------------------------------------------------------ | ----------------------------------- |
| `dask.ParquetDataSet`            | Handles parquet datasets using Dask                                                                                                              | `kedro.extras.datasets.dask`        |
| `pickle.PickleDataSet`           | Work with Pickle files using [`fsspec`](https://filesystem-spec.readthedocs.io/en/latest/) to communicate with the underlying filesystem         | `kedro.extras.datasets.pickle`      |
| `pandas.CSVDataSet`              | Work with CSV files using [`fsspec`](https://filesystem-spec.readthedocs.io/en/latest/) to communicate with the underlying filesystem            | `kedro.extras.datasets.pandas`      |
| `pandas.TextDataSet`             | Work with text files using [`fsspec`](https://filesystem-spec.readthedocs.io/en/latest/) to communicate with the underlying filesystem           | `kedro.extras.datasets.pandas`      |
| `pandas.ExcelDataSet`            | Work with Excel files using [`fsspec`](https://filesystem-spec.readthedocs.io/en/latest/) to communicate with the underlying filesystem          | `kedro.extras.datasets.pandas`      |
| `pandas.HDFDataSet`              | Work with HDF using [`fsspec`](https://filesystem-spec.readthedocs.io/en/latest/) to communicate with the underlying filesystem                  | `kedro.extras.datasets.pandas`      |
| `yaml.YAMLDataSet`               | Work with YAML files using [`fsspec`](https://filesystem-spec.readthedocs.io/en/latest/) to communicate with the underlying filesystem           | `kedro.extras.datasets.yaml`        |
| `matplotlib.MatplotlibWriter`    | Save with Matplotlib images using [`fsspec`](https://filesystem-spec.readthedocs.io/en/latest/) to communicate with the underlying filesystem    | `kedro.extras.datasets.matplotlib`  |
| `networkx.NetworkXDataSet`       | Work with NetworkX files using [`fsspec`](https://filesystem-spec.readthedocs.io/en/latest/) to communicate with the underlying filesystem       | `kedro.extras.datasets.networkx`    |
| `biosequence.BioSequenceDataSet` | Work with bio-sequence objects using [`fsspec`](https://filesystem-spec.readthedocs.io/en/latest/) to communicate with the underlying filesystem | `kedro.extras.datasets.biosequence` |
| `pandas.GBQTableDataSet`         | Work with Google BigQuery                                                                                                                        | `kedro.extras.datasets.pandas`      |
| `pandas.FeatherDataSet`          | Work with feather files using [`fsspec`](https://filesystem-spec.readthedocs.io/en/latest/) to communicate with the underlying filesystem        | `kedro.extras.datasets.pandas`      |
| `IncrementalDataSet`             | Inherit from `PartitionedDataSet` and remembers the last processed partition                                                                     | `kedro.io`                          |

### Files with a new location

| Type                                                                 | New Location                                 |
| -------------------------------------------------------------------- | -------------------------------------------- |
| `JSONDataSet`                                                        | `kedro.extras.datasets.pandas`               |
| `CSVBlobDataSet`                                                     | `kedro.extras.datasets.pandas`               |
| `JSONBlobDataSet`                                                    | `kedro.extras.datasets.pandas`               |
| `SQLTableDataSet`                                                    | `kedro.extras.datasets.pandas`               |
| `SQLQueryDataSet`                                                    | `kedro.extras.datasets.pandas`               |
| `SparkDataSet`                                                       | `kedro.extras.datasets.spark`                |
| `SparkHiveDataSet`                                                   | `kedro.extras.datasets.spark`                |
| `SparkJDBCDataSet`                                                   | `kedro.extras.datasets.spark`                |
| `kedro/contrib/decorators/retry.py`                                  | `kedro/extras/decorators/retry_node.py`      |
| `kedro/contrib/decorators/memory_profiler.py`                        | `kedro/extras/decorators/memory_profiler.py` |
| `kedro/contrib/io/transformers/transformers.py`                      | `kedro/extras/transformers/time_profiler.py` |
| `kedro/contrib/colors/logging/color_logger.py`                       | `kedro/extras/logging/color_logger.py`       |
| `extras/ipython_loader.py`                                           | `tools/ipython/ipython_loader.py`            |
| `kedro/contrib/io/cached/cached_dataset.py`                          | `kedro/io/cached_dataset.py`                 |
| `kedro/contrib/io/catalog_with_default/data_catalog_with_default.py` | `kedro/io/data_catalog_with_default.py`      |
| `kedro/contrib/config/templated_config.py`                           | `kedro/config/templated_config.py`           |

## Upcoming deprecations

| Category                  | Type                                                           |
| ------------------------- | -------------------------------------------------------------- |
| **Datasets**              | `BioSequenceLocalDataSet`                                      |
|                           | `CSVGCSDataSet`                                                |
|                           | `CSVHTTPDataSet`                                               |
|                           | `CSVLocalDataSet`                                              |
|                           | `CSVS3DataSet`                                                 |
|                           | `ExcelLocalDataSet`                                            |
|                           | `FeatherLocalDataSet`                                          |
|                           | `JSONGCSDataSet`                                               |
|                           | `JSONLocalDataSet`                                             |
|                           | `HDFLocalDataSet`                                              |
|                           | `HDFS3DataSet`                                                 |
|                           | `kedro.contrib.io.cached.CachedDataSet`                        |
|                           | `kedro.contrib.io.catalog_with_default.DataCatalogWithDefault` |
|                           | `MatplotlibLocalWriter`                                        |
|                           | `MatplotlibS3Writer`                                           |
|                           | `NetworkXLocalDataSet`                                         |
|                           | `ParquetGCSDataSet`                                            |
|                           | `ParquetLocalDataSet`                                          |
|                           | `ParquetS3DataSet`                                             |
|                           | `PickleLocalDataSet`                                           |
|                           | `PickleS3DataSet`                                              |
|                           | `TextLocalDataSet`                                             |
|                           | `YAMLLocalDataSet`                                             |
| **Decorators**            | `kedro.contrib.decorators.memory_profiler`                     |
|                           | `kedro.contrib.decorators.retry`                               |
|                           | `kedro.contrib.decorators.pyspark.spark_to_pandas`             |
|                           | `kedro.contrib.decorators.pyspark.pandas_to_spark`             |
| **Transformers**          | `kedro.contrib.io.transformers.transformers`                   |
| **Configuration Loaders** | `kedro.contrib.config.TemplatedConfigLoader`                   |

## Bug fixes and other changes
* Added the option to set/overwrite params in `config.yaml` using YAML dict style instead of string CLI formatting only.
* Kedro CLI arguments `--node` and `--tag` support comma-separated values, alternative methods will be deprecated in future releases.
* Fixed a bug in the `invalidate_cache` method of `ParquetGCSDataSet` and `CSVGCSDataSet`.
* `--load-version` now won't break if version value contains a colon.
* Enabled running `node`s with duplicate inputs.
* Improved error message when empty credentials are passed into `SparkJDBCDataSet`.
* Fixed bug that caused an empty project to fail unexpectedly with ImportError in `template/.../pipeline.py`.
* Fixed bug related to saving dataframe with categorical variables in table mode using `HDFS3DataSet`.
* Fixed bug that caused unexpected behavior when using `from_nodes` and `to_nodes` in pipelines using transcoding.
* Credentials nested in the dataset config are now also resolved correctly.
* Bumped minimum required pandas version to 0.24.0 to make use of `pandas.DataFrame.to_numpy` (recommended alternative to `pandas.DataFrame.values`).
* Docs improvements.
* `Pipeline.transform` skips modifying node inputs/outputs containing `params:` or `parameters` keywords.
* Support for `dataset_credentials` key in the credentials for `PartitionedDataSet` is now deprecated. The dataset credentials should be specified explicitly inside the dataset config.
* Datasets can have a new `confirm` function which is called after a successful node function execution if the node contains `confirms` argument with such dataset name.
* Make the resume prompt on pipeline run failure use `--from-nodes` instead of `--from-inputs` to avoid unnecessarily re-running nodes that had already executed.
* When closed, Jupyter notebook kernels are automatically terminated after 30 seconds of inactivity by default. Use `--idle-timeout` option to update it.
* Added `kedro-viz` to the Kedro project template `requirements.txt` file.
* Removed the `results` and `references` folder from the project template.
* Updated contribution process in `CONTRIBUTING.md`.

## Breaking changes to the API
* Existing `MatplotlibWriter` dataset in `contrib` was renamed to `MatplotlibLocalWriter`.
* `kedro/contrib/io/matplotlib/matplotlib_writer.py` was renamed to `kedro/contrib/io/matplotlib/matplotlib_local_writer.py`.
* `kedro.contrib.io.bioinformatics.sequence_dataset.py` was renamed to `kedro.contrib.io.bioinformatics.biosequence_local_dataset.py`.

## Thanks for supporting contributions
[Andrii Ivaniuk](https://github.com/andrii-ivaniuk), [Jonas Kemper](https://github.com/jonasrk), [Yuhao Zhu](https://github.com/yhzqb), [Balazs Konig](https://github.com/BalazsKonigQB), [Pedro Abreu](https://github.com/PedroAbreuQB), [Tam-Sanh Nguyen](https://github.com/tamsanh), [Peter Zhao](https://github.com/zxpeter), [Deepyaman Datta](https://github.com/deepyaman), [Florian Roessler](https://github.com/fdroessler/), [Miguel Rodriguez Gutierrez](https://github.com/MigQ2)

# 0.15.5

## Major features and improvements
* New CLI commands and command flags:
  - Load multiple `kedro run` CLI flags from a configuration file with the `--config` flag (e.g. `kedro run --config run_config.yml`)
  - Run parametrised pipeline runs with the `--params` flag (e.g. `kedro run --params param1:value1,param2:value2`).
  - Lint your project code using the `kedro lint` command, your project is linted with [`black`](https://github.com/psf/black) (Python 3.6+), [`flake8`](https://gitlab.com/pycqa/flake8) and [`isort`](https://github.com/PyCQA/isort).
* Load specific environments with Jupyter notebooks using `KEDRO_ENV` which will globally set `run`, `jupyter notebook` and `jupyter lab` commands using environment variables.
* Added the following datasets:
  - `CSVGCSDataSet` dataset in `contrib` for working with CSV files in Google Cloud Storage.
  - `ParquetGCSDataSet` dataset in `contrib` for working with Parquet files in Google Cloud Storage.
  - `JSONGCSDataSet` dataset in `contrib` for working with JSON files in Google Cloud Storage.
  - `MatplotlibS3Writer` dataset in `contrib` for saving Matplotlib images to S3.
  - `PartitionedDataSet` for working with datasets split across multiple files.
  - `JSONDataSet` dataset for working with JSON files that uses [`fsspec`](https://filesystem-spec.readthedocs.io/en/latest/) to communicate with the underlying filesystem. It doesn't support `http(s)` protocol for now.
* Added `s3fs_args` to all S3 datasets.
* Pipelines can be deducted with `pipeline1 - pipeline2`.

## Bug fixes and other changes
* `ParallelRunner` now works with `SparkDataSet`.
* Allowed the use of nulls in `parameters.yml`.
* Fixed an issue where `%reload_kedro` wasn't reloading all user modules.
* Fixed `pandas_to_spark` and `spark_to_pandas` decorators to work with functions with kwargs.
* Fixed a bug where `kedro jupyter notebook` and `kedro jupyter lab` would run a different Jupyter installation to the one in the local environment.
* Implemented Databricks-compatible dataset versioning for `SparkDataSet`.
* Fixed a bug where `kedro package` would fail in certain situations where `kedro build-reqs` was used to generate `requirements.txt`.
* Made `bucket_name` argument optional for the following datasets: `CSVS3DataSet`, `HDFS3DataSet`, `PickleS3DataSet`, `contrib.io.parquet.ParquetS3DataSet`, `contrib.io.gcs.JSONGCSDataSet` - bucket name can now be included into the filepath along with the filesystem protocol (e.g. `s3://bucket-name/path/to/key.csv`).
* Documentation improvements and fixes.

## Breaking changes to the API
* Renamed entry point for running pip-installed projects to `run_package()` instead of `main()` in `src/<package>/run.py`.
* `bucket_name` key has been removed from the string representation of the following datasets: `CSVS3DataSet`, `HDFS3DataSet`, `PickleS3DataSet`, `contrib.io.parquet.ParquetS3DataSet`, `contrib.io.gcs.JSONGCSDataSet`.
* Moved the `mem_profiler` decorator to `contrib` and separated the `contrib` decorators so that dependencies are modular. You may need to update your import paths, for example the pyspark decorators should be imported as `from kedro.contrib.decorators.pyspark import <pyspark_decorator>` instead of `from kedro.contrib.decorators import <pyspark_decorator>`.

## Thanks for supporting contributions
[Sheldon Tsen](https://github.com/sheldontsen-qb), [@roumail](https://github.com/roumail), [Karlson Lee](https://github.com/i25959341), [Waylon Walker](https://github.com/WaylonWalker), [Deepyaman Datta](https://github.com/deepyaman), [Giovanni](https://github.com/plauto), [Zain Patel](https://github.com/mzjp2)

# 0.15.4

## Major features and improvements
* `kedro jupyter` now gives the default kernel a sensible name.
* `Pipeline.name` has been deprecated in favour of `Pipeline.tags`.
* Reuse pipelines within a Kedro project using `Pipeline.transform`, it simplifies dataset and node renaming.
* Added Jupyter Notebook line magic (`%run_viz`) to run `kedro viz` in a Notebook cell (requires [`kedro-viz`](https://github.com/kedro-org/kedro-viz) version 3.0.0 or later).
* Added the following datasets:
  - `NetworkXLocalDataSet` in `kedro.contrib.io.networkx` to load and save local graphs (JSON format) via NetworkX. (by [@josephhaaga](https://github.com/josephhaaga))
  - `SparkHiveDataSet` in `kedro.contrib.io.pyspark.SparkHiveDataSet` allowing usage of Spark and insert/upsert on non-transactional Hive tables.
* `kedro.contrib.config.TemplatedConfigLoader` now supports name/dict key templating and default values.

## Bug fixes and other changes
* `get_last_load_version()` method for versioned datasets now returns exact last load version if the dataset has been loaded at least once and `None` otherwise.
* Fixed a bug in `_exists` method for versioned `SparkDataSet`.
* Enabled the customisation of the ExcelWriter in `ExcelLocalDataSet` by specifying options under `writer` key in `save_args`.
* Fixed a bug in IPython startup script, attempting to load context from the incorrect location.
* Removed capping the length of a dataset's string representation.
* Fixed `kedro install` command failing on Windows if `src/requirements.txt` contains a different version of Kedro.
* Enabled passing a single tag into a node or a pipeline without having to wrap it in a list (i.e. `tags="my_tag"`).

## Breaking changes to the API
* Removed `_check_paths_consistency()` method from `AbstractVersionedDataSet`. Version consistency check is now done in `AbstractVersionedDataSet.save()`. Custom versioned datasets should modify `save()` method implementation accordingly.

## Thanks for supporting contributions
[Joseph Haaga](https://github.com/josephhaaga), [Deepyaman Datta](https://github.com/deepyaman), [Joost Duisters](https://github.com/JoostDuisters), [Zain Patel](https://github.com/mzjp2), [Tom Vigrass](https://github.com/tomvigrass)

# 0.15.3

## Bug Fixes and other changes
* Narrowed the requirements for `PyTables` so that we maintain support for Python 3.5.

# 0.15.2

## Major features and improvements
* Added `--load-version`, a `kedro run` argument that allows you run the pipeline with a particular load version of a dataset.
* Support for modular pipelines in `src/`, break the pipeline into isolated parts with reusability in mind.
* Support for multiple pipelines, an ability to have multiple entry point pipelines and choose one with `kedro run --pipeline NAME`.
* Added a `MatplotlibWriter` dataset in `contrib` for saving Matplotlib images.
* An ability to template/parameterize configuration files with `kedro.contrib.config.TemplatedConfigLoader`.
* Parameters are exposed as a context property for ease of access in iPython / Jupyter Notebooks with `context.params`.
* Added `max_workers` parameter for ``ParallelRunner``.

## Bug fixes and other changes
* Users will override the `_get_pipeline` abstract method in `ProjectContext(KedroContext)` in `run.py` rather than the `pipeline` abstract property. The `pipeline` property is not abstract anymore.
* Improved an error message when versioned local dataset is saved and unversioned path already exists.
* Added `catalog` global variable to `00-kedro-init.py`, allowing you to load datasets with `catalog.load()`.
* Enabled tuples to be returned from a node.
* Disallowed the ``ConfigLoader`` loading the same file more than once, and deduplicated the `conf_paths` passed in.
* Added a `--open` flag to `kedro build-docs` that opens the documentation on build.
* Updated the ``Pipeline`` representation to include name of the pipeline, also making it readable as a context property.
* `kedro.contrib.io.pyspark.SparkDataSet` and `kedro.contrib.io.azure.CSVBlobDataSet` now support versioning.

## Breaking changes to the API
* `KedroContext.run()` no longer accepts `catalog` and `pipeline` arguments.
* `node.inputs` now returns the node's inputs in the order required to bind them properly to the node's function.

## Thanks for supporting contributions
[Deepyaman Datta](https://github.com/deepyaman), [Luciano Issoe](https://github.com/Lucianois), [Joost Duisters](https://github.com/JoostDuisters), [Zain Patel](https://github.com/mzjp2), [William Ashford](https://github.com/williamashfordQB), [Karlson Lee](https://github.com/i25959341)

# 0.15.1

## Major features and improvements
* Extended `versioning` support to cover the tracking of environment setup, code and datasets.
* Added the following datasets:
  - `FeatherLocalDataSet` in `contrib` for usage with pandas. (by [@mdomarsaleem](https://github.com/mdomarsaleem))
* Added `get_last_load_version` and `get_last_save_version` to `AbstractVersionedDataSet`.
* Implemented `__call__` method on `Node` to allow for users to execute `my_node(input1=1, input2=2)` as an alternative to `my_node.run(dict(input1=1, input2=2))`.
* Added new `--from-inputs` run argument.

## Bug fixes and other changes
* Fixed a bug in `load_context()` not loading context in non-Kedro Jupyter Notebooks.
* Fixed a bug in `ConfigLoader.get()` not listing nested files for `**`-ending glob patterns.
* Fixed a logging config error in Jupyter Notebook.
* Updated documentation in `03_configuration` regarding how to modify the configuration path.
* Documented the architecture of Kedro showing how we think about library, project and framework components.
* `extras/kedro_project_loader.py` renamed to `extras/ipython_loader.py` and now runs any IPython startup scripts without relying on the Kedro project structure.
* Fixed TypeError when validating partial function's signature.
* After a node failure during a pipeline run, a resume command will be suggested in the logs. This command will not work if the required inputs are MemoryDataSets.

## Breaking changes to the API

## Thanks for supporting contributions
[Omar Saleem](https://github.com/mdomarsaleem), [Mariana Silva](https://github.com/marianansilva), [Anil Choudhary](https://github.com/aniryou), [Craig](https://github.com/cfranklin11)

# 0.15.0

## Major features and improvements
* Added `KedroContext` base class which holds the configuration and Kedro's main functionality (catalog, pipeline, config, runner).
* Added a new CLI command `kedro jupyter convert` to facilitate converting Jupyter Notebook cells into Kedro nodes.
* Added support for `pip-compile` and new Kedro command `kedro build-reqs` that generates `requirements.txt` based on `requirements.in`.
* Running `kedro install` will install packages to conda environment if `src/environment.yml` exists in your project.
* Added a new `--node` flag to `kedro run`, allowing users to run only the nodes with the specified names.
* Added new `--from-nodes` and `--to-nodes` run arguments, allowing users to run a range of nodes from the pipeline.
* Added prefix `params:` to the parameters specified in `parameters.yml` which allows users to differentiate between their different parameter node inputs and outputs.
* Jupyter Lab/Notebook now starts with only one kernel by default.
* Added the following datasets:
  -  `CSVHTTPDataSet` to load CSV using HTTP(s) links.
  - `JSONBlobDataSet` to load json (-delimited) files from Azure Blob Storage.
  - `ParquetS3DataSet` in `contrib` for usage with pandas. (by [@mmchougule](https://github.com/mmchougule))
  - `CachedDataSet` in `contrib` which will cache data in memory to avoid io/network operations. It will clear the cache once a dataset is no longer needed by a pipeline. (by [@tsanikgr](https://github.com/tsanikgr))
  - `YAMLLocalDataSet` in `contrib` to load and save local YAML files. (by [@Minyus](https://github.com/Minyus))

## Bug fixes and other changes
* Documentation improvements including instructions on how to initialise a Spark session using YAML configuration.
* `anyconfig` default log level changed from `INFO` to `WARNING`.
* Added information on installed plugins to `kedro info`.
* Added style sheets for project documentation, so the output of `kedro build-docs` will resemble the style of `kedro docs`.

## Breaking changes to the API
* Simplified the Kedro template in `run.py` with the introduction of `KedroContext` class.
* Merged `FilepathVersionMixIn` and `S3VersionMixIn` under one abstract class `AbstractVersionedDataSet` which extends`AbstractDataSet`.
* `name` changed to be a keyword-only argument for `Pipeline`.
* `CSVLocalDataSet` no longer supports URLs. `CSVHTTPDataSet` supports URLs.

### Migration guide from Kedro 0.14.* to Kedro 0.15.0
#### Migration for Kedro project template
This guide assumes that:
  * The framework specific code has not been altered significantly
  * Your project specific code is stored in the dedicated python package under `src/`.

The breaking changes were introduced in the following project template files:
- `<project-name>/.ipython/profile_default/startup/00-kedro-init.py`
- `<project-name>/kedro_cli.py`
- `<project-name>/src/tests/test_run.py`
- `<project-name>/src/<python_package>/run.py`
- `<project-name>/.kedro.yml` (new file)

The easiest way to migrate your project from Kedro 0.14.* to Kedro 0.15.0 is to create a new project (by using `kedro new`) and move code and files bit by bit as suggested in the detailed guide below:

1. Create a new project with the same name by running `kedro new`

2. Copy the following folders to the new project:
 - `results/`
 - `references/`
 - `notebooks/`
 - `logs/`
 - `data/`
 - `conf/`

3. If you customised your `src/<package>/run.py`, make sure you apply the same customisations to `src/<package>/run.py`
 - If you customised `get_config()`, you can override `config_loader` property in `ProjectContext` derived class
 - If you customised `create_catalog()`, you can override `catalog()` property in `ProjectContext` derived class
 - If you customised `run()`, you can override `run()` method in `ProjectContext` derived class
 - If you customised default `env`, you can override it in `ProjectContext` derived class or pass it at construction. By default, `env` is `local`.
 - If you customised default `root_conf`, you can override `CONF_ROOT` attribute in `ProjectContext` derived class. By default, `KedroContext` base class has `CONF_ROOT` attribute set to `conf`.

4. The following syntax changes are introduced in ipython or Jupyter notebook/labs:
 - `proj_dir` -> `context.project_path`
 - `proj_name` -> `context.project_name`
 - `conf` -> `context.config_loader`.
 - `io` -> `context.catalog` (e.g., `io.load()` -> `context.catalog.load()`)

5. If you customised your `kedro_cli.py`, you need to apply the same customisations to your `kedro_cli.py` in the new project.

6. Copy the contents of the old project's `src/requirements.txt` into the new project's `src/requirements.in` and, from the project root directory, run the `kedro build-reqs` command in your terminal window.

#### Migration for versioning custom dataset classes

If you defined any custom dataset classes which support versioning in your project, you need to apply the following changes:

1. Make sure your dataset inherits from `AbstractVersionedDataSet` only.
2. Call `super().__init__()` with the appropriate arguments in the dataset's `__init__`. If storing on local filesystem, providing the filepath and the version is enough. Otherwise, you should also pass in an `exists_function` and a `glob_function` that emulate `exists` and `glob` in a different filesystem (see `CSVS3DataSet` as an example).
3. Remove setting of the `_filepath` and `_version` attributes in the dataset's `__init__`, as this is taken care of in the base abstract class.
4. Any calls to `_get_load_path` and `_get_save_path` methods should take no arguments.
5. Ensure you convert the output of `_get_load_path` and `_get_save_path` appropriately, as these now return [`PurePath`s](https://docs.python.org/3/library/pathlib.html#pure-paths) instead of strings.
6. Make sure `_check_paths_consistency` is called with [`PurePath`s](https://docs.python.org/3/library/pathlib.html#pure-paths) as input arguments, instead of strings.

These steps should have brought your project to Kedro 0.15.0. There might be some more minor tweaks needed as every project is unique, but now you have a pretty solid base to work with. If you run into any problems, please consult the [Kedro documentation](https://docs.kedro.org).

## Thanks for supporting contributions
[Dmitry Vukolov](https://github.com/dvukolov), [Jo Stichbury](https://github.com/stichbury), [Angus Williams](https://github.com/awqb), [Deepyaman Datta](https://github.com/deepyaman), [Mayur Chougule](https://github.com/mmchougule), [Marat Kopytjuk](https://github.com/kopytjuk), [Evan Miller](https://github.com/evanmiller29), [Yusuke Minami](https://github.com/Minyus)

# 0.14.3

## Major features and improvements
* Tab completion for catalog datasets in `ipython` or `jupyter` sessions. (Thank you [@datajoely](https://github.com/datajoely) and [@WaylonWalker](https://github.com/WaylonWalker))
* Added support for transcoding, an ability to decouple loading/saving mechanisms of a dataset from its storage location, denoted by adding '@' to the dataset name.
* Datasets have a new `release` function that instructs them to free any cached data. The runners will call this when the dataset is no longer needed downstream.

## Bug fixes and other changes
* Add support for pipeline nodes made up from partial functions.
* Expand user home directory `~` for TextLocalDataSet (see issue #19).
* Add a `short_name` property to `Node`s for a display-friendly (but not necessarily unique) name.
* Add Kedro project loader for IPython: `extras/kedro_project_loader.py`.
* Fix source file encoding issues with Python 3.5 on Windows.
* Fix local project source not having priority over the same source installed as a package, leading to local updates not being recognised.

## Breaking changes to the API
* Remove the max_loads argument from the `MemoryDataSet` constructor and from the `AbstractRunner.create_default_data_set` method.

## Thanks for supporting contributions
[Joel Schwarzmann](https://github.com/datajoely), [Alex Kalmikov](https://github.com/kalexqb)

# 0.14.2

## Major features and improvements
* Added Data Set transformer support in the form of AbstractTransformer and DataCatalog.add_transformer.

## Breaking changes to the API
* Merged the `ExistsMixin` into `AbstractDataSet`.
* `Pipeline.node_dependencies` returns a dictionary keyed by node, with sets of parent nodes as values; `Pipeline` and `ParallelRunner` were refactored to make use of this for topological sort for node dependency resolution and running pipelines respectively.
* `Pipeline.grouped_nodes` returns a list of sets, rather than a list of lists.

## Thanks for supporting contributions

[Darren Gallagher](https://github.com/dazzag24), [Zain Patel](https://github.com/mzjp2)

# 0.14.1

## Major features and improvements
* New I/O module `HDFS3DataSet`.

## Bug fixes and other changes
* Improved API docs.
* Template `run.py` will throw a warning instead of error if `credentials.yml`
  is not present.

## Breaking changes to the API
None


# 0.14.0

The initial release of Kedro.


## Thanks for supporting contributions

Jo Stichbury, Aris Valtazanos, Fabian Peters, Guilherme Braccialli, Joel Schwarzmann, Miguel Beltre, Mohammed ElNabawy, Deepyaman Datta, Shubham Agrawal, Oleg Andreyev, Mayur Chougule, William Ashford, Ed Cannon, Nikhilesh Nukala, Sean Bailey, Vikram Tegginamath, Thomas Huijskens, Musa Bilal

We are also grateful to everyone who advised and supported us, filed issues or helped resolve them, asked and answered questions and were part of inspiring discussions.<|MERGE_RESOLUTION|>--- conflicted
+++ resolved
@@ -1,11 +1,8 @@
 # Upcoming Release 0.19.6
 
 ## Major features and improvements
-<<<<<<< HEAD
-* Added `raise_errors` argument to `find_pipelines`. If `True`, the first pipeline for which autodiscovery fails will cause an error to be raised. The default behavior is still to raise a warning for each failing pipeline.
-=======
+* Added `raise_errors` argument to `find_pipelines`. If `True`, the first pipeline for which autodiscovery fails will cause an error to be raised. The default behaviour is still to raise a warning for each failing pipeline.
 * It is now possible to use Kedro without having `rich` installed.
->>>>>>> a53500af
 
 ## Bug fixes and other changes
 * User defined catch-all dataset factory patterns now override the default pattern provided by the runner.
