--- conflicted
+++ resolved
@@ -5,12 +5,8 @@
 * `PartitionedDataSet` and `IncrementalDataSet` now both support versioning of the underlying dataset.
 
 ## Breaking changes to the API
-<<<<<<< HEAD
 * Add namespace to parameters in a modular pipeline, which addresses [Issue 399](https://github.com/quantumblacklabs/kedro/issues/399).
-=======
-* Add namespace to parameters in a modular pipeline, which addresses [Issue 399](https://github.com/quantumblacklabs/kedro/issues/399)
 * `pandas.ExcelDataSet` now uses `openpyxl` engine instead of `xlrd`.
->>>>>>> 039935d2
 
 ## Migration guide from Kedro 0.17.* to 0.18.*
 * Optional: You can now remove all `params:` prefix when supplying values to `parameters` argument in a `pipeline()` call.
