--- conflicted
+++ resolved
@@ -12,12 +12,9 @@
 * Added `node` import to the pipeline template.
 * Update error message when executing kedro run without pipeline.
 * Safeguard hooks when user incorrectly registers a hook class in settings.py.
-<<<<<<< HEAD
-* Updated `Partitioned dataset lazy saving` docs page.
-=======
 * Fixed parsing paths with query and fragment.
 * Remove lowercase transformation in regex validation.
->>>>>>> 5e81f547
+* Updated `Partitioned dataset lazy saving` docs page.
 
 ## Breaking changes to the API
 ## Documentation changes
