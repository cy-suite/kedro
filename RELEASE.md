# Upcoming Release 0.19.0

## Major features and improvements

## Bug fixes and other changes

## Breaking changes to the API

<<<<<<< HEAD
## Upcoming deprecations for Kedro 0.19.0
* `kedro docs` will be removed in 0.19.0.
* `kedro.extras.ColorHandler` will be removed in 0.19.0.

### CLI
* Removed deprecated `kedro docs` command.

=======
>>>>>>> f715d9c9
## Migration guide from Kedro 0.18.* to 0.19.*

# Upcoming Release 0.18.2

## Major features and improvements

## Bug fixes and other changes
* Updated project template's Sphinx configuration to use `myst_parser` instead of `recommonmark`.

## Upcoming deprecations for Kedro 0.19.0
* `kedro.extras.ColorHandler` will be removed in 0.19.0.

# Release 0.18.1

## Major features and improvements
* Added a new hook `after_context_created` that passes the `KedroContext` instance as `context`.
* Added a new CLI hook `after_command_run`.
* Added more detail to YAML `ParserError` exception error message.
* Added option to `SparkDataSet` to specify a `schema` load argument that allows for supplying a user-defined schema as opposed to relying on the schema inference of Spark.
* The Kedro package no longer contains a built version of the Kedro documentation significantly reducing the package size.

## Bug fixes and other changes
* Removed fatal error from being logged when a Kedro session is created in a directory without git.
* Fixed `CONFIG_LOADER_CLASS` validation so that `TemplatedConfigLoader` can be specified in settings.py. Any `CONFIG_LOADER_CLASS` must be a subclass of `AbstractConfigLoader`.
* Added runner name to the `run_params` dictionary used in pipeline hooks.
* Updated [Databricks documentation](https://kedro.readthedocs.io/en/0.18.1/deployment/databricks.html) to include how to get it working with IPython extension and Kedro-Viz.
* Update sections on visualisation, namespacing, and experiment tracking in the spaceflight tutorial to correspond to the complete spaceflights starter.
* Fixed `Jinja2` syntax loading with `TemplatedConfigLoader` using `globals.yml`.
* Removed global `_active_session`, `_activate_session` and `_deactivate_session`. Plugins that need to access objects such as the config loader should now do so through `context` in the new `after_context_created` hook.
* `config_loader` is available as a public read-only attribute of `KedroContext`.
* Made `hook_manager` argument optional for `runner.run`.
* `kedro docs` now opens an online version of the Kedro documentation instead of a locally built version.

## Upcoming deprecations for Kedro 0.19.0
* `kedro docs` will be removed in 0.19.0.

# Release 0.18.0

## TL;DR ✨
Kedro 0.18.0 strives to reduce the complexity of the project template and get us closer to a stable release of the framework. We've introduced the full [micro-packaging workflow](https://kedro.readthedocs.io/en/0.18.0/nodes_and_pipelines/micro_packaging.html) 📦, which allows you to import packages, utility functions and existing pipelines into your Kedro project. [Integration with IPython and Jupyter](https://kedro.readthedocs.io/en/0.18.0/tools_integration/ipython.html) has been streamlined in preparation for enhancements to Kedro's interactive workflow. Additionally, the release comes with long-awaited Python 3.9 and 3.10 support 🐍.

## Major features and improvements

### Framework
* Added `kedro.config.abstract_config.AbstractConfigLoader` as an abstract base class for all `ConfigLoader` implementations. `ConfigLoader` and `TemplatedConfigLoader` now inherit directly from this base class.
* Streamlined the `ConfigLoader.get` and `TemplatedConfigLoader.get` API and delegated the actual `get` method functional implementation to the `kedro.config.common` module.
* The `hook_manager` is no longer a global singleton. The `hook_manager` lifecycle is now managed by the `KedroSession`, and a new `hook_manager` will be created every time a `session` is instantiated.
* Added support for specifying parameters mapping in `pipeline()` without the `params:` prefix.
* Added new API `Pipeline.filter()` (previously in `KedroContext._filter_pipeline()`) to filter parts of a pipeline.
* Added `username` to Session store for logging during Experiment Tracking.
* A packaged Kedro project can now be imported and run from another Python project as following:
```python
from my_package.__main__ import main

main(
    ["--pipleine", "my_pipeline"]
)  # or just main() if no parameters are needed for the run
```

### Project template
* Removed `cli.py` from the Kedro project template. By default, all CLI commands, including `kedro run`, are now defined on the Kedro framework side. You can still define custom CLI commands by creating your own `cli.py`.
* Removed `hooks.py` from the Kedro project template. Registration hooks have been removed in favour of `settings.py` configuration, but you can still define execution timeline hooks by creating your own `hooks.py`.
* Removed `.ipython` directory from the Kedro project template. The IPython/Jupyter workflow no longer uses IPython profiles; it now uses an IPython extension.
* The default `kedro` run configuration environment names can now be set in `settings.py` using the `CONFIG_LOADER_ARGS` variable. The relevant keyword arguments to supply are `base_env` and `default_run_env`, which are set to `base` and `local` respectively by default.

### DataSets
* Added the following new datasets:

| Type                      | Description                                                   | Location                         |
| ------------------------- | ------------------------------------------------------------- | -------------------------------- |
| `pandas.XMLDataSet`       | Read XML into Pandas DataFrame. Write Pandas DataFrame to XML | `kedro.extras.datasets.pandas`   |
| `networkx.GraphMLDataSet` | Work with NetworkX using GraphML files                        | `kedro.extras.datasets.networkx` |
| `networkx.GMLDataSet`     | Work with NetworkX using Graph Modelling Language files       | `kedro.extras.datasets.networkx` |
| `redis.PickleDataSet`     | loads/saves data from/to a Redis database                     | `kedro.extras.datasets.redis`    |

* Added `partitionBy` support and exposed `save_args` for `SparkHiveDataSet`.
* Exposed `open_args_save` in `fs_args` for `pandas.ParquetDataSet`.
* Refactored the `load` and `save` operations for `pandas` datasets in order to leverage `pandas` own API and delegate `fsspec` operations to them. This reduces the need to have our own `fsspec` wrappers.
* Merged `pandas.AppendableExcelDataSet` into `pandas.ExcelDataSet`.
* Added `save_args` to `feather.FeatherDataSet`.

### Jupyter and IPython integration
* The [only recommended way to work with Kedro in Jupyter or IPython is now the Kedro IPython extension](https://kedro.readthedocs.io/en/0.18.0/tools_integration/ipython.html). Managed Jupyter instances should load this via `%load_ext kedro.extras.extensions.ipython` and use the line magic `%reload_kedro`.
* `kedro ipython` launches an IPython session that preloads the Kedro IPython extension.
* `kedro jupyter notebook/lab` creates a custom Jupyter kernel that preloads the Kedro IPython extension and launches a notebook with that kernel selected. There is no longer a need to specify `--all-kernels` to show all available kernels.

### Dependencies
* Bumped the minimum version of `pandas` to 1.3. Any `storage_options` should continue to be specified under `fs_args` and/or `credentials`.
* Added support for Python 3.9 and 3.10, dropped support for Python 3.6.
* Updated `black` dependency in the project template to a non pre-release version.

### Other
* Documented distribution of Kedro pipelines with Dask.

## Breaking changes to the API

### Framework
* Removed `RegistrationSpecs` and its associated `register_config_loader` and `register_catalog` hook specifications in favour of `CONFIG_LOADER_CLASS`/`CONFIG_LOADER_ARGS` and `DATA_CATALOG_CLASS` in `settings.py`.
* Removed deprecated functions `load_context` and `get_project_context`.
* Removed deprecated `CONF_SOURCE`, `package_name`, `pipeline`, `pipelines`, `config_loader` and `io` attributes from `KedroContext` as well as the deprecated `KedroContext.run` method.
* Added the `PluginManager` `hook_manager` argument to `KedroContext` and the `Runner.run()` method, which will be provided by the `KedroSession`.
* Removed the public method `get_hook_manager()` and replaced its functionality by `_create_hook_manager()`.
* Enforced that only one run can be successfully executed as part of a `KedroSession`. `run_id` has been renamed to `session_id` as a result.

### Configuration loaders
* The `settings.py` setting `CONF_ROOT` has been renamed to `CONF_SOURCE`. Default value of `conf` remains unchanged.
* `ConfigLoader` and `TemplatedConfigLoader` argument `conf_root` has been renamed to `conf_source`.
* `extra_params` has been renamed to `runtime_params` in `kedro.config.config.ConfigLoader` and `kedro.config.templated_config.TemplatedConfigLoader`.
* The environment defaulting behaviour has been removed from `KedroContext` and is now implemented in a `ConfigLoader` class (or equivalent) with the `base_env` and `default_run_env` attributes.

### DataSets
* `pandas.ExcelDataSet` now uses `openpyxl` engine instead of `xlrd`.
* `pandas.ParquetDataSet` now calls `pd.to_parquet()` upon saving. Note that the argument `partition_cols` is not supported.
* `spark.SparkHiveDataSet` API has been updated to reflect `spark.SparkDataSet`. The `write_mode=insert` option has also been replaced with `write_mode=append` as per Spark styleguide. This change addresses [Issue 725](https://github.com/kedro-org/kedro/issues/725) and [Issue 745](https://github.com/kedro-org/kedro/issues/745). Additionally, `upsert` mode now leverages `checkpoint` functionality and requires a valid `checkpointDir` be set for current `SparkContext`.
* `yaml.YAMLDataSet` can no longer save a `pandas.DataFrame` directly, but it can save a dictionary. Use `pandas.DataFrame.to_dict()` to convert your `pandas.DataFrame` to a dictionary before you attempt to save it to YAML.
* Removed `open_args_load` and `open_args_save` from the following datasets:
  * `pandas.CSVDataSet`
  * `pandas.ExcelDataSet`
  * `pandas.FeatherDataSet`
  * `pandas.JSONDataSet`
  * `pandas.ParquetDataSet`
* `storage_options` are now dropped if they are specified under `load_args` or `save_args` for the following datasets:
  * `pandas.CSVDataSet`
  * `pandas.ExcelDataSet`
  * `pandas.FeatherDataSet`
  * `pandas.JSONDataSet`
  * `pandas.ParquetDataSet`
* Renamed `lambda_data_set`, `memory_data_set`, and `partitioned_data_set` to `lambda_dataset`, `memory_dataset`, and `partitioned_dataset`, respectively, in `kedro.io`.
* The dataset `networkx.NetworkXDataSet` has been renamed to `networkx.JSONDataSet`.

### CLI
* Removed `kedro install` in favour of `pip install -r src/requirements.txt` to install project dependencies.
* Removed `--parallel` flag from `kedro run` in favour of `--runner=ParallelRunner`. The `-p` flag is now an alias for `--pipeline`.
* `kedro pipeline package` has been replaced by `kedro micropkg package` and, in addition to the `--alias` flag used to rename the package, now accepts a module name and path to the pipeline or utility module to package, relative to `src/<package_name>/`. The `--version` CLI option has been removed in favour of setting a `__version__` variable in the micro-package's `__init__.py` file.
* `kedro pipeline pull` has been replaced by `kedro micropkg pull` and now also supports `--destination` to provide a location for pulling the package.
* Removed `kedro pipeline list` and `kedro pipeline describe` in favour of `kedro registry list` and `kedro registry describe`.
* `kedro package` and `kedro micropkg package` now save `egg` and `whl` or `tar` files in the `<project_root>/dist` folder (previously `<project_root>/src/dist`).
* Changed the behaviour of `kedro build-reqs` to compile requirements from `requirements.txt` instead of `requirements.in` and save them to `requirements.lock` instead of `requirements.txt`.
* `kedro jupyter notebook/lab` no longer accept `--all-kernels` or `--idle-timeout` flags. `--all-kernels` is now the default behaviour.
* `KedroSession.run` now raises `ValueError` rather than `KedroContextError` when the pipeline contains no nodes. The same `ValueError` is raised when there are no matching tags.
* `KedroSession.run` now raises `ValueError` rather than `KedroContextError` when the pipeline name doesn't exist in the pipeline registry.

### Other
* Added namespace to parameters in a modular pipeline, which addresses [Issue 399](https://github.com/kedro-org/kedro/issues/399).
* Switched from packaging pipelines as wheel files to tar archive files compressed with gzip (`.tar.gz`).
* Removed decorator API from `Node` and `Pipeline`, as well as the modules `kedro.extras.decorators` and `kedro.pipeline.decorators`.
* Removed transformer API from `DataCatalog`, as well as the modules `kedro.extras.transformers` and `kedro.io.transformers`.
* Removed the `Journal` and `DataCatalogWithDefault`.
* Removed `%init_kedro` IPython line magic, with its functionality incorporated into `%reload_kedro`. This means that if `%reload_kedro` is called with a filepath, that will be set as default for subsequent calls.

## Migration guide from Kedro 0.17.* to 0.18.*

### Hooks
* Remove any existing `hook_impl` of the `register_config_loader` and `register_catalog` methods from `ProjectHooks` in `hooks.py` (or custom alternatives).
* If you use `run_id` in the `after_catalog_created` hook, replace it with `save_version` instead.
* If you use `run_id` in any of the `before_node_run`, `after_node_run`, `on_node_error`, `before_pipeline_run`, `after_pipeline_run` or `on_pipeline_error` hooks, replace it with `session_id` instead.

### `settings.py` file
* If you use a custom config loader class such as `kedro.config.TemplatedConfigLoader`, alter `CONFIG_LOADER_CLASS` to specify the class and `CONFIG_LOADER_ARGS` to specify keyword arguments. If not set, these default to `kedro.config.ConfigLoader` and an empty dictionary respectively.
* If you use a custom data catalog class, alter `DATA_CATALOG_CLASS` to specify the class. If not set, this defaults to `kedro.io.DataCatalog`.
* If you have a custom config location (i.e. not `conf`), update `CONF_ROOT` to `CONF_SOURCE` and set it to a string with the expected configuration location. If not set, this defaults to `"conf"`.

### Modular pipelines
* If you use any modular pipelines with parameters, make sure they are declared with the correct namespace. See example below:

For a given pipeline:
```python
active_pipeline = pipeline(
    pipe=[
        node(
            func=some_func,
            inputs=["model_input_table", "params:model_options"],
            outputs=["**my_output"],
        ),
        ...,
    ],
    inputs="model_input_table",
    namespace="candidate_modelling_pipeline",
)
```

The parameters should look like this:

```diff
-model_options:
-    test_size: 0.2
-    random_state: 8
-    features:
-    - engines
-    - passenger_capacity
-    - crew
+candidate_modelling_pipeline:
+    model_options:
+      test_size: 0.2
+      random_state: 8
+      features:
+        - engines
+        - passenger_capacity
+        - crew

```
* Optional: You can now remove all `params:` prefix when supplying values to `parameters` argument in a `pipeline()` call.
* If you pull modular pipelines with `kedro pipeline pull my_pipeline --alias other_pipeline`, now use `kedro micropkg pull my_pipeline --alias pipelines.other_pipeline` instead.
* If you package modular pipelines with `kedro pipeline package my_pipeline`, now use `kedro micropkg package pipelines.my_pipeline` instead.
* Similarly, if you package any modular pipelines using `pyproject.toml`, you should modify the keys to include the full module path, and wrapped in double-quotes, e.g:

```diff
[tool.kedro.micropkg.package]
-data_engineering = {destination = "path/to/here"}
-data_science = {alias = "ds", env = "local"}
+"pipelines.data_engineering" = {destination = "path/to/here"}
+"pipelines.data_science" = {alias = "ds", env = "local"}

[tool.kedro.micropkg.pull]
-"s3://my_bucket/my_pipeline" = {alias = "aliased_pipeline"}
+"s3://my_bucket/my_pipeline" = {alias = "pipelines.aliased_pipeline"}
```

### DataSets
* If you use `pandas.ExcelDataSet`, make sure you have `openpyxl` installed in your environment. This is automatically installed if you specify `kedro[pandas.ExcelDataSet]==0.18.0` in your `requirements.txt`. You can uninstall `xlrd` if you were only using it for this dataset.
* If you use`pandas.ParquetDataSet`, pass pandas saving arguments directly to `save_args` instead of nested in `from_pandas` (e.g. `save_args = {"preserve_index": False}` instead of `save_args = {"from_pandas": {"preserve_index": False}}`).
* If you use `spark.SparkHiveDataSet` with `write_mode` option set to `insert`, change this to `append` in line with the Spark styleguide. If you use `spark.SparkHiveDataSet` with `write_mode` option set to `upsert`, make sure that your `SparkContext` has a valid `checkpointDir` set either by `SparkContext.setCheckpointDir` method or directly in the `conf` folder.
* If you use `pandas~=1.2.0` and pass `storage_options` through `load_args` or `savs_args`, specify them under `fs_args` or via `credentials` instead.
* If you import from `kedro.io.lambda_data_set`, `kedro.io.memory_data_set`, or `kedro.io.partitioned_data_set`, change the import to `kedro.io.lambda_dataset`, `kedro.io.memory_dataset`, or `kedro.io.partitioned_dataset`, respectively (or import the dataset directly from `kedro.io`).
* If you have any `pandas.AppendableExcelDataSet` entries in your catalog, replace them with `pandas.ExcelDataSet`.
* If you have any `networkx.NetworkXDataSet` entries in your catalog, replace them with `networkx.JSONDataSet`.

### Other
* Edit any scripts containing `kedro pipeline package --version` to use `kedro micropkg package` instead. If you wish to set a specific pipeline package version, set the `__version__` variable in the pipeline package's `__init__.py` file.
* To run a pipeline in parallel, use `kedro run --runner=ParallelRunner` rather than `--parallel` or `-p`.
* If you call `ConfigLoader` or `TemplatedConfigLoader` directly, update the keyword arguments `conf_root` to `conf_source` and `extra_params` to `runtime_params`.
* If you use `KedroContext` to access `ConfigLoader`, use `settings.CONFIG_LOADER_CLASS` to access the currently used `ConfigLoader` instead.
* The signature of `KedroContext` has changed and now needs `config_loader` and `hook_manager` as additional arguments of type `ConfigLoader` and `PluginManager` respectively.

# Release 0.17.7

## Major features and improvements
* `pipeline` now accepts `tags` and a collection of `Node`s and/or `Pipeline`s rather than just a single `Pipeline` object. `pipeline` should be used in preference to `Pipeline` when creating a Kedro pipeline.
* `pandas.SQLTableDataSet` and `pandas.SQLQueryDataSet` now only open one connection per database, at instantiation time (therefore at catalog creation time), rather than one per load/save operation.
* Added new command group, `micropkg`, to replace `kedro pipeline pull` and `kedro pipeline package` with `kedro micropkg pull` and `kedro micropkg package` for Kedro 0.18.0. `kedro micropkg package` saves packages to `project/dist` while `kedro pipeline package` saves packages to `project/src/dist`.

## Bug fixes and other changes
* Added tutorial documentation for [experiment tracking](https://kedro.readthedocs.io/en/0.17.7/08_logging/02_experiment_tracking.html).
* Added [Plotly dataset documentation](https://kedro.readthedocs.io/en/0.17.7/03_tutorial/05_visualise_pipeline.html#visualise-plotly-charts-in-kedro-viz).
* Added the upper limit `pandas<1.4` to maintain compatibility with `xlrd~=1.0`.
* Bumped the `Pillow` minimum version requirement to 9.0 (Python 3.7+ only) following [CVE-2022-22817](https://cve.mitre.org/cgi-bin/cvename.cgi?name=CVE-2022-22817).
* Fixed `PickleDataSet` to be copyable and hence work with the parallel runner.
* Upgraded `pip-tools`, which is used by `kedro build-reqs`, to 6.5 (Python 3.7+ only). This `pip-tools` version is compatible with `pip>=21.2`, including the most recent releases of `pip`. Python 3.6 users should continue to use `pip-tools` 6.4 and `pip<22`.
* Added `astro-iris` as alias for `astro-airlow-iris`, so that old tutorials can still be followed.
* Added details about [Kedro's Technical Steering Committee and governance model](https://kedro.readthedocs.io/en/0.17.7/14_contribution/technical_steering_committee.html).

## Upcoming deprecations for Kedro 0.18.0
* `kedro pipeline pull` and `kedro pipeline package` will be deprecated. Please use `kedro micropkg` instead.


# Release 0.17.6

## Major features and improvements
* Added `pipelines` global variable to IPython extension, allowing you to access the project's pipelines in `kedro ipython` or `kedro jupyter notebook`.
* Enabled overriding nested parameters with `params` in CLI, i.e. `kedro run --params="model.model_tuning.booster:gbtree"` updates parameters to `{"model": {"model_tuning": {"booster": "gbtree"}}}`.
* Added option to `pandas.SQLQueryDataSet` to specify a `filepath` with a SQL query, in addition to the current method of supplying the query itself in the `sql` argument.
* Extended `ExcelDataSet` to support saving Excel files with multiple sheets.
* Added the following new datasets:

| Type                      | Description                                                                                                            | Location                       |
| ------------------------- | ---------------------------------------------------------------------------------------------------------------------- | ------------------------------ |
| `plotly.JSONDataSet`      | Works with plotly graph object Figures (saves as json file)                                                            | `kedro.extras.datasets.plotly` |
| `pandas.GenericDataSet`   | Provides a 'best effort' facility to read / write any format provided by the `pandas` library                          | `kedro.extras.datasets.pandas` |
| `pandas.GBQQueryDataSet`  | Loads data from a Google Bigquery table using provided SQL query                                                       | `kedro.extras.datasets.pandas` |
| `spark.DeltaTableDataSet` | Dataset designed to handle Delta Lake Tables and their CRUD-style operations, including `update`, `merge` and `delete` | `kedro.extras.datasets.spark`  |

## Bug fixes and other changes
* Fixed an issue where `kedro new --config config.yml` was ignoring the config file when `prompts.yml` didn't exist.
* Added documentation for `kedro viz --autoreload`.
* Added support for arbitrary backends (via importable module paths) that satisfy the `pickle` interface to `PickleDataSet`.
* Added support for `sum` syntax for connecting pipeline objects.
* Upgraded `pip-tools`, which is used by `kedro build-reqs`, to 6.4. This `pip-tools` version requires `pip>=21.2` while [adding support for `pip>=21.3`](https://github.com/jazzband/pip-tools/pull/1501). To upgrade `pip`, please refer to [their documentation](https://pip.pypa.io/en/stable/installing/#upgrading-pip).
* Relaxed the bounds on the `plotly` requirement for `plotly.PlotlyDataSet` and the `pyarrow` requirement for `pandas.ParquetDataSet`.
* `kedro pipeline package <pipeline>` now raises an error if the `<pipeline>` argument doesn't look like a valid Python module path (e.g. has `/` instead of `.`).
* Added new `overwrite` argument to `PartitionedDataSet` and `MatplotlibWriter` to enable deletion of existing partitions and plots on dataset `save`.
* `kedro pipeline pull` now works when the project requirements contains entries such as `-r`, `--extra-index-url` and local wheel files ([Issue #913](https://github.com/kedro-org/kedro/issues/913)).
* Fixed slow startup because of catalog processing by reducing the exponential growth of extra processing during `_FrozenDatasets` creations.
* Removed `.coveragerc` from the Kedro project template. `coverage` settings are now given in `pyproject.toml`.
* Fixed a bug where packaging or pulling a modular pipeline with the same name as the project's package name would throw an error (or silently pass without including the pipeline source code in the wheel file).
* Removed unintentional dependency on `git`.
* Fixed an issue where nested pipeline configuration was not included in the packaged pipeline.
* Deprecated the "Thanks for supporting contributions" section of release notes to simplify the contribution process; Kedro 0.17.6 is the last release that includes this. This process has been replaced with the [automatic GitHub feature](https://github.com/kedro-org/kedro/graphs/contributors).
* Fixed a bug where the version on the tracking datasets didn't match the session id and the versions of regular versioned datasets.
* Fixed an issue where datasets in `load_versions` that are not found in the data catalog would silently pass.
* Altered the string representation of nodes so that node inputs/outputs order is preserved rather than being alphabetically sorted.
* Update `APIDataSet` to accept `auth` through `credentials` and allow any iterable for `auth`.

## Upcoming deprecations for Kedro 0.18.0
* `kedro.extras.decorators` and `kedro.pipeline.decorators` are being deprecated in favour of Hooks.
* `kedro.extras.transformers` and `kedro.io.transformers` are being deprecated in favour of Hooks.
* The `--parallel` flag on `kedro run` is being removed in favour of `--runner=ParallelRunner`. The `-p` flag will change to be an alias for `--pipeline`.
* `kedro.io.DataCatalogWithDefault` is being deprecated, to be removed entirely in 0.18.0.

## Thanks for supporting contributions
[Deepyaman Datta](https://github.com/deepyaman),
[Brites](https://github.com/brites101),
[Manish Swami](https://github.com/ManishS6),
[Avaneesh Yembadi](https://github.com/avan-sh),
[Zain Patel](https://github.com/mzjp2),
[Simon Brugman](https://github.com/sbrugman),
[Kiyo Kunii](https://github.com/921kiyo),
[Benjamin Levy](https://github.com/BenjaminLevyQB),
[Louis de Charsonville](https://github.com/louisdecharson),
[Simon Picard](https://github.com/simonpicard)

# Release 0.17.5

## Major features and improvements
* Added new CLI group `registry`, with the associated commands `kedro registry list` and `kedro registry describe`, to replace `kedro pipeline list` and `kedro pipeline describe`.
* Added support for dependency management at a modular pipeline level. When a pipeline with `requirements.txt` is packaged, its dependencies are embedded in the modular pipeline wheel file. Upon pulling the pipeline, Kedro will append dependencies to the project's `requirements.in`. More information is available in [our documentation](https://kedro.readthedocs.io/en/0.17.5/06_nodes_and_pipelines/03_modular_pipelines.html).
* Added support for bulk packaging/pulling modular pipelines using `kedro pipeline package/pull --all` and `pyproject.toml`.
* Removed `cli.py` from the Kedro project template. By default all CLI commands, including `kedro run`, are now defined on the Kedro framework side. These can be overridden in turn by a plugin or a `cli.py` file in your project. A packaged Kedro project will respect the same hierarchy when executed with `python -m my_package`.
* Removed `.ipython/profile_default/startup/` from the Kedro project template in favour of `.ipython/profile_default/ipython_config.py` and the `kedro.extras.extensions.ipython`.
* Added support for `dill` backend to `PickleDataSet`.
* Imports are now refactored at `kedro pipeline package` and `kedro pipeline pull` time, so that _aliasing_ a modular pipeline doesn't break it.
* Added the following new datasets to support basic Experiment Tracking:

| Type                      | Description                                              | Location                         |
| ------------------------- | -------------------------------------------------------- | -------------------------------- |
| `tracking.MetricsDataSet` | Dataset to track numeric metrics for experiment tracking | `kedro.extras.datasets.tracking` |
| `tracking.JSONDataSet`    | Dataset to track data for experiment tracking            | `kedro.extras.datasets.tracking` |

## Bug fixes and other changes
* Bumped minimum required `fsspec` version to 2021.04.
* Fixed the `kedro install` and `kedro build-reqs` flows when uninstalled dependencies are present in a project's `settings.py`, `context.py` or `hooks.py` ([Issue #829](https://github.com/kedro-org/kedro/issues/829)).
* Imports are now refactored at `kedro pipeline package` and `kedro pipeline pull` time, so that _aliasing_ a modular pipeline doesn't break it.

## Minor breaking changes to the API
* Pinned `dynaconf` to `<3.1.6` because the method signature for `_validate_items` changed which is used in Kedro.

## Upcoming deprecations for Kedro 0.18.0
* `kedro pipeline list` and `kedro pipeline describe` are being deprecated in favour of new commands `kedro registry list ` and `kedro registry describe`.
* `kedro install` is being deprecated in favour of using `pip install -r src/requirements.txt` to install project dependencies.

## Thanks for supporting contributions
[Moussa Taifi](https://github.com/moutai),
[Deepyaman Datta](https://github.com/deepyaman)

# Release 0.17.4

## Major features and improvements
* Added the following new datasets:

| Type                   | Description                                                 | Location                       |
| ---------------------- | ----------------------------------------------------------- | ------------------------------ |
| `plotly.PlotlyDataSet` | Works with plotly graph object Figures (saves as json file) | `kedro.extras.datasets.plotly` |

## Bug fixes and other changes
* Defined our set of Kedro Principles! Have a read through [our docs](https://kedro.readthedocs.io/en/0.17.4/12_faq/03_kedro_principles.html).
* `ConfigLoader.get()` now raises a `BadConfigException`, with a more helpful error message, if a configuration file cannot be loaded (for instance due to wrong syntax or poor formatting).
* `run_id` now defaults to `save_version` when `after_catalog_created` is called, similarly to what happens during a `kedro run`.
* Fixed a bug where `kedro ipython` and `kedro jupyter notebook` didn't work if the `PYTHONPATH` was already set.
* Update the IPython extension to allow passing `env` and `extra_params` to `reload_kedro`  similar to how the IPython script works.
* `kedro info` now outputs if a plugin has any `hooks` or `cli_hooks` implemented.
* `PartitionedDataSet` now supports lazily materializing data on save.
* `kedro pipeline describe` now defaults to the `__default__` pipeline when no pipeline name is provided and also shows the namespace the nodes belong to.
* Fixed an issue where spark.SparkDataSet with enabled versioning would throw a VersionNotFoundError when using databricks-connect from a remote machine and saving to dbfs filesystem.
* `EmailMessageDataSet` added to doctree.
* When node inputs do not pass validation, the error message is now shown as the most recent exception in the traceback ([Issue #761](https://github.com/kedro-org/kedro/issues/761)).
* `kedro pipeline package` now only packages the parameter file that exactly matches the pipeline name specified and the parameter files in a directory with the pipeline name.
* Extended support to newer versions of third-party dependencies ([Issue #735](https://github.com/kedro-org/kedro/issues/735)).
* Ensured consistent references to `model input` tables in accordance with our Data Engineering convention.
* Changed behaviour where `kedro pipeline package` takes the pipeline package version, rather than the kedro package version. If the pipeline package version is not present, then the package version is used.
* Launched [GitHub Discussions](https://github.com/kedro-org/kedro/discussions/) and [Kedro Discord Server](https://discord.gg/akJDeVaxnB)
* Improved error message when versioning is enabled for a dataset previously saved as non-versioned ([Issue #625](https://github.com/kedro-org/kedro/issues/625)).

## Minor breaking changes to the API

## Upcoming deprecations for Kedro 0.18.0

## Thanks for supporting contributions
[Lou Kratz](https://github.com/lou-k),
[Lucas Jamar](https://github.com/lucasjamar)

# Release 0.17.3

## Major features and improvements
* Kedro plugins can now override built-in CLI commands.
* Added a `before_command_run` hook for plugins to add extra behaviour before Kedro CLI commands run.
* `pipelines` from `pipeline_registry.py` and `register_pipeline` hooks are now loaded lazily when they are first accessed, not on startup:

    ```python
    from kedro.framework.project import pipelines

    print(pipelines["__default__"])  # pipeline loading is only triggered here
    ```

## Bug fixes and other changes
* `TemplatedConfigLoader` now correctly inserts default values when no globals are supplied.
* Fixed a bug where the `KEDRO_ENV` environment variable had no effect on instantiating the `context` variable in an iPython session or a Jupyter notebook.
* Plugins with empty CLI groups are no longer displayed in the Kedro CLI help screen.
* Duplicate commands will no longer appear twice in the Kedro CLI help screen.
* CLI commands from sources with the same name will show under one list in the help screen.
* The setup of a Kedro project, including adding src to path and configuring settings, is now handled via the `bootstrap_project` method.
* `configure_project` is invoked if a `package_name` is supplied to `KedroSession.create`. This is added for backward-compatibility purpose to support a workflow that creates `Session` manually. It will be removed in `0.18.0`.
* Stopped swallowing up all `ModuleNotFoundError` if `register_pipelines` not found, so that a more helpful error message will appear when a dependency is missing, e.g. [Issue #722](https://github.com/kedro-org/kedro/issues/722).
* When `kedro new` is invoked using a configuration yaml file, `output_dir` is no longer a required key; by default the current working directory will be used.
* When `kedro new` is invoked using a configuration yaml file, the appropriate `prompts.yml` file is now used for validating the provided configuration. Previously, validation was always performed against the kedro project template `prompts.yml` file.
* When a relative path to a starter template is provided, `kedro new` now generates user prompts to obtain configuration rather than supplying empty configuration.
* Fixed error when using starters on Windows with Python 3.7 (Issue [#722](https://github.com/kedro-org/kedro/issues/722)).
* Fixed decoding error of config files that contain accented characters by opening them for reading in UTF-8.
* Fixed an issue where `after_dataset_loaded` run would finish before a dataset is actually loaded when using `--async` flag.

## Upcoming deprecations for Kedro 0.18.0

* `kedro.versioning.journal.Journal` will be removed.
* The following properties on `kedro.framework.context.KedroContext` will be removed:
  * `io` in favour of `KedroContext.catalog`
  * `pipeline` (equivalent to `pipelines["__default__"]`)
  * `pipelines` in favour of `kedro.framework.project.pipelines`

# Release 0.17.2

## Major features and improvements
* Added support for `compress_pickle` backend to `PickleDataSet`.
* Enabled loading pipelines without creating a `KedroContext` instance:

    ```python
    from kedro.framework.project import pipelines

    print(pipelines)
    ```

* Projects generated with kedro>=0.17.2:
  - should define pipelines in `pipeline_registry.py` rather than `hooks.py`.
  - when run as a package, will behave the same as `kedro run`

## Bug fixes and other changes
* If `settings.py` is not importable, the errors will be surfaced earlier in the process, rather than at runtime.

## Minor breaking changes to the API
* `kedro pipeline list` and `kedro pipeline describe` no longer accept redundant `--env` parameter.
* `from kedro.framework.cli.cli import cli` no longer includes the `new` and `starter` commands.

## Upcoming deprecations for Kedro 0.18.0

* `kedro.framework.context.KedroContext.run` will be removed in release 0.18.0.

## Thanks for supporting contributions
[Sasaki Takeru](https://github.com/takeru)

# Release 0.17.1

## Major features and improvements
* Added `env` and `extra_params` to `reload_kedro()` line magic.
* Extended the `pipeline()` API to allow strings and sets of strings as `inputs` and `outputs`, to specify when a dataset name remains the same (not namespaced).
* Added the ability to add custom prompts with regexp validator for starters by repurposing `default_config.yml` as `prompts.yml`.
* Added the `env` and `extra_params` arguments to `register_config_loader` hook.
* Refactored the way `settings` are loaded. You will now be able to run:

    ```python
    from kedro.framework.project import settings

    print(settings.CONF_ROOT)
    ```

* Added a check on `kedro.runner.parallel_runner.ParallelRunner` which checks datasets for the `_SINGLE_PROCESS` attribute in the `_validate_catalog` method. If this attribute is set to `True` in an instance of a dataset (e.g. `SparkDataSet`), the `ParallelRunner` will raise an `AttributeError`.
* Any user-defined dataset that should not be used with `ParallelRunner` may now have the `_SINGLE_PROCESS` attribute set to `True`.

## Bug fixes and other changes
* The version of a packaged modular pipeline now defaults to the version of the project package.
* Added fix to prevent new lines being added to pandas CSV datasets.
* Fixed issue with loading a versioned `SparkDataSet` in the interactive workflow.
* Kedro CLI now checks `pyproject.toml` for a `tool.kedro` section before treating the project as a Kedro project.
* Added fix to `DataCatalog::shallow_copy` now it should copy layers.
* `kedro pipeline pull` now uses `pip download` for protocols that are not supported by `fsspec`.
* Cleaned up documentation to fix broken links and rewrite permanently redirected ones.
* Added a `jsonschema` schema definition for the Kedro 0.17 catalog.
* `kedro install` now waits on Windows until all the requirements are installed.
* Exposed `--to-outputs` option in the CLI, throughout the codebase, and as part of hooks specifications.
* Fixed a bug where `ParquetDataSet` wasn't creating parent directories on the fly.
* Updated documentation.

## Breaking changes to the API
* This release has broken the `kedro ipython` and `kedro jupyter` workflows. To fix this, follow the instructions in the migration guide below.
* You will also need to upgrade `kedro-viz` to 3.10.1 if you use the `%run_viz` line magic in Jupyter Notebook.

> *Note:* If you're using the `ipython` [extension](https://kedro.readthedocs.io/en/0.17.1/11_tools_integration/02_ipython.html#ipython-extension) instead, you will not encounter this problem.

## Migration guide
You will have to update the file `<your_project>/.ipython/profile_default/startup/00-kedro-init.py` in order to make `kedro ipython` and/or `kedro jupyter` work. Add the following line before the `KedroSession` is created:

```python
configure_project(metadata.package_name)  # to add

session = KedroSession.create(metadata.package_name, path)
```

Make sure that the associated import is provided in the same place as others in the file:

```python
from kedro.framework.project import configure_project  # to add
from kedro.framework.session import KedroSession
```

## Thanks for supporting contributions
[Mariana Silva](https://github.com/marianansilva),
[Kiyohito Kunii](https://github.com/921kiyo),
[noklam](https://github.com/noklam),
[Ivan Doroshenko](https://github.com/imdoroshenko),
[Zain Patel](https://github.com/mzjp2),
[Deepyaman Datta](https://github.com/deepyaman),
[Sam Hiscox](https://github.com/samhiscoxqb),
[Pascal Brokmeier](https://github.com/pascalwhoop)

# Release 0.17.0

## Major features and improvements

* In a significant change, [we have introduced `KedroSession`](https://kedro.readthedocs.io/en/0.17.0/04_kedro_project_setup/03_session.html) which is responsible for managing the lifecycle of a Kedro run.
* Created a new Kedro Starter: `kedro new --starter=mini-kedro`. It is possible to [use the DataCatalog as a standalone component](https://github.com/kedro-org/kedro-starters/tree/master/mini-kedro) in a Jupyter notebook and transition into the rest of the Kedro framework.
* Added `DatasetSpecs` with Hooks to run before and after datasets are loaded from/saved to the catalog.
* Added a command: `kedro catalog create`. For a registered pipeline, it creates a `<conf_root>/<env>/catalog/<pipeline_name>.yml` configuration file with `MemoryDataSet` datasets for each dataset that is missing from `DataCatalog`.
* Added `settings.py` and `pyproject.toml` (to replace `.kedro.yml`) for project configuration, in line with Python best practice.
* `ProjectContext` is no longer needed, unless for very complex customisations. `KedroContext`, `ProjectHooks` and `settings.py` together implement sensible default behaviour. As a result `context_path` is also now an _optional_ key in `pyproject.toml`.
* Removed `ProjectContext` from `src/<package_name>/run.py`.
* `TemplatedConfigLoader` now supports [Jinja2 template syntax](https://jinja.palletsprojects.com/en/2.11.x/templates/) alongside its original syntax.
* Made [registration Hooks](https://kedro.readthedocs.io/en/0.17.0/07_extend_kedro/02_hooks.html#registration-hooks) mandatory, as the only way to customise the `ConfigLoader` or the `DataCatalog` used in a project. If no such Hook is provided in `src/<package_name>/hooks.py`, a `KedroContextError` is raised. There are sensible defaults defined in any project generated with Kedro >= 0.16.5.

## Bug fixes and other changes

* `ParallelRunner` no longer results in a run failure, when triggered from a notebook, if the run is started using `KedroSession` (`session.run()`).
* `before_node_run` can now overwrite node inputs by returning a dictionary with the corresponding updates.
* Added minimal, black-compatible flake8 configuration to the project template.
* Moved `isort` and `pytest` configuration from `<project_root>/setup.cfg` to `<project_root>/pyproject.toml`.
* Extra parameters are no longer incorrectly passed from `KedroSession` to `KedroContext`.
* Relaxed `pyspark` requirements to allow for installation of `pyspark` 3.0.
* Added a `--fs-args` option to the `kedro pipeline pull` command to specify configuration options for the `fsspec` filesystem arguments used when pulling modular pipelines from non-PyPI locations.
* Bumped maximum required `fsspec` version to 0.9.
* Bumped maximum supported `s3fs` version to 0.5 (`S3FileSystem` interface has changed since 0.4.1 version).

## Deprecations
* In Kedro 0.17.0 we have deleted the deprecated `kedro.cli` and `kedro.context` modules in favour of `kedro.framework.cli` and `kedro.framework.context` respectively.

## Other breaking changes to the API
* `kedro.io.DataCatalog.exists()` returns `False` when the dataset does not exist, as opposed to raising an exception.
* The pipeline-specific `catalog.yml` file is no longer automatically created for modular pipelines when running `kedro pipeline create`. Use `kedro catalog create` to replace this functionality.
* Removed `include_examples` prompt from `kedro new`. To generate boilerplate example code, you should use a Kedro starter.
* Changed the `--verbose` flag from a global command to a project-specific command flag (e.g `kedro --verbose new` becomes `kedro new --verbose`).
* Dropped support of the `dataset_credentials` key in credentials in `PartitionedDataSet`.
* `get_source_dir()` was removed from `kedro/framework/cli/utils.py`.
* Dropped support of `get_config`, `create_catalog`, `create_pipeline`, `template_version`, `project_name` and `project_path` keys by `get_project_context()` function (`kedro/framework/cli/cli.py`).
* `kedro new --starter` now defaults to fetching the starter template matching the installed Kedro version.
* Renamed `kedro_cli.py` to `cli.py` and moved it inside the Python package (`src/<package_name>/`), for a better packaging and deployment experience.
* Removed `.kedro.yml` from the project template and replaced it with `pyproject.toml`.
* Removed `KEDRO_CONFIGS` constant (previously residing in `kedro.framework.context.context`).
* Modified `kedro pipeline create` CLI command to add a boilerplate parameter config file in `conf/<env>/parameters/<pipeline_name>.yml` instead of `conf/<env>/pipelines/<pipeline_name>/parameters.yml`. CLI commands `kedro pipeline delete` / `package` / `pull` were updated accordingly.
* Removed `get_static_project_data` from `kedro.framework.context`.
* Removed `KedroContext.static_data`.
* The `KedroContext` constructor now takes `package_name` as first argument.
* Replaced `context` property on `KedroSession` with `load_context()` method.
* Renamed `_push_session` and `_pop_session` in `kedro.framework.session.session` to `_activate_session` and `_deactivate_session` respectively.
* Custom context class is set via `CONTEXT_CLASS` variable in `src/<your_project>/settings.py`.
* Removed `KedroContext.hooks` attribute. Instead, hooks should be registered in `src/<your_project>/settings.py` under the `HOOKS` key.
* Restricted names given to nodes to match the regex pattern `[\w\.-]+$`.
* Removed `KedroContext._create_config_loader()` and `KedroContext._create_data_catalog()`. They have been replaced by registration hooks, namely `register_config_loader()` and `register_catalog()` (see also [upcoming deprecations](#upcoming_deprecations_for_kedro_0.18.0)).


## Upcoming deprecations for Kedro 0.18.0

* `kedro.framework.context.load_context` will be removed in release 0.18.0.
* `kedro.framework.cli.get_project_context` will be removed in release 0.18.0.
* We've added a `DeprecationWarning` to the decorator API for both `node` and `pipeline`. These will be removed in release 0.18.0. Use Hooks to extend a node's behaviour instead.
* We've added a `DeprecationWarning` to the Transformers API when adding a transformer to the catalog. These will be removed in release 0.18.0. Use Hooks to customise the `load` and `save` methods.

## Thanks for supporting contributions
[Deepyaman Datta](https://github.com/deepyaman),
[Zach Schuster](https://github.com/zschuster)

## Migration guide from Kedro 0.16.* to 0.17.*

**Reminder:** Our documentation on [how to upgrade Kedro](https://kedro.readthedocs.io/en/0.17.0/12_faq/01_faq.html#how-do-i-upgrade-kedro) covers a few key things to remember when updating any Kedro version.

The Kedro 0.17.0 release contains some breaking changes. If you update Kedro to 0.17.0 and then try to work with projects created against earlier versions of Kedro, you may encounter some issues when trying to run `kedro` commands in the terminal for that project. Here's a short guide to getting your projects running against the new version of Kedro.


>*Note*: As always, if you hit any problems, please check out our documentation:
>* [How can I find out more about Kedro?](https://kedro.readthedocs.io/en/0.17.0/12_faq/01_faq.html#how-can-i-find-out-more-about-kedro)
>* [How can I get my questions answered?](https://kedro.readthedocs.io/en/0.17.0/12_faq/01_faq.html#how-can-i-get-my-question-answered).

To get an existing Kedro project to work after you upgrade to Kedro 0.17.0, we recommend that you create a new project against Kedro 0.17.0 and move the code from your existing project into it. Let's go through the changes, but first, note that if you create a new Kedro project with Kedro 0.17.0 you will not be asked whether you want to include the boilerplate code for the Iris dataset example. We've removed this option (you should now use a Kedro starter if you want to create a project that is pre-populated with code).

To create a new, blank Kedro 0.17.0 project to drop your existing code into, you can create one, as always, with `kedro new`. We also recommend creating a new virtual environment for your new project, or you might run into conflicts with existing dependencies.

* **Update `pyproject.toml`**: Copy the following three keys from the `.kedro.yml` of your existing Kedro project into the `pyproject.toml` file of your new Kedro 0.17.0 project:


    ```toml
    [tools.kedro]
    package_name = "<package_name>"
    project_name = "<project_name>"
    project_version = "0.17.0"
    ```

Check your source directory. If you defined a different source directory (`source_dir`), make sure you also move that to `pyproject.toml`.


* **Copy files from your existing project**:

  + Copy subfolders of `project/src/project_name/pipelines` from existing to new project
  + Copy subfolders of `project/src/test/pipelines` from existing to new project
  + Copy the requirements your project needs into `requirements.txt` and/or `requirements.in`.
  + Copy your project configuration from the `conf` folder. Take note of the new locations needed for modular pipeline configuration (move it from `conf/<env>/pipeline_name/catalog.yml` to `conf/<env>/catalog/pipeline_name.yml` and likewise for `parameters.yml`).
  + Copy from the `data/` folder of your existing project, if needed, into the same location in your new project.
  + Copy any Hooks from `src/<package_name>/hooks.py`.

* **Update your new project's README and docs as necessary**.

* **Update `settings.py`**: For example, if you specified additional Hook implementations in `hooks`, or listed plugins under `disable_hooks_by_plugin` in your `.kedro.yml`, you will need to move them to `settings.py` accordingly:

    ```python
    from <package_name>.hooks import MyCustomHooks, ProjectHooks

    HOOKS = (ProjectHooks(), MyCustomHooks())

    DISABLE_HOOKS_FOR_PLUGINS = ("my_plugin1",)
    ```

* **Migration for `node` names**. From 0.17.0 the only allowed characters for node names are letters, digits, hyphens, underscores and/or fullstops. If you have previously defined node names that have special characters, spaces or other characters that are no longer permitted, you will need to rename those nodes.

* **Copy changes to `kedro_cli.py`**. If you previously customised the `kedro run` command or added more CLI commands to your `kedro_cli.py`, you should move them into `<project_root>/src/<package_name>/cli.py`. Note, however, that the new way to run a Kedro pipeline is via a `KedroSession`, rather than using the `KedroContext`:

    ```python
    with KedroSession.create(package_name=...) as session:
        session.run()
    ```

* **Copy changes made to `ConfigLoader`**. If you have defined a custom class, such as `TemplatedConfigLoader`, by overriding `ProjectContext._create_config_loader`, you should move the contents of the function in `src/<package_name>/hooks.py`, under `register_config_loader`.

* **Copy changes made to `DataCatalog`**. Likewise, if you have `DataCatalog` defined with `ProjectContext._create_catalog`, you should copy-paste the contents into `register_catalog`.

* **Optional**: If you have plugins such as [Kedro-Viz](https://github.com/kedro-org/kedro-viz) installed, it's likely that Kedro 0.17.0 won't work with their older versions, so please either upgrade to the plugin's newest version or follow their migration guides.

# Release 0.16.6

## Major features and improvements

* Added documentation with a focus on single machine and distributed environment deployment; the series includes Docker, Argo, Prefect, Kubeflow, AWS Batch, AWS Sagemaker and extends our section on Databricks.
* Added [kedro-starter-spaceflights](https://github.com/kedro-org/kedro-starter-spaceflights/) alias for generating a project: `kedro new --starter spaceflights`.

## Bug fixes and other changes
* Fixed `TypeError` when converting dict inputs to a node made from a wrapped `partial` function.
* `PartitionedDataSet` improvements:
  - Supported passing arguments to the underlying filesystem.
* Improved handling of non-ASCII word characters in dataset names.
  - For example, a dataset named `jalapeño` will be accessible as `DataCatalog.datasets.jalapeño` rather than `DataCatalog.datasets.jalape__o`.
* Fixed `kedro install` for an Anaconda environment defined in `environment.yml`.
* Fixed backwards compatibility with templates generated with older Kedro versions <0.16.5. No longer need to update `.kedro.yml` to use `kedro lint` and `kedro jupyter notebook convert`.
* Improved documentation.
* Added documentation using MinIO with Kedro.
* Improved error messages for incorrect parameters passed into a node.
* Fixed issue with saving a `TensorFlowModelDataset` in the HDF5 format with versioning enabled.
* Added missing `run_result` argument in `after_pipeline_run` Hooks spec.
* Fixed a bug in IPython script that was causing context hooks to be registered twice. To apply this fix to a project generated with an older Kedro version, apply the same changes made in [this PR](https://github.com/kedro-org/kedro-starter-pandas-iris/pull/16) to your `00-kedro-init.py` file.
* Improved documentation.

## Breaking changes to the API

## Thanks for supporting contributions
[Deepyaman Datta](https://github.com/deepyaman), [Bhavya Merchant](https://github.com/bnmerchant), [Lovkush Agarwal](https://github.com/Lovkush-A), [Varun Krishna S](https://github.com/vhawk19), [Sebastian Bertoli](https://github.com/sebastianbertoli), [noklam](https://github.com/noklam), [Daniel Petti](https://github.com/djpetti), [Waylon Walker](https://github.com/waylonwalker), [Saran Balaji C](https://github.com/csaranbalaji)

# Release 0.16.5

## Major features and improvements
* Added the following new datasets.

| Type                        | Description                                                                                             | Location                      |
| --------------------------- | ------------------------------------------------------------------------------------------------------- | ----------------------------- |
| `email.EmailMessageDataSet` | Manage email messages using [the Python standard library](https://docs.python.org/3/library/email.html) | `kedro.extras.datasets.email` |

* Added support for `pyproject.toml` to configure Kedro. `pyproject.toml` is used if `.kedro.yml` doesn't exist (Kedro configuration should be under `[tool.kedro]` section).
* Projects created with this version will have no `pipeline.py`, having been replaced by `hooks.py`.
* Added a set of registration hooks, as the new way of registering library components with a Kedro project:
    * `register_pipelines()`, to replace `_get_pipelines()`
    * `register_config_loader()`, to replace `_create_config_loader()`
    * `register_catalog()`, to replace `_create_catalog()`
These can be defined in `src/<package-name>/hooks.py` and added to `.kedro.yml` (or `pyproject.toml`). The order of execution is: plugin hooks, `.kedro.yml` hooks, hooks in `ProjectContext.hooks`.
* Added ability to disable auto-registered Hooks using `.kedro.yml` (or `pyproject.toml`) configuration file.

## Bug fixes and other changes
* Added option to run asynchronously via the Kedro CLI.
* Absorbed `.isort.cfg` settings into `setup.cfg`.
* Packaging a modular pipeline raises an error if the pipeline directory is empty or non-existent.

## Breaking changes to the API
* `project_name`, `project_version` and `package_name` now have to be defined in `.kedro.yml` for projects using Kedro 0.16.5+.

## Migration Guide
This release has accidentally broken the usage of `kedro lint` and `kedro jupyter notebook convert` on a project template generated with previous versions of Kedro (<=0.16.4). To amend this, please either upgrade to `kedro==0.16.6` or update `.kedro.yml` within your project root directory to include the following keys:

```yaml
project_name: "<your_project_name>"
project_version: "<kedro_version_of_the_project>"
package_name: "<your_package_name>"
```

## Thanks for supporting contributions
[Deepyaman Datta](https://github.com/deepyaman), [Bas Nijholt](https://github.com/basnijholt), [Sebastian Bertoli](https://github.com/sebastianbertoli)

# Release 0.16.4

## Major features and improvements
* Fixed a bug for using `ParallelRunner` on Windows.
* Enabled auto-discovery of hooks implementations coming from installed plugins.

## Bug fixes and other changes
* Fixed a bug for using `ParallelRunner` on Windows.
* Modified `GBQTableDataSet` to load customized results using customized queries from Google Big Query tables.
* Documentation improvements.

## Breaking changes to the API

## Thanks for supporting contributions
[Ajay Bisht](https://github.com/ajb7), [Vijay Sajjanar](https://github.com/vjkr), [Deepyaman Datta](https://github.com/deepyaman), [Sebastian Bertoli](https://github.com/sebastianbertoli), [Shahil Mawjee](https://github.com/s-mawjee), [Louis Guitton](https://github.com/louisguitton), [Emanuel Ferm](https://github.com/eferm)

# Release 0.16.3

## Major features and improvements
* Added the `kedro pipeline pull` CLI command to extract a packaged modular pipeline, and place the contents in a Kedro project.
* Added the `--version` option to `kedro pipeline package` to allow specifying alternative versions to package under.
* Added the `--starter` option to `kedro new` to create a new project from a local, remote or aliased starter template.
* Added the `kedro starter list` CLI command to list all starter templates that can be used to bootstrap a new Kedro project.
* Added the following new datasets.

| Type               | Description                                                                                           | Location                     |
| ------------------ | ----------------------------------------------------------------------------------------------------- | ---------------------------- |
| `json.JSONDataSet` | Work with JSON files using [the Python standard library](https://docs.python.org/3/library/json.html) | `kedro.extras.datasets.json` |

## Bug fixes and other changes
* Removed `/src/nodes` directory from the project template and made `kedro jupyter convert` create it on the fly if necessary.
* Fixed a bug in `MatplotlibWriter` which prevented saving lists and dictionaries of plots locally on Windows.
* Closed all pyplot windows after saving in `MatplotlibWriter`.
* Documentation improvements:
  - Added [kedro-wings](https://github.com/tamsanh/kedro-wings) and [kedro-great](https://github.com/tamsanh/kedro-great) to the list of community plugins.
* Fixed broken versioning for Windows paths.
* Fixed `DataSet` string representation for falsy values.
* Improved the error message when duplicate nodes are passed to the `Pipeline` initializer.
* Fixed a bug where `kedro docs` would fail because the built docs were located in a different directory.
* Fixed a bug where `ParallelRunner` would fail on Windows machines whose reported CPU count exceeded 61.
* Fixed an issue with saving TensorFlow model to `h5` file on Windows.
* Added a `json` parameter to `APIDataSet` for the convenience of generating requests with JSON bodies.
* Fixed dependencies for `SparkDataSet` to include spark.

## Breaking changes to the API

## Thanks for supporting contributions
[Deepyaman Datta](https://github.com/deepyaman), [Tam-Sanh Nguyen](https://github.com/tamsanh), [DataEngineerOne](http://youtube.com/DataEngineerOne)

# Release 0.16.2

## Major features and improvements
* Added the following new datasets.

| Type                                | Description                                                                                                          | Location                           |
| ----------------------------------- | -------------------------------------------------------------------------------------------------------------------- | ---------------------------------- |
| `pandas.AppendableExcelDataSet`     | Work with `Excel` files opened in append mode                                                                        | `kedro.extras.datasets.pandas`     |
| `tensorflow.TensorFlowModelDataset` | Work with `TensorFlow` models using [TensorFlow 2.X](https://www.tensorflow.org/api_docs/python/tf/keras/Model#save) | `kedro.extras.datasets.tensorflow` |
| `holoviews.HoloviewsWriter`         | Work with `Holoviews` objects (saves as image file)                                                                  | `kedro.extras.datasets.holoviews`  |

* `kedro install` will now compile project dependencies (by running `kedro build-reqs` behind the scenes) before the installation if the `src/requirements.in` file doesn't exist.
* Added `only_nodes_with_namespace` in `Pipeline` class to filter only nodes with a specified namespace.
* Added the `kedro pipeline delete` command to help delete unwanted or unused pipelines (it won't remove references to the pipeline in your `create_pipelines()` code).
* Added the `kedro pipeline package` command to help package up a modular pipeline. It will bundle up the pipeline source code, tests, and parameters configuration into a .whl file.

## Bug fixes and other changes
* `DataCatalog` improvements:
  - Introduced regex filtering to the `DataCatalog.list()` method.
  - Non-alphanumeric characters (except underscore) in dataset name are replaced with `__` in `DataCatalog.datasets`, for ease of access to transcoded datasets.
* Dataset improvements:
  - Improved initialization speed of `spark.SparkHiveDataSet`.
  - Improved S3 cache in `spark.SparkDataSet`.
  - Added support of options for building `pyarrow` table in `pandas.ParquetDataSet`.
* `kedro build-reqs` CLI command improvements:
  - `kedro build-reqs` is now called with `-q` option and will no longer print out compiled requirements to the console for security reasons.
  - All unrecognized CLI options in `kedro build-reqs` command are now passed to [pip-compile](https://github.com/jazzband/pip-tools#example-usage-for-pip-compile) call (e.g. `kedro build-reqs --generate-hashes`).
* `kedro jupyter` CLI command improvements:
  - Improved error message when running `kedro jupyter notebook`, `kedro jupyter lab` or `kedro ipython` with Jupyter/IPython dependencies not being installed.
  - Fixed `%run_viz` line magic for showing kedro viz inside a Jupyter notebook. For the fix to be applied on existing Kedro project, please see the migration guide.
  - Fixed the bug in IPython startup script ([issue 298](https://github.com/kedro-org/kedro/issues/298)).
* Documentation improvements:
  - Updated community-generated content in FAQ.
  - Added [find-kedro](https://github.com/WaylonWalker/find-kedro) and [kedro-static-viz](https://github.com/WaylonWalker/kedro-static-viz) to the list of community plugins.
  - Add missing `pillow.ImageDataSet` entry to the documentation.

## Breaking changes to the API

### Migration guide from Kedro 0.16.1 to 0.16.2

#### Guide to apply the fix for `%run_viz` line magic in existing project

Even though this release ships a fix for project generated with `kedro==0.16.2`, after upgrading, you will still need to make a change in your existing project if it was generated with `kedro>=0.16.0,<=0.16.1` for the fix to take effect. Specifically, please change the content of your project's IPython init script located at `.ipython/profile_default/startup/00-kedro-init.py` with the content of [this file](https://github.com/kedro-org/kedro/blob/0.16.2/kedro/templates/project/%7B%7B%20cookiecutter.repo_name%20%7D%7D/.ipython/profile_default/startup/00-kedro-init.py). You will also need `kedro-viz>=3.3.1`.

## Thanks for supporting contributions
[Miguel Rodriguez Gutierrez](https://github.com/MigQ2), [Joel Schwarzmann](https://github.com/datajoely), [w0rdsm1th](https://github.com/w0rdsm1th), [Deepyaman Datta](https://github.com/deepyaman), [Tam-Sanh Nguyen](https://github.com/tamsanh), [Marcus Gawronsky](https://github.com/marcusinthesky)

# 0.16.1

## Major features and improvements

## Bug fixes and other changes
* Fixed deprecation warnings from `kedro.cli` and `kedro.context` when running `kedro jupyter notebook`.
* Fixed a bug where `catalog` and `context` were not available in Jupyter Lab and Notebook.
* Fixed a bug where `kedro build-reqs` would fail if you didn't have your project dependencies installed.

## Breaking changes to the API

## Thanks for supporting contributions

# 0.16.0

## Major features and improvements
### CLI
* Added new CLI commands (only available for the projects created using Kedro 0.16.0 or later):
  - `kedro catalog list` to list datasets in your catalog
  - `kedro pipeline list` to list pipelines
  - `kedro pipeline describe` to describe a specific pipeline
  - `kedro pipeline create` to create a modular pipeline
* Improved the CLI speed by up to 50%.
* Improved error handling when making a typo on the CLI. We now suggest some of the possible commands you meant to type, in `git`-style.

### Framework
* All modules in `kedro.cli` and `kedro.context` have been moved into `kedro.framework.cli` and `kedro.framework.context` respectively. `kedro.cli` and `kedro.context` will be removed in future releases.
* Added `Hooks`, which is a new mechanism for extending Kedro.
* Fixed `load_context` changing user's current working directory.
* Allowed the source directory to be configurable in `.kedro.yml`.
* Added the ability to specify nested parameter values inside your node inputs, e.g. `node(func, "params:a.b", None)`
### DataSets
* Added the following new datasets.

| Type                       | Description                                 | Location                          |
| -------------------------- | ------------------------------------------- | --------------------------------- |
| `pillow.ImageDataSet`      | Work with image files using `Pillow`        | `kedro.extras.datasets.pillow`    |
| `geopandas.GeoJSONDataSet` | Work with geospatial data using `GeoPandas` | `kedro.extras.datasets.geopandas` |
| `api.APIDataSet`           | Work with data from HTTP(S) API requests    | `kedro.extras.datasets.api`       |

* Added `joblib` backend support to `pickle.PickleDataSet`.
* Added versioning support to `MatplotlibWriter` dataset.
* Added the ability to install dependencies for a given dataset with more granularity, e.g. `pip install "kedro[pandas.ParquetDataSet]"`.
* Added the ability to specify extra arguments, e.g. `encoding` or `compression`, for `fsspec.spec.AbstractFileSystem.open()` calls when loading/saving a dataset. See Example 3 under [docs](https://kedro.readthedocs.io/en/0.16.0/04_user_guide/04_data_catalog.html#using-the-data-catalog-with-the-yaml-api).

### Other
* Added `namespace` property on ``Node``, related to the modular pipeline where the node belongs.
* Added an option to enable asynchronous loading inputs and saving outputs in both `SequentialRunner(is_async=True)` and `ParallelRunner(is_async=True)` class.
* Added `MemoryProfiler` transformer.
* Removed the requirement to have all dependencies for a dataset module to use only a subset of the datasets within.
* Added support for `pandas>=1.0`.
* Enabled Python 3.8 compatibility. _Please note that a Spark workflow may be unreliable for this Python version as `pyspark` is not fully-compatible with 3.8 yet._
* Renamed "features" layer to "feature" layer to be consistent with (most) other layers and the [relevant FAQ](https://kedro.readthedocs.io/en/0.16.0/06_resources/01_faq.html#what-is-data-engineering-convention).

## Bug fixes and other changes
* Fixed a bug where a new version created mid-run by an external system caused inconsistencies in the load versions used in the current run.
* Documentation improvements
  * Added instruction in the documentation on how to create a custom runner).
  * Updated contribution process in `CONTRIBUTING.md` - added Developer Workflow.
  * Documented installation of development version of Kedro in the [FAQ section](https://kedro.readthedocs.io/en/0.16.0/06_resources/01_faq.html#how-can-i-use-development-version-of-kedro).
  * Added missing `_exists` method to `MyOwnDataSet` example in 04_user_guide/08_advanced_io.
* Fixed a bug where `PartitionedDataSet` and `IncrementalDataSet` were not working with `s3a` or `s3n` protocol.
* Added ability to read partitioned parquet file from a directory in `pandas.ParquetDataSet`.
* Replaced `functools.lru_cache` with `cachetools.cachedmethod` in `PartitionedDataSet` and `IncrementalDataSet` for per-instance cache invalidation.
* Implemented custom glob function for `SparkDataSet` when running on Databricks.
* Fixed a bug in `SparkDataSet` not allowing for loading data from DBFS in a Windows machine using Databricks-connect.
* Improved the error message for `DataSetNotFoundError` to suggest possible dataset names user meant to type.
* Added the option for contributors to run Kedro tests locally without Spark installation with `make test-no-spark`.
* Added option to lint the project without applying the formatting changes (`kedro lint --check-only`).

## Breaking changes to the API
### Datasets
* Deleted obsolete datasets from `kedro.io`.
* Deleted `kedro.contrib` and `extras` folders.
* Deleted obsolete `CSVBlobDataSet` and `JSONBlobDataSet` dataset types.
* Made `invalidate_cache` method on datasets private.
* `get_last_load_version` and `get_last_save_version` methods are no longer available on `AbstractDataSet`.
* `get_last_load_version` and `get_last_save_version` have been renamed to `resolve_load_version` and `resolve_save_version` on ``AbstractVersionedDataSet``, the results of which are cached.
* The `release()` method on datasets extending ``AbstractVersionedDataSet`` clears the cached load and save version. All custom datasets must call `super()._release()` inside `_release()`.
* ``TextDataSet`` no longer has `load_args` and `save_args`. These can instead be specified under `open_args_load` or `open_args_save` in `fs_args`.
* `PartitionedDataSet` and `IncrementalDataSet` method `invalidate_cache` was made private: `_invalidate_caches`.

### Other
* Removed `KEDRO_ENV_VAR` from `kedro.context` to speed up the CLI run time.
* `Pipeline.name` has been removed in favour of `Pipeline.tag()`.
* Dropped `Pipeline.transform()` in favour of `kedro.pipeline.modular_pipeline.pipeline()` helper function.
* Made constant `PARAMETER_KEYWORDS` private, and moved it from `kedro.pipeline.pipeline` to `kedro.pipeline.modular_pipeline`.
* Layers are no longer part of the dataset object, as they've moved to the `DataCatalog`.
* Python 3.5 is no longer supported by the current and all future versions of Kedro.

### Migration guide from Kedro 0.15.* to 0.16.*

#### General Migration

**reminder** [How do I upgrade Kedro](https://kedro.readthedocs.io/en/0.16.0/06_resources/01_faq.html#how-do-i-upgrade-kedro) covers a few key things to remember when updating any kedro version.

#### Migration for datasets

Since all the datasets (from `kedro.io` and `kedro.contrib.io`) were moved to `kedro/extras/datasets` you must update the type of all datasets in `<project>/conf/base/catalog.yml` file.
Here how it should be changed: `type: <SomeDataSet>` -> `type: <subfolder of kedro/extras/datasets>.<SomeDataSet>` (e.g. `type: CSVDataSet` -> `type: pandas.CSVDataSet`).

In addition, all the specific datasets like `CSVLocalDataSet`, `CSVS3DataSet` etc. were deprecated. Instead, you must use generalized datasets like `CSVDataSet`.
E.g. `type: CSVS3DataSet` -> `type: pandas.CSVDataSet`.

> Note: No changes required if you are using your custom dataset.

#### Migration for Pipeline.transform()
`Pipeline.transform()` has been dropped in favour of the `pipeline()` constructor. The following changes apply:
- Remember to import `from kedro.pipeline import pipeline`
- The `prefix` argument has been renamed to `namespace`
- And `datasets` has been broken down into more granular arguments:
  - `inputs`: Independent inputs to the pipeline
  - `outputs`: Any output created in the pipeline, whether an intermediary dataset or a leaf output
  - `parameters`: `params:...` or `parameters`

As an example, code that used to look like this with the `Pipeline.transform()` constructor:
```python
result = my_pipeline.transform(
    datasets={"input": "new_input", "output": "new_output", "params:x": "params:y"},
    prefix="pre",
)
```

When used with the new `pipeline()` constructor, becomes:
```python
from kedro.pipeline import pipeline

result = pipeline(
    my_pipeline,
    inputs={"input": "new_input"},
    outputs={"output": "new_output"},
    parameters={"params:x": "params:y"},
    namespace="pre",
)
```

#### Migration for decorators, color logger, transformers etc.
Since some modules were moved to other locations you need to update import paths appropriately.
You can find the list of moved files in the [`0.15.6` release notes](https://github.com/kedro-org/kedro/releases/tag/0.15.6) under the section titled `Files with a new location`.

#### Migration for CLI and KEDRO_ENV environment variable
> Note: If you haven't made significant changes to your `kedro_cli.py`, it may be easier to simply copy the updated `kedro_cli.py` `.ipython/profile_default/startup/00-kedro-init.py` and from GitHub or a newly generated project into your old project.

* We've removed `KEDRO_ENV_VAR` from `kedro.context`. To get your existing project template working, you'll need to remove all instances of `KEDRO_ENV_VAR` from your project template:
  - From the imports in `kedro_cli.py` and `.ipython/profile_default/startup/00-kedro-init.py`: `from kedro.context import KEDRO_ENV_VAR, load_context` -> `from kedro.framework.context import load_context`
  - Remove the `envvar=KEDRO_ENV_VAR` line from the click options in `run`, `jupyter_notebook` and `jupyter_lab` in `kedro_cli.py`
  - Replace `KEDRO_ENV_VAR` with `"KEDRO_ENV"` in `_build_jupyter_env`
  - Replace `context = load_context(path, env=os.getenv(KEDRO_ENV_VAR))` with `context = load_context(path)` in `.ipython/profile_default/startup/00-kedro-init.py`

 #### Migration for `kedro build-reqs`

 We have upgraded `pip-tools` which is used by `kedro build-reqs` to 5.x. This `pip-tools` version requires `pip>=20.0`. To upgrade `pip`, please refer to [their documentation](https://pip.pypa.io/en/stable/installing/#upgrading-pip).

## Thanks for supporting contributions
[@foolsgold](https://github.com/foolsgold), [Mani Sarkar](https://github.com/neomatrix369), [Priyanka Shanbhag](https://github.com/priyanka1414), [Luis Blanche](https://github.com/LuisBlanche), [Deepyaman Datta](https://github.com/deepyaman), [Antony Milne](https://github.com/AntonyMilneQB), [Panos Psimatikas](https://github.com/ppsimatikas), [Tam-Sanh Nguyen](https://github.com/tamsanh), [Tomasz Kaczmarczyk](https://github.com/TomaszKaczmarczyk), [Kody Fischer](https://github.com/Klio-Foxtrot187), [Waylon Walker](https://github.com/waylonwalker)

# 0.15.9

## Major features and improvements

## Bug fixes and other changes

* Pinned `fsspec>=0.5.1, <0.7.0` and `s3fs>=0.3.0, <0.4.1` to fix incompatibility issues with their latest release.

## Breaking changes to the API

## Thanks for supporting contributions

# 0.15.8

## Major features and improvements

## Bug fixes and other changes

* Added the additional libraries to our `requirements.txt` so `pandas.CSVDataSet` class works out of box with `pip install kedro`.
* Added `pandas` to our `extra_requires` in `setup.py`.
* Improved the error message when dependencies of a `DataSet` class are missing.

## Breaking changes to the API

## Thanks for supporting contributions

# 0.15.7

## Major features and improvements

* Added in documentation on how to contribute a custom `AbstractDataSet` implementation.

## Bug fixes and other changes

* Fixed the link to the Kedro banner image in the documentation.

## Breaking changes to the API

## Thanks for supporting contributions

# 0.15.6

## Major features and improvements
> _TL;DR_ We're launching [`kedro.extras`](https://github.com/kedro-org/kedro/tree/master/extras), the new home for our revamped series of datasets, decorators and dataset transformers. The datasets in [`kedro.extras.datasets`](https://github.com/kedro-org/kedro/tree/master/extras/datasets) use [`fsspec`](https://filesystem-spec.readthedocs.io/en/latest/) to access a variety of data stores including local file systems, network file systems, cloud object stores (including S3 and GCP), and Hadoop, read more about this [**here**](https://kedro.readthedocs.io/en/0.15.6/04_user_guide/04_data_catalog.html#specifying-the-location-of-the-dataset). The change will allow [#178](https://github.com/kedro-org/kedro/issues/178) to happen in the next major release of Kedro.

An example of this new system can be seen below, loading the CSV `SparkDataSet` from S3:

```yaml
weather:
  type: spark.SparkDataSet  # Observe the specified type, this  affects all datasets
  filepath: s3a://your_bucket/data/01_raw/weather*  # filepath uses fsspec to indicate the file storage system
  credentials: dev_s3
  file_format: csv
```

You can also load data incrementally whenever it is dumped into a directory with the extension to [`PartionedDataSet`](https://kedro.readthedocs.io/en/0.15.6/04_user_guide/08_advanced_io.html#partitioned-dataset), a feature that allows you to load a directory of files. The [`IncrementalDataSet`](https://kedro.readthedocs.io/en/0.15.6/04_user_guide/08_advanced_io.html#incremental-loads-with-incrementaldataset) stores the information about the last processed partition in a `checkpoint`, read more about this feature [**here**](https://kedro.readthedocs.io/en/0.15.6/04_user_guide/08_advanced_io.html#incremental-loads-with-incrementaldataset).

### New features

* Added `layer` attribute for datasets in `kedro.extras.datasets` to specify the name of a layer according to [data engineering convention](https://kedro.readthedocs.io/en/0.15.6/06_resources/01_faq.html#what-is-data-engineering-convention), this feature will be passed to [`kedro-viz`](https://github.com/kedro-org/kedro-viz) in future releases.
* Enabled loading a particular version of a dataset in Jupyter Notebooks and iPython, using `catalog.load("dataset_name", version="<2019-12-13T15.08.09.255Z>")`.
* Added property `run_id` on `ProjectContext`, used for versioning using the [`Journal`](https://kedro.readthedocs.io/en/0.15.6/04_user_guide/13_journal.html). To customise your journal `run_id` you can override the private method `_get_run_id()`.
* Added the ability to install all optional kedro dependencies via `pip install "kedro[all]"`.
* Modified the `DataCatalog`'s load order for datasets, loading order is the following:
  - `kedro.io`
  - `kedro.extras.datasets`
  - Import path, specified in `type`
* Added an optional `copy_mode` flag to `CachedDataSet` and `MemoryDataSet` to specify (`deepcopy`, `copy` or `assign`) the copy mode to use when loading and saving.

### New Datasets

| Type                             | Description                                                                                                                                      | Location                            |
| -------------------------------- | ------------------------------------------------------------------------------------------------------------------------------------------------ | ----------------------------------- |
| `dask.ParquetDataSet`            | Handles parquet datasets using Dask                                                                                                              | `kedro.extras.datasets.dask`        |
| `pickle.PickleDataSet`           | Work with Pickle files using [`fsspec`](https://filesystem-spec.readthedocs.io/en/latest/) to communicate with the underlying filesystem         | `kedro.extras.datasets.pickle`      |
| `pandas.CSVDataSet`              | Work with CSV files using [`fsspec`](https://filesystem-spec.readthedocs.io/en/latest/) to communicate with the underlying filesystem            | `kedro.extras.datasets.pandas`      |
| `pandas.TextDataSet`             | Work with text files using [`fsspec`](https://filesystem-spec.readthedocs.io/en/latest/) to communicate with the underlying filesystem           | `kedro.extras.datasets.pandas`      |
| `pandas.ExcelDataSet`            | Work with Excel files using [`fsspec`](https://filesystem-spec.readthedocs.io/en/latest/) to communicate with the underlying filesystem          | `kedro.extras.datasets.pandas`      |
| `pandas.HDFDataSet`              | Work with HDF using [`fsspec`](https://filesystem-spec.readthedocs.io/en/latest/) to communicate with the underlying filesystem                  | `kedro.extras.datasets.pandas`      |
| `yaml.YAMLDataSet`               | Work with YAML files using [`fsspec`](https://filesystem-spec.readthedocs.io/en/latest/) to communicate with the underlying filesystem           | `kedro.extras.datasets.yaml`        |
| `matplotlib.MatplotlibWriter`    | Save with Matplotlib images using [`fsspec`](https://filesystem-spec.readthedocs.io/en/latest/) to communicate with the underlying filesystem    | `kedro.extras.datasets.matplotlib`  |
| `networkx.NetworkXDataSet`       | Work with NetworkX files using [`fsspec`](https://filesystem-spec.readthedocs.io/en/latest/) to communicate with the underlying filesystem       | `kedro.extras.datasets.networkx`    |
| `biosequence.BioSequenceDataSet` | Work with bio-sequence objects using [`fsspec`](https://filesystem-spec.readthedocs.io/en/latest/) to communicate with the underlying filesystem | `kedro.extras.datasets.biosequence` |
| `pandas.GBQTableDataSet`         | Work with Google BigQuery                                                                                                                        | `kedro.extras.datasets.pandas`      |
| `pandas.FeatherDataSet`          | Work with feather files using [`fsspec`](https://filesystem-spec.readthedocs.io/en/latest/) to communicate with the underlying filesystem        | `kedro.extras.datasets.pandas`      |
| `IncrementalDataSet`             | Inherit from `PartitionedDataSet` and remembers the last processed partition                                                                     | `kedro.io`                          |

### Files with a new location

| Type                                                                 | New Location                                 |
| -------------------------------------------------------------------- | -------------------------------------------- |
| `JSONDataSet`                                                        | `kedro.extras.datasets.pandas`               |
| `CSVBlobDataSet`                                                     | `kedro.extras.datasets.pandas`               |
| `JSONBlobDataSet`                                                    | `kedro.extras.datasets.pandas`               |
| `SQLTableDataSet`                                                    | `kedro.extras.datasets.pandas`               |
| `SQLQueryDataSet`                                                    | `kedro.extras.datasets.pandas`               |
| `SparkDataSet`                                                       | `kedro.extras.datasets.spark`                |
| `SparkHiveDataSet`                                                   | `kedro.extras.datasets.spark`                |
| `SparkJDBCDataSet`                                                   | `kedro.extras.datasets.spark`                |
| `kedro/contrib/decorators/retry.py`                                  | `kedro/extras/decorators/retry_node.py`      |
| `kedro/contrib/decorators/memory_profiler.py`                        | `kedro/extras/decorators/memory_profiler.py` |
| `kedro/contrib/io/transformers/transformers.py`                      | `kedro/extras/transformers/time_profiler.py` |
| `kedro/contrib/colors/logging/color_logger.py`                       | `kedro/extras/logging/color_logger.py`       |
| `extras/ipython_loader.py`                                           | `tools/ipython/ipython_loader.py`            |
| `kedro/contrib/io/cached/cached_dataset.py`                          | `kedro/io/cached_dataset.py`                 |
| `kedro/contrib/io/catalog_with_default/data_catalog_with_default.py` | `kedro/io/data_catalog_with_default.py`      |
| `kedro/contrib/config/templated_config.py`                           | `kedro/config/templated_config.py`           |

## Upcoming deprecations

| Category                  | Type                                                           |
| ------------------------- | -------------------------------------------------------------- |
| **Datasets**              | `BioSequenceLocalDataSet`                                      |
|                           | `CSVGCSDataSet`                                                |
|                           | `CSVHTTPDataSet`                                               |
|                           | `CSVLocalDataSet`                                              |
|                           | `CSVS3DataSet`                                                 |
|                           | `ExcelLocalDataSet`                                            |
|                           | `FeatherLocalDataSet`                                          |
|                           | `JSONGCSDataSet`                                               |
|                           | `JSONLocalDataSet`                                             |
|                           | `HDFLocalDataSet`                                              |
|                           | `HDFS3DataSet`                                                 |
|                           | `kedro.contrib.io.cached.CachedDataSet`                        |
|                           | `kedro.contrib.io.catalog_with_default.DataCatalogWithDefault` |
|                           | `MatplotlibLocalWriter`                                        |
|                           | `MatplotlibS3Writer`                                           |
|                           | `NetworkXLocalDataSet`                                         |
|                           | `ParquetGCSDataSet`                                            |
|                           | `ParquetLocalDataSet`                                          |
|                           | `ParquetS3DataSet`                                             |
|                           | `PickleLocalDataSet`                                           |
|                           | `PickleS3DataSet`                                              |
|                           | `TextLocalDataSet`                                             |
|                           | `YAMLLocalDataSet`                                             |
| **Decorators**            | `kedro.contrib.decorators.memory_profiler`                     |
|                           | `kedro.contrib.decorators.retry`                               |
|                           | `kedro.contrib.decorators.pyspark.spark_to_pandas`             |
|                           | `kedro.contrib.decorators.pyspark.pandas_to_spark`             |
| **Transformers**          | `kedro.contrib.io.transformers.transformers`                   |
| **Configuration Loaders** | `kedro.contrib.config.TemplatedConfigLoader`                   |

## Bug fixes and other changes
* Added the option to set/overwrite params in `config.yaml` using YAML dict style instead of string CLI formatting only.
* Kedro CLI arguments `--node` and `--tag` support comma-separated values, alternative methods will be deprecated in future releases.
* Fixed a bug in the `invalidate_cache` method of `ParquetGCSDataSet` and `CSVGCSDataSet`.
* `--load-version` now won't break if version value contains a colon.
* Enabled running `node`s with duplicate inputs.
* Improved error message when empty credentials are passed into `SparkJDBCDataSet`.
* Fixed bug that caused an empty project to fail unexpectedly with ImportError in `template/.../pipeline.py`.
* Fixed bug related to saving dataframe with categorical variables in table mode using `HDFS3DataSet`.
* Fixed bug that caused unexpected behavior when using `from_nodes` and `to_nodes` in pipelines using transcoding.
* Credentials nested in the dataset config are now also resolved correctly.
* Bumped minimum required pandas version to 0.24.0 to make use of `pandas.DataFrame.to_numpy` (recommended alternative to `pandas.DataFrame.values`).
* Docs improvements.
* `Pipeline.transform` skips modifying node inputs/outputs containing `params:` or `parameters` keywords.
* Support for `dataset_credentials` key in the credentials for `PartitionedDataSet` is now deprecated. The dataset credentials should be specified explicitly inside the dataset config.
* Datasets can have a new `confirm` function which is called after a successful node function execution if the node contains `confirms` argument with such dataset name.
* Make the resume prompt on pipeline run failure use `--from-nodes` instead of `--from-inputs` to avoid unnecessarily re-running nodes that had already executed.
* When closed, Jupyter notebook kernels are automatically terminated after 30 seconds of inactivity by default. Use `--idle-timeout` option to update it.
* Added `kedro-viz` to the Kedro project template `requirements.txt` file.
* Removed the `results` and `references` folder from the project template.
* Updated contribution process in `CONTRIBUTING.md`.

## Breaking changes to the API
* Existing `MatplotlibWriter` dataset in `contrib` was renamed to `MatplotlibLocalWriter`.
* `kedro/contrib/io/matplotlib/matplotlib_writer.py` was renamed to `kedro/contrib/io/matplotlib/matplotlib_local_writer.py`.
* `kedro.contrib.io.bioinformatics.sequence_dataset.py` was renamed to `kedro.contrib.io.bioinformatics.biosequence_local_dataset.py`.

## Thanks for supporting contributions
[Andrii Ivaniuk](https://github.com/andrii-ivaniuk), [Jonas Kemper](https://github.com/jonasrk), [Yuhao Zhu](https://github.com/yhzqb), [Balazs Konig](https://github.com/BalazsKonigQB), [Pedro Abreu](https://github.com/PedroAbreuQB), [Tam-Sanh Nguyen](https://github.com/tamsanh), [Peter Zhao](https://github.com/zxpeter), [Deepyaman Datta](https://github.com/deepyaman), [Florian Roessler](https://github.com/fdroessler/), [Miguel Rodriguez Gutierrez](https://github.com/MigQ2)

# 0.15.5

## Major features and improvements
* New CLI commands and command flags:
  - Load multiple `kedro run` CLI flags from a configuration file with the `--config` flag (e.g. `kedro run --config run_config.yml`)
  - Run parametrised pipeline runs with the `--params` flag (e.g. `kedro run --params param1:value1,param2:value2`).
  - Lint your project code using the `kedro lint` command, your project is linted with [`black`](https://github.com/psf/black) (Python 3.6+), [`flake8`](https://gitlab.com/pycqa/flake8) and [`isort`](https://github.com/PyCQA/isort).
* Load specific environments with Jupyter notebooks using `KEDRO_ENV` which will globally set `run`, `jupyter notebook` and `jupyter lab` commands using environment variables.
* Added the following datasets:
  - `CSVGCSDataSet` dataset in `contrib` for working with CSV files in Google Cloud Storage.
  - `ParquetGCSDataSet` dataset in `contrib` for working with Parquet files in Google Cloud Storage.
  - `JSONGCSDataSet` dataset in `contrib` for working with JSON files in Google Cloud Storage.
  - `MatplotlibS3Writer` dataset in `contrib` for saving Matplotlib images to S3.
  - `PartitionedDataSet` for working with datasets split across multiple files.
  - `JSONDataSet` dataset for working with JSON files that uses [`fsspec`](https://filesystem-spec.readthedocs.io/en/latest/) to communicate with the underlying filesystem. It doesn't support `http(s)` protocol for now.
* Added `s3fs_args` to all S3 datasets.
* Pipelines can be deducted with `pipeline1 - pipeline2`.

## Bug fixes and other changes
* `ParallelRunner` now works with `SparkDataSet`.
* Allowed the use of nulls in `parameters.yml`.
* Fixed an issue where `%reload_kedro` wasn't reloading all user modules.
* Fixed `pandas_to_spark` and `spark_to_pandas` decorators to work with functions with kwargs.
* Fixed a bug where `kedro jupyter notebook` and `kedro jupyter lab` would run a different Jupyter installation to the one in the local environment.
* Implemented Databricks-compatible dataset versioning for `SparkDataSet`.
* Fixed a bug where `kedro package` would fail in certain situations where `kedro build-reqs` was used to generate `requirements.txt`.
* Made `bucket_name` argument optional for the following datasets: `CSVS3DataSet`, `HDFS3DataSet`, `PickleS3DataSet`, `contrib.io.parquet.ParquetS3DataSet`, `contrib.io.gcs.JSONGCSDataSet` - bucket name can now be included into the filepath along with the filesystem protocol (e.g. `s3://bucket-name/path/to/key.csv`).
* Documentation improvements and fixes.

## Breaking changes to the API
* Renamed entry point for running pip-installed projects to `run_package()` instead of `main()` in `src/<package>/run.py`.
* `bucket_name` key has been removed from the string representation of the following datasets: `CSVS3DataSet`, `HDFS3DataSet`, `PickleS3DataSet`, `contrib.io.parquet.ParquetS3DataSet`, `contrib.io.gcs.JSONGCSDataSet`.
* Moved the `mem_profiler` decorator to `contrib` and separated the `contrib` decorators so that dependencies are modular. You may need to update your import paths, for example the pyspark decorators should be imported as `from kedro.contrib.decorators.pyspark import <pyspark_decorator>` instead of `from kedro.contrib.decorators import <pyspark_decorator>`.

## Thanks for supporting contributions
[Sheldon Tsen](https://github.com/sheldontsen-qb), [@roumail](https://github.com/roumail), [Karlson Lee](https://github.com/i25959341), [Waylon Walker](https://github.com/WaylonWalker), [Deepyaman Datta](https://github.com/deepyaman), [Giovanni](https://github.com/plauto), [Zain Patel](https://github.com/mzjp2)

# 0.15.4

## Major features and improvements
* `kedro jupyter` now gives the default kernel a sensible name.
* `Pipeline.name` has been deprecated in favour of `Pipeline.tags`.
* Reuse pipelines within a Kedro project using `Pipeline.transform`, it simplifies dataset and node renaming.
* Added Jupyter Notebook line magic (`%run_viz`) to run `kedro viz` in a Notebook cell (requires [`kedro-viz`](https://github.com/kedro-org/kedro-viz) version 3.0.0 or later).
* Added the following datasets:
  - `NetworkXLocalDataSet` in `kedro.contrib.io.networkx` to load and save local graphs (JSON format) via NetworkX. (by [@josephhaaga](https://github.com/josephhaaga))
  - `SparkHiveDataSet` in `kedro.contrib.io.pyspark.SparkHiveDataSet` allowing usage of Spark and insert/upsert on non-transactional Hive tables.
* `kedro.contrib.config.TemplatedConfigLoader` now supports name/dict key templating and default values.

## Bug fixes and other changes
* `get_last_load_version()` method for versioned datasets now returns exact last load version if the dataset has been loaded at least once and `None` otherwise.
* Fixed a bug in `_exists` method for versioned `SparkDataSet`.
* Enabled the customisation of the ExcelWriter in `ExcelLocalDataSet` by specifying options under `writer` key in `save_args`.
* Fixed a bug in IPython startup script, attempting to load context from the incorrect location.
* Removed capping the length of a dataset's string representation.
* Fixed `kedro install` command failing on Windows if `src/requirements.txt` contains a different version of Kedro.
* Enabled passing a single tag into a node or a pipeline without having to wrap it in a list (i.e. `tags="my_tag"`).

## Breaking changes to the API
* Removed `_check_paths_consistency()` method from `AbstractVersionedDataSet`. Version consistency check is now done in `AbstractVersionedDataSet.save()`. Custom versioned datasets should modify `save()` method implementation accordingly.

## Thanks for supporting contributions
[Joseph Haaga](https://github.com/josephhaaga), [Deepyaman Datta](https://github.com/deepyaman), [Joost Duisters](https://github.com/JoostDuisters), [Zain Patel](https://github.com/mzjp2), [Tom Vigrass](https://github.com/tomvigrass)

# 0.15.3

## Bug Fixes and other changes
* Narrowed the requirements for `PyTables` so that we maintain support for Python 3.5.

# 0.15.2

## Major features and improvements
* Added `--load-version`, a `kedro run` argument that allows you run the pipeline with a particular load version of a dataset.
* Support for modular pipelines in `src/`, break the pipeline into isolated parts with reusability in mind.
* Support for multiple pipelines, an ability to have multiple entry point pipelines and choose one with `kedro run --pipeline NAME`.
* Added a `MatplotlibWriter` dataset in `contrib` for saving Matplotlib images.
* An ability to template/parameterize configuration files with `kedro.contrib.config.TemplatedConfigLoader`.
* Parameters are exposed as a context property for ease of access in iPython / Jupyter Notebooks with `context.params`.
* Added `max_workers` parameter for ``ParallelRunner``.

## Bug fixes and other changes
* Users will override the `_get_pipeline` abstract method in `ProjectContext(KedroContext)` in `run.py` rather than the `pipeline` abstract property. The `pipeline` property is not abstract anymore.
* Improved an error message when versioned local dataset is saved and unversioned path already exists.
* Added `catalog` global variable to `00-kedro-init.py`, allowing you to load datasets with `catalog.load()`.
* Enabled tuples to be returned from a node.
* Disallowed the ``ConfigLoader`` loading the same file more than once, and deduplicated the `conf_paths` passed in.
* Added a `--open` flag to `kedro build-docs` that opens the documentation on build.
* Updated the ``Pipeline`` representation to include name of the pipeline, also making it readable as a context property.
* `kedro.contrib.io.pyspark.SparkDataSet` and `kedro.contrib.io.azure.CSVBlobDataSet` now support versioning.

## Breaking changes to the API
* `KedroContext.run()` no longer accepts `catalog` and `pipeline` arguments.
* `node.inputs` now returns the node's inputs in the order required to bind them properly to the node's function.

## Thanks for supporting contributions
[Deepyaman Datta](https://github.com/deepyaman), [Luciano Issoe](https://github.com/Lucianois), [Joost Duisters](https://github.com/JoostDuisters), [Zain Patel](https://github.com/mzjp2), [William Ashford](https://github.com/williamashfordQB), [Karlson Lee](https://github.com/i25959341)

# 0.15.1

## Major features and improvements
* Extended `versioning` support to cover the tracking of environment setup, code and datasets.
* Added the following datasets:
  - `FeatherLocalDataSet` in `contrib` for usage with pandas. (by [@mdomarsaleem](https://github.com/mdomarsaleem))
* Added `get_last_load_version` and `get_last_save_version` to `AbstractVersionedDataSet`.
* Implemented `__call__` method on `Node` to allow for users to execute `my_node(input1=1, input2=2)` as an alternative to `my_node.run(dict(input1=1, input2=2))`.
* Added new `--from-inputs` run argument.

## Bug fixes and other changes
* Fixed a bug in `load_context()` not loading context in non-Kedro Jupyter Notebooks.
* Fixed a bug in `ConfigLoader.get()` not listing nested files for `**`-ending glob patterns.
* Fixed a logging config error in Jupyter Notebook.
* Updated documentation in `03_configuration` regarding how to modify the configuration path.
* Documented the architecture of Kedro showing how we think about library, project and framework components.
* `extras/kedro_project_loader.py` renamed to `extras/ipython_loader.py` and now runs any IPython startup scripts without relying on the Kedro project structure.
* Fixed TypeError when validating partial function's signature.
* After a node failure during a pipeline run, a resume command will be suggested in the logs. This command will not work if the required inputs are MemoryDataSets.

## Breaking changes to the API

## Thanks for supporting contributions
[Omar Saleem](https://github.com/mdomarsaleem), [Mariana Silva](https://github.com/marianansilva), [Anil Choudhary](https://github.com/aniryou), [Craig](https://github.com/cfranklin11)

# 0.15.0

## Major features and improvements
* Added `KedroContext` base class which holds the configuration and Kedro's main functionality (catalog, pipeline, config, runner).
* Added a new CLI command `kedro jupyter convert` to facilitate converting Jupyter Notebook cells into Kedro nodes.
* Added support for `pip-compile` and new Kedro command `kedro build-reqs` that generates `requirements.txt` based on `requirements.in`.
* Running `kedro install` will install packages to conda environment if `src/environment.yml` exists in your project.
* Added a new `--node` flag to `kedro run`, allowing users to run only the nodes with the specified names.
* Added new `--from-nodes` and `--to-nodes` run arguments, allowing users to run a range of nodes from the pipeline.
* Added prefix `params:` to the parameters specified in `parameters.yml` which allows users to differentiate between their different parameter node inputs and outputs.
* Jupyter Lab/Notebook now starts with only one kernel by default.
* Added the following datasets:
  -  `CSVHTTPDataSet` to load CSV using HTTP(s) links.
  - `JSONBlobDataSet` to load json (-delimited) files from Azure Blob Storage.
  - `ParquetS3DataSet` in `contrib` for usage with pandas. (by [@mmchougule](https://github.com/mmchougule))
  - `CachedDataSet` in `contrib` which will cache data in memory to avoid io/network operations. It will clear the cache once a dataset is no longer needed by a pipeline. (by [@tsanikgr](https://github.com/tsanikgr))
  - `YAMLLocalDataSet` in `contrib` to load and save local YAML files. (by [@Minyus](https://github.com/Minyus))

## Bug fixes and other changes
* Documentation improvements including instructions on how to initialise a Spark session using YAML configuration.
* `anyconfig` default log level changed from `INFO` to `WARNING`.
* Added information on installed plugins to `kedro info`.
* Added style sheets for project documentation, so the output of `kedro build-docs` will resemble the style of `kedro docs`.

## Breaking changes to the API
* Simplified the Kedro template in `run.py` with the introduction of `KedroContext` class.
* Merged `FilepathVersionMixIn` and `S3VersionMixIn` under one abstract class `AbstractVersionedDataSet` which extends`AbstractDataSet`.
* `name` changed to be a keyword-only argument for `Pipeline`.
* `CSVLocalDataSet` no longer supports URLs. `CSVHTTPDataSet` supports URLs.

### Migration guide from Kedro 0.14.* to Kedro 0.15.0
#### Migration for Kedro project template
This guide assumes that:
  * The framework specific code has not been altered significantly
  * Your project specific code is stored in the dedicated python package under `src/`.

The breaking changes were introduced in the following project template files:
- `<project-name>/.ipython/profile_default/startup/00-kedro-init.py`
- `<project-name>/kedro_cli.py`
- `<project-name>/src/tests/test_run.py`
- `<project-name>/src/<package-name>/run.py`
- `<project-name>/.kedro.yml` (new file)

The easiest way to migrate your project from Kedro 0.14.* to Kedro 0.15.0 is to create a new project (by using `kedro new`) and move code and files bit by bit as suggested in the detailed guide below:

1. Create a new project with the same name by running `kedro new`

2. Copy the following folders to the new project:
 - `results/`
 - `references/`
 - `notebooks/`
 - `logs/`
 - `data/`
 - `conf/`

3. If you customised your `src/<package>/run.py`, make sure you apply the same customisations to `src/<package>/run.py`
 - If you customised `get_config()`, you can override `config_loader` property in `ProjectContext` derived class
 - If you customised `create_catalog()`, you can override `catalog()` property in `ProjectContext` derived class
 - If you customised `run()`, you can override `run()` method in `ProjectContext` derived class
 - If you customised default `env`, you can override it in `ProjectContext` derived class or pass it at construction. By default, `env` is `local`.
 - If you customised default `root_conf`, you can override `CONF_ROOT` attribute in `ProjectContext` derived class. By default, `KedroContext` base class has `CONF_ROOT` attribute set to `conf`.

4. The following syntax changes are introduced in ipython or Jupyter notebook/labs:
 - `proj_dir` -> `context.project_path`
 - `proj_name` -> `context.project_name`
 - `conf` -> `context.config_loader`.
 - `io` -> `context.catalog` (e.g., `io.load()` -> `context.catalog.load()`)

5. If you customised your `kedro_cli.py`, you need to apply the same customisations to your `kedro_cli.py` in the new project.

6. Copy the contents of the old project's `src/requirements.txt` into the new project's `src/requirements.in` and, from the project root directory, run the `kedro build-reqs` command in your terminal window.

#### Migration for versioning custom dataset classes

If you defined any custom dataset classes which support versioning in your project, you need to apply the following changes:

1. Make sure your dataset inherits from `AbstractVersionedDataSet` only.
2. Call `super().__init__()` with the appropriate arguments in the dataset's `__init__`. If storing on local filesystem, providing the filepath and the version is enough. Otherwise, you should also pass in an `exists_function` and a `glob_function` that emulate `exists` and `glob` in a different filesystem (see `CSVS3DataSet` as an example).
3. Remove setting of the `_filepath` and `_version` attributes in the dataset's `__init__`, as this is taken care of in the base abstract class.
4. Any calls to `_get_load_path` and `_get_save_path` methods should take no arguments.
5. Ensure you convert the output of `_get_load_path` and `_get_save_path` appropriately, as these now return [`PurePath`s](https://docs.python.org/3/library/pathlib.html#pure-paths) instead of strings.
6. Make sure `_check_paths_consistency` is called with [`PurePath`s](https://docs.python.org/3/library/pathlib.html#pure-paths) as input arguments, instead of strings.

These steps should have brought your project to Kedro 0.15.0. There might be some more minor tweaks needed as every project is unique, but now you have a pretty solid base to work with. If you run into any problems, please consult the [Kedro documentation](https://kedro.readthedocs.io).

## Thanks for supporting contributions
[Dmitry Vukolov](https://github.com/dvukolov), [Jo Stichbury](https://github.com/stichbury), [Angus Williams](https://github.com/awqb), [Deepyaman Datta](https://github.com/deepyaman), [Mayur Chougule](https://github.com/mmchougule), [Marat Kopytjuk](https://github.com/kopytjuk), [Evan Miller](https://github.com/evanmiller29), [Yusuke Minami](https://github.com/Minyus)

# 0.14.3

## Major features and improvements
* Tab completion for catalog datasets in `ipython` or `jupyter` sessions. (Thank you [@datajoely](https://github.com/datajoely) and [@WaylonWalker](https://github.com/WaylonWalker))
* Added support for transcoding, an ability to decouple loading/saving mechanisms of a dataset from its storage location, denoted by adding '@' to the dataset name.
* Datasets have a new `release` function that instructs them to free any cached data. The runners will call this when the dataset is no longer needed downstream.

## Bug fixes and other changes
* Add support for pipeline nodes made up from partial functions.
* Expand user home directory `~` for TextLocalDataSet (see issue #19).
* Add a `short_name` property to `Node`s for a display-friendly (but not necessarily unique) name.
* Add Kedro project loader for IPython: `extras/kedro_project_loader.py`.
* Fix source file encoding issues with Python 3.5 on Windows.
* Fix local project source not having priority over the same source installed as a package, leading to local updates not being recognised.

## Breaking changes to the API
* Remove the max_loads argument from the `MemoryDataSet` constructor and from the `AbstractRunner.create_default_data_set` method.

## Thanks for supporting contributions
[Joel Schwarzmann](https://github.com/datajoely), [Alex Kalmikov](https://github.com/kalexqb)

# 0.14.2

## Major features and improvements
* Added Data Set transformer support in the form of AbstractTransformer and DataCatalog.add_transformer.

## Breaking changes to the API
* Merged the `ExistsMixin` into `AbstractDataSet`.
* `Pipeline.node_dependencies` returns a dictionary keyed by node, with sets of parent nodes as values; `Pipeline` and `ParallelRunner` were refactored to make use of this for topological sort for node dependency resolution and running pipelines respectively.
* `Pipeline.grouped_nodes` returns a list of sets, rather than a list of lists.

## Thanks for supporting contributions

[Darren Gallagher](https://github.com/dazzag24), [Zain Patel](https://github.com/mzjp2)

# 0.14.1

## Major features and improvements
* New I/O module `HDFS3DataSet`.

## Bug fixes and other changes
* Improved API docs.
* Template `run.py` will throw a warning instead of error if `credentials.yml`
  is not present.

## Breaking changes to the API
None


# 0.14.0

The initial release of Kedro.


## Thanks for supporting contributions

Jo Stichbury, Aris Valtazanos, Fabian Peters, Guilherme Braccialli, Joel Schwarzmann, Miguel Beltre, Mohammed ElNabawy, Deepyaman Datta, Shubham Agrawal, Oleg Andreyev, Mayur Chougule, William Ashford, Ed Cannon, Nikhilesh Nukala, Sean Bailey, Vikram Tegginamath, Thomas Huijskens, Musa Bilal

We are also grateful to everyone who advised and supported us, filed issues or helped resolve them, asked and answered questions and were part of inspiring discussions.<|MERGE_RESOLUTION|>--- conflicted
+++ resolved
@@ -5,17 +5,10 @@
 ## Bug fixes and other changes
 
 ## Breaking changes to the API
-
-<<<<<<< HEAD
-## Upcoming deprecations for Kedro 0.19.0
-* `kedro docs` will be removed in 0.19.0.
-* `kedro.extras.ColorHandler` will be removed in 0.19.0.
 
 ### CLI
 * Removed deprecated `kedro docs` command.
 
-=======
->>>>>>> f715d9c9
 ## Migration guide from Kedro 0.18.* to 0.19.*
 
 # Upcoming Release 0.18.2
