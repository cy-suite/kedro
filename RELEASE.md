# Upcoming Release 0.17.6

## Major features and improvements
* Added `pipelines` global variable to IPython extension, allowing you to access the project's pipelines in `kedro ipython` or `kedro jupyter notebook`.
* Enabled overriding nested parameters with `params` in CLI, i.e. `kedro run --params="model.model_tuning.booster:gbtree"` updates parameters to `{"model": {"model_tuning": {"booster": "gbtree"}}}`.
* Added option to `pandas.SQLQueryDataSet` to specify a `filepath` with a SQL query, in addition to the current method of supplying the query itself in the `sql` argument.
* Extended `ExcelDataSet` to support saving Excel files with multiple sheets.
* Added the following new dataset (see ([Issue #839](https://github.com/quantumblacklabs/kedro/issues/839)):

| Type                        | Description                                          | Location                          |
| --------------------------- | ---------------------------------------------------- | --------------------------------- |
| `plotly.JSONDataSet` | Works with plotly graph object Figures (saves as json file) | `kedro.extras.datasets.plotly` |

## Bug fixes and other changes
* Fixed an issue where `kedro new --config config.yml` was ignoring the config file when `prompts.yml` didn't exist.
* Added documentation for `kedro viz --autoreload`.
* Added support for arbitrary backends (via importable module paths) that satisfy the `pickle` interface to `PickleDataSet`.
* Added support for `sum` syntax for connecting pipeline objects.
* Upgraded `pip-tools`, which is used by `kedro build-reqs`, to 6.4. This `pip-tools` version requires `pip>=21.2` while [adding support for `pip>=21.3`](https://github.com/jazzband/pip-tools/pull/1501). To upgrade `pip`, please refer to [their documentation](https://pip.pypa.io/en/stable/installing/#upgrading-pip).
* Relaxed the bounds on the `plotly` requirement for `plotly.PlotlyDataSet`.
* `kedro pipeline package <pipeline>` now raises an error if the `<pipeline>` argument doesn't look like a valid Python module path (e.g. has `/` instead of `.`).
<<<<<<< HEAD
* Added new `overwrite` argument to `PartitionedDataSet` to enable deletion of existing partitions on dataset `save`.
=======
* Fixed slow startup because of catalog processing by reducing the exponential growth of extra processing during `_FrozenDatasets` creations.
* Fixed a bug where packaging or pulling a modular pipeline with the same name as the project's package name would throw an error (or silently pass without including the pipeline source code in the wheel file).
>>>>>>> 2726e553

## Minor breaking changes to the API

## Upcoming deprecations for Kedro 0.18.0

## Thanks for supporting contributions
[Deepyaman Datta](https://github.com/deepyaman),
[Brites](https://github.com/brites101),
[Manish Swami](https://github.com/ManishS6),
[Zain Patel](https://github.com/mzjp2),
[Simon Brugman](https://github.com/sbrugman),
[Kiyo Kunii](https://github.com/921kiyo),
[Benjamin Levy](https://github.com/BenjaminLevyQB),
[Louis de Charsonville](https://github.com/louisdecharson)

# Release 0.17.5

## Major features and improvements
* Added new CLI group `registry`, with the associated commands `kedro registry list` and `kedro registry describe`, to replace `kedro pipeline list` and `kedro pipeline describe`.
* Added support for dependency management at a modular pipeline level. When a pipeline with `requirements.txt` is packaged, its dependencies are embedded in the modular pipeline wheel file. Upon pulling the pipeline, Kedro will append dependencies to the project's `requirements.in`. More information is available in [our documentation](https://kedro.readthedocs.io/en/stable/06_nodes_and_pipelines/03_modular_pipelines.html#package-a-modular-pipeline).
* Added support for bulk packaging/pulling modular pipelines using `kedro pipeline package/pull --all` and `pyproject.toml`.
* Removed `cli.py` from the Kedro project template. By default all CLI commands, including `kedro run`, are now defined on the Kedro framework side. These can be overridden in turn by a plugin or a `cli.py` file in your project. A packaged Kedro project will respect the same hierarchy when executed with `python -m my_package`.
* Removed `.ipython/profile_default/startup/` from the Kedro project template in favour of `.ipython/profile_default/ipython_config.py` and the `kedro.extras.extensions.ipython`.
* Added support for `dill` backend to `PickleDataSet`.
* Imports are now refactored at `kedro pipeline package` and `kedro pipeline pull` time, so that _aliasing_ a modular pipeline doesn't break it.
* Added the following new datasets to support basic Experiment Tracking:

| Type                        | Description                                          | Location                          |
| --------------------------- | ---------------------------------------------------- | --------------------------------- |
| `tracking.MetricsDataSet` | Dataset to track numeric metrics for experiment tracking | `kedro.extras.datasets.tracking` |
| `tracking.JSONDataSet` | Dataset to track data for experiment tracking | `kedro.extras.datasets.tracking` |

## Bug fixes and other changes
* Bumped minimum required `fsspec` version to 2021.04.
* Fixed the `kedro install` and `kedro build-reqs` flows when uninstalled dependencies are present in a project's `settings.py`, `context.py` or `hooks.py` ([Issue #829](https://github.com/quantumblacklabs/kedro/issues/829)).
* Imports are now refactored at `kedro pipeline package` and `kedro pipeline pull` time, so that _aliasing_ a modular pipeline doesn't break it.

## Minor breaking changes to the API
* Pinned `dynaconf` to `<3.1.6` because the method signature for `_validate_items` changed which is used in Kedro.

## Upcoming deprecations for Kedro 0.18.0
* `kedro pipeline list` and `kedro pipeline describe` are being deprecated in favour of new commands `kedro registry list ` and `kedro registry describe`.
* `kedro install` is being deprecated in favour of using `pip install -r src/requirements.txt` to install project dependencies.

## Thanks for supporting contributions
[Moussa Taifi](https://github.com/moutai),
[Deepyaman Datta](https://github.com/deepyaman)

# Release 0.17.4

## Major features and improvements
* Added the following new datasets:

| Type                        | Description                                          | Location                          |
| --------------------------- | ---------------------------------------------------- | --------------------------------- |
| `plotly.PlotlyDataSet` | Works with plotly graph object Figures (saves as json file) | `kedro.extras.datasets.plotly` |

## Bug fixes and other changes
* Defined our set of Kedro Principles! Have a read through [our docs](https://kedro.readthedocs.io/en/0.17.4/12_faq/03_kedro_principles.html).
* `ConfigLoader.get()` now raises a `BadConfigException`, with a more helpful error message, if a configuration file cannot be loaded (for instance due to wrong syntax or poor formatting).
* `run_id` now defaults to `save_version` when `after_catalog_created` is called, similarly to what happens during a `kedro run`.
* Fixed a bug where `kedro ipython` and `kedro jupyter notebook` didn't work if the `PYTHONPATH` was already set.
* Update the IPython extension to allow passing `env` and `extra_params` to `reload_kedro`  similar to how the IPython script works.
* `kedro info` now outputs if a plugin has any `hooks` or `cli_hooks` implemented.
* `PartitionedDataSet` now supports lazily materializing data on save.
* `kedro pipeline describe` now defaults to the `__default__` pipeline when no pipeline name is provided and also shows the namespace the nodes belong to.
* Fixed an issue where spark.SparkDataSet with enabled versioning would throw a VersionNotFoundError when using databricks-connect from a remote machine and saving to dbfs filesystem.
* `EmailMessageDataSet` added to doctree.
* When node inputs do not pass validation, the error message is now shown as the most recent exception in the traceback ([Issue #761](https://github.com/quantumblacklabs/kedro/issues/761)).
* `kedro pipeline package` now only packages the parameter file that exactly matches the pipeline name specified and the parameter files in a directory with the pipeline name.
* Extended support to newer versions of third-party dependencies ([Issue #735](https://github.com/quantumblacklabs/kedro/issues/735)).
* Ensured consistent references to `model input` tables in accordance with our Data Engineering convention.
* Changed behaviour where `kedro pipeline package` takes the pipeline package version, rather than the kedro package version. If the pipeline package version is not present, then the package version is used.
* Launched [GitHub Discussions](https://github.com/quantumblacklabs/kedro/discussions/) and [Kedro Discord Server](https://discord.gg/akJDeVaxnB)
* Improved error message when versioning is enabled for a dataset previously saved as non-versioned ([Issue #625](https://github.com/quantumblacklabs/kedro/issues/625)).

## Minor breaking changes to the API

## Upcoming deprecations for Kedro 0.18.0

## Thanks for supporting contributions
[Lou Kratz](https://github.com/lou-k),
[Lucas Jamar](https://github.com/lucasjamar)

# Release 0.17.3

## Major features and improvements
* Kedro plugins can now override built-in CLI commands.
* Added a `before_command_run` hook for plugins to add extra behaviour before Kedro CLI commands run.
* `pipelines` from `pipeline_registry.py` and `register_pipeline` hooks are now loaded lazily when they are first accessed, not on startup:

    ```python
    from kedro.framework.project import pipelines

    print(pipelines["__default__"])  # pipeline loading is only triggered here
    ```

## Bug fixes and other changes
* `TemplatedConfigLoader` now correctly inserts default values when no globals are supplied.
* Fixed a bug where the `KEDRO_ENV` environment variable had no effect on instantiating the `context` variable in an iPython session or a Jupyter notebook.
* Plugins with empty CLI groups are no longer displayed in the Kedro CLI help screen.
* Duplicate commands will no longer appear twice in the Kedro CLI help screen.
* CLI commands from sources with the same name will show under one list in the help screen.
* The setup of a Kedro project, including adding src to path and configuring settings, is now handled via the `bootstrap_project` method.
* `configure_project` is invoked if a `package_name` is supplied to `KedroSession.create`. This is added for backward-compatibility purpose to support a workflow that creates `Session` manually. It will be removed in `0.18.0`.
* Stopped swallowing up all `ModuleNotFoundError` if `register_pipelines` not found, so that a more helpful error message will appear when a dependency is missing, e.g. [Issue #722](https://github.com/quantumblacklabs/kedro/issues/722).
* When `kedro new` is invoked using a configuration yaml file, `output_dir` is no longer a required key; by default the current working directory will be used.
* When `kedro new` is invoked using a configuration yaml file, the appropriate `prompts.yml` file is now used for validating the provided configuration. Previously, validation was always performed against the kedro project template `prompts.yml` file.
* When a relative path to a starter template is provided, `kedro new` now generates user prompts to obtain configuration rather than supplying empty configuration.
* Fixed error when using starters on Windows with Python 3.7 (Issue [#722](https://github.com/quantumblacklabs/kedro/issues/722)).
* Fixed decoding error of config files that contain accented characters by opening them for reading in UTF-8.
* Fixed an issue where `after_dataset_loaded` run would finish before a dataset is actually loaded when using `--async` flag.

## Upcoming deprecations for Kedro 0.18.0

* `kedro.versioning.journal.Journal` will be removed.
* The following properties on `kedro.framework.context.KedroContext` will be removed:
  * `io` in favour of `KedroContext.catalog`
  * `pipeline` (equivalent to `pipelines["__default__"]`)
  * `pipelines` in favour of `kedro.framework.project.pipelines`

# Release 0.17.2

## Major features and improvements
* Added support for `compress_pickle` backend to `PickleDataSet`.
* Enabled loading pipelines without creating a `KedroContext` instance:

    ```python
    from kedro.framework.project import pipelines

    print(pipelines)
    ```

* Projects generated with kedro>=0.17.2:
  - should define pipelines in `pipeline_registry.py` rather than `hooks.py`.
  - when run as a package, will behave the same as `kedro run`

## Bug fixes and other changes
* If `settings.py` is not importable, the errors will be surfaced earlier in the process, rather than at runtime.

## Minor breaking changes to the API
* `kedro pipeline list` and `kedro pipeline describe` no longer accept redundant `--env` parameter.
* `from kedro.framework.cli.cli import cli` no longer includes the `new` and `starter` commands.

## Upcoming deprecations for Kedro 0.18.0

* `kedro.framework.context.KedroContext.run` will be removed in release 0.18.0.

## Thanks for supporting contributions
[Sasaki Takeru](https://github.com/takeru)

# Release 0.17.1

## Major features and improvements
* Added `env` and `extra_params` to `reload_kedro()` line magic.
* Extended the `pipeline()` API to allow strings and sets of strings as `inputs` and `outputs`, to specify when a dataset name remains the same (not namespaced).
* Added the ability to add custom prompts with regexp validator for starters by repurposing `default_config.yml` as `prompts.yml`.
* Added the `env` and `extra_params` arguments to `register_config_loader` hook.
* Refactored the way `settings` are loaded. You will now be able to run:

    ```python
    from kedro.framework.project import settings

    print(settings.CONF_ROOT)
    ```

* Added a check on `kedro.runner.parallel_runner.ParallelRunner` which checks datasets for the `_SINGLE_PROCESS` attribute in the `_validate_catalog` method. If this attribute is set to `True` in an instance of a dataset (e.g. `SparkDataSet`), the `ParallelRunner` will raise an `AttributeError`.
* Any user-defined dataset that should not be used with `ParallelRunner` may now have the `_SINGLE_PROCESS` attribute set to `True`.

## Bug fixes and other changes
* The version of a packaged modular pipeline now defaults to the version of the project package.
* Added fix to prevent new lines being added to pandas CSV datasets.
* Fixed issue with loading a versioned `SparkDataSet` in the interactive workflow.
* Kedro CLI now checks `pyproject.toml` for a `tool.kedro` section before treating the project as a Kedro project.
* Added fix to `DataCatalog::shallow_copy` now it should copy layers.
* `kedro pipeline pull` now uses `pip download` for protocols that are not supported by `fsspec`.
* Cleaned up documentation to fix broken links and rewrite permanently redirected ones.
* Added a `jsonschema` schema definition for the Kedro 0.17 catalog.
* `kedro install` now waits on Windows until all the requirements are installed.
* Exposed `--to-outputs` option in the CLI, throughout the codebase, and as part of hooks specifications.
* Fixed a bug where `ParquetDataSet` wasn't creating parent directories on the fly.
* Updated documentation.

## Breaking changes to the API
* This release has broken the `kedro ipython` and `kedro jupyter` workflows. To fix this, follow the instructions in the migration guide below.
* You will also need to upgrade `kedro-viz` to 3.10.1 if you use the `%run_viz` line magic in Jupyter Notebook.

> *Note:* If you're using the `ipython` [extension](https://kedro.readthedocs.io/en/stable/11_tools_integration/02_ipython.html#ipython-extension) instead, you will not encounter this problem.

## Migration guide
You will have to update the file `<your_project>/.ipython/profile_default/startup/00-kedro-init.py` in order to make `kedro ipython` and/or `kedro jupyter` work. Add the following line before the `KedroSession` is created:

```python
configure_project(metadata.package_name)  # to add

session = KedroSession.create(metadata.package_name, path)
```

Make sure that the associated import is provided in the same place as others in the file:

```python
from kedro.framework.project import configure_project  # to add
from kedro.framework.session import KedroSession
```

## Thanks for supporting contributions
[Mariana Silva](https://github.com/marianansilva),
[Kiyohito Kunii](https://github.com/921kiyo),
[noklam](https://github.com/noklam),
[Ivan Doroshenko](https://github.com/imdoroshenko),
[Zain Patel](https://github.com/mzjp2),
[Deepyaman Datta](https://github.com/deepyaman),
[Sam Hiscox](https://github.com/samhiscoxqb),
[Pascal Brokmeier](https://github.com/pascalwhoop)

# Release 0.17.0

## Major features and improvements

* In a significant change, [we have introduced `KedroSession`](https://kedro.readthedocs.io/en/stable/04_kedro_project_setup/03_session.html) which is responsible for managing the lifecycle of a Kedro run.
* Created a new Kedro Starter: `kedro new --starter=mini-kedro`. It is possible to [use the DataCatalog as a standalone component](https://github.com/quantumblacklabs/kedro-starters/tree/master/mini-kedro) in a Jupyter notebook and transition into the rest of the Kedro framework.
* Added `DatasetSpecs` with Hooks to run before and after datasets are loaded from/saved to the catalog.
* Added a command: `kedro catalog create`. For a registered pipeline, it creates a `<conf_root>/<env>/catalog/<pipeline_name>.yml` configuration file with `MemoryDataSet` datasets for each dataset that is missing from `DataCatalog`.
* Added `settings.py` and `pyproject.toml` (to replace `.kedro.yml`) for project configuration, in line with Python best practice.
* `ProjectContext` is no longer needed, unless for very complex customisations. `KedroContext`, `ProjectHooks` and `settings.py` together implement sensible default behaviour. As a result `context_path` is also now an _optional_ key in `pyproject.toml`.
* Removed `ProjectContext` from `src/<package_name>/run.py`.
* `TemplatedConfigLoader` now supports [Jinja2 template syntax](https://jinja.palletsprojects.com/en/2.11.x/templates/) alongside its original syntax.
* Made [registration Hooks](https://kedro.readthedocs.io/en/stable/07_extend_kedro/02_hooks.html#registration-hooks) mandatory, as the only way to customise the `ConfigLoader` or the `DataCatalog` used in a project. If no such Hook is provided in `src/<package_name>/hooks.py`, a `KedroContextError` is raised. There are sensible defaults defined in any project generated with Kedro >= 0.16.5.

## Bug fixes and other changes

* `ParallelRunner` no longer results in a run failure, when triggered from a notebook, if the run is started using `KedroSession` (`session.run()`).
* `before_node_run` can now overwrite node inputs by returning a dictionary with the corresponding updates.
* Added minimal, black-compatible flake8 configuration to the project template.
* Moved `isort` and `pytest` configuration from `<project_root>/setup.cfg` to `<project_root>/pyproject.toml`.
* Extra parameters are no longer incorrectly passed from `KedroSession` to `KedroContext`.
* Relaxed `pyspark` requirements to allow for installation of `pyspark` 3.0.
* Added a `--fs-args` option to the `kedro pipeline pull` command to specify configuration options for the `fsspec` filesystem arguments used when pulling modular pipelines from non-PyPI locations.
* Bumped maximum required `fsspec` version to 0.9.
* Bumped maximum supported `s3fs` version to 0.5 (`S3FileSystem` interface has changed since 0.4.1 version).

## Deprecations
* In Kedro 0.17.0 we have deleted the deprecated `kedro.cli` and `kedro.context` modules in favour of `kedro.framework.cli` and `kedro.framework.context` respectively.

## Other breaking changes to the API
* `kedro.io.DataCatalog.exists()` returns `False` when the dataset does not exist, as opposed to raising an exception.
* The pipeline-specific `catalog.yml` file is no longer automatically created for modular pipelines when running `kedro pipeline create`. Use `kedro catalog create` to replace this functionality.
* Removed `include_examples` prompt from `kedro new`. To generate boilerplate example code, you should use a Kedro starter.
* Changed the `--verbose` flag from a global command to a project-specific command flag (e.g `kedro --verbose new` becomes `kedro new --verbose`).
* Dropped support of the `dataset_credentials` key in credentials in `PartitionedDataSet`.
* `get_source_dir()` was removed from `kedro/framework/cli/utils.py`.
* Dropped support of `get_config`, `create_catalog`, `create_pipeline`, `template_version`, `project_name` and `project_path` keys by `get_project_context()` function (`kedro/framework/cli/cli.py`).
* `kedro new --starter` now defaults to fetching the starter template matching the installed Kedro version.
* Renamed `kedro_cli.py` to `cli.py` and moved it inside the Python package (`src/<package_name>/`), for a better packaging and deployment experience.
* Removed `.kedro.yml` from the project template and replaced it with `pyproject.toml`.
* Removed `KEDRO_CONFIGS` constant (previously residing in `kedro.framework.context.context`).
* Modified `kedro pipeline create` CLI command to add a boilerplate parameter config file in `conf/<env>/parameters/<pipeline_name>.yml` instead of `conf/<env>/pipelines/<pipeline_name>/parameters.yml`. CLI commands `kedro pipeline delete` / `package` / `pull` were updated accordingly.
* Removed `get_static_project_data` from `kedro.framework.context`.
* Removed `KedroContext.static_data`.
* The `KedroContext` constructor now takes `package_name` as first argument.
* Replaced `context` property on `KedroSession` with `load_context()` method.
* Renamed `_push_session` and `_pop_session` in `kedro.framework.session.session` to `_activate_session` and `_deactivate_session` respectively.
* Custom context class is set via `CONTEXT_CLASS` variable in `src/<your_project>/settings.py`.
* Removed `KedroContext.hooks` attribute. Instead, hooks should be registered in `src/<your_project>/settings.py` under the `HOOKS` key.
* Restricted names given to nodes to match the regex pattern `[\w\.-]+$`.
* Removed `KedroContext._create_config_loader()` and `KedroContext._create_data_catalog()`. They have been replaced by registration hooks, namely `register_config_loader()` and `register_catalog()` (see also [upcoming deprecations](#upcoming_deprecations_for_kedro_0.18.0)).


## Upcoming deprecations for Kedro 0.18.0

* `kedro.framework.context.load_context` will be removed in release 0.18.0.
* `kedro.framework.cli.get_project_context` will be removed in release 0.18.0.
* We've added a `DeprecationWarning` to the decorator API for both `node` and `pipeline`. These will be removed in release 0.18.0. Use Hooks to extend a node's behaviour instead.
* We've added a `DeprecationWarning` to the Transformers API when adding a transformer to the catalog. These will be removed in release 0.18.0. Use Hooks to customise the `load` and `save` methods.

## Thanks for supporting contributions
[Deepyaman Datta](https://github.com/deepyaman),
[Zach Schuster](https://github.com/zschuster)

## Migration guide from Kedro 0.16.* to 0.17.*

**Reminder:** Our documentation on [how to upgrade Kedro](https://kedro.readthedocs.io/en/stable/12_faq/01_faq.html#how-do-i-upgrade-kedro) covers a few key things to remember when updating any Kedro version.

The Kedro 0.17.0 release contains some breaking changes. If you update Kedro to 0.17.0 and then try to work with projects created against earlier versions of Kedro, you may encounter some issues when trying to run `kedro` commands in the terminal for that project. Here's a short guide to getting your projects running against the new version of Kedro.


>*Note*: As always, if you hit any problems, please check out our documentation:
>* [How can I find out more about Kedro?](https://kedro.readthedocs.io/en/stable/12_faq/01_faq.html#how-can-i-find-out-more-about-kedro)
>* [How can I get my questions answered?](https://kedro.readthedocs.io/en/stable/12_faq/01_faq.html#how-can-i-get-my-question-answered).

To get an existing Kedro project to work after you upgrade to Kedro 0.17.0, we recommend that you create a new project against Kedro 0.17.0 and move the code from your existing project into it. Let's go through the changes, but first, note that if you create a new Kedro project with Kedro 0.17.0 you will not be asked whether you want to include the boilerplate code for the Iris dataset example. We've removed this option (you should now use a Kedro starter if you want to create a project that is pre-populated with code).

To create a new, blank Kedro 0.17.0 project to drop your existing code into, you can create one, as always, with `kedro new`. We also recommend creating a new virtual environment for your new project, or you might run into conflicts with existing dependencies.

* **Update `pyproject.toml`**: Copy the following three keys from the `.kedro.yml` of your existing Kedro project into the `pyproject.toml` file of your new Kedro 0.17.0 project:


    ```toml
    [tools.kedro]
    package_name = "<package_name>"
    project_name = "<project_name>"
    project_version = "0.17.0"
    ```

Check your source directory. If you defined a different source directory (`source_dir`), make sure you also move that to `pyproject.toml`.


* **Copy files from your existing project**:

  + Copy subfolders of `project/src/project_name/pipelines` from existing to new project
  + Copy subfolders of `project/src/test/pipelines` from existing to new project
  + Copy the requirements your project needs into `requirements.txt` and/or `requirements.in`.
  + Copy your project configuration from the `conf` folder. Take note of the new locations needed for modular pipeline configuration (move it from `conf/<env>/pipeline_name/catalog.yml` to `conf/<env>/catalog/pipeline_name.yml` and likewise for `parameters.yml`).
  + Copy from the `data/` folder of your existing project, if needed, into the same location in your new project.
  + Copy any Hooks from `src/<package_name>/hooks.py`.

* **Update your new project's README and docs as necessary**.

* **Update `settings.py`**: For example, if you specified additional Hook implementations in `hooks`, or listed plugins under `disable_hooks_by_plugin` in your `.kedro.yml`, you will need to move them to `settings.py` accordingly:

    ```python
    from <package_name>.hooks import MyCustomHooks, ProjectHooks

    HOOKS = (ProjectHooks(), MyCustomHooks())

    DISABLE_HOOKS_FOR_PLUGINS = ("my_plugin1",)
    ```

* **Migration for `node` names**. From 0.17.0 the only allowed characters for node names are letters, digits, hyphens, underscores and/or fullstops. If you have previously defined node names that have special characters, spaces or other characters that are no longer permitted, you will need to rename those nodes.

* **Copy changes to `kedro_cli.py`**. If you previously customised the `kedro run` command or added more CLI commands to your `kedro_cli.py`, you should move them into `<project_root>/src/<package_name>/cli.py`. Note, however, that the new way to run a Kedro pipeline is via a `KedroSession`, rather than using the `KedroContext`:

    ```python
    with KedroSession.create(package_name=...) as session:
        session.run()
    ```

* **Copy changes made to `ConfigLoader`**. If you have defined a custom class, such as `TemplatedConfigLoader`, by overriding `ProjectContext._create_config_loader`, you should move the contents of the function in `src/<package_name>/hooks.py`, under `register_config_loader`.

* **Copy changes made to `DataCatalog`**. Likewise, if you have `DataCatalog` defined with `ProjectContext._create_catalog`, you should copy-paste the contents into `register_catalog`.

* **Optional**: If you have plugins such as [Kedro-Viz](https://github.com/quantumblacklabs/kedro-viz) installed, it's likely that Kedro 0.17.0 won't work with their older versions, so please either upgrade to the plugin's newest version or follow their migration guides.

# Release 0.16.6

## Major features and improvements

* Added documentation with a focus on single machine and distributed environment deployment; the series includes Docker, Argo, Prefect, Kubeflow, AWS Batch, AWS Sagemaker and extends our section on Databricks
* Added [kedro-starter-spaceflights](https://github.com/quantumblacklabs/kedro-starter-spaceflights/) alias for generating a project: `kedro new --starter spaceflights`.

## Bug fixes and other changes
* Fixed `TypeError` when converting dict inputs to a node made from a wrapped `partial` function.
* `PartitionedDataSet` improvements:
  - Supported passing arguments to the underlying filesystem.
* Improved handling of non-ASCII word characters in dataset names.
  - For example, a dataset named `jalapeño` will be accessible as `DataCatalog.datasets.jalapeño` rather than `DataCatalog.datasets.jalape__o`.
* Fixed `kedro install` for an Anaconda environment defined in `environment.yml`.
* Fixed backwards compatibility with templates generated with older Kedro versions <0.16.5. No longer need to update `.kedro.yml` to use `kedro lint` and `kedro jupyter notebook convert`.
* Improved documentation.
* Added documentation using MinIO with Kedro.
* Improved error messages for incorrect parameters passed into a node.
* Fixed issue with saving a `TensorFlowModelDataset` in the HDF5 format with versioning enabled.
* Added missing `run_result` argument in `after_pipeline_run` Hooks spec.
* Fixed a bug in IPython script that was causing context hooks to be registered twice. To apply this fix to a project generated with an older Kedro version, apply the same changes made in [this PR](https://github.com/quantumblacklabs/kedro-starter-pandas-iris/pull/16) to your `00-kedro-init.py` file.
* Improved documentation.

## Breaking changes to the API

## Thanks for supporting contributions
[Deepyaman Datta](https://github.com/deepyaman), [Bhavya Merchant](https://github.com/bnmerchant), [Lovkush Agarwal](https://github.com/Lovkush-A), [Varun Krishna S](https://github.com/vhawk19), [Sebastian Bertoli](https://github.com/sebastianbertoli), [noklam](https://github.com/noklam), [Daniel Petti](https://github.com/djpetti), [Waylon Walker](https://github.com/waylonwalker), [Saran Balaji C](https://github.com/csaranbalaji)

# Release 0.16.5

## Major features and improvements
* Added the following new datasets.

| Type                        | Description                                                                                             | Location                      |
| --------------------------- | ------------------------------------------------------------------------------------------------------- | ----------------------------- |
| `email.EmailMessageDataSet` | Manage email messages using [the Python standard library](https://docs.python.org/3/library/email.html) | `kedro.extras.datasets.email` |

* Added support for `pyproject.toml` to configure Kedro. `pyproject.toml` is used if `.kedro.yml` doesn't exist (Kedro configuration should be under `[tool.kedro]` section).
* Projects created with this version will have no `pipeline.py`, having been replaced by `hooks.py`.
* Added a set of registration hooks, as the new way of registering library components with a Kedro project:
    * `register_pipelines()`, to replace `_get_pipelines()`
    * `register_config_loader()`, to replace `_create_config_loader()`
    * `register_catalog()`, to replace `_create_catalog()`
These can be defined in `src/<package-name>/hooks.py` and added to `.kedro.yml` (or `pyproject.toml`). The order of execution is: plugin hooks, `.kedro.yml` hooks, hooks in `ProjectContext.hooks`.
* Added ability to disable auto-registered Hooks using `.kedro.yml` (or `pyproject.toml`) configuration file.

## Bug fixes and other changes
* Added option to run asynchronously via the Kedro CLI.
* Absorbed `.isort.cfg` settings into `setup.cfg`.
* Packaging a modular pipeline raises an error if the pipeline directory is empty or non-existent.

## Breaking changes to the API
* `project_name`, `project_version` and `package_name` now have to be defined in `.kedro.yml` for projects using Kedro 0.16.5+.

## Migration Guide
This release has accidentally broken the usage of `kedro lint` and `kedro jupyter notebook convert` on a project template generated with previous versions of Kedro (<=0.16.4). To amend this, please either upgrade to `kedro==0.16.6` or update `.kedro.yml` within your project root directory to include the following keys:

```yaml
project_name: "<your_project_name>"
project_version: "<kedro_version_of_the_project>"
package_name: "<your_package_name>"
```

## Thanks for supporting contributions
[Deepyaman Datta](https://github.com/deepyaman), [Bas Nijholt](https://github.com/basnijholt), [Sebastian Bertoli](https://github.com/sebastianbertoli)

# Release 0.16.4

## Major features and improvements
* Fixed a bug for using `ParallelRunner` on Windows.
* Enabled auto-discovery of hooks implementations coming from installed plugins.

## Bug fixes and other changes
* Fixed a bug for using `ParallelRunner` on Windows.
* Modified `GBQTableDataSet` to load customized results using customized queries from Google Big Query tables.
* Documentation improvements.

## Breaking changes to the API

## Thanks for supporting contributions
[Ajay Bisht](https://github.com/ajb7), [Vijay Sajjanar](https://github.com/vjkr), [Deepyaman Datta](https://github.com/deepyaman), [Sebastian Bertoli](https://github.com/sebastianbertoli), [Shahil Mawjee](https://github.com/s-mawjee), [Louis Guitton](https://github.com/louisguitton), [Emanuel Ferm](https://github.com/eferm)

# Release 0.16.3

## Major features and improvements
* Added the `kedro pipeline pull` CLI command to extract a packaged modular pipeline, and place the contents in a Kedro project.
* Added the `--version` option to `kedro pipeline package` to allow specifying alternative versions to package under.
* Added the `--starter` option to `kedro new` to create a new project from a local, remote or aliased starter template.
* Added the `kedro starter list` CLI command to list all starter templates that can be used to bootstrap a new Kedro project.
* Added the following new datasets.

| Type               | Description                                                                                           | Location                     |
| ------------------ | ----------------------------------------------------------------------------------------------------- | ---------------------------- |
| `json.JSONDataSet` | Work with JSON files using [the Python standard library](https://docs.python.org/3/library/json.html) | `kedro.extras.datasets.json` |

## Bug fixes and other changes
* Removed `/src/nodes` directory from the project template and made `kedro jupyter convert` create it on the fly if necessary.
* Fixed a bug in `MatplotlibWriter` which prevented saving lists and dictionaries of plots locally on Windows.
* Closed all pyplot windows after saving in `MatplotlibWriter`.
* Documentation improvements:
  - Added [kedro-wings](https://github.com/tamsanh/kedro-wings) and [kedro-great](https://github.com/tamsanh/kedro-great) to the list of community plugins.
* Fixed broken versioning for Windows paths.
* Fixed `DataSet` string representation for falsy values.
* Improved the error message when duplicate nodes are passed to the `Pipeline` initializer.
* Fixed a bug where `kedro docs` would fail because the built docs were located in a different directory.
* Fixed a bug where `ParallelRunner` would fail on Windows machines whose reported CPU count exceeded 61.
* Fixed an issue with saving TensorFlow model to `h5` file on Windows.
* Added a `json` parameter to `APIDataSet` for the convenience of generating requests with JSON bodies.
* Fixed dependencies for `SparkDataSet` to include spark.

## Breaking changes to the API

## Thanks for supporting contributions
[Deepyaman Datta](https://github.com/deepyaman), [Tam-Sanh Nguyen](https://github.com/tamsanh), [DataEngineerOne](http://youtube.com/DataEngineerOne)

# Release 0.16.2

## Major features and improvements
* Added the following new datasets.

| Type                                | Description                                                                                                          | Location                           |
| ----------------------------------- | -------------------------------------------------------------------------------------------------------------------- | ---------------------------------- |
| `pandas.AppendableExcelDataSet`     | Work with `Excel` files opened in append mode                                                                        | `kedro.extras.datasets.pandas`     |
| `tensorflow.TensorFlowModelDataset` | Work with `TensorFlow` models using [TensorFlow 2.X](https://www.tensorflow.org/api_docs/python/tf/keras/Model#save) | `kedro.extras.datasets.tensorflow` |
| `holoviews.HoloviewsWriter`         | Work with `Holoviews` objects (saves as image file)                                                                  | `kedro.extras.datasets.holoviews`  |

* `kedro install` will now compile project dependencies (by running `kedro build-reqs` behind the scenes) before the installation if the `src/requirements.in` file doesn't exist.
* Added `only_nodes_with_namespace` in `Pipeline` class to filter only nodes with a specified namespace.
* Added the `kedro pipeline delete` command to help delete unwanted or unused pipelines (it won't remove references to the pipeline in your `create_pipelines()` code).
* Added the `kedro pipeline package` command to help package up a modular pipeline. It will bundle up the pipeline source code, tests, and parameters configuration into a .whl file.

## Bug fixes and other changes
* `DataCatalog` improvements:
  - Introduced regex filtering to the `DataCatalog.list()` method.
  - Non-alphanumeric characters (except underscore) in dataset name are replaced with `__` in `DataCatalog.datasets`, for ease of access to transcoded datasets.
* Dataset improvements:
  - Improved initialization speed of `spark.SparkHiveDataSet`.
  - Improved S3 cache in `spark.SparkDataSet`.
  - Added support of options for building `pyarrow` table in `pandas.ParquetDataSet`.
* `kedro build-reqs` CLI command improvements:
  - `kedro build-reqs` is now called with `-q` option and will no longer print out compiled requirements to the console for security reasons.
  - All unrecognized CLI options in `kedro build-reqs` command are now passed to [pip-compile](https://github.com/jazzband/pip-tools#example-usage-for-pip-compile) call (e.g. `kedro build-reqs --generate-hashes`).
* `kedro jupyter` CLI command improvements:
  - Improved error message when running `kedro jupyter notebook`, `kedro jupyter lab` or `kedro ipython` with Jupyter/IPython dependencies not being installed.
  - Fixed `%run_viz` line magic for showing kedro viz inside a Jupyter notebook. For the fix to be applied on existing Kedro project, please see the migration guide.
  - Fixed the bug in IPython startup script ([issue 298](https://github.com/quantumblacklabs/kedro/issues/298)).
* Documentation improvements:
  - Updated community-generated content in FAQ.
  - Added [find-kedro](https://github.com/WaylonWalker/find-kedro) and [kedro-static-viz](https://github.com/WaylonWalker/kedro-static-viz) to the list of community plugins.
  - Add missing `pillow.ImageDataSet` entry to the documentation.

## Breaking changes to the API

### Migration guide from Kedro 0.16.1 to 0.16.2

#### Guide to apply the fix for `%run_viz` line magic in existing project

Even though this release ships a fix for project generated with `kedro==0.16.2`, after upgrading, you will still need to make a change in your existing project if it was generated with `kedro>=0.16.0,<=0.16.1` for the fix to take effect. Specifically, please change the content of your project's IPython init script located at `.ipython/profile_default/startup/00-kedro-init.py` with the content of [this file](https://github.com/quantumblacklabs/kedro/blob/0.16.2/kedro/templates/project/%7B%7B%20cookiecutter.repo_name%20%7D%7D/.ipython/profile_default/startup/00-kedro-init.py). You will also need `kedro-viz>=3.3.1`.

## Thanks for supporting contributions
[Miguel Rodriguez Gutierrez](https://github.com/MigQ2), [Joel Schwarzmann](https://github.com/datajoely), [w0rdsm1th](https://github.com/w0rdsm1th), [Deepyaman Datta](https://github.com/deepyaman), [Tam-Sanh Nguyen](https://github.com/tamsanh), [Marcus Gawronsky](https://github.com/marcusinthesky)

# 0.16.1

## Major features and improvements

## Bug fixes and other changes
* Fixed deprecation warnings from `kedro.cli` and `kedro.context` when running `kedro jupyter notebook`.
* Fixed a bug where `catalog` and `context` were not available in Jupyter Lab and Notebook.
* Fixed a bug where `kedro build-reqs` would fail if you didn't have your project dependencies installed.

## Breaking changes to the API

## Thanks for supporting contributions

# 0.16.0

## Major features and improvements
### CLI
* Added new CLI commands (only available for the projects created using Kedro 0.16.0 or later):
  - `kedro catalog list` to list datasets in your catalog
  - `kedro pipeline list` to list pipelines
  - `kedro pipeline describe` to describe a specific pipeline
  - `kedro pipeline create` to create a modular pipeline
* Improved the CLI speed by up to 50%.
* Improved error handling when making a typo on the CLI. We now suggest some of the possible commands you meant to type, in `git`-style.

### Framework
* All modules in `kedro.cli` and `kedro.context` have been moved into `kedro.framework.cli` and `kedro.framework.context` respectively. `kedro.cli` and `kedro.context` will be removed in future releases.
* Added `Hooks`, which is a new mechanism for extending Kedro.
* Fixed `load_context` changing user's current working directory.
* Allowed the source directory to be configurable in `.kedro.yml`.
* Added the ability to specify nested parameter values inside your node inputs, e.g. `node(func, "params:a.b", None)`
### DataSets
* Added the following new datasets.

| Type                       | Description                                 | Location                          |
| -------------------------- | ------------------------------------------- | --------------------------------- |
| `pillow.ImageDataSet`      | Work with image files using `Pillow`        | `kedro.extras.datasets.pillow`    |
| `geopandas.GeoJSONDataSet` | Work with geospatial data using `GeoPandas` | `kedro.extras.datasets.geopandas` |
| `api.APIDataSet`           | Work with data from HTTP(S) API requests    | `kedro.extras.datasets.api`       |

* Added `joblib` backend support to `pickle.PickleDataSet`.
* Added versioning support to `MatplotlibWriter` dataset.
* Added the ability to install dependencies for a given dataset with more granularity, e.g. `pip install "kedro[pandas.ParquetDataSet]"`.
* Added the ability to specify extra arguments, e.g. `encoding` or `compression`, for `fsspec.spec.AbstractFileSystem.open()` calls when loading/saving a dataset. See Example 3 under [docs](https://kedro.readthedocs.io/en/stable/04_user_guide/04_data_catalog.html#using-the-data-catalog-with-the-yaml-api).

### Other
* Added `namespace` property on ``Node``, related to the modular pipeline where the node belongs.
* Added an option to enable asynchronous loading inputs and saving outputs in both `SequentialRunner(is_async=True)` and `ParallelRunner(is_async=True)` class.
* Added `MemoryProfiler` transformer.
* Removed the requirement to have all dependencies for a dataset module to use only a subset of the datasets within.
* Added support for `pandas>=1.0`.
* Enabled Python 3.8 compatibility. _Please note that a Spark workflow may be unreliable for this Python version as `pyspark` is not fully-compatible with 3.8 yet._
* Renamed "features" layer to "feature" layer to be consistent with (most) other layers and the [relevant FAQ](https://kedro.readthedocs.io/en/stable/11_faq/01_faq.html#what-is-data-engineering-convention).

## Bug fixes and other changes
* Fixed a bug where a new version created mid-run by an external system caused inconsistencies in the load versions used in the current run.
* Documentation improvements
  * Added instruction in the documentation on how to create a custom runner).
  * Updated contribution process in `CONTRIBUTING.md` - added Developer Workflow.
  * Documented installation of development version of Kedro in the [FAQ section](https://kedro.readthedocs.io/en/stable/11_faq/01_faq.html#how-can-i-use-a-development-version-of-kedro).
  * Added missing `_exists` method to `MyOwnDataSet` example in 04_user_guide/08_advanced_io.
* Fixed a bug where `PartitionedDataSet` and `IncrementalDataSet` were not working with `s3a` or `s3n` protocol.
* Added ability to read partitioned parquet file from a directory in `pandas.ParquetDataSet`.
* Replaced `functools.lru_cache` with `cachetools.cachedmethod` in `PartitionedDataSet` and `IncrementalDataSet` for per-instance cache invalidation.
* Implemented custom glob function for `SparkDataSet` when running on Databricks.
* Fixed a bug in `SparkDataSet` not allowing for loading data from DBFS in a Windows machine using Databricks-connect.
* Improved the error message for `DataSetNotFoundError` to suggest possible dataset names user meant to type.
* Added the option for contributors to run Kedro tests locally without Spark installation with `make test-no-spark`.
* Added option to lint the project without applying the formatting changes (`kedro lint --check-only`).

## Breaking changes to the API
### Datasets
* Deleted obsolete datasets from `kedro.io`.
* Deleted `kedro.contrib` and `extras` folders.
* Deleted obsolete `CSVBlobDataSet` and `JSONBlobDataSet` dataset types.
* Made `invalidate_cache` method on datasets private.
* `get_last_load_version` and `get_last_save_version` methods are no longer available on `AbstractDataSet`.
* `get_last_load_version` and `get_last_save_version` have been renamed to `resolve_load_version` and `resolve_save_version` on ``AbstractVersionedDataSet``, the results of which are cached.
* The `release()` method on datasets extending ``AbstractVersionedDataSet`` clears the cached load and save version. All custom datasets must call `super()._release()` inside `_release()`.
* ``TextDataSet`` no longer has `load_args` and `save_args`. These can instead be specified under `open_args_load` or `open_args_save` in `fs_args`.
* `PartitionedDataSet` and `IncrementalDataSet` method `invalidate_cache` was made private: `_invalidate_caches`.

### Other
* Removed `KEDRO_ENV_VAR` from `kedro.context` to speed up the CLI run time.
* `Pipeline.name` has been removed in favour of `Pipeline.tag()`.
* Dropped `Pipeline.transform()` in favour of `kedro.pipeline.modular_pipeline.pipeline()` helper function.
* Made constant `PARAMETER_KEYWORDS` private, and moved it from `kedro.pipeline.pipeline` to `kedro.pipeline.modular_pipeline`.
* Layers are no longer part of the dataset object, as they've moved to the `DataCatalog`.
* Python 3.5 is no longer supported by the current and all future versions of Kedro.

### Migration guide from Kedro 0.15.* to 0.16.*

#### General Migration

**reminder** [How do I upgrade Kedro](https://kedro.readthedocs.io/en/stable/11_faq/01_faq.html#how-do-i-upgrade-kedro) covers a few key things to remember when updating any kedro version.

#### Migration for datasets

Since all the datasets (from `kedro.io` and `kedro.contrib.io`) were moved to `kedro/extras/datasets` you must update the type of all datasets in `<project>/conf/base/catalog.yml` file.
Here how it should be changed: `type: <SomeDataSet>` -> `type: <subfolder of kedro/extras/datasets>.<SomeDataSet>` (e.g. `type: CSVDataSet` -> `type: pandas.CSVDataSet`).

In addition, all the specific datasets like `CSVLocalDataSet`, `CSVS3DataSet` etc. were deprecated. Instead, you must use generalized datasets like `CSVDataSet`.
E.g. `type: CSVS3DataSet` -> `type: pandas.CSVDataSet`.

> Note: No changes required if you are using your custom dataset.

#### Migration for Pipeline.transform()
`Pipeline.transform()` has been dropped in favour of the `pipeline()` constructor. The following changes apply:
- Remember to import `from kedro.pipeline import pipeline`
- The `prefix` argument has been renamed to `namespace`
- And `datasets` has been broken down into more granular arguments:
  - `inputs`: Independent inputs to the pipeline
  - `outputs`: Any output created in the pipeline, whether an intermediary dataset or a leaf output
  - `parameters`: `params:...` or `parameters`

As an example, code that used to look like this with the `Pipeline.transform()` constructor:
```python
result = my_pipeline.transform(
    datasets={"input": "new_input", "output": "new_output", "params:x": "params:y"},
    prefix="pre",
)
```

When used with the new `pipeline()` constructor, becomes:
```python
from kedro.pipeline import pipeline

result = pipeline(
    my_pipeline,
    inputs={"input": "new_input"},
    outputs={"output": "new_output"},
    parameters={"params:x": "params:y"},
    namespace="pre",
)
```

#### Migration for decorators, color logger, transformers etc.
Since some modules were moved to other locations you need to update import paths appropriately.
You can find the list of moved files in the [`0.15.6` release notes](https://github.com/quantumblacklabs/kedro/releases/tag/0.15.6) under the section titled `Files with a new location`.

#### Migration for CLI and KEDRO_ENV environment variable
> Note: If you haven't made significant changes to your `kedro_cli.py`, it may be easier to simply copy the updated `kedro_cli.py` `.ipython/profile_default/startup/00-kedro-init.py` and from GitHub or a newly generated project into your old project.

* We've removed `KEDRO_ENV_VAR` from `kedro.context`. To get your existing project template working, you'll need to remove all instances of `KEDRO_ENV_VAR` from your project template:
  - From the imports in `kedro_cli.py` and `.ipython/profile_default/startup/00-kedro-init.py`: `from kedro.context import KEDRO_ENV_VAR, load_context` -> `from kedro.framework.context import load_context`
  - Remove the `envvar=KEDRO_ENV_VAR` line from the click options in `run`, `jupyter_notebook` and `jupyter_lab` in `kedro_cli.py`
  - Replace `KEDRO_ENV_VAR` with `"KEDRO_ENV"` in `_build_jupyter_env`
  - Replace `context = load_context(path, env=os.getenv(KEDRO_ENV_VAR))` with `context = load_context(path)` in `.ipython/profile_default/startup/00-kedro-init.py`

 #### Migration for `kedro build-reqs`

 We have upgraded `pip-tools` which is used by `kedro build-reqs` to 5.x. This `pip-tools` version requires `pip>=20.0`. To upgrade `pip`, please refer to [their documentation](https://pip.pypa.io/en/stable/installing/#upgrading-pip).

## Thanks for supporting contributions
[@foolsgold](https://github.com/foolsgold), [Mani Sarkar](https://github.com/neomatrix369), [Priyanka Shanbhag](https://github.com/priyanka1414), [Luis Blanche](https://github.com/LuisBlanche), [Deepyaman Datta](https://github.com/deepyaman), [Antony Milne](https://github.com/AntonyMilneQB), [Panos Psimatikas](https://github.com/ppsimatikas), [Tam-Sanh Nguyen](https://github.com/tamsanh), [Tomasz Kaczmarczyk](https://github.com/TomaszKaczmarczyk), [Kody Fischer](https://github.com/Klio-Foxtrot187), [Waylon Walker](https://github.com/waylonwalker)

# 0.15.9

## Major features and improvements

## Bug fixes and other changes

* Pinned `fsspec>=0.5.1, <0.7.0` and `s3fs>=0.3.0, <0.4.1` to fix incompatibility issues with their latest release.

## Breaking changes to the API

## Thanks for supporting contributions

# 0.15.8

## Major features and improvements

## Bug fixes and other changes

* Added the additional libraries to our `requirements.txt` so `pandas.CSVDataSet` class works out of box with `pip install kedro`.
* Added `pandas` to our `extra_requires` in `setup.py`.
* Improved the error message when dependencies of a `DataSet` class are missing.

## Breaking changes to the API

## Thanks for supporting contributions

# 0.15.7

## Major features and improvements

* Added in documentation on how to contribute a custom `AbstractDataSet` implementation.

## Bug fixes and other changes

* Fixed the link to the Kedro banner image in the documentation.

## Breaking changes to the API

## Thanks for supporting contributions

# 0.15.6

## Major features and improvements
> _TL;DR_ We're launching [`kedro.extras`](https://github.com/quantumblacklabs/kedro/tree/master/extras), the new home for our revamped series of datasets, decorators and dataset transformers. The datasets in [`kedro.extras.datasets`](https://github.com/quantumblacklabs/kedro/tree/master/extras/datasets) use [`fsspec`](https://filesystem-spec.readthedocs.io/en/latest/) to access a variety of data stores including local file systems, network file systems, cloud object stores (including S3 and GCP), and Hadoop, read more about this [**here**](https://kedro.readthedocs.io/en/latest/04_user_guide/04_data_catalog.html#specifying-the-location-of-the-dataset). The change will allow [#178](https://github.com/quantumblacklabs/kedro/issues/178) to happen in the next major release of Kedro.

An example of this new system can be seen below, loading the CSV `SparkDataSet` from S3:

```yaml
weather:
  type: spark.SparkDataSet  # Observe the specified type, this  affects all datasets
  filepath: s3a://your_bucket/data/01_raw/weather*  # filepath uses fsspec to indicate the file storage system
  credentials: dev_s3
  file_format: csv
```

You can also load data incrementally whenever it is dumped into a directory with the extension to [`PartionedDataSet`](https://kedro.readthedocs.io/en/latest/04_user_guide/08_advanced_io.html#partitioned-dataset), a feature that allows you to load a directory of files. The [`IncrementalDataSet`](https://kedro.readthedocs.io/en/stable/04_user_guide/08_advanced_io.html#incremental-loads-with-incrementaldataset) stores the information about the last processed partition in a `checkpoint`, read more about this feature [**here**](https://kedro.readthedocs.io/en/stable/04_user_guide/08_advanced_io.html#incremental-loads-with-incrementaldataset).

### New features

* Added `layer` attribute for datasets in `kedro.extras.datasets` to specify the name of a layer according to [data engineering convention](https://kedro.readthedocs.io/en/stable/11_faq/01_faq.html#what-is-data-engineering-convention), this feature will be passed to [`kedro-viz`](https://github.com/quantumblacklabs/kedro-viz) in future releases.
* Enabled loading a particular version of a dataset in Jupyter Notebooks and iPython, using `catalog.load("dataset_name", version="<2019-12-13T15.08.09.255Z>")`.
* Added property `run_id` on `ProjectContext`, used for versioning using the [`Journal`](https://kedro.readthedocs.io/en/stable/04_user_guide/13_journal.html). To customise your journal `run_id` you can override the private method `_get_run_id()`.
* Added the ability to install all optional kedro dependencies via `pip install "kedro[all]"`.
* Modified the `DataCatalog`'s load order for datasets, loading order is the following:
  - `kedro.io`
  - `kedro.extras.datasets`
  - Import path, specified in `type`
* Added an optional `copy_mode` flag to `CachedDataSet` and `MemoryDataSet` to specify (`deepcopy`, `copy` or `assign`) the copy mode to use when loading and saving.

### New Datasets

| Type                             | Description                                                                                                                                      | Location                            |
| -------------------------------- | ------------------------------------------------------------------------------------------------------------------------------------------------ | ----------------------------------- |
| `dask.ParquetDataSet`            | Handles parquet datasets using Dask                                                                                                              | `kedro.extras.datasets.dask`        |
| `pickle.PickleDataSet`           | Work with Pickle files using [`fsspec`](https://filesystem-spec.readthedocs.io/en/latest/) to communicate with the underlying filesystem         | `kedro.extras.datasets.pickle`      |
| `pandas.CSVDataSet`              | Work with CSV files using [`fsspec`](https://filesystem-spec.readthedocs.io/en/latest/) to communicate with the underlying filesystem            | `kedro.extras.datasets.pandas`      |
| `pandas.TextDataSet`             | Work with text files using [`fsspec`](https://filesystem-spec.readthedocs.io/en/latest/) to communicate with the underlying filesystem           | `kedro.extras.datasets.pandas`      |
| `pandas.ExcelDataSet`            | Work with Excel files using [`fsspec`](https://filesystem-spec.readthedocs.io/en/latest/) to communicate with the underlying filesystem          | `kedro.extras.datasets.pandas`      |
| `pandas.HDFDataSet`              | Work with HDF using [`fsspec`](https://filesystem-spec.readthedocs.io/en/latest/) to communicate with the underlying filesystem                  | `kedro.extras.datasets.pandas`      |
| `yaml.YAMLDataSet`               | Work with YAML files using [`fsspec`](https://filesystem-spec.readthedocs.io/en/latest/) to communicate with the underlying filesystem           | `kedro.extras.datasets.yaml`        |
| `matplotlib.MatplotlibWriter`    | Save with Matplotlib images using [`fsspec`](https://filesystem-spec.readthedocs.io/en/latest/) to communicate with the underlying filesystem    | `kedro.extras.datasets.matplotlib`  |
| `networkx.NetworkXDataSet`       | Work with NetworkX files using [`fsspec`](https://filesystem-spec.readthedocs.io/en/latest/) to communicate with the underlying filesystem       | `kedro.extras.datasets.networkx`    |
| `biosequence.BioSequenceDataSet` | Work with bio-sequence objects using [`fsspec`](https://filesystem-spec.readthedocs.io/en/latest/) to communicate with the underlying filesystem | `kedro.extras.datasets.biosequence` |
| `pandas.GBQTableDataSet`         | Work with Google BigQuery                                                                                                                        | `kedro.extras.datasets.pandas`      |
| `pandas.FeatherDataSet`          | Work with feather files using [`fsspec`](https://filesystem-spec.readthedocs.io/en/latest/) to communicate with the underlying filesystem        | `kedro.extras.datasets.pandas`      |
| `IncrementalDataSet`             | Inherit from `PartitionedDataSet` and remembers the last processed partition                                                                     | `kedro.io`                          |

### Files with a new location

| Type                                                                 | New Location                                 |
| -------------------------------------------------------------------- | -------------------------------------------- |
| `JSONDataSet`                                                        | `kedro.extras.datasets.pandas`               |
| `CSVBlobDataSet`                                                     | `kedro.extras.datasets.pandas`               |
| `JSONBlobDataSet`                                                    | `kedro.extras.datasets.pandas`               |
| `SQLTableDataSet`                                                    | `kedro.extras.datasets.pandas`               |
| `SQLQueryDataSet`                                                    | `kedro.extras.datasets.pandas`               |
| `SparkDataSet`                                                       | `kedro.extras.datasets.spark`                |
| `SparkHiveDataSet`                                                   | `kedro.extras.datasets.spark`                |
| `SparkJDBCDataSet`                                                   | `kedro.extras.datasets.spark`                |
| `kedro/contrib/decorators/retry.py`                                  | `kedro/extras/decorators/retry_node.py`      |
| `kedro/contrib/decorators/memory_profiler.py`                        | `kedro/extras/decorators/memory_profiler.py` |
| `kedro/contrib/io/transformers/transformers.py`                      | `kedro/extras/transformers/time_profiler.py` |
| `kedro/contrib/colors/logging/color_logger.py`                       | `kedro/extras/logging/color_logger.py`       |
| `extras/ipython_loader.py`                                           | `tools/ipython/ipython_loader.py`            |
| `kedro/contrib/io/cached/cached_dataset.py`                          | `kedro/io/cached_dataset.py`                 |
| `kedro/contrib/io/catalog_with_default/data_catalog_with_default.py` | `kedro/io/data_catalog_with_default.py`      |
| `kedro/contrib/config/templated_config.py`                           | `kedro/config/templated_config.py`           |

## Upcoming deprecations

| Category                  | Type                                                           |
| ------------------------- | -------------------------------------------------------------- |
| **Datasets**              | `BioSequenceLocalDataSet`                                      |
|                           | `CSVGCSDataSet`                                                |
|                           | `CSVHTTPDataSet`                                               |
|                           | `CSVLocalDataSet`                                              |
|                           | `CSVS3DataSet`                                                 |
|                           | `ExcelLocalDataSet`                                            |
|                           | `FeatherLocalDataSet`                                          |
|                           | `JSONGCSDataSet`                                               |
|                           | `JSONLocalDataSet`                                             |
|                           | `HDFLocalDataSet`                                              |
|                           | `HDFS3DataSet`                                                 |
|                           | `kedro.contrib.io.cached.CachedDataSet`                        |
|                           | `kedro.contrib.io.catalog_with_default.DataCatalogWithDefault` |
|                           | `MatplotlibLocalWriter`                                        |
|                           | `MatplotlibS3Writer`                                           |
|                           | `NetworkXLocalDataSet`                                         |
|                           | `ParquetGCSDataSet`                                            |
|                           | `ParquetLocalDataSet`                                          |
|                           | `ParquetS3DataSet`                                             |
|                           | `PickleLocalDataSet`                                           |
|                           | `PickleS3DataSet`                                              |
|                           | `TextLocalDataSet`                                             |
|                           | `YAMLLocalDataSet`                                             |
| **Decorators**            | `kedro.contrib.decorators.memory_profiler`                     |
|                           | `kedro.contrib.decorators.retry`                               |
|                           | `kedro.contrib.decorators.pyspark.spark_to_pandas`             |
|                           | `kedro.contrib.decorators.pyspark.pandas_to_spark`             |
| **Transformers**          | `kedro.contrib.io.transformers.transformers`                   |
| **Configuration Loaders** | `kedro.contrib.config.TemplatedConfigLoader`                   |

## Bug fixes and other changes
* Added the option to set/overwrite params in `config.yaml` using YAML dict style instead of string CLI formatting only.
* Kedro CLI arguments `--node` and `--tag` support comma-separated values, alternative methods will be deprecated in future releases.
* Fixed a bug in the `invalidate_cache` method of `ParquetGCSDataSet` and `CSVGCSDataSet`.
* `--load-version` now won't break if version value contains a colon.
* Enabled running `node`s with duplicate inputs.
* Improved error message when empty credentials are passed into `SparkJDBCDataSet`.
* Fixed bug that caused an empty project to fail unexpectedly with ImportError in `template/.../pipeline.py`.
* Fixed bug related to saving dataframe with categorical variables in table mode using `HDFS3DataSet`.
* Fixed bug that caused unexpected behavior when using `from_nodes` and `to_nodes` in pipelines using transcoding.
* Credentials nested in the dataset config are now also resolved correctly.
* Bumped minimum required pandas version to 0.24.0 to make use of `pandas.DataFrame.to_numpy` (recommended alternative to `pandas.DataFrame.values`).
* Docs improvements.
* `Pipeline.transform` skips modifying node inputs/outputs containing `params:` or `parameters` keywords.
* Support for `dataset_credentials` key in the credentials for `PartitionedDataSet` is now deprecated. The dataset credentials should be specified explicitly inside the dataset config.
* Datasets can have a new `confirm` function which is called after a successful node function execution if the node contains `confirms` argument with such dataset name.
* Make the resume prompt on pipeline run failure use `--from-nodes` instead of `--from-inputs` to avoid unnecessarily re-running nodes that had already executed.
* When closed, Jupyter notebook kernels are automatically terminated after 30 seconds of inactivity by default. Use `--idle-timeout` option to update it.
* Added `kedro-viz` to the Kedro project template `requirements.txt` file.
* Removed the `results` and `references` folder from the project template.
* Updated contribution process in `CONTRIBUTING.md`.

## Breaking changes to the API
* Existing `MatplotlibWriter` dataset in `contrib` was renamed to `MatplotlibLocalWriter`.
* `kedro/contrib/io/matplotlib/matplotlib_writer.py` was renamed to `kedro/contrib/io/matplotlib/matplotlib_local_writer.py`.
* `kedro.contrib.io.bioinformatics.sequence_dataset.py` was renamed to `kedro.contrib.io.bioinformatics.biosequence_local_dataset.py`.

## Thanks for supporting contributions
[Andrii Ivaniuk](https://github.com/andrii-ivaniuk), [Jonas Kemper](https://github.com/jonasrk), [Yuhao Zhu](https://github.com/yhzqb), [Balazs Konig](https://github.com/BalazsKonigQB), [Pedro Abreu](https://github.com/PedroAbreuQB), [Tam-Sanh Nguyen](https://github.com/tamsanh), [Peter Zhao](https://github.com/zxpeter), [Deepyaman Datta](https://github.com/deepyaman), [Florian Roessler](https://github.com/fdroessler/), [Miguel Rodriguez Gutierrez](https://github.com/MigQ2)

# 0.15.5

## Major features and improvements
* New CLI commands and command flags:
  - Load multiple `kedro run` CLI flags from a configuration file with the `--config` flag (e.g. `kedro run --config run_config.yml`)
  - Run parametrised pipeline runs with the `--params` flag (e.g. `kedro run --params param1:value1,param2:value2`).
  - Lint your project code using the `kedro lint` command, your project is linted with [`black`](https://github.com/psf/black) (Python 3.6+), [`flake8`](https://gitlab.com/pycqa/flake8) and [`isort`](https://github.com/PyCQA/isort).
* Load specific environments with Jupyter notebooks using `KEDRO_ENV` which will globally set `run`, `jupyter notebook` and `jupyter lab` commands using environment variables.
* Added the following datasets:
  - `CSVGCSDataSet` dataset in `contrib` for working with CSV files in Google Cloud Storage.
  - `ParquetGCSDataSet` dataset in `contrib` for working with Parquet files in Google Cloud Storage.
  - `JSONGCSDataSet` dataset in `contrib` for working with JSON files in Google Cloud Storage.
  - `MatplotlibS3Writer` dataset in `contrib` for saving Matplotlib images to S3.
  - `PartitionedDataSet` for working with datasets split across multiple files.
  - `JSONDataSet` dataset for working with JSON files that uses [`fsspec`](https://filesystem-spec.readthedocs.io/en/latest/) to communicate with the underlying filesystem. It doesn't support `http(s)` protocol for now.
* Added `s3fs_args` to all S3 datasets.
* Pipelines can be deducted with `pipeline1 - pipeline2`.

## Bug fixes and other changes
* `ParallelRunner` now works with `SparkDataSet`.
* Allowed the use of nulls in `parameters.yml`.
* Fixed an issue where `%reload_kedro` wasn't reloading all user modules.
* Fixed `pandas_to_spark` and `spark_to_pandas` decorators to work with functions with kwargs.
* Fixed a bug where `kedro jupyter notebook` and `kedro jupyter lab` would run a different Jupyter installation to the one in the local environment.
* Implemented Databricks-compatible dataset versioning for `SparkDataSet`.
* Fixed a bug where `kedro package` would fail in certain situations where `kedro build-reqs` was used to generate `requirements.txt`.
* Made `bucket_name` argument optional for the following datasets: `CSVS3DataSet`, `HDFS3DataSet`, `PickleS3DataSet`, `contrib.io.parquet.ParquetS3DataSet`, `contrib.io.gcs.JSONGCSDataSet` - bucket name can now be included into the filepath along with the filesystem protocol (e.g. `s3://bucket-name/path/to/key.csv`).
* Documentation improvements and fixes.

## Breaking changes to the API
* Renamed entry point for running pip-installed projects to `run_package()` instead of `main()` in `src/<package>/run.py`.
* `bucket_name` key has been removed from the string representation of the following datasets: `CSVS3DataSet`, `HDFS3DataSet`, `PickleS3DataSet`, `contrib.io.parquet.ParquetS3DataSet`, `contrib.io.gcs.JSONGCSDataSet`.
* Moved the `mem_profiler` decorator to `contrib` and separated the `contrib` decorators so that dependencies are modular. You may need to update your import paths, for example the pyspark decorators should be imported as `from kedro.contrib.decorators.pyspark import <pyspark_decorator>` instead of `from kedro.contrib.decorators import <pyspark_decorator>`.

## Thanks for supporting contributions
[Sheldon Tsen](https://github.com/sheldontsen-qb), [@roumail](https://github.com/roumail), [Karlson Lee](https://github.com/i25959341), [Waylon Walker](https://github.com/WaylonWalker), [Deepyaman Datta](https://github.com/deepyaman), [Giovanni](https://github.com/plauto), [Zain Patel](https://github.com/mzjp2)

# 0.15.4

## Major features and improvements
* `kedro jupyter` now gives the default kernel a sensible name.
* `Pipeline.name` has been deprecated in favour of `Pipeline.tags`.
* Reuse pipelines within a Kedro project using `Pipeline.transform`, it simplifies dataset and node renaming.
* Added Jupyter Notebook line magic (`%run_viz`) to run `kedro viz` in a Notebook cell (requires [`kedro-viz`](https://github.com/quantumblacklabs/kedro-viz) version 3.0.0 or later).
* Added the following datasets:
  - `NetworkXLocalDataSet` in `kedro.contrib.io.networkx` to load and save local graphs (JSON format) via NetworkX. (by [@josephhaaga](https://github.com/josephhaaga))
  - `SparkHiveDataSet` in `kedro.contrib.io.pyspark.SparkHiveDataSet` allowing usage of Spark and insert/upsert on non-transactional Hive tables.
* `kedro.contrib.config.TemplatedConfigLoader` now supports name/dict key templating and default values.

## Bug fixes and other changes
* `get_last_load_version()` method for versioned datasets now returns exact last load version if the dataset has been loaded at least once and `None` otherwise.
* Fixed a bug in `_exists` method for versioned `SparkDataSet`.
* Enabled the customisation of the ExcelWriter in `ExcelLocalDataSet` by specifying options under `writer` key in `save_args`.
* Fixed a bug in IPython startup script, attempting to load context from the incorrect location.
* Removed capping the length of a dataset's string representation.
* Fixed `kedro install` command failing on Windows if `src/requirements.txt` contains a different version of Kedro.
* Enabled passing a single tag into a node or a pipeline without having to wrap it in a list (i.e. `tags="my_tag"`).

## Breaking changes to the API
* Removed `_check_paths_consistency()` method from `AbstractVersionedDataSet`. Version consistency check is now done in `AbstractVersionedDataSet.save()`. Custom versioned datasets should modify `save()` method implementation accordingly.

## Thanks for supporting contributions
[Joseph Haaga](https://github.com/josephhaaga), [Deepyaman Datta](https://github.com/deepyaman), [Joost Duisters](https://github.com/JoostDuisters), [Zain Patel](https://github.com/mzjp2), [Tom Vigrass](https://github.com/tomvigrass)

# 0.15.3

## Bug Fixes and other changes
* Narrowed the requirements for `PyTables` so that we maintain support for Python 3.5.

# 0.15.2

## Major features and improvements
* Added `--load-version`, a `kedro run` argument that allows you run the pipeline with a particular load version of a dataset.
* Support for modular pipelines in `src/`, break the pipeline into isolated parts with reusability in mind.
* Support for multiple pipelines, an ability to have multiple entry point pipelines and choose one with `kedro run --pipeline NAME`.
* Added a `MatplotlibWriter` dataset in `contrib` for saving Matplotlib images.
* An ability to template/parameterize configuration files with `kedro.contrib.config.TemplatedConfigLoader`.
* Parameters are exposed as a context property for ease of access in iPython / Jupyter Notebooks with `context.params`.
* Added `max_workers` parameter for ``ParallelRunner``.

## Bug fixes and other changes
* Users will override the `_get_pipeline` abstract method in `ProjectContext(KedroContext)` in `run.py` rather than the `pipeline` abstract property. The `pipeline` property is not abstract anymore.
* Improved an error message when versioned local dataset is saved and unversioned path already exists.
* Added `catalog` global variable to `00-kedro-init.py`, allowing you to load datasets with `catalog.load()`.
* Enabled tuples to be returned from a node.
* Disallowed the ``ConfigLoader`` loading the same file more than once, and deduplicated the `conf_paths` passed in.
* Added a `--open` flag to `kedro build-docs` that opens the documentation on build.
* Updated the ``Pipeline`` representation to include name of the pipeline, also making it readable as a context property.
* `kedro.contrib.io.pyspark.SparkDataSet` and `kedro.contrib.io.azure.CSVBlobDataSet` now support versioning.

## Breaking changes to the API
* `KedroContext.run()` no longer accepts `catalog` and `pipeline` arguments.
* `node.inputs` now returns the node's inputs in the order required to bind them properly to the node's function.

## Thanks for supporting contributions
[Deepyaman Datta](https://github.com/deepyaman), [Luciano Issoe](https://github.com/Lucianois), [Joost Duisters](https://github.com/JoostDuisters), [Zain Patel](https://github.com/mzjp2), [William Ashford](https://github.com/williamashfordQB), [Karlson Lee](https://github.com/i25959341)

# 0.15.1

## Major features and improvements
* Extended `versioning` support to cover the tracking of environment setup, code and datasets.
* Added the following datasets:
  - `FeatherLocalDataSet` in `contrib` for usage with pandas. (by [@mdomarsaleem](https://github.com/mdomarsaleem))
* Added `get_last_load_version` and `get_last_save_version` to `AbstractVersionedDataSet`.
* Implemented `__call__` method on `Node` to allow for users to execute `my_node(input1=1, input2=2)` as an alternative to `my_node.run(dict(input1=1, input2=2))`.
* Added new `--from-inputs` run argument.

## Bug fixes and other changes
* Fixed a bug in `load_context()` not loading context in non-Kedro Jupyter Notebooks.
* Fixed a bug in `ConfigLoader.get()` not listing nested files for `**`-ending glob patterns.
* Fixed a logging config error in Jupyter Notebook.
* Updated documentation in `03_configuration` regarding how to modify the configuration path.
* Documented the architecture of Kedro showing how we think about library, project and framework components.
* `extras/kedro_project_loader.py` renamed to `extras/ipython_loader.py` and now runs any IPython startup scripts without relying on the Kedro project structure.
* Fixed TypeError when validating partial function's signature.
* After a node failure during a pipeline run, a resume command will be suggested in the logs. This command will not work if the required inputs are MemoryDataSets.

## Breaking changes to the API

## Thanks for supporting contributions
[Omar Saleem](https://github.com/mdomarsaleem), [Mariana Silva](https://github.com/marianansilva), [Anil Choudhary](https://github.com/aniryou), [Craig](https://github.com/cfranklin11)

# 0.15.0

## Major features and improvements
* Added `KedroContext` base class which holds the configuration and Kedro's main functionality (catalog, pipeline, config, runner).
* Added a new CLI command `kedro jupyter convert` to facilitate converting Jupyter Notebook cells into Kedro nodes.
* Added support for `pip-compile` and new Kedro command `kedro build-reqs` that generates `requirements.txt` based on `requirements.in`.
* Running `kedro install` will install packages to conda environment if `src/environment.yml` exists in your project.
* Added a new `--node` flag to `kedro run`, allowing users to run only the nodes with the specified names.
* Added new `--from-nodes` and `--to-nodes` run arguments, allowing users to run a range of nodes from the pipeline.
* Added prefix `params:` to the parameters specified in `parameters.yml` which allows users to differentiate between their different parameter node inputs and outputs.
* Jupyter Lab/Notebook now starts with only one kernel by default.
* Added the following datasets:
  -  `CSVHTTPDataSet` to load CSV using HTTP(s) links.
  - `JSONBlobDataSet` to load json (-delimited) files from Azure Blob Storage.
  - `ParquetS3DataSet` in `contrib` for usage with pandas. (by [@mmchougule](https://github.com/mmchougule))
  - `CachedDataSet` in `contrib` which will cache data in memory to avoid io/network operations. It will clear the cache once a dataset is no longer needed by a pipeline. (by [@tsanikgr](https://github.com/tsanikgr))
  - `YAMLLocalDataSet` in `contrib` to load and save local YAML files. (by [@Minyus](https://github.com/Minyus))

## Bug fixes and other changes
* Documentation improvements including instructions on how to initialise a Spark session using YAML configuration.
* `anyconfig` default log level changed from `INFO` to `WARNING`.
* Added information on installed plugins to `kedro info`.
* Added style sheets for project documentation, so the output of `kedro build-docs` will resemble the style of `kedro docs`.

## Breaking changes to the API
* Simplified the Kedro template in `run.py` with the introduction of `KedroContext` class.
* Merged `FilepathVersionMixIn` and `S3VersionMixIn` under one abstract class `AbstractVersionedDataSet` which extends`AbstractDataSet`.
* `name` changed to be a keyword-only argument for `Pipeline`.
* `CSVLocalDataSet` no longer supports URLs. `CSVHTTPDataSet` supports URLs.

### Migration guide from Kedro 0.14.* to Kedro 0.15.0
#### Migration for Kedro project template
This guide assumes that:
  * The framework specific code has not been altered significantly
  * Your project specific code is stored in the dedicated python package under `src/`.

The breaking changes were introduced in the following project template files:
- `<project-name>/.ipython/profile_default/startup/00-kedro-init.py`
- `<project-name>/kedro_cli.py`
- `<project-name>/src/tests/test_run.py`
- `<project-name>/src/<package-name>/run.py`
- `<project-name>/.kedro.yml` (new file)

The easiest way to migrate your project from Kedro 0.14.* to Kedro 0.15.0 is to create a new project (by using `kedro new`) and move code and files bit by bit as suggested in the detailed guide below:

1. Create a new project with the same name by running `kedro new`

2. Copy the following folders to the new project:
 - `results/`
 - `references/`
 - `notebooks/`
 - `logs/`
 - `data/`
 - `conf/`

3. If you customised your `src/<package>/run.py`, make sure you apply the same customisations to `src/<package>/run.py`
 - If you customised `get_config()`, you can override `config_loader` property in `ProjectContext` derived class
 - If you customised `create_catalog()`, you can override `catalog()` property in `ProjectContext` derived class
 - If you customised `run()`, you can override `run()` method in `ProjectContext` derived class
 - If you customised default `env`, you can override it in `ProjectContext` derived class or pass it at construction. By default, `env` is `local`.
 - If you customised default `root_conf`, you can override `CONF_ROOT` attribute in `ProjectContext` derived class. By default, `KedroContext` base class has `CONF_ROOT` attribute set to `conf`.

4. The following syntax changes are introduced in ipython or Jupyter notebook/labs:
 - `proj_dir` -> `context.project_path`
 - `proj_name` -> `context.project_name`
 - `conf` -> `context.config_loader`.
 - `io` -> `context.catalog` (e.g., `io.load()` -> `context.catalog.load()`)

5. If you customised your `kedro_cli.py`, you need to apply the same customisations to your `kedro_cli.py` in the new project.

6. Copy the contents of the old project's `src/requirements.txt` into the new project's `src/requirements.in` and, from the project root directory, run the `kedro build-reqs` command in your terminal window.

#### Migration for versioning custom dataset classes

If you defined any custom dataset classes which support versioning in your project, you need to apply the following changes:

1. Make sure your dataset inherits from `AbstractVersionedDataSet` only.
2. Call `super().__init__()` with the appropriate arguments in the dataset's `__init__`. If storing on local filesystem, providing the filepath and the version is enough. Otherwise, you should also pass in an `exists_function` and a `glob_function` that emulate `exists` and `glob` in a different filesystem (see `CSVS3DataSet` as an example).
3. Remove setting of the `_filepath` and `_version` attributes in the dataset's `__init__`, as this is taken care of in the base abstract class.
4. Any calls to `_get_load_path` and `_get_save_path` methods should take no arguments.
5. Ensure you convert the output of `_get_load_path` and `_get_save_path` appropriately, as these now return [`PurePath`s](https://docs.python.org/3/library/pathlib.html#pure-paths) instead of strings.
6. Make sure `_check_paths_consistency` is called with [`PurePath`s](https://docs.python.org/3/library/pathlib.html#pure-paths) as input arguments, instead of strings.

These steps should have brought your project to Kedro 0.15.0. There might be some more minor tweaks needed as every project is unique, but now you have a pretty solid base to work with. If you run into any problems, please consult the [Kedro documentation](https://kedro.readthedocs.io).

## Thanks for supporting contributions
[Dmitry Vukolov](https://github.com/dvukolov), [Jo Stichbury](https://github.com/stichbury), [Angus Williams](https://github.com/awqb), [Deepyaman Datta](https://github.com/deepyaman), [Mayur Chougule](https://github.com/mmchougule), [Marat Kopytjuk](https://github.com/kopytjuk), [Evan Miller](https://github.com/evanmiller29), [Yusuke Minami](https://github.com/Minyus)

# 0.14.3

## Major features and improvements
* Tab completion for catalog datasets in `ipython` or `jupyter` sessions. (Thank you [@datajoely](https://github.com/datajoely) and [@WaylonWalker](https://github.com/WaylonWalker))
* Added support for transcoding, an ability to decouple loading/saving mechanisms of a dataset from its storage location, denoted by adding '@' to the dataset name.
* Datasets have a new `release` function that instructs them to free any cached data. The runners will call this when the dataset is no longer needed downstream.

## Bug fixes and other changes
* Add support for pipeline nodes made up from partial functions.
* Expand user home directory `~` for TextLocalDataSet (see issue #19).
* Add a `short_name` property to `Node`s for a display-friendly (but not necessarily unique) name.
* Add Kedro project loader for IPython: `extras/kedro_project_loader.py`.
* Fix source file encoding issues with Python 3.5 on Windows.
* Fix local project source not having priority over the same source installed as a package, leading to local updates not being recognised.

## Breaking changes to the API
* Remove the max_loads argument from the `MemoryDataSet` constructor and from the `AbstractRunner.create_default_data_set` method.

## Thanks for supporting contributions
[Joel Schwarzmann](https://github.com/datajoely), [Alex Kalmikov](https://github.com/kalexqb)

# 0.14.2

## Major features and improvements
* Added Data Set transformer support in the form of AbstractTransformer and DataCatalog.add_transformer.

## Breaking changes to the API
* Merged the `ExistsMixin` into `AbstractDataSet`.
* `Pipeline.node_dependencies` returns a dictionary keyed by node, with sets of parent nodes as values; `Pipeline` and `ParallelRunner` were refactored to make use of this for topological sort for node dependency resolution and running pipelines respectively.
* `Pipeline.grouped_nodes` returns a list of sets, rather than a list of lists.

## Thanks for supporting contributions

[Darren Gallagher](https://github.com/dazzag24), [Zain Patel](https://github.com/mzjp2)

# 0.14.1

## Major features and improvements
* New I/O module `HDFS3DataSet`.

## Bug fixes and other changes
* Improved API docs.
* Template `run.py` will throw a warning instead of error if `credentials.yml`
  is not present.

## Breaking changes to the API
None


# 0.14.0

The initial release of Kedro.


## Thanks for supporting contributions

Jo Stichbury, Aris Valtazanos, Fabian Peters, Guilherme Braccialli, Joel Schwarzmann, Miguel Beltre, Mohammed ElNabawy, Deepyaman Datta, Shubham Agrawal, Oleg Andreyev, Mayur Chougule, William Ashford, Ed Cannon, Nikhilesh Nukala, Sean Bailey, Vikram Tegginamath, Thomas Huijskens, Musa Bilal

We are also grateful to everyone who advised and supported us, filed issues or helped resolve them, asked and answered questions and were part of inspiring discussions.<|MERGE_RESOLUTION|>--- conflicted
+++ resolved
@@ -19,12 +19,9 @@
 * Upgraded `pip-tools`, which is used by `kedro build-reqs`, to 6.4. This `pip-tools` version requires `pip>=21.2` while [adding support for `pip>=21.3`](https://github.com/jazzband/pip-tools/pull/1501). To upgrade `pip`, please refer to [their documentation](https://pip.pypa.io/en/stable/installing/#upgrading-pip).
 * Relaxed the bounds on the `plotly` requirement for `plotly.PlotlyDataSet`.
 * `kedro pipeline package <pipeline>` now raises an error if the `<pipeline>` argument doesn't look like a valid Python module path (e.g. has `/` instead of `.`).
-<<<<<<< HEAD
 * Added new `overwrite` argument to `PartitionedDataSet` to enable deletion of existing partitions on dataset `save`.
-=======
 * Fixed slow startup because of catalog processing by reducing the exponential growth of extra processing during `_FrozenDatasets` creations.
 * Fixed a bug where packaging or pulling a modular pipeline with the same name as the project's package name would throw an error (or silently pass without including the pipeline source code in the wheel file).
->>>>>>> 2726e553
 
 ## Minor breaking changes to the API
 
