# Upcoming Release 0.19.0

## Major features and improvements

## Bug fixes and other changes

## Breaking changes to the API

## Migration guide from Kedro 0.18.* to 0.19.*


# Upcoming Release 0.18.3

## Major features and improvements

## Bug fixes and other changes
* Use default `False` value for rich logging `set_locals`, to make sure credentials and other sensitive data isn't shown in logs.
<<<<<<< HEAD
* When using `kedro run -n [some_node]`, if `some_node` is missing a namespace the resulting error message will suggest the correct node name.
=======
* The Kedro IPython extension now surfaces errors when it cannot load a Kedro project.
>>>>>>> 4b218b8a

## Upcoming deprecations for Kedro 0.19.0

# Release 0.18.2

## Major features and improvements
* Added `abfss` to list of cloud protocols, enabling abfss paths.
* Kedro now uses the [Rich](https://github.com/Textualize/rich) library to format terminal logs and tracebacks.
* The file `conf/base/logging.yml` is now optional. See [our documentation](https://kedro.readthedocs.io/en/0.18.2/logging/logging.html) for details.
* Introduced a `kedro.starters` entry point. This enables plugins to create custom starter aliases used by `kedro starter list` and `kedro new`.
* Reduced the `kedro new` prompts to just one question asking for the project name.

## Bug fixes and other changes
* Bumped `pyyaml` upper bound to make Kedro compatible with the [pyodide](https://pyodide.org/en/stable/usage/loading-packages.html#micropip) stack.
* Updated project template's Sphinx configuration to use `myst_parser` instead of `recommonmark`.
* Reduced number of log lines by changing the logging level from `INFO` to `DEBUG` for low priority messages.
* Kedro's framework-side logging configuration no longer performs file-based logging. Hence superfluous `info.log`/`errors.log` files are no longer created in your project root, and running Kedro on read-only file systems such as Databricks Repos is now possible.
* The `root` logger is now set to the Python default level of `WARNING` rather than `INFO`. Kedro's logger is still set to emit `INFO` level messages.
* `SequentialRunner` now has consistent execution order across multiple runs with sorted nodes.
* Bumped the upper bound for the Flake8 dependency to <5.0.
* `kedro jupyter notebook/lab` no longer reuses a Jupyter kernel.
* Required `cookiecutter>=2.1.1` to address a [known command injection vulnerability](https://security.snyk.io/vuln/SNYK-PYTHON-COOKIECUTTER-2414281).
* The session store no longer fails if a username cannot be found with `getpass.getuser`.
* Added generic typing for `AbstractDataSet` and `AbstractVersionedDataSet` as well as typing to all datasets.
* Rendered the deployment guide flowchart as a Mermaid diagram, and added Dask.

## Minor breaking changes to the API
* The module `kedro.config.default_logger` no longer exists; default logging configuration is now set automatically through `kedro.framework.project.LOGGING`. Unless you explicitly import `kedro.config.default_logger` you do not need to make any changes.

## Upcoming deprecations for Kedro 0.19.0
* `kedro.extras.ColorHandler` will be removed in 0.19.0.

# Release 0.18.1

## Major features and improvements
* Added a new hook `after_context_created` that passes the `KedroContext` instance as `context`.
* Added a new CLI hook `after_command_run`.
* Added more detail to YAML `ParserError` exception error message.
* Added option to `SparkDataSet` to specify a `schema` load argument that allows for supplying a user-defined schema as opposed to relying on the schema inference of Spark.
* The Kedro package no longer contains a built version of the Kedro documentation significantly reducing the package size.

## Bug fixes and other changes
* Removed fatal error from being logged when a Kedro session is created in a directory without git.
* Fixed `CONFIG_LOADER_CLASS` validation so that `TemplatedConfigLoader` can be specified in settings.py. Any `CONFIG_LOADER_CLASS` must be a subclass of `AbstractConfigLoader`.
* Added runner name to the `run_params` dictionary used in pipeline hooks.
* Updated [Databricks documentation](https://kedro.readthedocs.io/en/0.18.1/deployment/databricks.html) to include how to get it working with IPython extension and Kedro-Viz.
* Update sections on visualisation, namespacing, and experiment tracking in the spaceflight tutorial to correspond to the complete spaceflights starter.
* Fixed `Jinja2` syntax loading with `TemplatedConfigLoader` using `globals.yml`.
* Removed global `_active_session`, `_activate_session` and `_deactivate_session`. Plugins that need to access objects such as the config loader should now do so through `context` in the new `after_context_created` hook.
* `config_loader` is available as a public read-only attribute of `KedroContext`.
* Made `hook_manager` argument optional for `runner.run`.
* `kedro docs` now opens an online version of the Kedro documentation instead of a locally built version.

## Upcoming deprecations for Kedro 0.19.0
* `kedro docs` will be removed in 0.19.0.

# Release 0.18.0

## TL;DR ✨
Kedro 0.18.0 strives to reduce the complexity of the project template and get us closer to a stable release of the framework. We've introduced the full [micro-packaging workflow](https://kedro.readthedocs.io/en/0.18.0/nodes_and_pipelines/micro_packaging.html) 📦, which allows you to import packages, utility functions and existing pipelines into your Kedro project. [Integration with IPython and Jupyter](https://kedro.readthedocs.io/en/0.18.0/tools_integration/ipython.html) has been streamlined in preparation for enhancements to Kedro's interactive workflow. Additionally, the release comes with long-awaited Python 3.9 and 3.10 support 🐍.

## Major features and improvements

### Framework
* Added `kedro.config.abstract_config.AbstractConfigLoader` as an abstract base class for all `ConfigLoader` implementations. `ConfigLoader` and `TemplatedConfigLoader` now inherit directly from this base class.
* Streamlined the `ConfigLoader.get` and `TemplatedConfigLoader.get` API and delegated the actual `get` method functional implementation to the `kedro.config.common` module.
* The `hook_manager` is no longer a global singleton. The `hook_manager` lifecycle is now managed by the `KedroSession`, and a new `hook_manager` will be created every time a `session` is instantiated.
* Added support for specifying parameters mapping in `pipeline()` without the `params:` prefix.
* Added new API `Pipeline.filter()` (previously in `KedroContext._filter_pipeline()`) to filter parts of a pipeline.
* Added `username` to Session store for logging during Experiment Tracking.
* A packaged Kedro project can now be imported and run from another Python project as following:
```python
from my_package.__main__ import main

main(
    ["--pipleine", "my_pipeline"]
)  # or just main() if no parameters are needed for the run
```

### Project template
* Removed `cli.py` from the Kedro project template. By default, all CLI commands, including `kedro run`, are now defined on the Kedro framework side. You can still define custom CLI commands by creating your own `cli.py`.
* Removed `hooks.py` from the Kedro project template. Registration hooks have been removed in favour of `settings.py` configuration, but you can still define execution timeline hooks by creating your own `hooks.py`.
* Removed `.ipython` directory from the Kedro project template. The IPython/Jupyter workflow no longer uses IPython profiles; it now uses an IPython extension.
* The default `kedro` run configuration environment names can now be set in `settings.py` using the `CONFIG_LOADER_ARGS` variable. The relevant keyword arguments to supply are `base_env` and `default_run_env`, which are set to `base` and `local` respectively by default.

### DataSets
* Added the following new datasets:

| Type                      | Description                                                   | Location                         |
| ------------------------- | ------------------------------------------------------------- | -------------------------------- |
| `pandas.XMLDataSet`       | Read XML into Pandas DataFrame. Write Pandas DataFrame to XML | `kedro.extras.datasets.pandas`   |
| `networkx.GraphMLDataSet` | Work with NetworkX using GraphML files                        | `kedro.extras.datasets.networkx` |
| `networkx.GMLDataSet`     | Work with NetworkX using Graph Modelling Language files       | `kedro.extras.datasets.networkx` |
| `redis.PickleDataSet`     | loads/saves data from/to a Redis database                     | `kedro.extras.datasets.redis`    |

* Added `partitionBy` support and exposed `save_args` for `SparkHiveDataSet`.
* Exposed `open_args_save` in `fs_args` for `pandas.ParquetDataSet`.
* Refactored the `load` and `save` operations for `pandas` datasets in order to leverage `pandas` own API and delegate `fsspec` operations to them. This reduces the need to have our own `fsspec` wrappers.
* Merged `pandas.AppendableExcelDataSet` into `pandas.ExcelDataSet`.
* Added `save_args` to `feather.FeatherDataSet`.

### Jupyter and IPython integration
* The [only recommended way to work with Kedro in Jupyter or IPython is now the Kedro IPython extension](https://kedro.readthedocs.io/en/0.18.0/tools_integration/ipython.html). Managed Jupyter instances should load this via `%load_ext kedro.extras.extensions.ipython` and use the line magic `%reload_kedro`.
* `kedro ipython` launches an IPython session that preloads the Kedro IPython extension.
* `kedro jupyter notebook/lab` creates a custom Jupyter kernel that preloads the Kedro IPython extension and launches a notebook with that kernel selected. There is no longer a need to specify `--all-kernels` to show all available kernels.

### Dependencies
* Bumped the minimum version of `pandas` to 1.3. Any `storage_options` should continue to be specified under `fs_args` and/or `credentials`.
* Added support for Python 3.9 and 3.10, dropped support for Python 3.6.
* Updated `black` dependency in the project template to a non pre-release version.

### Other
* Documented distribution of Kedro pipelines with Dask.

## Breaking changes to the API

### Framework
* Removed `RegistrationSpecs` and its associated `register_config_loader` and `register_catalog` hook specifications in favour of `CONFIG_LOADER_CLASS`/`CONFIG_LOADER_ARGS` and `DATA_CATALOG_CLASS` in `settings.py`.
* Removed deprecated functions `load_context` and `get_project_context`.
* Removed deprecated `CONF_SOURCE`, `package_name`, `pipeline`, `pipelines`, `config_loader` and `io` attributes from `KedroContext` as well as the deprecated `KedroContext.run` method.
* Added the `PluginManager` `hook_manager` argument to `KedroContext` and the `Runner.run()` method, which will be provided by the `KedroSession`.
* Removed the public method `get_hook_manager()` and replaced its functionality by `_create_hook_manager()`.
* Enforced that only one run can be successfully executed as part of a `KedroSession`. `run_id` has been renamed to `session_id` as a result.

### Configuration loaders
* The `settings.py` setting `CONF_ROOT` has been renamed to `CONF_SOURCE`. Default value of `conf` remains unchanged.
* `ConfigLoader` and `TemplatedConfigLoader` argument `conf_root` has been renamed to `conf_source`.
* `extra_params` has been renamed to `runtime_params` in `kedro.config.config.ConfigLoader` and `kedro.config.templated_config.TemplatedConfigLoader`.
* The environment defaulting behaviour has been removed from `KedroContext` and is now implemented in a `ConfigLoader` class (or equivalent) with the `base_env` and `default_run_env` attributes.

### DataSets
* `pandas.ExcelDataSet` now uses `openpyxl` engine instead of `xlrd`.
* `pandas.ParquetDataSet` now calls `pd.to_parquet()` upon saving. Note that the argument `partition_cols` is not supported.
* `spark.SparkHiveDataSet` API has been updated to reflect `spark.SparkDataSet`. The `write_mode=insert` option has also been replaced with `write_mode=append` as per Spark styleguide. This change addresses [Issue 725](https://github.com/kedro-org/kedro/issues/725) and [Issue 745](https://github.com/kedro-org/kedro/issues/745). Additionally, `upsert` mode now leverages `checkpoint` functionality and requires a valid `checkpointDir` be set for current `SparkContext`.
* `yaml.YAMLDataSet` can no longer save a `pandas.DataFrame` directly, but it can save a dictionary. Use `pandas.DataFrame.to_dict()` to convert your `pandas.DataFrame` to a dictionary before you attempt to save it to YAML.
* Removed `open_args_load` and `open_args_save` from the following datasets:
  * `pandas.CSVDataSet`
  * `pandas.ExcelDataSet`
  * `pandas.FeatherDataSet`
  * `pandas.JSONDataSet`
  * `pandas.ParquetDataSet`
* `storage_options` are now dropped if they are specified under `load_args` or `save_args` for the following datasets:
  * `pandas.CSVDataSet`
  * `pandas.ExcelDataSet`
  * `pandas.FeatherDataSet`
  * `pandas.JSONDataSet`
  * `pandas.ParquetDataSet`
* Renamed `lambda_data_set`, `memory_data_set`, and `partitioned_data_set` to `lambda_dataset`, `memory_dataset`, and `partitioned_dataset`, respectively, in `kedro.io`.
* The dataset `networkx.NetworkXDataSet` has been renamed to `networkx.JSONDataSet`.

### CLI
* Removed `kedro install` in favour of `pip install -r src/requirements.txt` to install project dependencies.
* Removed `--parallel` flag from `kedro run` in favour of `--runner=ParallelRunner`. The `-p` flag is now an alias for `--pipeline`.
* `kedro pipeline package` has been replaced by `kedro micropkg package` and, in addition to the `--alias` flag used to rename the package, now accepts a module name and path to the pipeline or utility module to package, relative to `src/<package_name>/`. The `--version` CLI option has been removed in favour of setting a `__version__` variable in the micro-package's `__init__.py` file.
* `kedro pipeline pull` has been replaced by `kedro micropkg pull` and now also supports `--destination` to provide a location for pulling the package.
* Removed `kedro pipeline list` and `kedro pipeline describe` in favour of `kedro registry list` and `kedro registry describe`.
* `kedro package` and `kedro micropkg package` now save `egg` and `whl` or `tar` files in the `<project_root>/dist` folder (previously `<project_root>/src/dist`).
* Changed the behaviour of `kedro build-reqs` to compile requirements from `requirements.txt` instead of `requirements.in` and save them to `requirements.lock` instead of `requirements.txt`.
* `kedro jupyter notebook/lab` no longer accept `--all-kernels` or `--idle-timeout` flags. `--all-kernels` is now the default behaviour.
* `KedroSession.run` now raises `ValueError` rather than `KedroContextError` when the pipeline contains no nodes. The same `ValueError` is raised when there are no matching tags.
* `KedroSession.run` now raises `ValueError` rather than `KedroContextError` when the pipeline name doesn't exist in the pipeline registry.

### Other
* Added namespace to parameters in a modular pipeline, which addresses [Issue 399](https://github.com/kedro-org/kedro/issues/399).
* Switched from packaging pipelines as wheel files to tar archive files compressed with gzip (`.tar.gz`).
* Removed decorator API from `Node` and `Pipeline`, as well as the modules `kedro.extras.decorators` and `kedro.pipeline.decorators`.
* Removed transformer API from `DataCatalog`, as well as the modules `kedro.extras.transformers` and `kedro.io.transformers`.
* Removed the `Journal` and `DataCatalogWithDefault`.
* Removed `%init_kedro` IPython line magic, with its functionality incorporated into `%reload_kedro`. This means that if `%reload_kedro` is called with a filepath, that will be set as default for subsequent calls.

## Migration guide from Kedro 0.17.* to 0.18.*

### Hooks
* Remove any existing `hook_impl` of the `register_config_loader` and `register_catalog` methods from `ProjectHooks` in `hooks.py` (or custom alternatives).
* If you use `run_id` in the `after_catalog_created` hook, replace it with `save_version` instead.
* If you use `run_id` in any of the `before_node_run`, `after_node_run`, `on_node_error`, `before_pipeline_run`, `after_pipeline_run` or `on_pipeline_error` hooks, replace it with `session_id` instead.

### `settings.py` file
* If you use a custom config loader class such as `kedro.config.TemplatedConfigLoader`, alter `CONFIG_LOADER_CLASS` to specify the class and `CONFIG_LOADER_ARGS` to specify keyword arguments. If not set, these default to `kedro.config.ConfigLoader` and an empty dictionary respectively.
* If you use a custom data catalog class, alter `DATA_CATALOG_CLASS` to specify the class. If not set, this defaults to `kedro.io.DataCatalog`.
* If you have a custom config location (i.e. not `conf`), update `CONF_ROOT` to `CONF_SOURCE` and set it to a string with the expected configuration location. If not set, this defaults to `"conf"`.

### Modular pipelines
* If you use any modular pipelines with parameters, make sure they are declared with the correct namespace. See example below:

For a given pipeline:
```python
active_pipeline = pipeline(
    pipe=[
        node(
            func=some_func,
            inputs=["model_input_table", "params:model_options"],
            outputs=["**my_output"],
        ),
        ...,
    ],
    inputs="model_input_table",
    namespace="candidate_modelling_pipeline",
)
```

The parameters should look like this:

```diff
-model_options:
-    test_size: 0.2
-    random_state: 8
-    features:
-    - engines
-    - passenger_capacity
-    - crew
+candidate_modelling_pipeline:
+    model_options:
+      test_size: 0.2
+      random_state: 8
+      features:
+        - engines
+        - passenger_capacity
+        - crew

```
* Optional: You can now remove all `params:` prefix when supplying values to `parameters` argument in a `pipeline()` call.
* If you pull modular pipelines with `kedro pipeline pull my_pipeline --alias other_pipeline`, now use `kedro micropkg pull my_pipeline --alias pipelines.other_pipeline` instead.
* If you package modular pipelines with `kedro pipeline package my_pipeline`, now use `kedro micropkg package pipelines.my_pipeline` instead.
* Similarly, if you package any modular pipelines using `pyproject.toml`, you should modify the keys to include the full module path, and wrapped in double-quotes, e.g:

```diff
[tool.kedro.micropkg.package]
-data_engineering = {destination = "path/to/here"}
-data_science = {alias = "ds", env = "local"}
+"pipelines.data_engineering" = {destination = "path/to/here"}
+"pipelines.data_science" = {alias = "ds", env = "local"}

[tool.kedro.micropkg.pull]
-"s3://my_bucket/my_pipeline" = {alias = "aliased_pipeline"}
+"s3://my_bucket/my_pipeline" = {alias = "pipelines.aliased_pipeline"}
```

### DataSets
* If you use `pandas.ExcelDataSet`, make sure you have `openpyxl` installed in your environment. This is automatically installed if you specify `kedro[pandas.ExcelDataSet]==0.18.0` in your `requirements.txt`. You can uninstall `xlrd` if you were only using it for this dataset.
* If you use`pandas.ParquetDataSet`, pass pandas saving arguments directly to `save_args` instead of nested in `from_pandas` (e.g. `save_args = {"preserve_index": False}` instead of `save_args = {"from_pandas": {"preserve_index": False}}`).
* If you use `spark.SparkHiveDataSet` with `write_mode` option set to `insert`, change this to `append` in line with the Spark styleguide. If you use `spark.SparkHiveDataSet` with `write_mode` option set to `upsert`, make sure that your `SparkContext` has a valid `checkpointDir` set either by `SparkContext.setCheckpointDir` method or directly in the `conf` folder.
* If you use `pandas~=1.2.0` and pass `storage_options` through `load_args` or `savs_args`, specify them under `fs_args` or via `credentials` instead.
* If you import from `kedro.io.lambda_data_set`, `kedro.io.memory_data_set`, or `kedro.io.partitioned_data_set`, change the import to `kedro.io.lambda_dataset`, `kedro.io.memory_dataset`, or `kedro.io.partitioned_dataset`, respectively (or import the dataset directly from `kedro.io`).
* If you have any `pandas.AppendableExcelDataSet` entries in your catalog, replace them with `pandas.ExcelDataSet`.
* If you have any `networkx.NetworkXDataSet` entries in your catalog, replace them with `networkx.JSONDataSet`.

### Other
* Edit any scripts containing `kedro pipeline package --version` to use `kedro micropkg package` instead. If you wish to set a specific pipeline package version, set the `__version__` variable in the pipeline package's `__init__.py` file.
* To run a pipeline in parallel, use `kedro run --runner=ParallelRunner` rather than `--parallel` or `-p`.
* If you call `ConfigLoader` or `TemplatedConfigLoader` directly, update the keyword arguments `conf_root` to `conf_source` and `extra_params` to `runtime_params`.
* If you use `KedroContext` to access `ConfigLoader`, use `settings.CONFIG_LOADER_CLASS` to access the currently used `ConfigLoader` instead.
* The signature of `KedroContext` has changed and now needs `config_loader` and `hook_manager` as additional arguments of type `ConfigLoader` and `PluginManager` respectively.

# Release 0.17.7

## Major features and improvements
* `pipeline` now accepts `tags` and a collection of `Node`s and/or `Pipeline`s rather than just a single `Pipeline` object. `pipeline` should be used in preference to `Pipeline` when creating a Kedro pipeline.
* `pandas.SQLTableDataSet` and `pandas.SQLQueryDataSet` now only open one connection per database, at instantiation time (therefore at catalog creation time), rather than one per load/save operation.
* Added new command group, `micropkg`, to replace `kedro pipeline pull` and `kedro pipeline package` with `kedro micropkg pull` and `kedro micropkg package` for Kedro 0.18.0. `kedro micropkg package` saves packages to `project/dist` while `kedro pipeline package` saves packages to `project/src/dist`.

## Bug fixes and other changes
* Added tutorial documentation for [experiment tracking](https://kedro.readthedocs.io/en/0.17.7/08_logging/02_experiment_tracking.html).
* Added [Plotly dataset documentation](https://kedro.readthedocs.io/en/0.17.7/03_tutorial/05_visualise_pipeline.html#visualise-plotly-charts-in-kedro-viz).
* Added the upper limit `pandas<1.4` to maintain compatibility with `xlrd~=1.0`.
* Bumped the `Pillow` minimum version requirement to 9.0 (Python 3.7+ only) following [CVE-2022-22817](https://cve.mitre.org/cgi-bin/cvename.cgi?name=CVE-2022-22817).
* Fixed `PickleDataSet` to be copyable and hence work with the parallel runner.
* Upgraded `pip-tools`, which is used by `kedro build-reqs`, to 6.5 (Python 3.7+ only). This `pip-tools` version is compatible with `pip>=21.2`, including the most recent releases of `pip`. Python 3.6 users should continue to use `pip-tools` 6.4 and `pip<22`.
* Added `astro-iris` as alias for `astro-airlow-iris`, so that old tutorials can still be followed.
* Added details about [Kedro's Technical Steering Committee and governance model](https://kedro.readthedocs.io/en/0.17.7/14_contribution/technical_steering_committee.html).

## Upcoming deprecations for Kedro 0.18.0
* `kedro pipeline pull` and `kedro pipeline package` will be deprecated. Please use `kedro micropkg` instead.


# Release 0.17.6

## Major features and improvements
* Added `pipelines` global variable to IPython extension, allowing you to access the project's pipelines in `kedro ipython` or `kedro jupyter notebook`.
* Enabled overriding nested parameters with `params` in CLI, i.e. `kedro run --params="model.model_tuning.booster:gbtree"` updates parameters to `{"model": {"model_tuning": {"booster": "gbtree"}}}`.
* Added option to `pandas.SQLQueryDataSet` to specify a `filepath` with a SQL query, in addition to the current method of supplying the query itself in the `sql` argument.
* Extended `ExcelDataSet` to support saving Excel files with multiple sheets.
* Added the following new datasets:

| Type                      | Description                                                                                                            | Location                       |
| ------------------------- | ---------------------------------------------------------------------------------------------------------------------- | ------------------------------ |
| `plotly.JSONDataSet`      | Works with plotly graph object Figures (saves as json file)                                                            | `kedro.extras.datasets.plotly` |
| `pandas.GenericDataSet`   | Provides a 'best effort' facility to read / write any format provided by the `pandas` library                          | `kedro.extras.datasets.pandas` |
| `pandas.GBQQueryDataSet`  | Loads data from a Google Bigquery table using provided SQL query                                                       | `kedro.extras.datasets.pandas` |
| `spark.DeltaTableDataSet` | Dataset designed to handle Delta Lake Tables and their CRUD-style operations, including `update`, `merge` and `delete` | `kedro.extras.datasets.spark`  |

## Bug fixes and other changes
* Fixed an issue where `kedro new --config config.yml` was ignoring the config file when `prompts.yml` didn't exist.
* Added documentation for `kedro viz --autoreload`.
* Added support for arbitrary backends (via importable module paths) that satisfy the `pickle` interface to `PickleDataSet`.
* Added support for `sum` syntax for connecting pipeline objects.
* Upgraded `pip-tools`, which is used by `kedro build-reqs`, to 6.4. This `pip-tools` version requires `pip>=21.2` while [adding support for `pip>=21.3`](https://github.com/jazzband/pip-tools/pull/1501). To upgrade `pip`, please refer to [their documentation](https://pip.pypa.io/en/stable/installing/#upgrading-pip).
* Relaxed the bounds on the `plotly` requirement for `plotly.PlotlyDataSet` and the `pyarrow` requirement for `pandas.ParquetDataSet`.
* `kedro pipeline package <pipeline>` now raises an error if the `<pipeline>` argument doesn't look like a valid Python module path (e.g. has `/` instead of `.`).
* Added new `overwrite` argument to `PartitionedDataSet` and `MatplotlibWriter` to enable deletion of existing partitions and plots on dataset `save`.
* `kedro pipeline pull` now works when the project requirements contains entries such as `-r`, `--extra-index-url` and local wheel files ([Issue #913](https://github.com/kedro-org/kedro/issues/913)).
* Fixed slow startup because of catalog processing by reducing the exponential growth of extra processing during `_FrozenDatasets` creations.
* Removed `.coveragerc` from the Kedro project template. `coverage` settings are now given in `pyproject.toml`.
* Fixed a bug where packaging or pulling a modular pipeline with the same name as the project's package name would throw an error (or silently pass without including the pipeline source code in the wheel file).
* Removed unintentional dependency on `git`.
* Fixed an issue where nested pipeline configuration was not included in the packaged pipeline.
* Deprecated the "Thanks for supporting contributions" section of release notes to simplify the contribution process; Kedro 0.17.6 is the last release that includes this. This process has been replaced with the [automatic GitHub feature](https://github.com/kedro-org/kedro/graphs/contributors).
* Fixed a bug where the version on the tracking datasets didn't match the session id and the versions of regular versioned datasets.
* Fixed an issue where datasets in `load_versions` that are not found in the data catalog would silently pass.
* Altered the string representation of nodes so that node inputs/outputs order is preserved rather than being alphabetically sorted.
* Update `APIDataSet` to accept `auth` through `credentials` and allow any iterable for `auth`.

## Upcoming deprecations for Kedro 0.18.0
* `kedro.extras.decorators` and `kedro.pipeline.decorators` are being deprecated in favour of Hooks.
* `kedro.extras.transformers` and `kedro.io.transformers` are being deprecated in favour of Hooks.
* The `--parallel` flag on `kedro run` is being removed in favour of `--runner=ParallelRunner`. The `-p` flag will change to be an alias for `--pipeline`.
* `kedro.io.DataCatalogWithDefault` is being deprecated, to be removed entirely in 0.18.0.

## Thanks for supporting contributions
[Deepyaman Datta](https://github.com/deepyaman),
[Brites](https://github.com/brites101),
[Manish Swami](https://github.com/ManishS6),
[Avaneesh Yembadi](https://github.com/avan-sh),
[Zain Patel](https://github.com/mzjp2),
[Simon Brugman](https://github.com/sbrugman),
[Kiyo Kunii](https://github.com/921kiyo),
[Benjamin Levy](https://github.com/BenjaminLevyQB),
[Louis de Charsonville](https://github.com/louisdecharson),
[Simon Picard](https://github.com/simonpicard)

# Release 0.17.5

## Major features and improvements
* Added new CLI group `registry`, with the associated commands `kedro registry list` and `kedro registry describe`, to replace `kedro pipeline list` and `kedro pipeline describe`.
* Added support for dependency management at a modular pipeline level. When a pipeline with `requirements.txt` is packaged, its dependencies are embedded in the modular pipeline wheel file. Upon pulling the pipeline, Kedro will append dependencies to the project's `requirements.in`. More information is available in [our documentation](https://kedro.readthedocs.io/en/0.17.5/06_nodes_and_pipelines/03_modular_pipelines.html).
* Added support for bulk packaging/pulling modular pipelines using `kedro pipeline package/pull --all` and `pyproject.toml`.
* Removed `cli.py` from the Kedro project template. By default all CLI commands, including `kedro run`, are now defined on the Kedro framework side. These can be overridden in turn by a plugin or a `cli.py` file in your project. A packaged Kedro project will respect the same hierarchy when executed with `python -m my_package`.
* Removed `.ipython/profile_default/startup/` from the Kedro project template in favour of `.ipython/profile_default/ipython_config.py` and the `kedro.extras.extensions.ipython`.
* Added support for `dill` backend to `PickleDataSet`.
* Imports are now refactored at `kedro pipeline package` and `kedro pipeline pull` time, so that _aliasing_ a modular pipeline doesn't break it.
* Added the following new datasets to support basic Experiment Tracking:

| Type                      | Description                                              | Location                         |
| ------------------------- | -------------------------------------------------------- | -------------------------------- |
| `tracking.MetricsDataSet` | Dataset to track numeric metrics for experiment tracking | `kedro.extras.datasets.tracking` |
| `tracking.JSONDataSet`    | Dataset to track data for experiment tracking            | `kedro.extras.datasets.tracking` |

## Bug fixes and other changes
* Bumped minimum required `fsspec` version to 2021.04.
* Fixed the `kedro install` and `kedro build-reqs` flows when uninstalled dependencies are present in a project's `settings.py`, `context.py` or `hooks.py` ([Issue #829](https://github.com/kedro-org/kedro/issues/829)).
* Imports are now refactored at `kedro pipeline package` and `kedro pipeline pull` time, so that _aliasing_ a modular pipeline doesn't break it.

## Minor breaking changes to the API
* Pinned `dynaconf` to `<3.1.6` because the method signature for `_validate_items` changed which is used in Kedro.

## Upcoming deprecations for Kedro 0.18.0
* `kedro pipeline list` and `kedro pipeline describe` are being deprecated in favour of new commands `kedro registry list ` and `kedro registry describe`.
* `kedro install` is being deprecated in favour of using `pip install -r src/requirements.txt` to install project dependencies.

## Thanks for supporting contributions
[Moussa Taifi](https://github.com/moutai),
[Deepyaman Datta](https://github.com/deepyaman)

# Release 0.17.4

## Major features and improvements
* Added the following new datasets:

| Type                   | Description                                                 | Location                       |
| ---------------------- | ----------------------------------------------------------- | ------------------------------ |
| `plotly.PlotlyDataSet` | Works with plotly graph object Figures (saves as json file) | `kedro.extras.datasets.plotly` |

## Bug fixes and other changes
* Defined our set of Kedro Principles! Have a read through [our docs](https://kedro.readthedocs.io/en/0.17.4/12_faq/03_kedro_principles.html).
* `ConfigLoader.get()` now raises a `BadConfigException`, with a more helpful error message, if a configuration file cannot be loaded (for instance due to wrong syntax or poor formatting).
* `run_id` now defaults to `save_version` when `after_catalog_created` is called, similarly to what happens during a `kedro run`.
* Fixed a bug where `kedro ipython` and `kedro jupyter notebook` didn't work if the `PYTHONPATH` was already set.
* Update the IPython extension to allow passing `env` and `extra_params` to `reload_kedro`  similar to how the IPython script works.
* `kedro info` now outputs if a plugin has any `hooks` or `cli_hooks` implemented.
* `PartitionedDataSet` now supports lazily materializing data on save.
* `kedro pipeline describe` now defaults to the `__default__` pipeline when no pipeline name is provided and also shows the namespace the nodes belong to.
* Fixed an issue where spark.SparkDataSet with enabled versioning would throw a VersionNotFoundError when using databricks-connect from a remote machine and saving to dbfs filesystem.
* `EmailMessageDataSet` added to doctree.
* When node inputs do not pass validation, the error message is now shown as the most recent exception in the traceback ([Issue #761](https://github.com/kedro-org/kedro/issues/761)).
* `kedro pipeline package` now only packages the parameter file that exactly matches the pipeline name specified and the parameter files in a directory with the pipeline name.
* Extended support to newer versions of third-party dependencies ([Issue #735](https://github.com/kedro-org/kedro/issues/735)).
* Ensured consistent references to `model input` tables in accordance with our Data Engineering convention.
* Changed behaviour where `kedro pipeline package` takes the pipeline package version, rather than the kedro package version. If the pipeline package version is not present, then the package version is used.
* Launched [GitHub Discussions](https://github.com/kedro-org/kedro/discussions/) and [Kedro Discord Server](https://discord.gg/akJDeVaxnB)
* Improved error message when versioning is enabled for a dataset previously saved as non-versioned ([Issue #625](https://github.com/kedro-org/kedro/issues/625)).

## Minor breaking changes to the API

## Upcoming deprecations for Kedro 0.18.0

## Thanks for supporting contributions
[Lou Kratz](https://github.com/lou-k),
[Lucas Jamar](https://github.com/lucasjamar)

# Release 0.17.3

## Major features and improvements
* Kedro plugins can now override built-in CLI commands.
* Added a `before_command_run` hook for plugins to add extra behaviour before Kedro CLI commands run.
* `pipelines` from `pipeline_registry.py` and `register_pipeline` hooks are now loaded lazily when they are first accessed, not on startup:

    ```python
    from kedro.framework.project import pipelines

    print(pipelines["__default__"])  # pipeline loading is only triggered here
    ```

## Bug fixes and other changes
* `TemplatedConfigLoader` now correctly inserts default values when no globals are supplied.
* Fixed a bug where the `KEDRO_ENV` environment variable had no effect on instantiating the `context` variable in an iPython session or a Jupyter notebook.
* Plugins with empty CLI groups are no longer displayed in the Kedro CLI help screen.
* Duplicate commands will no longer appear twice in the Kedro CLI help screen.
* CLI commands from sources with the same name will show under one list in the help screen.
* The setup of a Kedro project, including adding src to path and configuring settings, is now handled via the `bootstrap_project` method.
* `configure_project` is invoked if a `package_name` is supplied to `KedroSession.create`. This is added for backward-compatibility purpose to support a workflow that creates `Session` manually. It will be removed in `0.18.0`.
* Stopped swallowing up all `ModuleNotFoundError` if `register_pipelines` not found, so that a more helpful error message will appear when a dependency is missing, e.g. [Issue #722](https://github.com/kedro-org/kedro/issues/722).
* When `kedro new` is invoked using a configuration yaml file, `output_dir` is no longer a required key; by default the current working directory will be used.
* When `kedro new` is invoked using a configuration yaml file, the appropriate `prompts.yml` file is now used for validating the provided configuration. Previously, validation was always performed against the kedro project template `prompts.yml` file.
* When a relative path to a starter template is provided, `kedro new` now generates user prompts to obtain configuration rather than supplying empty configuration.
* Fixed error when using starters on Windows with Python 3.7 (Issue [#722](https://github.com/kedro-org/kedro/issues/722)).
* Fixed decoding error of config files that contain accented characters by opening them for reading in UTF-8.
* Fixed an issue where `after_dataset_loaded` run would finish before a dataset is actually loaded when using `--async` flag.

## Upcoming deprecations for Kedro 0.18.0

* `kedro.versioning.journal.Journal` will be removed.
* The following properties on `kedro.framework.context.KedroContext` will be removed:
  * `io` in favour of `KedroContext.catalog`
  * `pipeline` (equivalent to `pipelines["__default__"]`)
  * `pipelines` in favour of `kedro.framework.project.pipelines`

# Release 0.17.2

## Major features and improvements
* Added support for `compress_pickle` backend to `PickleDataSet`.
* Enabled loading pipelines without creating a `KedroContext` instance:

    ```python
    from kedro.framework.project import pipelines

    print(pipelines)
    ```

* Projects generated with kedro>=0.17.2:
  - should define pipelines in `pipeline_registry.py` rather than `hooks.py`.
  - when run as a package, will behave the same as `kedro run`

## Bug fixes and other changes
* If `settings.py` is not importable, the errors will be surfaced earlier in the process, rather than at runtime.

## Minor breaking changes to the API
* `kedro pipeline list` and `kedro pipeline describe` no longer accept redundant `--env` parameter.
* `from kedro.framework.cli.cli import cli` no longer includes the `new` and `starter` commands.

## Upcoming deprecations for Kedro 0.18.0

* `kedro.framework.context.KedroContext.run` will be removed in release 0.18.0.

## Thanks for supporting contributions
[Sasaki Takeru](https://github.com/takeru)

# Release 0.17.1

## Major features and improvements
* Added `env` and `extra_params` to `reload_kedro()` line magic.
* Extended the `pipeline()` API to allow strings and sets of strings as `inputs` and `outputs`, to specify when a dataset name remains the same (not namespaced).
* Added the ability to add custom prompts with regexp validator for starters by repurposing `default_config.yml` as `prompts.yml`.
* Added the `env` and `extra_params` arguments to `register_config_loader` hook.
* Refactored the way `settings` are loaded. You will now be able to run:

    ```python
    from kedro.framework.project import settings

    print(settings.CONF_ROOT)
    ```

* Added a check on `kedro.runner.parallel_runner.ParallelRunner` which checks datasets for the `_SINGLE_PROCESS` attribute in the `_validate_catalog` method. If this attribute is set to `True` in an instance of a dataset (e.g. `SparkDataSet`), the `ParallelRunner` will raise an `AttributeError`.
* Any user-defined dataset that should not be used with `ParallelRunner` may now have the `_SINGLE_PROCESS` attribute set to `True`.

## Bug fixes and other changes
* The version of a packaged modular pipeline now defaults to the version of the project package.
* Added fix to prevent new lines being added to pandas CSV datasets.
* Fixed issue with loading a versioned `SparkDataSet` in the interactive workflow.
* Kedro CLI now checks `pyproject.toml` for a `tool.kedro` section before treating the project as a Kedro project.
* Added fix to `DataCatalog::shallow_copy` now it should copy layers.
* `kedro pipeline pull` now uses `pip download` for protocols that are not supported by `fsspec`.
* Cleaned up documentation to fix broken links and rewrite permanently redirected ones.
* Added a `jsonschema` schema definition for the Kedro 0.17 catalog.
* `kedro install` now waits on Windows until all the requirements are installed.
* Exposed `--to-outputs` option in the CLI, throughout the codebase, and as part of hooks specifications.
* Fixed a bug where `ParquetDataSet` wasn't creating parent directories on the fly.
* Updated documentation.

## Breaking changes to the API
* This release has broken the `kedro ipython` and `kedro jupyter` workflows. To fix this, follow the instructions in the migration guide below.
* You will also need to upgrade `kedro-viz` to 3.10.1 if you use the `%run_viz` line magic in Jupyter Notebook.

> *Note:* If you're using the `ipython` [extension](https://kedro.readthedocs.io/en/0.17.1/11_tools_integration/02_ipython.html#ipython-extension) instead, you will not encounter this problem.

## Migration guide
You will have to update the file `<your_project>/.ipython/profile_default/startup/00-kedro-init.py` in order to make `kedro ipython` and/or `kedro jupyter` work. Add the following line before the `KedroSession` is created:

```python
configure_project(metadata.package_name)  # to add

session = KedroSession.create(metadata.package_name, path)
```

Make sure that the associated import is provided in the same place as others in the file:

```python
from kedro.framework.project import configure_project  # to add
from kedro.framework.session import KedroSession
```

## Thanks for supporting contributions
[Mariana Silva](https://github.com/marianansilva),
[Kiyohito Kunii](https://github.com/921kiyo),
[noklam](https://github.com/noklam),
[Ivan Doroshenko](https://github.com/imdoroshenko),
[Zain Patel](https://github.com/mzjp2),
[Deepyaman Datta](https://github.com/deepyaman),
[Sam Hiscox](https://github.com/samhiscoxqb),
[Pascal Brokmeier](https://github.com/pascalwhoop)

# Release 0.17.0

## Major features and improvements

* In a significant change, [we have introduced `KedroSession`](https://kedro.readthedocs.io/en/0.17.0/04_kedro_project_setup/03_session.html) which is responsible for managing the lifecycle of a Kedro run.
* Created a new Kedro Starter: `kedro new --starter=mini-kedro`. It is possible to [use the DataCatalog as a standalone component](https://github.com/kedro-org/kedro-starters/tree/master/mini-kedro) in a Jupyter notebook and transition into the rest of the Kedro framework.
* Added `DatasetSpecs` with Hooks to run before and after datasets are loaded from/saved to the catalog.
* Added a command: `kedro catalog create`. For a registered pipeline, it creates a `<conf_root>/<env>/catalog/<pipeline_name>.yml` configuration file with `MemoryDataSet` datasets for each dataset that is missing from `DataCatalog`.
* Added `settings.py` and `pyproject.toml` (to replace `.kedro.yml`) for project configuration, in line with Python best practice.
* `ProjectContext` is no longer needed, unless for very complex customisations. `KedroContext`, `ProjectHooks` and `settings.py` together implement sensible default behaviour. As a result `context_path` is also now an _optional_ key in `pyproject.toml`.
* Removed `ProjectContext` from `src/<package_name>/run.py`.
* `TemplatedConfigLoader` now supports [Jinja2 template syntax](https://jinja.palletsprojects.com/en/2.11.x/templates/) alongside its original syntax.
* Made [registration Hooks](https://kedro.readthedocs.io/en/0.17.0/07_extend_kedro/02_hooks.html#registration-hooks) mandatory, as the only way to customise the `ConfigLoader` or the `DataCatalog` used in a project. If no such Hook is provided in `src/<package_name>/hooks.py`, a `KedroContextError` is raised. There are sensible defaults defined in any project generated with Kedro >= 0.16.5.

## Bug fixes and other changes

* `ParallelRunner` no longer results in a run failure, when triggered from a notebook, if the run is started using `KedroSession` (`session.run()`).
* `before_node_run` can now overwrite node inputs by returning a dictionary with the corresponding updates.
* Added minimal, black-compatible flake8 configuration to the project template.
* Moved `isort` and `pytest` configuration from `<project_root>/setup.cfg` to `<project_root>/pyproject.toml`.
* Extra parameters are no longer incorrectly passed from `KedroSession` to `KedroContext`.
* Relaxed `pyspark` requirements to allow for installation of `pyspark` 3.0.
* Added a `--fs-args` option to the `kedro pipeline pull` command to specify configuration options for the `fsspec` filesystem arguments used when pulling modular pipelines from non-PyPI locations.
* Bumped maximum required `fsspec` version to 0.9.
* Bumped maximum supported `s3fs` version to 0.5 (`S3FileSystem` interface has changed since 0.4.1 version).

## Deprecations
* In Kedro 0.17.0 we have deleted the deprecated `kedro.cli` and `kedro.context` modules in favour of `kedro.framework.cli` and `kedro.framework.context` respectively.

## Other breaking changes to the API
* `kedro.io.DataCatalog.exists()` returns `False` when the dataset does not exist, as opposed to raising an exception.
* The pipeline-specific `catalog.yml` file is no longer automatically created for modular pipelines when running `kedro pipeline create`. Use `kedro catalog create` to replace this functionality.
* Removed `include_examples` prompt from `kedro new`. To generate boilerplate example code, you should use a Kedro starter.
* Changed the `--verbose` flag from a global command to a project-specific command flag (e.g `kedro --verbose new` becomes `kedro new --verbose`).
* Dropped support of the `dataset_credentials` key in credentials in `PartitionedDataSet`.
* `get_source_dir()` was removed from `kedro/framework/cli/utils.py`.
* Dropped support of `get_config`, `create_catalog`, `create_pipeline`, `template_version`, `project_name` and `project_path` keys by `get_project_context()` function (`kedro/framework/cli/cli.py`).
* `kedro new --starter` now defaults to fetching the starter template matching the installed Kedro version.
* Renamed `kedro_cli.py` to `cli.py` and moved it inside the Python package (`src/<package_name>/`), for a better packaging and deployment experience.
* Removed `.kedro.yml` from the project template and replaced it with `pyproject.toml`.
* Removed `KEDRO_CONFIGS` constant (previously residing in `kedro.framework.context.context`).
* Modified `kedro pipeline create` CLI command to add a boilerplate parameter config file in `conf/<env>/parameters/<pipeline_name>.yml` instead of `conf/<env>/pipelines/<pipeline_name>/parameters.yml`. CLI commands `kedro pipeline delete` / `package` / `pull` were updated accordingly.
* Removed `get_static_project_data` from `kedro.framework.context`.
* Removed `KedroContext.static_data`.
* The `KedroContext` constructor now takes `package_name` as first argument.
* Replaced `context` property on `KedroSession` with `load_context()` method.
* Renamed `_push_session` and `_pop_session` in `kedro.framework.session.session` to `_activate_session` and `_deactivate_session` respectively.
* Custom context class is set via `CONTEXT_CLASS` variable in `src/<your_project>/settings.py`.
* Removed `KedroContext.hooks` attribute. Instead, hooks should be registered in `src/<your_project>/settings.py` under the `HOOKS` key.
* Restricted names given to nodes to match the regex pattern `[\w\.-]+$`.
* Removed `KedroContext._create_config_loader()` and `KedroContext._create_data_catalog()`. They have been replaced by registration hooks, namely `register_config_loader()` and `register_catalog()` (see also [upcoming deprecations](#upcoming_deprecations_for_kedro_0.18.0)).


## Upcoming deprecations for Kedro 0.18.0

* `kedro.framework.context.load_context` will be removed in release 0.18.0.
* `kedro.framework.cli.get_project_context` will be removed in release 0.18.0.
* We've added a `DeprecationWarning` to the decorator API for both `node` and `pipeline`. These will be removed in release 0.18.0. Use Hooks to extend a node's behaviour instead.
* We've added a `DeprecationWarning` to the Transformers API when adding a transformer to the catalog. These will be removed in release 0.18.0. Use Hooks to customise the `load` and `save` methods.

## Thanks for supporting contributions
[Deepyaman Datta](https://github.com/deepyaman),
[Zach Schuster](https://github.com/zschuster)

## Migration guide from Kedro 0.16.* to 0.17.*

**Reminder:** Our documentation on [how to upgrade Kedro](https://kedro.readthedocs.io/en/0.17.0/12_faq/01_faq.html#how-do-i-upgrade-kedro) covers a few key things to remember when updating any Kedro version.

The Kedro 0.17.0 release contains some breaking changes. If you update Kedro to 0.17.0 and then try to work with projects created against earlier versions of Kedro, you may encounter some issues when trying to run `kedro` commands in the terminal for that project. Here's a short guide to getting your projects running against the new version of Kedro.


>*Note*: As always, if you hit any problems, please check out our documentation:
>* [How can I find out more about Kedro?](https://kedro.readthedocs.io/en/0.17.0/12_faq/01_faq.html#how-can-i-find-out-more-about-kedro)
>* [How can I get my questions answered?](https://kedro.readthedocs.io/en/0.17.0/12_faq/01_faq.html#how-can-i-get-my-question-answered).

To get an existing Kedro project to work after you upgrade to Kedro 0.17.0, we recommend that you create a new project against Kedro 0.17.0 and move the code from your existing project into it. Let's go through the changes, but first, note that if you create a new Kedro project with Kedro 0.17.0 you will not be asked whether you want to include the boilerplate code for the Iris dataset example. We've removed this option (you should now use a Kedro starter if you want to create a project that is pre-populated with code).

To create a new, blank Kedro 0.17.0 project to drop your existing code into, you can create one, as always, with `kedro new`. We also recommend creating a new virtual environment for your new project, or you might run into conflicts with existing dependencies.

* **Update `pyproject.toml`**: Copy the following three keys from the `.kedro.yml` of your existing Kedro project into the `pyproject.toml` file of your new Kedro 0.17.0 project:


    ```toml
    [tools.kedro]
    package_name = "<package_name>"
    project_name = "<project_name>"
    project_version = "0.17.0"
    ```

Check your source directory. If you defined a different source directory (`source_dir`), make sure you also move that to `pyproject.toml`.


* **Copy files from your existing project**:

  + Copy subfolders of `project/src/project_name/pipelines` from existing to new project
  + Copy subfolders of `project/src/test/pipelines` from existing to new project
  + Copy the requirements your project needs into `requirements.txt` and/or `requirements.in`.
  + Copy your project configuration from the `conf` folder. Take note of the new locations needed for modular pipeline configuration (move it from `conf/<env>/pipeline_name/catalog.yml` to `conf/<env>/catalog/pipeline_name.yml` and likewise for `parameters.yml`).
  + Copy from the `data/` folder of your existing project, if needed, into the same location in your new project.
  + Copy any Hooks from `src/<package_name>/hooks.py`.

* **Update your new project's README and docs as necessary**.

* **Update `settings.py`**: For example, if you specified additional Hook implementations in `hooks`, or listed plugins under `disable_hooks_by_plugin` in your `.kedro.yml`, you will need to move them to `settings.py` accordingly:

    ```python
    from <package_name>.hooks import MyCustomHooks, ProjectHooks

    HOOKS = (ProjectHooks(), MyCustomHooks())

    DISABLE_HOOKS_FOR_PLUGINS = ("my_plugin1",)
    ```

* **Migration for `node` names**. From 0.17.0 the only allowed characters for node names are letters, digits, hyphens, underscores and/or fullstops. If you have previously defined node names that have special characters, spaces or other characters that are no longer permitted, you will need to rename those nodes.

* **Copy changes to `kedro_cli.py`**. If you previously customised the `kedro run` command or added more CLI commands to your `kedro_cli.py`, you should move them into `<project_root>/src/<package_name>/cli.py`. Note, however, that the new way to run a Kedro pipeline is via a `KedroSession`, rather than using the `KedroContext`:

    ```python
    with KedroSession.create(package_name=...) as session:
        session.run()
    ```

* **Copy changes made to `ConfigLoader`**. If you have defined a custom class, such as `TemplatedConfigLoader`, by overriding `ProjectContext._create_config_loader`, you should move the contents of the function in `src/<package_name>/hooks.py`, under `register_config_loader`.

* **Copy changes made to `DataCatalog`**. Likewise, if you have `DataCatalog` defined with `ProjectContext._create_catalog`, you should copy-paste the contents into `register_catalog`.

* **Optional**: If you have plugins such as [Kedro-Viz](https://github.com/kedro-org/kedro-viz) installed, it's likely that Kedro 0.17.0 won't work with their older versions, so please either upgrade to the plugin's newest version or follow their migration guides.

# Release 0.16.6

## Major features and improvements

* Added documentation with a focus on single machine and distributed environment deployment; the series includes Docker, Argo, Prefect, Kubeflow, AWS Batch, AWS Sagemaker and extends our section on Databricks.
* Added [kedro-starter-spaceflights](https://github.com/kedro-org/kedro-starter-spaceflights/) alias for generating a project: `kedro new --starter spaceflights`.

## Bug fixes and other changes
* Fixed `TypeError` when converting dict inputs to a node made from a wrapped `partial` function.
* `PartitionedDataSet` improvements:
  - Supported passing arguments to the underlying filesystem.
* Improved handling of non-ASCII word characters in dataset names.
  - For example, a dataset named `jalapeño` will be accessible as `DataCatalog.datasets.jalapeño` rather than `DataCatalog.datasets.jalape__o`.
* Fixed `kedro install` for an Anaconda environment defined in `environment.yml`.
* Fixed backwards compatibility with templates generated with older Kedro versions <0.16.5. No longer need to update `.kedro.yml` to use `kedro lint` and `kedro jupyter notebook convert`.
* Improved documentation.
* Added documentation using MinIO with Kedro.
* Improved error messages for incorrect parameters passed into a node.
* Fixed issue with saving a `TensorFlowModelDataset` in the HDF5 format with versioning enabled.
* Added missing `run_result` argument in `after_pipeline_run` Hooks spec.
* Fixed a bug in IPython script that was causing context hooks to be registered twice. To apply this fix to a project generated with an older Kedro version, apply the same changes made in [this PR](https://github.com/kedro-org/kedro-starter-pandas-iris/pull/16) to your `00-kedro-init.py` file.
* Improved documentation.

## Breaking changes to the API

## Thanks for supporting contributions
[Deepyaman Datta](https://github.com/deepyaman), [Bhavya Merchant](https://github.com/bnmerchant), [Lovkush Agarwal](https://github.com/Lovkush-A), [Varun Krishna S](https://github.com/vhawk19), [Sebastian Bertoli](https://github.com/sebastianbertoli), [noklam](https://github.com/noklam), [Daniel Petti](https://github.com/djpetti), [Waylon Walker](https://github.com/waylonwalker), [Saran Balaji C](https://github.com/csaranbalaji)

# Release 0.16.5

## Major features and improvements
* Added the following new datasets.

| Type                        | Description                                                                                             | Location                      |
| --------------------------- | ------------------------------------------------------------------------------------------------------- | ----------------------------- |
| `email.EmailMessageDataSet` | Manage email messages using [the Python standard library](https://docs.python.org/3/library/email.html) | `kedro.extras.datasets.email` |

* Added support for `pyproject.toml` to configure Kedro. `pyproject.toml` is used if `.kedro.yml` doesn't exist (Kedro configuration should be under `[tool.kedro]` section).
* Projects created with this version will have no `pipeline.py`, having been replaced by `hooks.py`.
* Added a set of registration hooks, as the new way of registering library components with a Kedro project:
    * `register_pipelines()`, to replace `_get_pipelines()`
    * `register_config_loader()`, to replace `_create_config_loader()`
    * `register_catalog()`, to replace `_create_catalog()`
These can be defined in `src/<python_package>/hooks.py` and added to `.kedro.yml` (or `pyproject.toml`). The order of execution is: plugin hooks, `.kedro.yml` hooks, hooks in `ProjectContext.hooks`.
* Added ability to disable auto-registered Hooks using `.kedro.yml` (or `pyproject.toml`) configuration file.

## Bug fixes and other changes
* Added option to run asynchronously via the Kedro CLI.
* Absorbed `.isort.cfg` settings into `setup.cfg`.
* Packaging a modular pipeline raises an error if the pipeline directory is empty or non-existent.

## Breaking changes to the API
* `project_name`, `project_version` and `package_name` now have to be defined in `.kedro.yml` for projects using Kedro 0.16.5+.

## Migration Guide
This release has accidentally broken the usage of `kedro lint` and `kedro jupyter notebook convert` on a project template generated with previous versions of Kedro (<=0.16.4). To amend this, please either upgrade to `kedro==0.16.6` or update `.kedro.yml` within your project root directory to include the following keys:

```yaml
project_name: "<your_project_name>"
project_version: "<kedro_version_of_the_project>"
package_name: "<your_package_name>"
```

## Thanks for supporting contributions
[Deepyaman Datta](https://github.com/deepyaman), [Bas Nijholt](https://github.com/basnijholt), [Sebastian Bertoli](https://github.com/sebastianbertoli)

# Release 0.16.4

## Major features and improvements
* Fixed a bug for using `ParallelRunner` on Windows.
* Enabled auto-discovery of hooks implementations coming from installed plugins.

## Bug fixes and other changes
* Fixed a bug for using `ParallelRunner` on Windows.
* Modified `GBQTableDataSet` to load customized results using customized queries from Google Big Query tables.
* Documentation improvements.

## Breaking changes to the API

## Thanks for supporting contributions
[Ajay Bisht](https://github.com/ajb7), [Vijay Sajjanar](https://github.com/vjkr), [Deepyaman Datta](https://github.com/deepyaman), [Sebastian Bertoli](https://github.com/sebastianbertoli), [Shahil Mawjee](https://github.com/s-mawjee), [Louis Guitton](https://github.com/louisguitton), [Emanuel Ferm](https://github.com/eferm)

# Release 0.16.3

## Major features and improvements
* Added the `kedro pipeline pull` CLI command to extract a packaged modular pipeline, and place the contents in a Kedro project.
* Added the `--version` option to `kedro pipeline package` to allow specifying alternative versions to package under.
* Added the `--starter` option to `kedro new` to create a new project from a local, remote or aliased starter template.
* Added the `kedro starter list` CLI command to list all starter templates that can be used to bootstrap a new Kedro project.
* Added the following new datasets.

| Type               | Description                                                                                           | Location                     |
| ------------------ | ----------------------------------------------------------------------------------------------------- | ---------------------------- |
| `json.JSONDataSet` | Work with JSON files using [the Python standard library](https://docs.python.org/3/library/json.html) | `kedro.extras.datasets.json` |

## Bug fixes and other changes
* Removed `/src/nodes` directory from the project template and made `kedro jupyter convert` create it on the fly if necessary.
* Fixed a bug in `MatplotlibWriter` which prevented saving lists and dictionaries of plots locally on Windows.
* Closed all pyplot windows after saving in `MatplotlibWriter`.
* Documentation improvements:
  - Added [kedro-wings](https://github.com/tamsanh/kedro-wings) and [kedro-great](https://github.com/tamsanh/kedro-great) to the list of community plugins.
* Fixed broken versioning for Windows paths.
* Fixed `DataSet` string representation for falsy values.
* Improved the error message when duplicate nodes are passed to the `Pipeline` initializer.
* Fixed a bug where `kedro docs` would fail because the built docs were located in a different directory.
* Fixed a bug where `ParallelRunner` would fail on Windows machines whose reported CPU count exceeded 61.
* Fixed an issue with saving TensorFlow model to `h5` file on Windows.
* Added a `json` parameter to `APIDataSet` for the convenience of generating requests with JSON bodies.
* Fixed dependencies for `SparkDataSet` to include spark.

## Breaking changes to the API

## Thanks for supporting contributions
[Deepyaman Datta](https://github.com/deepyaman), [Tam-Sanh Nguyen](https://github.com/tamsanh), [DataEngineerOne](http://youtube.com/DataEngineerOne)

# Release 0.16.2

## Major features and improvements
* Added the following new datasets.

| Type                                | Description                                                                                                          | Location                           |
| ----------------------------------- | -------------------------------------------------------------------------------------------------------------------- | ---------------------------------- |
| `pandas.AppendableExcelDataSet`     | Work with `Excel` files opened in append mode                                                                        | `kedro.extras.datasets.pandas`     |
| `tensorflow.TensorFlowModelDataset` | Work with `TensorFlow` models using [TensorFlow 2.X](https://www.tensorflow.org/api_docs/python/tf/keras/Model#save) | `kedro.extras.datasets.tensorflow` |
| `holoviews.HoloviewsWriter`         | Work with `Holoviews` objects (saves as image file)                                                                  | `kedro.extras.datasets.holoviews`  |

* `kedro install` will now compile project dependencies (by running `kedro build-reqs` behind the scenes) before the installation if the `src/requirements.in` file doesn't exist.
* Added `only_nodes_with_namespace` in `Pipeline` class to filter only nodes with a specified namespace.
* Added the `kedro pipeline delete` command to help delete unwanted or unused pipelines (it won't remove references to the pipeline in your `create_pipelines()` code).
* Added the `kedro pipeline package` command to help package up a modular pipeline. It will bundle up the pipeline source code, tests, and parameters configuration into a .whl file.

## Bug fixes and other changes
* `DataCatalog` improvements:
  - Introduced regex filtering to the `DataCatalog.list()` method.
  - Non-alphanumeric characters (except underscore) in dataset name are replaced with `__` in `DataCatalog.datasets`, for ease of access to transcoded datasets.
* Dataset improvements:
  - Improved initialization speed of `spark.SparkHiveDataSet`.
  - Improved S3 cache in `spark.SparkDataSet`.
  - Added support of options for building `pyarrow` table in `pandas.ParquetDataSet`.
* `kedro build-reqs` CLI command improvements:
  - `kedro build-reqs` is now called with `-q` option and will no longer print out compiled requirements to the console for security reasons.
  - All unrecognized CLI options in `kedro build-reqs` command are now passed to [pip-compile](https://github.com/jazzband/pip-tools#example-usage-for-pip-compile) call (e.g. `kedro build-reqs --generate-hashes`).
* `kedro jupyter` CLI command improvements:
  - Improved error message when running `kedro jupyter notebook`, `kedro jupyter lab` or `kedro ipython` with Jupyter/IPython dependencies not being installed.
  - Fixed `%run_viz` line magic for showing kedro viz inside a Jupyter notebook. For the fix to be applied on existing Kedro project, please see the migration guide.
  - Fixed the bug in IPython startup script ([issue 298](https://github.com/kedro-org/kedro/issues/298)).
* Documentation improvements:
  - Updated community-generated content in FAQ.
  - Added [find-kedro](https://github.com/WaylonWalker/find-kedro) and [kedro-static-viz](https://github.com/WaylonWalker/kedro-static-viz) to the list of community plugins.
  - Add missing `pillow.ImageDataSet` entry to the documentation.

## Breaking changes to the API

### Migration guide from Kedro 0.16.1 to 0.16.2

#### Guide to apply the fix for `%run_viz` line magic in existing project

Even though this release ships a fix for project generated with `kedro==0.16.2`, after upgrading, you will still need to make a change in your existing project if it was generated with `kedro>=0.16.0,<=0.16.1` for the fix to take effect. Specifically, please change the content of your project's IPython init script located at `.ipython/profile_default/startup/00-kedro-init.py` with the content of [this file](https://github.com/kedro-org/kedro/blob/0.16.2/kedro/templates/project/%7B%7B%20cookiecutter.repo_name%20%7D%7D/.ipython/profile_default/startup/00-kedro-init.py). You will also need `kedro-viz>=3.3.1`.

## Thanks for supporting contributions
[Miguel Rodriguez Gutierrez](https://github.com/MigQ2), [Joel Schwarzmann](https://github.com/datajoely), [w0rdsm1th](https://github.com/w0rdsm1th), [Deepyaman Datta](https://github.com/deepyaman), [Tam-Sanh Nguyen](https://github.com/tamsanh), [Marcus Gawronsky](https://github.com/marcusinthesky)

# 0.16.1

## Major features and improvements

## Bug fixes and other changes
* Fixed deprecation warnings from `kedro.cli` and `kedro.context` when running `kedro jupyter notebook`.
* Fixed a bug where `catalog` and `context` were not available in Jupyter Lab and Notebook.
* Fixed a bug where `kedro build-reqs` would fail if you didn't have your project dependencies installed.

## Breaking changes to the API

## Thanks for supporting contributions

# 0.16.0

## Major features and improvements
### CLI
* Added new CLI commands (only available for the projects created using Kedro 0.16.0 or later):
  - `kedro catalog list` to list datasets in your catalog
  - `kedro pipeline list` to list pipelines
  - `kedro pipeline describe` to describe a specific pipeline
  - `kedro pipeline create` to create a modular pipeline
* Improved the CLI speed by up to 50%.
* Improved error handling when making a typo on the CLI. We now suggest some of the possible commands you meant to type, in `git`-style.

### Framework
* All modules in `kedro.cli` and `kedro.context` have been moved into `kedro.framework.cli` and `kedro.framework.context` respectively. `kedro.cli` and `kedro.context` will be removed in future releases.
* Added `Hooks`, which is a new mechanism for extending Kedro.
* Fixed `load_context` changing user's current working directory.
* Allowed the source directory to be configurable in `.kedro.yml`.
* Added the ability to specify nested parameter values inside your node inputs, e.g. `node(func, "params:a.b", None)`
### DataSets
* Added the following new datasets.

| Type                       | Description                                 | Location                          |
| -------------------------- | ------------------------------------------- | --------------------------------- |
| `pillow.ImageDataSet`      | Work with image files using `Pillow`        | `kedro.extras.datasets.pillow`    |
| `geopandas.GeoJSONDataSet` | Work with geospatial data using `GeoPandas` | `kedro.extras.datasets.geopandas` |
| `api.APIDataSet`           | Work with data from HTTP(S) API requests    | `kedro.extras.datasets.api`       |

* Added `joblib` backend support to `pickle.PickleDataSet`.
* Added versioning support to `MatplotlibWriter` dataset.
* Added the ability to install dependencies for a given dataset with more granularity, e.g. `pip install "kedro[pandas.ParquetDataSet]"`.
* Added the ability to specify extra arguments, e.g. `encoding` or `compression`, for `fsspec.spec.AbstractFileSystem.open()` calls when loading/saving a dataset. See Example 3 under [docs](https://kedro.readthedocs.io/en/0.16.0/04_user_guide/04_data_catalog.html#using-the-data-catalog-with-the-yaml-api).

### Other
* Added `namespace` property on ``Node``, related to the modular pipeline where the node belongs.
* Added an option to enable asynchronous loading inputs and saving outputs in both `SequentialRunner(is_async=True)` and `ParallelRunner(is_async=True)` class.
* Added `MemoryProfiler` transformer.
* Removed the requirement to have all dependencies for a dataset module to use only a subset of the datasets within.
* Added support for `pandas>=1.0`.
* Enabled Python 3.8 compatibility. _Please note that a Spark workflow may be unreliable for this Python version as `pyspark` is not fully-compatible with 3.8 yet._
* Renamed "features" layer to "feature" layer to be consistent with (most) other layers and the [relevant FAQ](https://kedro.readthedocs.io/en/0.16.0/06_resources/01_faq.html#what-is-data-engineering-convention).

## Bug fixes and other changes
* Fixed a bug where a new version created mid-run by an external system caused inconsistencies in the load versions used in the current run.
* Documentation improvements
  * Added instruction in the documentation on how to create a custom runner).
  * Updated contribution process in `CONTRIBUTING.md` - added Developer Workflow.
  * Documented installation of development version of Kedro in the [FAQ section](https://kedro.readthedocs.io/en/0.16.0/06_resources/01_faq.html#how-can-i-use-development-version-of-kedro).
  * Added missing `_exists` method to `MyOwnDataSet` example in 04_user_guide/08_advanced_io.
* Fixed a bug where `PartitionedDataSet` and `IncrementalDataSet` were not working with `s3a` or `s3n` protocol.
* Added ability to read partitioned parquet file from a directory in `pandas.ParquetDataSet`.
* Replaced `functools.lru_cache` with `cachetools.cachedmethod` in `PartitionedDataSet` and `IncrementalDataSet` for per-instance cache invalidation.
* Implemented custom glob function for `SparkDataSet` when running on Databricks.
* Fixed a bug in `SparkDataSet` not allowing for loading data from DBFS in a Windows machine using Databricks-connect.
* Improved the error message for `DataSetNotFoundError` to suggest possible dataset names user meant to type.
* Added the option for contributors to run Kedro tests locally without Spark installation with `make test-no-spark`.
* Added option to lint the project without applying the formatting changes (`kedro lint --check-only`).

## Breaking changes to the API
### Datasets
* Deleted obsolete datasets from `kedro.io`.
* Deleted `kedro.contrib` and `extras` folders.
* Deleted obsolete `CSVBlobDataSet` and `JSONBlobDataSet` dataset types.
* Made `invalidate_cache` method on datasets private.
* `get_last_load_version` and `get_last_save_version` methods are no longer available on `AbstractDataSet`.
* `get_last_load_version` and `get_last_save_version` have been renamed to `resolve_load_version` and `resolve_save_version` on ``AbstractVersionedDataSet``, the results of which are cached.
* The `release()` method on datasets extending ``AbstractVersionedDataSet`` clears the cached load and save version. All custom datasets must call `super()._release()` inside `_release()`.
* ``TextDataSet`` no longer has `load_args` and `save_args`. These can instead be specified under `open_args_load` or `open_args_save` in `fs_args`.
* `PartitionedDataSet` and `IncrementalDataSet` method `invalidate_cache` was made private: `_invalidate_caches`.

### Other
* Removed `KEDRO_ENV_VAR` from `kedro.context` to speed up the CLI run time.
* `Pipeline.name` has been removed in favour of `Pipeline.tag()`.
* Dropped `Pipeline.transform()` in favour of `kedro.pipeline.modular_pipeline.pipeline()` helper function.
* Made constant `PARAMETER_KEYWORDS` private, and moved it from `kedro.pipeline.pipeline` to `kedro.pipeline.modular_pipeline`.
* Layers are no longer part of the dataset object, as they've moved to the `DataCatalog`.
* Python 3.5 is no longer supported by the current and all future versions of Kedro.

### Migration guide from Kedro 0.15.* to 0.16.*

#### General Migration

**reminder** [How do I upgrade Kedro](https://kedro.readthedocs.io/en/0.16.0/06_resources/01_faq.html#how-do-i-upgrade-kedro) covers a few key things to remember when updating any kedro version.

#### Migration for datasets

Since all the datasets (from `kedro.io` and `kedro.contrib.io`) were moved to `kedro/extras/datasets` you must update the type of all datasets in `<project>/conf/base/catalog.yml` file.
Here how it should be changed: `type: <SomeDataSet>` -> `type: <subfolder of kedro/extras/datasets>.<SomeDataSet>` (e.g. `type: CSVDataSet` -> `type: pandas.CSVDataSet`).

In addition, all the specific datasets like `CSVLocalDataSet`, `CSVS3DataSet` etc. were deprecated. Instead, you must use generalized datasets like `CSVDataSet`.
E.g. `type: CSVS3DataSet` -> `type: pandas.CSVDataSet`.

> Note: No changes required if you are using your custom dataset.

#### Migration for Pipeline.transform()
`Pipeline.transform()` has been dropped in favour of the `pipeline()` constructor. The following changes apply:
- Remember to import `from kedro.pipeline import pipeline`
- The `prefix` argument has been renamed to `namespace`
- And `datasets` has been broken down into more granular arguments:
  - `inputs`: Independent inputs to the pipeline
  - `outputs`: Any output created in the pipeline, whether an intermediary dataset or a leaf output
  - `parameters`: `params:...` or `parameters`

As an example, code that used to look like this with the `Pipeline.transform()` constructor:
```python
result = my_pipeline.transform(
    datasets={"input": "new_input", "output": "new_output", "params:x": "params:y"},
    prefix="pre",
)
```

When used with the new `pipeline()` constructor, becomes:
```python
from kedro.pipeline import pipeline

result = pipeline(
    my_pipeline,
    inputs={"input": "new_input"},
    outputs={"output": "new_output"},
    parameters={"params:x": "params:y"},
    namespace="pre",
)
```

#### Migration for decorators, color logger, transformers etc.
Since some modules were moved to other locations you need to update import paths appropriately.
You can find the list of moved files in the [`0.15.6` release notes](https://github.com/kedro-org/kedro/releases/tag/0.15.6) under the section titled `Files with a new location`.

#### Migration for CLI and KEDRO_ENV environment variable
> Note: If you haven't made significant changes to your `kedro_cli.py`, it may be easier to simply copy the updated `kedro_cli.py` `.ipython/profile_default/startup/00-kedro-init.py` and from GitHub or a newly generated project into your old project.

* We've removed `KEDRO_ENV_VAR` from `kedro.context`. To get your existing project template working, you'll need to remove all instances of `KEDRO_ENV_VAR` from your project template:
  - From the imports in `kedro_cli.py` and `.ipython/profile_default/startup/00-kedro-init.py`: `from kedro.context import KEDRO_ENV_VAR, load_context` -> `from kedro.framework.context import load_context`
  - Remove the `envvar=KEDRO_ENV_VAR` line from the click options in `run`, `jupyter_notebook` and `jupyter_lab` in `kedro_cli.py`
  - Replace `KEDRO_ENV_VAR` with `"KEDRO_ENV"` in `_build_jupyter_env`
  - Replace `context = load_context(path, env=os.getenv(KEDRO_ENV_VAR))` with `context = load_context(path)` in `.ipython/profile_default/startup/00-kedro-init.py`

 #### Migration for `kedro build-reqs`

 We have upgraded `pip-tools` which is used by `kedro build-reqs` to 5.x. This `pip-tools` version requires `pip>=20.0`. To upgrade `pip`, please refer to [their documentation](https://pip.pypa.io/en/stable/installing/#upgrading-pip).

## Thanks for supporting contributions
[@foolsgold](https://github.com/foolsgold), [Mani Sarkar](https://github.com/neomatrix369), [Priyanka Shanbhag](https://github.com/priyanka1414), [Luis Blanche](https://github.com/LuisBlanche), [Deepyaman Datta](https://github.com/deepyaman), [Antony Milne](https://github.com/AntonyMilneQB), [Panos Psimatikas](https://github.com/ppsimatikas), [Tam-Sanh Nguyen](https://github.com/tamsanh), [Tomasz Kaczmarczyk](https://github.com/TomaszKaczmarczyk), [Kody Fischer](https://github.com/Klio-Foxtrot187), [Waylon Walker](https://github.com/waylonwalker)

# 0.15.9

## Major features and improvements

## Bug fixes and other changes

* Pinned `fsspec>=0.5.1, <0.7.0` and `s3fs>=0.3.0, <0.4.1` to fix incompatibility issues with their latest release.

## Breaking changes to the API

## Thanks for supporting contributions

# 0.15.8

## Major features and improvements

## Bug fixes and other changes

* Added the additional libraries to our `requirements.txt` so `pandas.CSVDataSet` class works out of box with `pip install kedro`.
* Added `pandas` to our `extra_requires` in `setup.py`.
* Improved the error message when dependencies of a `DataSet` class are missing.

## Breaking changes to the API

## Thanks for supporting contributions

# 0.15.7

## Major features and improvements

* Added in documentation on how to contribute a custom `AbstractDataSet` implementation.

## Bug fixes and other changes

* Fixed the link to the Kedro banner image in the documentation.

## Breaking changes to the API

## Thanks for supporting contributions

# 0.15.6

## Major features and improvements
> _TL;DR_ We're launching [`kedro.extras`](https://github.com/kedro-org/kedro/tree/master/extras), the new home for our revamped series of datasets, decorators and dataset transformers. The datasets in [`kedro.extras.datasets`](https://github.com/kedro-org/kedro/tree/master/extras/datasets) use [`fsspec`](https://filesystem-spec.readthedocs.io/en/latest/) to access a variety of data stores including local file systems, network file systems, cloud object stores (including S3 and GCP), and Hadoop, read more about this [**here**](https://kedro.readthedocs.io/en/0.15.6/04_user_guide/04_data_catalog.html#specifying-the-location-of-the-dataset). The change will allow [#178](https://github.com/kedro-org/kedro/issues/178) to happen in the next major release of Kedro.

An example of this new system can be seen below, loading the CSV `SparkDataSet` from S3:

```yaml
weather:
  type: spark.SparkDataSet  # Observe the specified type, this  affects all datasets
  filepath: s3a://your_bucket/data/01_raw/weather*  # filepath uses fsspec to indicate the file storage system
  credentials: dev_s3
  file_format: csv
```

You can also load data incrementally whenever it is dumped into a directory with the extension to [`PartionedDataSet`](https://kedro.readthedocs.io/en/0.15.6/04_user_guide/08_advanced_io.html#partitioned-dataset), a feature that allows you to load a directory of files. The [`IncrementalDataSet`](https://kedro.readthedocs.io/en/0.15.6/04_user_guide/08_advanced_io.html#incremental-loads-with-incrementaldataset) stores the information about the last processed partition in a `checkpoint`, read more about this feature [**here**](https://kedro.readthedocs.io/en/0.15.6/04_user_guide/08_advanced_io.html#incremental-loads-with-incrementaldataset).

### New features

* Added `layer` attribute for datasets in `kedro.extras.datasets` to specify the name of a layer according to [data engineering convention](https://kedro.readthedocs.io/en/0.15.6/06_resources/01_faq.html#what-is-data-engineering-convention), this feature will be passed to [`kedro-viz`](https://github.com/kedro-org/kedro-viz) in future releases.
* Enabled loading a particular version of a dataset in Jupyter Notebooks and iPython, using `catalog.load("dataset_name", version="<2019-12-13T15.08.09.255Z>")`.
* Added property `run_id` on `ProjectContext`, used for versioning using the [`Journal`](https://kedro.readthedocs.io/en/0.15.6/04_user_guide/13_journal.html). To customise your journal `run_id` you can override the private method `_get_run_id()`.
* Added the ability to install all optional kedro dependencies via `pip install "kedro[all]"`.
* Modified the `DataCatalog`'s load order for datasets, loading order is the following:
  - `kedro.io`
  - `kedro.extras.datasets`
  - Import path, specified in `type`
* Added an optional `copy_mode` flag to `CachedDataSet` and `MemoryDataSet` to specify (`deepcopy`, `copy` or `assign`) the copy mode to use when loading and saving.

### New Datasets

| Type                             | Description                                                                                                                                      | Location                            |
| -------------------------------- | ------------------------------------------------------------------------------------------------------------------------------------------------ | ----------------------------------- |
| `dask.ParquetDataSet`            | Handles parquet datasets using Dask                                                                                                              | `kedro.extras.datasets.dask`        |
| `pickle.PickleDataSet`           | Work with Pickle files using [`fsspec`](https://filesystem-spec.readthedocs.io/en/latest/) to communicate with the underlying filesystem         | `kedro.extras.datasets.pickle`      |
| `pandas.CSVDataSet`              | Work with CSV files using [`fsspec`](https://filesystem-spec.readthedocs.io/en/latest/) to communicate with the underlying filesystem            | `kedro.extras.datasets.pandas`      |
| `pandas.TextDataSet`             | Work with text files using [`fsspec`](https://filesystem-spec.readthedocs.io/en/latest/) to communicate with the underlying filesystem           | `kedro.extras.datasets.pandas`      |
| `pandas.ExcelDataSet`            | Work with Excel files using [`fsspec`](https://filesystem-spec.readthedocs.io/en/latest/) to communicate with the underlying filesystem          | `kedro.extras.datasets.pandas`      |
| `pandas.HDFDataSet`              | Work with HDF using [`fsspec`](https://filesystem-spec.readthedocs.io/en/latest/) to communicate with the underlying filesystem                  | `kedro.extras.datasets.pandas`      |
| `yaml.YAMLDataSet`               | Work with YAML files using [`fsspec`](https://filesystem-spec.readthedocs.io/en/latest/) to communicate with the underlying filesystem           | `kedro.extras.datasets.yaml`        |
| `matplotlib.MatplotlibWriter`    | Save with Matplotlib images using [`fsspec`](https://filesystem-spec.readthedocs.io/en/latest/) to communicate with the underlying filesystem    | `kedro.extras.datasets.matplotlib`  |
| `networkx.NetworkXDataSet`       | Work with NetworkX files using [`fsspec`](https://filesystem-spec.readthedocs.io/en/latest/) to communicate with the underlying filesystem       | `kedro.extras.datasets.networkx`    |
| `biosequence.BioSequenceDataSet` | Work with bio-sequence objects using [`fsspec`](https://filesystem-spec.readthedocs.io/en/latest/) to communicate with the underlying filesystem | `kedro.extras.datasets.biosequence` |
| `pandas.GBQTableDataSet`         | Work with Google BigQuery                                                                                                                        | `kedro.extras.datasets.pandas`      |
| `pandas.FeatherDataSet`          | Work with feather files using [`fsspec`](https://filesystem-spec.readthedocs.io/en/latest/) to communicate with the underlying filesystem        | `kedro.extras.datasets.pandas`      |
| `IncrementalDataSet`             | Inherit from `PartitionedDataSet` and remembers the last processed partition                                                                     | `kedro.io`                          |

### Files with a new location

| Type                                                                 | New Location                                 |
| -------------------------------------------------------------------- | -------------------------------------------- |
| `JSONDataSet`                                                        | `kedro.extras.datasets.pandas`               |
| `CSVBlobDataSet`                                                     | `kedro.extras.datasets.pandas`               |
| `JSONBlobDataSet`                                                    | `kedro.extras.datasets.pandas`               |
| `SQLTableDataSet`                                                    | `kedro.extras.datasets.pandas`               |
| `SQLQueryDataSet`                                                    | `kedro.extras.datasets.pandas`               |
| `SparkDataSet`                                                       | `kedro.extras.datasets.spark`                |
| `SparkHiveDataSet`                                                   | `kedro.extras.datasets.spark`                |
| `SparkJDBCDataSet`                                                   | `kedro.extras.datasets.spark`                |
| `kedro/contrib/decorators/retry.py`                                  | `kedro/extras/decorators/retry_node.py`      |
| `kedro/contrib/decorators/memory_profiler.py`                        | `kedro/extras/decorators/memory_profiler.py` |
| `kedro/contrib/io/transformers/transformers.py`                      | `kedro/extras/transformers/time_profiler.py` |
| `kedro/contrib/colors/logging/color_logger.py`                       | `kedro/extras/logging/color_logger.py`       |
| `extras/ipython_loader.py`                                           | `tools/ipython/ipython_loader.py`            |
| `kedro/contrib/io/cached/cached_dataset.py`                          | `kedro/io/cached_dataset.py`                 |
| `kedro/contrib/io/catalog_with_default/data_catalog_with_default.py` | `kedro/io/data_catalog_with_default.py`      |
| `kedro/contrib/config/templated_config.py`                           | `kedro/config/templated_config.py`           |

## Upcoming deprecations

| Category                  | Type                                                           |
| ------------------------- | -------------------------------------------------------------- |
| **Datasets**              | `BioSequenceLocalDataSet`                                      |
|                           | `CSVGCSDataSet`                                                |
|                           | `CSVHTTPDataSet`                                               |
|                           | `CSVLocalDataSet`                                              |
|                           | `CSVS3DataSet`                                                 |
|                           | `ExcelLocalDataSet`                                            |
|                           | `FeatherLocalDataSet`                                          |
|                           | `JSONGCSDataSet`                                               |
|                           | `JSONLocalDataSet`                                             |
|                           | `HDFLocalDataSet`                                              |
|                           | `HDFS3DataSet`                                                 |
|                           | `kedro.contrib.io.cached.CachedDataSet`                        |
|                           | `kedro.contrib.io.catalog_with_default.DataCatalogWithDefault` |
|                           | `MatplotlibLocalWriter`                                        |
|                           | `MatplotlibS3Writer`                                           |
|                           | `NetworkXLocalDataSet`                                         |
|                           | `ParquetGCSDataSet`                                            |
|                           | `ParquetLocalDataSet`                                          |
|                           | `ParquetS3DataSet`                                             |
|                           | `PickleLocalDataSet`                                           |
|                           | `PickleS3DataSet`                                              |
|                           | `TextLocalDataSet`                                             |
|                           | `YAMLLocalDataSet`                                             |
| **Decorators**            | `kedro.contrib.decorators.memory_profiler`                     |
|                           | `kedro.contrib.decorators.retry`                               |
|                           | `kedro.contrib.decorators.pyspark.spark_to_pandas`             |
|                           | `kedro.contrib.decorators.pyspark.pandas_to_spark`             |
| **Transformers**          | `kedro.contrib.io.transformers.transformers`                   |
| **Configuration Loaders** | `kedro.contrib.config.TemplatedConfigLoader`                   |

## Bug fixes and other changes
* Added the option to set/overwrite params in `config.yaml` using YAML dict style instead of string CLI formatting only.
* Kedro CLI arguments `--node` and `--tag` support comma-separated values, alternative methods will be deprecated in future releases.
* Fixed a bug in the `invalidate_cache` method of `ParquetGCSDataSet` and `CSVGCSDataSet`.
* `--load-version` now won't break if version value contains a colon.
* Enabled running `node`s with duplicate inputs.
* Improved error message when empty credentials are passed into `SparkJDBCDataSet`.
* Fixed bug that caused an empty project to fail unexpectedly with ImportError in `template/.../pipeline.py`.
* Fixed bug related to saving dataframe with categorical variables in table mode using `HDFS3DataSet`.
* Fixed bug that caused unexpected behavior when using `from_nodes` and `to_nodes` in pipelines using transcoding.
* Credentials nested in the dataset config are now also resolved correctly.
* Bumped minimum required pandas version to 0.24.0 to make use of `pandas.DataFrame.to_numpy` (recommended alternative to `pandas.DataFrame.values`).
* Docs improvements.
* `Pipeline.transform` skips modifying node inputs/outputs containing `params:` or `parameters` keywords.
* Support for `dataset_credentials` key in the credentials for `PartitionedDataSet` is now deprecated. The dataset credentials should be specified explicitly inside the dataset config.
* Datasets can have a new `confirm` function which is called after a successful node function execution if the node contains `confirms` argument with such dataset name.
* Make the resume prompt on pipeline run failure use `--from-nodes` instead of `--from-inputs` to avoid unnecessarily re-running nodes that had already executed.
* When closed, Jupyter notebook kernels are automatically terminated after 30 seconds of inactivity by default. Use `--idle-timeout` option to update it.
* Added `kedro-viz` to the Kedro project template `requirements.txt` file.
* Removed the `results` and `references` folder from the project template.
* Updated contribution process in `CONTRIBUTING.md`.

## Breaking changes to the API
* Existing `MatplotlibWriter` dataset in `contrib` was renamed to `MatplotlibLocalWriter`.
* `kedro/contrib/io/matplotlib/matplotlib_writer.py` was renamed to `kedro/contrib/io/matplotlib/matplotlib_local_writer.py`.
* `kedro.contrib.io.bioinformatics.sequence_dataset.py` was renamed to `kedro.contrib.io.bioinformatics.biosequence_local_dataset.py`.

## Thanks for supporting contributions
[Andrii Ivaniuk](https://github.com/andrii-ivaniuk), [Jonas Kemper](https://github.com/jonasrk), [Yuhao Zhu](https://github.com/yhzqb), [Balazs Konig](https://github.com/BalazsKonigQB), [Pedro Abreu](https://github.com/PedroAbreuQB), [Tam-Sanh Nguyen](https://github.com/tamsanh), [Peter Zhao](https://github.com/zxpeter), [Deepyaman Datta](https://github.com/deepyaman), [Florian Roessler](https://github.com/fdroessler/), [Miguel Rodriguez Gutierrez](https://github.com/MigQ2)

# 0.15.5

## Major features and improvements
* New CLI commands and command flags:
  - Load multiple `kedro run` CLI flags from a configuration file with the `--config` flag (e.g. `kedro run --config run_config.yml`)
  - Run parametrised pipeline runs with the `--params` flag (e.g. `kedro run --params param1:value1,param2:value2`).
  - Lint your project code using the `kedro lint` command, your project is linted with [`black`](https://github.com/psf/black) (Python 3.6+), [`flake8`](https://gitlab.com/pycqa/flake8) and [`isort`](https://github.com/PyCQA/isort).
* Load specific environments with Jupyter notebooks using `KEDRO_ENV` which will globally set `run`, `jupyter notebook` and `jupyter lab` commands using environment variables.
* Added the following datasets:
  - `CSVGCSDataSet` dataset in `contrib` for working with CSV files in Google Cloud Storage.
  - `ParquetGCSDataSet` dataset in `contrib` for working with Parquet files in Google Cloud Storage.
  - `JSONGCSDataSet` dataset in `contrib` for working with JSON files in Google Cloud Storage.
  - `MatplotlibS3Writer` dataset in `contrib` for saving Matplotlib images to S3.
  - `PartitionedDataSet` for working with datasets split across multiple files.
  - `JSONDataSet` dataset for working with JSON files that uses [`fsspec`](https://filesystem-spec.readthedocs.io/en/latest/) to communicate with the underlying filesystem. It doesn't support `http(s)` protocol for now.
* Added `s3fs_args` to all S3 datasets.
* Pipelines can be deducted with `pipeline1 - pipeline2`.

## Bug fixes and other changes
* `ParallelRunner` now works with `SparkDataSet`.
* Allowed the use of nulls in `parameters.yml`.
* Fixed an issue where `%reload_kedro` wasn't reloading all user modules.
* Fixed `pandas_to_spark` and `spark_to_pandas` decorators to work with functions with kwargs.
* Fixed a bug where `kedro jupyter notebook` and `kedro jupyter lab` would run a different Jupyter installation to the one in the local environment.
* Implemented Databricks-compatible dataset versioning for `SparkDataSet`.
* Fixed a bug where `kedro package` would fail in certain situations where `kedro build-reqs` was used to generate `requirements.txt`.
* Made `bucket_name` argument optional for the following datasets: `CSVS3DataSet`, `HDFS3DataSet`, `PickleS3DataSet`, `contrib.io.parquet.ParquetS3DataSet`, `contrib.io.gcs.JSONGCSDataSet` - bucket name can now be included into the filepath along with the filesystem protocol (e.g. `s3://bucket-name/path/to/key.csv`).
* Documentation improvements and fixes.

## Breaking changes to the API
* Renamed entry point for running pip-installed projects to `run_package()` instead of `main()` in `src/<package>/run.py`.
* `bucket_name` key has been removed from the string representation of the following datasets: `CSVS3DataSet`, `HDFS3DataSet`, `PickleS3DataSet`, `contrib.io.parquet.ParquetS3DataSet`, `contrib.io.gcs.JSONGCSDataSet`.
* Moved the `mem_profiler` decorator to `contrib` and separated the `contrib` decorators so that dependencies are modular. You may need to update your import paths, for example the pyspark decorators should be imported as `from kedro.contrib.decorators.pyspark import <pyspark_decorator>` instead of `from kedro.contrib.decorators import <pyspark_decorator>`.

## Thanks for supporting contributions
[Sheldon Tsen](https://github.com/sheldontsen-qb), [@roumail](https://github.com/roumail), [Karlson Lee](https://github.com/i25959341), [Waylon Walker](https://github.com/WaylonWalker), [Deepyaman Datta](https://github.com/deepyaman), [Giovanni](https://github.com/plauto), [Zain Patel](https://github.com/mzjp2)

# 0.15.4

## Major features and improvements
* `kedro jupyter` now gives the default kernel a sensible name.
* `Pipeline.name` has been deprecated in favour of `Pipeline.tags`.
* Reuse pipelines within a Kedro project using `Pipeline.transform`, it simplifies dataset and node renaming.
* Added Jupyter Notebook line magic (`%run_viz`) to run `kedro viz` in a Notebook cell (requires [`kedro-viz`](https://github.com/kedro-org/kedro-viz) version 3.0.0 or later).
* Added the following datasets:
  - `NetworkXLocalDataSet` in `kedro.contrib.io.networkx` to load and save local graphs (JSON format) via NetworkX. (by [@josephhaaga](https://github.com/josephhaaga))
  - `SparkHiveDataSet` in `kedro.contrib.io.pyspark.SparkHiveDataSet` allowing usage of Spark and insert/upsert on non-transactional Hive tables.
* `kedro.contrib.config.TemplatedConfigLoader` now supports name/dict key templating and default values.

## Bug fixes and other changes
* `get_last_load_version()` method for versioned datasets now returns exact last load version if the dataset has been loaded at least once and `None` otherwise.
* Fixed a bug in `_exists` method for versioned `SparkDataSet`.
* Enabled the customisation of the ExcelWriter in `ExcelLocalDataSet` by specifying options under `writer` key in `save_args`.
* Fixed a bug in IPython startup script, attempting to load context from the incorrect location.
* Removed capping the length of a dataset's string representation.
* Fixed `kedro install` command failing on Windows if `src/requirements.txt` contains a different version of Kedro.
* Enabled passing a single tag into a node or a pipeline without having to wrap it in a list (i.e. `tags="my_tag"`).

## Breaking changes to the API
* Removed `_check_paths_consistency()` method from `AbstractVersionedDataSet`. Version consistency check is now done in `AbstractVersionedDataSet.save()`. Custom versioned datasets should modify `save()` method implementation accordingly.

## Thanks for supporting contributions
[Joseph Haaga](https://github.com/josephhaaga), [Deepyaman Datta](https://github.com/deepyaman), [Joost Duisters](https://github.com/JoostDuisters), [Zain Patel](https://github.com/mzjp2), [Tom Vigrass](https://github.com/tomvigrass)

# 0.15.3

## Bug Fixes and other changes
* Narrowed the requirements for `PyTables` so that we maintain support for Python 3.5.

# 0.15.2

## Major features and improvements
* Added `--load-version`, a `kedro run` argument that allows you run the pipeline with a particular load version of a dataset.
* Support for modular pipelines in `src/`, break the pipeline into isolated parts with reusability in mind.
* Support for multiple pipelines, an ability to have multiple entry point pipelines and choose one with `kedro run --pipeline NAME`.
* Added a `MatplotlibWriter` dataset in `contrib` for saving Matplotlib images.
* An ability to template/parameterize configuration files with `kedro.contrib.config.TemplatedConfigLoader`.
* Parameters are exposed as a context property for ease of access in iPython / Jupyter Notebooks with `context.params`.
* Added `max_workers` parameter for ``ParallelRunner``.

## Bug fixes and other changes
* Users will override the `_get_pipeline` abstract method in `ProjectContext(KedroContext)` in `run.py` rather than the `pipeline` abstract property. The `pipeline` property is not abstract anymore.
* Improved an error message when versioned local dataset is saved and unversioned path already exists.
* Added `catalog` global variable to `00-kedro-init.py`, allowing you to load datasets with `catalog.load()`.
* Enabled tuples to be returned from a node.
* Disallowed the ``ConfigLoader`` loading the same file more than once, and deduplicated the `conf_paths` passed in.
* Added a `--open` flag to `kedro build-docs` that opens the documentation on build.
* Updated the ``Pipeline`` representation to include name of the pipeline, also making it readable as a context property.
* `kedro.contrib.io.pyspark.SparkDataSet` and `kedro.contrib.io.azure.CSVBlobDataSet` now support versioning.

## Breaking changes to the API
* `KedroContext.run()` no longer accepts `catalog` and `pipeline` arguments.
* `node.inputs` now returns the node's inputs in the order required to bind them properly to the node's function.

## Thanks for supporting contributions
[Deepyaman Datta](https://github.com/deepyaman), [Luciano Issoe](https://github.com/Lucianois), [Joost Duisters](https://github.com/JoostDuisters), [Zain Patel](https://github.com/mzjp2), [William Ashford](https://github.com/williamashfordQB), [Karlson Lee](https://github.com/i25959341)

# 0.15.1

## Major features and improvements
* Extended `versioning` support to cover the tracking of environment setup, code and datasets.
* Added the following datasets:
  - `FeatherLocalDataSet` in `contrib` for usage with pandas. (by [@mdomarsaleem](https://github.com/mdomarsaleem))
* Added `get_last_load_version` and `get_last_save_version` to `AbstractVersionedDataSet`.
* Implemented `__call__` method on `Node` to allow for users to execute `my_node(input1=1, input2=2)` as an alternative to `my_node.run(dict(input1=1, input2=2))`.
* Added new `--from-inputs` run argument.

## Bug fixes and other changes
* Fixed a bug in `load_context()` not loading context in non-Kedro Jupyter Notebooks.
* Fixed a bug in `ConfigLoader.get()` not listing nested files for `**`-ending glob patterns.
* Fixed a logging config error in Jupyter Notebook.
* Updated documentation in `03_configuration` regarding how to modify the configuration path.
* Documented the architecture of Kedro showing how we think about library, project and framework components.
* `extras/kedro_project_loader.py` renamed to `extras/ipython_loader.py` and now runs any IPython startup scripts without relying on the Kedro project structure.
* Fixed TypeError when validating partial function's signature.
* After a node failure during a pipeline run, a resume command will be suggested in the logs. This command will not work if the required inputs are MemoryDataSets.

## Breaking changes to the API

## Thanks for supporting contributions
[Omar Saleem](https://github.com/mdomarsaleem), [Mariana Silva](https://github.com/marianansilva), [Anil Choudhary](https://github.com/aniryou), [Craig](https://github.com/cfranklin11)

# 0.15.0

## Major features and improvements
* Added `KedroContext` base class which holds the configuration and Kedro's main functionality (catalog, pipeline, config, runner).
* Added a new CLI command `kedro jupyter convert` to facilitate converting Jupyter Notebook cells into Kedro nodes.
* Added support for `pip-compile` and new Kedro command `kedro build-reqs` that generates `requirements.txt` based on `requirements.in`.
* Running `kedro install` will install packages to conda environment if `src/environment.yml` exists in your project.
* Added a new `--node` flag to `kedro run`, allowing users to run only the nodes with the specified names.
* Added new `--from-nodes` and `--to-nodes` run arguments, allowing users to run a range of nodes from the pipeline.
* Added prefix `params:` to the parameters specified in `parameters.yml` which allows users to differentiate between their different parameter node inputs and outputs.
* Jupyter Lab/Notebook now starts with only one kernel by default.
* Added the following datasets:
  -  `CSVHTTPDataSet` to load CSV using HTTP(s) links.
  - `JSONBlobDataSet` to load json (-delimited) files from Azure Blob Storage.
  - `ParquetS3DataSet` in `contrib` for usage with pandas. (by [@mmchougule](https://github.com/mmchougule))
  - `CachedDataSet` in `contrib` which will cache data in memory to avoid io/network operations. It will clear the cache once a dataset is no longer needed by a pipeline. (by [@tsanikgr](https://github.com/tsanikgr))
  - `YAMLLocalDataSet` in `contrib` to load and save local YAML files. (by [@Minyus](https://github.com/Minyus))

## Bug fixes and other changes
* Documentation improvements including instructions on how to initialise a Spark session using YAML configuration.
* `anyconfig` default log level changed from `INFO` to `WARNING`.
* Added information on installed plugins to `kedro info`.
* Added style sheets for project documentation, so the output of `kedro build-docs` will resemble the style of `kedro docs`.

## Breaking changes to the API
* Simplified the Kedro template in `run.py` with the introduction of `KedroContext` class.
* Merged `FilepathVersionMixIn` and `S3VersionMixIn` under one abstract class `AbstractVersionedDataSet` which extends`AbstractDataSet`.
* `name` changed to be a keyword-only argument for `Pipeline`.
* `CSVLocalDataSet` no longer supports URLs. `CSVHTTPDataSet` supports URLs.

### Migration guide from Kedro 0.14.* to Kedro 0.15.0
#### Migration for Kedro project template
This guide assumes that:
  * The framework specific code has not been altered significantly
  * Your project specific code is stored in the dedicated python package under `src/`.

The breaking changes were introduced in the following project template files:
- `<project-name>/.ipython/profile_default/startup/00-kedro-init.py`
- `<project-name>/kedro_cli.py`
- `<project-name>/src/tests/test_run.py`
- `<project-name>/src/<python_package>/run.py`
- `<project-name>/.kedro.yml` (new file)

The easiest way to migrate your project from Kedro 0.14.* to Kedro 0.15.0 is to create a new project (by using `kedro new`) and move code and files bit by bit as suggested in the detailed guide below:

1. Create a new project with the same name by running `kedro new`

2. Copy the following folders to the new project:
 - `results/`
 - `references/`
 - `notebooks/`
 - `logs/`
 - `data/`
 - `conf/`

3. If you customised your `src/<package>/run.py`, make sure you apply the same customisations to `src/<package>/run.py`
 - If you customised `get_config()`, you can override `config_loader` property in `ProjectContext` derived class
 - If you customised `create_catalog()`, you can override `catalog()` property in `ProjectContext` derived class
 - If you customised `run()`, you can override `run()` method in `ProjectContext` derived class
 - If you customised default `env`, you can override it in `ProjectContext` derived class or pass it at construction. By default, `env` is `local`.
 - If you customised default `root_conf`, you can override `CONF_ROOT` attribute in `ProjectContext` derived class. By default, `KedroContext` base class has `CONF_ROOT` attribute set to `conf`.

4. The following syntax changes are introduced in ipython or Jupyter notebook/labs:
 - `proj_dir` -> `context.project_path`
 - `proj_name` -> `context.project_name`
 - `conf` -> `context.config_loader`.
 - `io` -> `context.catalog` (e.g., `io.load()` -> `context.catalog.load()`)

5. If you customised your `kedro_cli.py`, you need to apply the same customisations to your `kedro_cli.py` in the new project.

6. Copy the contents of the old project's `src/requirements.txt` into the new project's `src/requirements.in` and, from the project root directory, run the `kedro build-reqs` command in your terminal window.

#### Migration for versioning custom dataset classes

If you defined any custom dataset classes which support versioning in your project, you need to apply the following changes:

1. Make sure your dataset inherits from `AbstractVersionedDataSet` only.
2. Call `super().__init__()` with the appropriate arguments in the dataset's `__init__`. If storing on local filesystem, providing the filepath and the version is enough. Otherwise, you should also pass in an `exists_function` and a `glob_function` that emulate `exists` and `glob` in a different filesystem (see `CSVS3DataSet` as an example).
3. Remove setting of the `_filepath` and `_version` attributes in the dataset's `__init__`, as this is taken care of in the base abstract class.
4. Any calls to `_get_load_path` and `_get_save_path` methods should take no arguments.
5. Ensure you convert the output of `_get_load_path` and `_get_save_path` appropriately, as these now return [`PurePath`s](https://docs.python.org/3/library/pathlib.html#pure-paths) instead of strings.
6. Make sure `_check_paths_consistency` is called with [`PurePath`s](https://docs.python.org/3/library/pathlib.html#pure-paths) as input arguments, instead of strings.

These steps should have brought your project to Kedro 0.15.0. There might be some more minor tweaks needed as every project is unique, but now you have a pretty solid base to work with. If you run into any problems, please consult the [Kedro documentation](https://kedro.readthedocs.io).

## Thanks for supporting contributions
[Dmitry Vukolov](https://github.com/dvukolov), [Jo Stichbury](https://github.com/stichbury), [Angus Williams](https://github.com/awqb), [Deepyaman Datta](https://github.com/deepyaman), [Mayur Chougule](https://github.com/mmchougule), [Marat Kopytjuk](https://github.com/kopytjuk), [Evan Miller](https://github.com/evanmiller29), [Yusuke Minami](https://github.com/Minyus)

# 0.14.3

## Major features and improvements
* Tab completion for catalog datasets in `ipython` or `jupyter` sessions. (Thank you [@datajoely](https://github.com/datajoely) and [@WaylonWalker](https://github.com/WaylonWalker))
* Added support for transcoding, an ability to decouple loading/saving mechanisms of a dataset from its storage location, denoted by adding '@' to the dataset name.
* Datasets have a new `release` function that instructs them to free any cached data. The runners will call this when the dataset is no longer needed downstream.

## Bug fixes and other changes
* Add support for pipeline nodes made up from partial functions.
* Expand user home directory `~` for TextLocalDataSet (see issue #19).
* Add a `short_name` property to `Node`s for a display-friendly (but not necessarily unique) name.
* Add Kedro project loader for IPython: `extras/kedro_project_loader.py`.
* Fix source file encoding issues with Python 3.5 on Windows.
* Fix local project source not having priority over the same source installed as a package, leading to local updates not being recognised.

## Breaking changes to the API
* Remove the max_loads argument from the `MemoryDataSet` constructor and from the `AbstractRunner.create_default_data_set` method.

## Thanks for supporting contributions
[Joel Schwarzmann](https://github.com/datajoely), [Alex Kalmikov](https://github.com/kalexqb)

# 0.14.2

## Major features and improvements
* Added Data Set transformer support in the form of AbstractTransformer and DataCatalog.add_transformer.

## Breaking changes to the API
* Merged the `ExistsMixin` into `AbstractDataSet`.
* `Pipeline.node_dependencies` returns a dictionary keyed by node, with sets of parent nodes as values; `Pipeline` and `ParallelRunner` were refactored to make use of this for topological sort for node dependency resolution and running pipelines respectively.
* `Pipeline.grouped_nodes` returns a list of sets, rather than a list of lists.

## Thanks for supporting contributions

[Darren Gallagher](https://github.com/dazzag24), [Zain Patel](https://github.com/mzjp2)

# 0.14.1

## Major features and improvements
* New I/O module `HDFS3DataSet`.

## Bug fixes and other changes
* Improved API docs.
* Template `run.py` will throw a warning instead of error if `credentials.yml`
  is not present.

## Breaking changes to the API
None


# 0.14.0

The initial release of Kedro.


## Thanks for supporting contributions

Jo Stichbury, Aris Valtazanos, Fabian Peters, Guilherme Braccialli, Joel Schwarzmann, Miguel Beltre, Mohammed ElNabawy, Deepyaman Datta, Shubham Agrawal, Oleg Andreyev, Mayur Chougule, William Ashford, Ed Cannon, Nikhilesh Nukala, Sean Bailey, Vikram Tegginamath, Thomas Huijskens, Musa Bilal

We are also grateful to everyone who advised and supported us, filed issues or helped resolve them, asked and answered questions and were part of inspiring discussions.<|MERGE_RESOLUTION|>--- conflicted
+++ resolved
@@ -15,11 +15,8 @@
 
 ## Bug fixes and other changes
 * Use default `False` value for rich logging `set_locals`, to make sure credentials and other sensitive data isn't shown in logs.
-<<<<<<< HEAD
 * When using `kedro run -n [some_node]`, if `some_node` is missing a namespace the resulting error message will suggest the correct node name.
-=======
 * The Kedro IPython extension now surfaces errors when it cannot load a Kedro project.
->>>>>>> 4b218b8a
 
 ## Upcoming deprecations for Kedro 0.19.0
 
