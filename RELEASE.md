# Upcoming Release 0.19.4

## Major features and improvements
<<<<<<< HEAD
* Kedro commands now work from any subdirectory within a Kedro project.
=======
* Kedro CLI now provides a better error message when project commands are run outside of a project i.e. `kedro run`
>>>>>>> da709d43

## Bug fixes and other changes
* Updated `kedro pipeline create` and `kedro pipeline delete` to read the base environment from the project settings.

## Breaking changes to the API
* Methods `_is_project` and `_find_kedro_project` have been moved to `kedro.utils`. We recommend not using private methods in your code, but if you do, please update your code to use the new location.

## Documentation changes

## Community contributions

# Release 0.19.3

## Major features and improvements
* Create the debugging line magic `%load_node` for Jupyter Notebook and Jupyter Lab.
* Add better IPython, VSCode Notebook support for `%load_node` and minimal support for Databricks.
* Add full Kedro Node input syntax for `%load_node`.

## Bug fixes and other changes
* Updated CLI Command `kedro catalog resolve` to work with dataset factories that use `PartitionedDataset`.
* Addressed arbitrary file write via archive extraction security vulnerability in micropackaging.
* Added the `_EPHEMERAL` attribute to `AbstractDataset` and other Dataset classes that inherit from it.
* Added new JSON Schema that works with Kedro versions 0.19.*

## Breaking changes to the API

## Documentation changes
* Enable read-the-docs search when user presses Command/Ctrl + K.
* Added documentation for `kedro-telemetry` and the data collected by it.

## Community contributions
Many thanks to the following Kedroids for contributing PRs to this release:
* [MosaicMan](https://github.com/MosaicMan)
* [Fazil](https://github.com/lordsoffallen)

# Release 0.19.2

## Bug fixes and other changes
* Removed example pipeline requirements when examples are not selected in `tools`.
* Allowed modern versions of JupyterLab and Jupyter Notebooks.
* Removed setuptools dependency
* Added `source_dir` explicitly in `pyproject.toml` for non-src layout project.
* `MemoryDataset` entries are now included in free outputs.
* Removed black dependency and replaced it functionality with `ruff format`.

## Breaking changes to the API
* Added logging about not using async mode in `SequentiallRunner` and `ParallelRunner`.
* Changed input format for tools option obtained from --config file from numbers to short names.

## Documentation changes
* Added documentation about `bootstrap_project` and `configure_project`.
* Added documentation about `kedro run` and hook execution order.

## Migration guide from Kedro 0.18.* to 0.19.*
[See the migration guide for 0.19 in the Kedro documentation](https://docs.kedro.org/en/latest/resources/migration.html).

# Release 0.19.1

## Bug fixes and other changes
* Loosened pin for `kedro-telemetry` to fix dependency issues in `0.19.0`.

## Migration guide from Kedro 0.18.* to 0.19.*
[See the migration guide for 0.19 in the Kedro documentation](https://docs.kedro.org/en/latest/resources/migration.html).


# Release 0.19.0

## Major features and improvements
* Dropped Python 3.7 support.
* [Introduced project tools and example to the `kedro new` CLI flow](docs/source/get_started/new_project.md#project-tools).
* The new spaceflights starters, `spaceflights-pandas`, `spaceflights-pandas-viz`, `spaceflights-pyspark`, and `spaceflights-pyspark-viz` can be used with the `kedro new` command with the `--starter` flag.
* Added the `--conf-source` option to `%reload_kedro`, allowing users to specify a source for project configuration.
* [Added the functionality to choose a merging strategy for config files loaded with `OmegaConfigLoader`](docs/source/configuration/advanced_configuration.md#how-to-change-the-merge-strategy-used-by-omegaconfigloader).
* Modified the mechanism of importing datasets, raise more explicit error when dependencies are missing.
* Added validation for configuration file used to override run commands via the CLI.
* Moved the default environment `base` and `local` from config loader to `_ProjectSettings`. This enables the use of config loader as a standalone class without affecting existing Kedro Framework users.

## Bug fixes and other changes
* Added a new field `tools` to `pyproject.toml` when a project is created.
* Reduced `spaceflights` data to minimise waiting times during tutorial execution.
* Added validation to node tags to be consistent with node names.
* Removed `pip-tools` as a dependency.
* Accepted path-like filepaths more broadly for datasets.
* Removed support for defining the `layer` attribute at top-level within DataCatalog.
* Bumped `kedro-datasets` to latest `2.0.0`.

## Breaking changes to the API
* Renamed the `data_sets` argument and the `_data_sets` attribute in `Catalog` and their references to `datasets` and `_datasets` respectively.
* Renamed the `data_sets()` method in `Pipeline` and all references to it to `datasets()`.
* Renamed all other uses of `data_set` and `data_sets` in the codebase to `dataset` and `datasets` respectively.
* Remove deprecated `project_version` from `ProjectMetadata`.
* Removed `package_name` argument from `KedroSession.create`.
* Removed the `create_default_data_set()` method in the `Runner` in favour of using dataset factories to create default dataset instances.
* Removed `layer` argument from the DataCatalog.

### Datasets
* Removed `kedro.extras.datasets` and tests.
* Reduced constructor arguments for `APIDataset` by replacing most arguments with a single constructor argument `load_args`. This makes it more consistent with other Kedro DataSets and the underlying `requests` API, and automatically enables the full configuration domain: stream, certificates, proxies, and more.
* Removed `PartitionedDataset` and `IncrementalDataset` from `kedro.io`

### CLI
* Removed deprecated commands:
   * `kedro docs`
   * `kedro jupyter convert`
   * `kedro activate-nbstripout`
   * `kedro build-docs`
   * `kedro build-reqs`
   * `kedro lint`
   * `kedro test`
* Added the `--addons` flag to the `kedro new` command.
* Added the `--name` flag to the `kedro new` command.
* Removed `kedro run` flags `--node`, `--tag`, and `--load-version` in favour of `--nodes`, `--tags`, and `--load-versions`.

### ConfigLoader
* Made `OmegaConfigLoader` the default config loader.
* Removed `ConfigLoader` and `TemplatedConfigLoader`.
* `logging` is removed from `ConfigLoader` in favour of the environment variable `KEDRO_LOGGING_CONFIG`.

### Other
* Removed deprecated `kedro.extras.ColorHandler`.
* The Kedro IPython extension is no longer available as `%load_ext kedro.extras.extensions.ipython`; use `%load_ext kedro.ipython` instead.
* Anonymous nodes are given default names of the form `<function_name>([in1;in2;...]) -> [out1;out2;...]`, with the names of inputs and outputs separated by semicolons.
* The default project template now has one `pyproject.toml` at the root of the project (containing both the packaging metadata and the Kedro build config).
* The `requirements.txt` in the default project template moved to the root of the project as well (hence dependencies are now installed with `pip install -r requirements.txt` instead of `pip install -r src/requirements.txt`).
* The `spaceflights` starter has been renamed to `spaceflights-pandas`.
* The starters `pandas-iris`, `pyspark-iris`, `pyspark`, and `standalone-datacatalog` have been archived.

## Migration guide from Kedro 0.18.* to 0.19.*
[See the migration guide for 0.19 in the Kedro documentation](https://docs.kedro.org/en/latest/resources/migration.html).


### Logging
`logging.yml` is now independent of Kedro's run environment and only used if `KEDRO_LOGGING_CONFIG` is set to point to it.

## Community contributors
We are grateful to every community member who made a PR to Kedro that's found its way into 0.19.0, and give particular thanks to those who contributed between 0.18.14 and this release, either as part of their ongoing Kedro community involvement or as part of Hacktoberfest 2023 🎃

* [Jeroldine Akuye Oakley](https://github.com/JayOaks) 🎃
* [Laíza Milena Scheid Parizotto](https://github.com/laizaparizotto) 🎃
* [Mustapha Abdullahi](https://github.com/mustious)
* [Adam Kells](https://github.com/adamkells)
* [Ajay Gonepuri](https://github.com/HKABIG)

# Release 0.18.14

## Major features and improvements
* Allowed using of custom cookiecutter templates for creating pipelines with `--template` flag for `kedro pipeline create` or via `template/pipeline` folder.
* Allowed overriding of configuration keys with runtime parameters using the `runtime_params` resolver with `OmegaConfigLoader`.

## Bug fixes and other changes
* Updated dataset factories to resolve nested catalog config properly.
* Updated `OmegaConfigLoader` to handle paths containing dots outside of `conf_source`.
* Made `settings.py` optional.

## Documentation changes
* Added documentation to clarify execution order of hooks.
* Added a notebook example for spaceflights to illustrate how to incrementally add Kedro features.
* Moved documentation for the `standalone-datacatalog` starter into its [README file](https://github.com/kedro-org/kedro-starters/tree/main/standalone-datacatalog).
* Added new documentation about deploying a Kedro project with Amazon EMR.
* Added new documentation about how to publish a Kedro-Viz project to make it shareable.
* New TSC members added to the page and the organisation of each member is also now listed.
* Plus some minor bug fixes and changes across the documentation.

## Upcoming deprecations for Kedro 0.19.0
* All dataset classes will be removed from the core Kedro repository (`kedro.extras.datasets`). Install and import them from the [`kedro-datasets`](https://github.com/kedro-org/kedro-plugins/tree/main/kedro-datasets) package instead.
* All dataset classes ending with `DataSet` are deprecated and will be removed in Kedro `0.19.0` and `kedro-datasets` `2.0.0`. Instead, use the updated class names ending with `Dataset`.
* The starters `pandas-iris`, `pyspark-iris`, `pyspark`, and `standalone-datacatalog` are deprecated and will be archived in Kedro 0.19.0.
* `PartitionedDataset` and `IncrementalDataset` have been moved to `kedro-datasets` and will be removed in Kedro `0.19.0`. Install and import them from the [`kedro-datasets`](https://github.com/kedro-org/kedro-plugins/tree/main/kedro-datasets) package instead.

## Community contributions
Many thanks to the following Kedroids for contributing PRs to this release:
* [Jason Hite](https://github.com/jasonmhite)
* [IngerMathilde](https://github.com/IngerMathilde)
* [Laíza Milena Scheid Parizotto](https://github.com/laizaparizotto)
* [Richard](https://github.com/CF-FHB-X)
* [flpvvvv](https://github.com/flpvvvv)
* [qheuristics](https://github.com/qheuristics)
* [Miguel Ortiz](https://github.com/miguel-ortiz-marin)
* [rxm7706](https://github.com/rxm7706)
* [Iñigo Hidalgo](https://github.com/inigohidalgo)
* [harmonys-qb](https://github.com/harmonys-qb)
* [Yi Kuang](https://github.com/lvxhnat)
* [Jens Lordén](https://github.com/Celsuss)

# Release 0.18.13

## Major features and improvements
* Added support for Python 3.11. This includes tackling challenges like dependency pinning and test adjustments to ensure a smooth experience. Detailed migration tips are provided below for further context.
* Added new `OmegaConfigLoader` features:
  * Allowed registering of custom resolvers to `OmegaConfigLoader` through `CONFIG_LOADER_ARGS`.
  * Added support for global variables to `OmegaConfigLoader`.
* Added `kedro catalog resolve` CLI command that resolves dataset factories in the catalog with any explicit entries in the project pipeline.
* Implemented a flat `conf/` structure for modular pipelines, and accordingly, updated the `kedro pipeline create` and `kedro catalog create` command.
* Updated new Kedro project template and Kedro starters:
  * Change Kedro starters and new Kedro projects to use `OmegaConfigLoader`.
  * Converted `setup.py` in new Kedro project template and Kedro starters to `pyproject.toml` and moved flake8 configuration
  to dedicated file `.flake8`.
  * Updated the spaceflights starter to use the new flat `conf/` structure.

## Bug fixes and other changes
* Updated `OmegaConfigLoader` to ignore config from hidden directories like `.ipynb_checkpoints`.

## Documentation changes
* Revised the `data` section to restructure beginner and advanced pages about the Data Catalog and datasets.
* Moved contributor documentation to the [GitHub wiki](https://github.com/kedro-org/kedro/wiki/Contribute-to-Kedro).
* Updated example of using generator functions in nodes.
* Added migration guide from the `ConfigLoader` and the `TemplatedConfigLoader` to the `OmegaConfigLoader`. The `ConfigLoader` and the `TemplatedConfigLoader` are deprecated and will be removed in the `0.19.0` release.

## Migration Tips for Python 3.11:
* PyTables on Windows: Users on Windows with Python >=3.8 should note we've pinned `pytables` to `3.8.0` due to compatibility issues.
* Spark Dependency: We've set an upper version limit for `pyspark` at <3.4 due to breaking changes in 3.4.
* Testing with Python 3.10: The latest `moto` version now supports parallel test execution for Python 3.10, resolving previous issues.

## Breaking changes to the API

## Upcoming deprecations for Kedro 0.19.0
* Renamed abstract dataset classes, in accordance with the [Kedro lexicon](https://github.com/kedro-org/kedro/wiki/Kedro-documentation-style-guide#kedro-lexicon). Dataset classes ending with "DataSet" are deprecated and will be removed in 0.19.0. Note that all of the below classes are also importable from `kedro.io`; only the module where they are defined is listed as the location.

| Type                       | Deprecated Alias           | Location        |
| -------------------------- | -------------------------- | --------------- |
| `AbstractDataset`          | `AbstractDataSet`          | `kedro.io.core` |
| `AbstractVersionedDataset` | `AbstractVersionedDataSet` | `kedro.io.core` |

* Using the `layer` attribute at the top level is deprecated; it will be removed in Kedro version 0.19.0. Please move `layer` inside the `metadata` -> `kedro-viz` attributes.

## Community contributions
Thanks to [Laíza Milena Scheid Parizotto](https://github.com/laizaparizotto) and [Jonathan Cohen](https://github.com/JonathanDCohen).

# Release 0.18.12

## Major features and improvements
* Added dataset factories feature which uses pattern matching to reduce the number of catalog entries.
* Activated all built-in resolvers by default for `OmegaConfigLoader` except for `oc.env`.
* Added `kedro catalog rank` CLI command that ranks dataset factories in the catalog by matching priority.

## Bug fixes and other changes
* Consolidated dependencies and optional dependencies in `pyproject.toml`.
* Made validation of unique node outputs much faster.
* Updated `kedro catalog list` to show datasets generated with factories.

## Documentation changes
* Recommended `ruff` as the linter and removed mentions of `pylint`, `isort`, `flake8`.

## Community contributions
Thanks to [Laíza Milena Scheid Parizotto](https://github.com/laizaparizotto) and [Chris Schopp](https://github.com/cschopp-simwell).

## Breaking changes to the API

## Upcoming deprecations for Kedro 0.19.0
* `ConfigLoader` and `TemplatedConfigLoader` will be deprecated. Please use `OmegaConfigLoader` instead.

# Release 0.18.11

## Major features and improvements
* Added `databricks-iris` as an official starter.

## Bug fixes and other changes
* Reworked micropackaging workflow to use standard Python packaging practices.
* Make `kedro micropkg package` accept `--verbose`.
* Compare for protocol and delimiter in `PartitionedDataSet` to be able to pass the protocol to partitions which paths starts with the same characters as the protocol (e.g. `s3://s3-my-bucket`).

## Documentation changes
* Significant improvements to the documentation that covers working with Databricks and Kedro, including a new page for workspace-only development, and a guide to choosing the best workflow for your use case.
* Updated documentation for deploying with Prefect for version 2.0.
* Added documentation for developing a Kedro project using a Databricks workspace.

## Breaking changes to the API
* Logging is decoupled from `ConfigLoader`, use `KEDRO_LOGGING_CONFIG` to configure logging.

## Upcoming deprecations for Kedro 0.19.0
* Renamed dataset and error classes, in accordance with the [Kedro lexicon](https://github.com/kedro-org/kedro/wiki/Kedro-documentation-style-guide#kedro-lexicon). Dataset classes ending with "DataSet" and error classes starting with "DataSet" are deprecated and will be removed in 0.19.0. Note that all of the below classes are also importable from `kedro.io`; only the module where they are defined is listed as the location.

| Type                        | Deprecated Alias            | Location                       |
| --------------------------- | --------------------------- | ------------------------------ |
| `CachedDataset`             | `CachedDataSet`             | `kedro.io.cached_dataset`      |
| `LambdaDataset`             | `LambdaDataSet`             | `kedro.io.lambda_dataset`      |
| `IncrementalDataset`        | `IncrementalDataSet`        | `kedro.io.partitioned_dataset` |
| `MemoryDataset`             | `MemoryDataSet`             | `kedro.io.memory_dataset`      |
| `PartitionedDataset`        | `PartitionedDataSet`        | `kedro.io.partitioned_dataset` |
| `DatasetError`              | `DataSetError`              | `kedro.io.core`                |
| `DatasetAlreadyExistsError` | `DataSetAlreadyExistsError` | `kedro.io.core`                |
| `DatasetNotFoundError`      | `DataSetNotFoundError`      | `kedro.io.core`                |

## Community contributions
Many thanks to the following Kedroids for contributing PRs to this release:

* [jmalovera10](https://github.com/jmalovera10)
* [debugger24](https://github.com/debugger24)
* [juliushetzel](https://github.com/juliushetzel)
* [jacobweiss2305](https://github.com/jacobweiss2305)
* [eduardoconto](https://github.com/eduardoconto)

# Release 0.18.10

## Major features and improvements
* Rebrand across all documentation and Kedro assets.
* Added support for variable interpolation in the catalog with the `OmegaConfigLoader`.

# Release 0.18.9

## Major features and improvements
* `kedro run --params` now updates interpolated parameters correctly when using `OmegaConfigLoader`.
* Added `metadata` attribute to `kedro.io` datasets. This is ignored by Kedro, but may be consumed by users or external plugins.
* Added `kedro.logging.RichHandler`. This replaces the default `rich.logging.RichHandler` and is more flexible, user can turn off the `rich` traceback if needed.

## Bug fixes and other changes
* `OmegaConfigLoader` will return a `dict` instead of `DictConfig`.
* `OmegaConfigLoader` does not show a `MissingConfigError` when the config files exist but are empty.

## Documentation changes
* Added documentation for collaborative experiment tracking within Kedro-Viz.
* Revised section on deployment to better organise content and reflect how recently docs have been updated.
* Minor improvements to fix typos and revise docs to align with engineering changes.

## Breaking changes to the API
* `kedro package` does not produce `.egg` files anymore, and now relies exclusively on `.whl` files.

## Community contributions
Many thanks to the following Kedroids for contributing PRs to this release:

* [tomasvanpottelbergh](https://github.com/tomasvanpottelbergh)
* [https://github.com/debugger24](https://github.com/debugger24)

# Release 0.18.8

## Major features and improvements
* Added `KEDRO_LOGGING_CONFIG` environment variable, which can be used to configure logging from the beginning of the `kedro` process.
* Removed logs folder from the kedro new project template. File-based logging will remain but just be level INFO and above and go to project root instead.


## Bug fixes and other changes
* Improvements to Jupyter E2E tests.
* Added full `kedro run` CLI command to session store to improve run reproducibility using `Kedro-Viz` experiment tracking.

### Documentation changes
* Improvements to documentation about configuration.
* Improvements to Sphinx toolchain including incrementing to use a newer version.
* Improvements to documentation on visualising Kedro projects on Databricks, and additional documentation about the development workflow for Kedro projects on Databricks.
* Updated Technical Steering Committee membership documentation.
* Revised documentation section about linting and formatting and extended to give details of `flake8` configuration.
* Updated table of contents for documentation to reduce scrolling.
* Expanded FAQ documentation.
* Added a 404 page to documentation.
* Added deprecation warnings about the removal of `kedro.extras.datasets`.

## Community contributions
Many thanks to the following Kedroids for contributing PRs to this release:

* [MaximeSteinmetz](https://github.com/MaximeSteinmetz)


# Release 0.18.7

## Major features and improvements
* Added new Kedro CLI `kedro jupyter setup` to setup Jupyter Kernel for Kedro.
* `kedro package` now includes the project configuration in a compressed `tar.gz` file.
* Added functionality to the `OmegaConfigLoader` to load configuration from compressed files of `zip` or `tar` format. This feature requires `fsspec>=2023.1.0`.
* Significant improvements to on-boarding documentation that covers setup for new Kedro users. Also some major changes to the spaceflights tutorial to make it faster to work through. We think it's a better read. Tell us if it's not.

## Bug fixes and other changes
* Added a guide and tooling for developing Kedro for Databricks.
* Implemented missing dict-like interface for `_ProjectPipeline`.


# Release 0.18.6

## Bug fixes and other changes
* Fixed bug that didn't allow to read or write datasets with `s3a` or `s3n` filepaths
* Fixed bug with overriding nested parameters using the `--params` flag
* Fixed bug that made session store incompatible with `Kedro-Viz` experiment tracking

## Migration guide from Kedro 0.18.5 to 0.18.6
A regression introduced in Kedro version `0.18.5` caused the `Kedro-Viz` console to fail to show experiment tracking correctly. If you experienced this issue, you will need to:
* upgrade to Kedro version `0.18.6`
* delete any erroneous session entries created with Kedro 0.18.5 from your session_store.db stored at `<project-path>/data/session_store.db`.

Thanks to Kedroids tomohiko kato, [tsanikgr](https://github.com/tsanikgr) and [maddataanalyst](https://github.com/maddataanalyst) for very detailed reports about the bug.


# Release 0.18.5

> This release introduced a bug that causes a failure in experiment tracking within the `Kedro-Viz` console. We recommend that you use Kedro version `0.18.6` in preference.

## Major features and improvements
* Added new `OmegaConfigLoader` which uses `OmegaConf` for loading and merging configuration.
* Added the `--conf-source` option to `kedro run`, allowing users to specify a source for project configuration for the run.
* Added `omegaconf` syntax as option for `--params`. Keys and values can now be separated by colons or equals signs.
* Added support for generator functions as nodes, i.e. using `yield` instead of return.
  * Enable chunk-wise processing in nodes with generator functions.
  * Save node outputs after every `yield` before proceeding with next chunk.
* Fixed incorrect parsing of Azure Data Lake Storage Gen2 URIs used in datasets.
* Added support for loading credentials from environment variables using `OmegaConfigLoader`.
* Added new `--namespace` flag to `kedro run` to enable filtering by node namespace.
* Added a new argument `node` for all four dataset hooks.
* Added the `kedro run` flags `--nodes`, `--tags`, and `--load-versions` to replace `--node`, `--tag`, and `--load-version`.

## Bug fixes and other changes
* Commas surrounded by square brackets (only possible for nodes with default names) will no longer split the arguments to `kedro run` options which take a list of nodes as inputs (`--from-nodes` and `--to-nodes`).
* Fixed bug where `micropkg` manifest section in `pyproject.toml` isn't recognised as allowed configuration.
* Fixed bug causing `load_ipython_extension` not to register the `%reload_kedro` line magic when called in a directory that does not contain a Kedro project.
* Added `anyconfig`'s `ac_context` parameter to `kedro.config.commons` module functions for more flexible `ConfigLoader` customizations.
* Change reference to `kedro.pipeline.Pipeline` object throughout test suite with `kedro.modular_pipeline.pipeline` factory.
* Fixed bug causing the `after_dataset_saved` hook only to be called for one output dataset when multiple are saved in a single node and async saving is in use.
* Log level for "Credentials not found in your Kedro project config" was changed from `WARNING` to `DEBUG`.
* Added safe extraction of tar files in `micropkg pull` to fix vulnerability caused by [CVE-2007-4559](https://github.com/advisories/GHSA-gw9q-c7gh-j9vm).
* Documentation improvements
    * Bug fix in table font size
    * Updated API docs links for datasets
    * Improved CLI docs for `kedro run`
    * Revised documentation for visualisation to build plots and for experiment tracking
    * Added example for loading external credentials to the Hooks documentation

## Breaking changes to the API

## Community contributions
Many thanks to the following Kedroids for contributing PRs to this release:

* [adamfrly](https://github.com/adamfrly)
* [corymaklin](https://github.com/corymaklin)
* [Emiliopb](https://github.com/Emiliopb)
* [grhaonan](https://github.com/grhaonan)
* [JStumpp](https://github.com/JStumpp)
* [michalbrys](https://github.com/michalbrys)
* [sbrugman](https://github.com/sbrugman)

## Upcoming deprecations for Kedro 0.19.0
* `project_version` will be deprecated in `pyproject.toml` please use `kedro_init_version` instead.
* Deprecated `kedro run` flags `--node`, `--tag`, and `--load-version` in favour of `--nodes`, `--tags`, and `--load-versions`.

# Release 0.18.4

## Major features and improvements
* Make Kedro instantiate datasets from `kedro_datasets` with higher priority than `kedro.extras.datasets`. `kedro_datasets` is the namespace for the new `kedro-datasets` python package.
* The config loader objects now implement `UserDict` and the configuration is accessed through `conf_loader['catalog']`.
* You can configure config file patterns through `settings.py` without creating a custom config loader.
* Added the following new datasets:

| Type                                 | Description                                                                | Location                         |
| ------------------------------------ | -------------------------------------------------------------------------- | -------------------------------- |
| `svmlight.SVMLightDataSet`           | Work with svmlight/libsvm files using scikit-learn library                 | `kedro.extras.datasets.svmlight` |
| `video.VideoDataSet`                 | Read and write video files from a filesystem                               | `kedro.extras.datasets.video`    |
| `video.video_dataset.SequenceVideo`  | Create a video object from an iterable sequence to use with `VideoDataSet` | `kedro.extras.datasets.video`    |
| `video.video_dataset.GeneratorVideo` | Create a video object from a generator to use with `VideoDataSet`          | `kedro.extras.datasets.video`    |
* Implemented support for a functional definition of schema in `dask.ParquetDataSet` to work with the `dask.to_parquet` API.

## Bug fixes and other changes
* Fixed `kedro micropkg pull` for packages on PyPI.
* Fixed `format` in `save_args` for `SparkHiveDataSet`, previously it didn't allow you to save it as delta format.
* Fixed save errors in `TensorFlowModelDataset` when used without versioning; previously, it wouldn't overwrite an existing model.
* Added support for `tf.device` in `TensorFlowModelDataset`.
* Updated error message for `VersionNotFoundError` to handle insufficient permission issues for cloud storage.
* Updated Experiment Tracking docs with working examples.
* Updated `MatplotlibWriter`, `text.TextDataSet`, `plotly.PlotlyDataSet` and `plotly.JSONDataSet` docs with working examples.
* Modified implementation of the Kedro IPython extension to use `local_ns` rather than a global variable.
* Refactored `ShelveStore` to its own module to ensure multiprocessing works with it.
* `kedro.extras.datasets.pandas.SQLQueryDataSet` now takes optional argument `execution_options`.
* Removed `attrs` upper bound to support newer versions of Airflow.
* Bumped the lower bound for the `setuptools` dependency to <=61.5.1.

## Minor breaking changes to the API

## Upcoming deprecations for Kedro 0.19.0
* `kedro test` and `kedro lint` will be deprecated.

## Documentation
* Revised the Introduction to shorten it
* Revised the Get Started section to remove unnecessary information and clarify the learning path
* Updated the spaceflights tutorial to simplify the later stages and clarify what the reader needed to do in each phase
* Moved some pages that covered advanced materials into more appropriate sections
* Moved visualisation into its own section
* Fixed a bug that degraded user experience: the table of contents is now sticky when you navigate between pages
* Added redirects where needed on ReadTheDocs for legacy links and bookmarks

## Contributions from the Kedroid community
We are grateful to the following for submitting PRs that contributed to this release: [jstammers](https://github.com/jstammers), [FlorianGD](https://github.com/FlorianGD), [yash6318](https://github.com/yash6318), [carlaprv](https://github.com/carlaprv), [dinotuku](https://github.com/dinotuku), [williamcaicedo](https://github.com/williamcaicedo), [avan-sh](https://github.com/avan-sh), [Kastakin](https://github.com/Kastakin), [amaralbf](https://github.com/amaralbf), [BSGalvan](https://github.com/BSGalvan), [levimjoseph](https://github.com/levimjoseph), [daniel-falk](https://github.com/daniel-falk), [clotildeguinard](https://github.com/clotildeguinard), [avsolatorio](https://github.com/avsolatorio), and [picklejuicedev](https://github.com/picklejuicedev) for comments and input to documentation changes

# Release 0.18.3

## Major features and improvements
* Implemented autodiscovery of project pipelines. A pipeline created with `kedro pipeline create <pipeline_name>` can now be accessed immediately without needing to explicitly register it in `src/<package_name>/pipeline_registry.py`, either individually by name (e.g. `kedro run --pipeline=<pipeline_name>`) or as part of the combined default pipeline (e.g. `kedro run`). By default, the simplified `register_pipelines()` function in `pipeline_registry.py` looks like:

    ```python
    def register_pipelines() -> Dict[str, Pipeline]:
        """Register the project's pipelines.

        Returns:
            A mapping from pipeline names to ``Pipeline`` objects.
        """
        pipelines = find_pipelines()
        pipelines["__default__"] = sum(pipelines.values())
        return pipelines
    ```

* The Kedro IPython extension should now be loaded with `%load_ext kedro.ipython`.
* The line magic `%reload_kedro` now accepts keywords arguments, e.g. `%reload_kedro --env=prod`.
* Improved resume pipeline suggestion for `SequentialRunner`, it will backtrack the closest persisted inputs to resume.

## Bug fixes and other changes

* Changed default `False` value for rich logging `show_locals`, to make sure credentials and other sensitive data isn't shown in logs.
* Rich traceback handling is disabled on Databricks so that exceptions now halt execution as expected. This is a workaround for a [bug in `rich`](https://github.com/Textualize/rich/issues/2455).
* When using `kedro run -n [some_node]`, if `some_node` is missing a namespace the resulting error message will suggest the correct node name.
* Updated documentation for `rich` logging.
* Updated Prefect deployment documentation to allow for reruns with saved versioned datasets.
* The Kedro IPython extension now surfaces errors when it cannot load a Kedro project.
* Relaxed `delta-spark` upper bound to allow compatibility with Spark 3.1.x and 3.2.x.
* Added `gdrive` to list of cloud protocols, enabling Google Drive paths for datasets.
* Added svg logo resource for ipython kernel.

## Upcoming deprecations for Kedro 0.19.0
* The Kedro IPython extension will no longer be available as `%load_ext kedro.extras.extensions.ipython`; use `%load_ext kedro.ipython` instead.
* `kedro jupyter convert`, `kedro build-docs`, `kedro build-reqs` and `kedro activate-nbstripout` will be deprecated.

# Release 0.18.2

## Major features and improvements
* Added `abfss` to list of cloud protocols, enabling abfss paths.
* Kedro now uses the [Rich](https://github.com/Textualize/rich) library to format terminal logs and tracebacks.
* The file `conf/base/logging.yml` is now optional. See [our documentation](https://docs.kedro.org/en/0.18.2/logging/logging.html) for details.
* Introduced a `kedro.starters` entry point. This enables plugins to create custom starter aliases used by `kedro starter list` and `kedro new`.
* Reduced the `kedro new` prompts to just one question asking for the project name.

## Bug fixes and other changes
* Bumped `pyyaml` upper bound to make Kedro compatible with the [pyodide](https://pyodide.org/en/stable/usage/loading-packages.html#micropip) stack.
* Updated project template's Sphinx configuration to use `myst_parser` instead of `recommonmark`.
* Reduced number of log lines by changing the logging level from `INFO` to `DEBUG` for low priority messages.
* Kedro's framework-side logging configuration no longer performs file-based logging. Hence superfluous `info.log`/`errors.log` files are no longer created in your project root, and running Kedro on read-only file systems such as Databricks Repos is now possible.
* The `root` logger is now set to the Python default level of `WARNING` rather than `INFO`. Kedro's logger is still set to emit `INFO` level messages.
* `SequentialRunner` now has consistent execution order across multiple runs with sorted nodes.
* Bumped the upper bound for the Flake8 dependency to <5.0.
* `kedro jupyter notebook/lab` no longer reuses a Jupyter kernel.
* Required `cookiecutter>=2.1.1` to address a [known command injection vulnerability](https://security.snyk.io/vuln/SNYK-PYTHON-COOKIECUTTER-2414281).
* The session store no longer fails if a username cannot be found with `getpass.getuser`.
* Added generic typing for `AbstractDataSet` and `AbstractVersionedDataSet` as well as typing to all datasets.
* Rendered the deployment guide flowchart as a Mermaid diagram, and added Dask.

## Minor breaking changes to the API
* The module `kedro.config.default_logger` no longer exists; default logging configuration is now set automatically through `kedro.framework.project.LOGGING`. Unless you explicitly import `kedro.config.default_logger` you do not need to make any changes.

## Upcoming deprecations for Kedro 0.19.0
* `kedro.extras.ColorHandler` will be removed in 0.19.0.

# Release 0.18.1

## Major features and improvements
* Added a new hook `after_context_created` that passes the `KedroContext` instance as `context`.
* Added a new CLI hook `after_command_run`.
* Added more detail to YAML `ParserError` exception error message.
* Added option to `SparkDataSet` to specify a `schema` load argument that allows for supplying a user-defined schema as opposed to relying on the schema inference of Spark.
* The Kedro package no longer contains a built version of the Kedro documentation significantly reducing the package size.

## Bug fixes and other changes
* Removed fatal error from being logged when a Kedro session is created in a directory without git.
* `KedroContext` is now a attr's dataclass, `config_loader` is available as public attribute.
* Fixed `CONFIG_LOADER_CLASS` validation so that `TemplatedConfigLoader` can be specified in settings.py. Any `CONFIG_LOADER_CLASS` must be a subclass of `AbstractConfigLoader`.
* Added runner name to the `run_params` dictionary used in pipeline hooks.
* Updated [Databricks documentation](https://docs.kedro.org/en/0.18.1/deployment/databricks.html) to include how to get it working with IPython extension and Kedro-Viz.
* Update sections on visualisation, namespacing, and experiment tracking in the spaceflight tutorial to correspond to the complete spaceflights starter.
* Fixed `Jinja2` syntax loading with `TemplatedConfigLoader` using `globals.yml`.
* Removed global `_active_session`, `_activate_session` and `_deactivate_session`. Plugins that need to access objects such as the config loader should now do so through `context` in the new `after_context_created` hook.
* `config_loader` is available as a public read-only attribute of `KedroContext`.
* Made `hook_manager` argument optional for `runner.run`.
* `kedro docs` now opens an online version of the Kedro documentation instead of a locally built version.

## Upcoming deprecations for Kedro 0.19.0
* `kedro docs` will be removed in 0.19.0.


# Release 0.18.0

## TL;DR ✨
Kedro 0.18.0 strives to reduce the complexity of the project template and get us closer to a stable release of the framework. We've introduced the full [micro-packaging workflow](https://docs.kedro.org/en/0.18.0/nodes_and_pipelines/micro_packaging.html) 📦, which allows you to import packages, utility functions and existing pipelines into your Kedro project. [Integration with IPython and Jupyter](https://docs.kedro.org/en/0.18.0/tools_integration/ipython.html) has been streamlined in preparation for enhancements to Kedro's interactive workflow. Additionally, the release comes with long-awaited Python 3.9 and 3.10 support 🐍.

## Major features and improvements

### Framework
* Added `kedro.config.abstract_config.AbstractConfigLoader` as an abstract base class for all `ConfigLoader` implementations. `ConfigLoader` and `TemplatedConfigLoader` now inherit directly from this base class.
* Streamlined the `ConfigLoader.get` and `TemplatedConfigLoader.get` API and delegated the actual `get` method functional implementation to the `kedro.config.common` module.
* The `hook_manager` is no longer a global singleton. The `hook_manager` lifecycle is now managed by the `KedroSession`, and a new `hook_manager` will be created every time a `session` is instantiated.
* Added support for specifying parameters mapping in `pipeline()` without the `params:` prefix.
* Added new API `Pipeline.filter()` (previously in `KedroContext._filter_pipeline()`) to filter parts of a pipeline.
* Added `username` to Session store for logging during Experiment Tracking.
* A packaged Kedro project can now be imported and run from another Python project as following:
```python
from my_package.__main__ import main

main(
    ["--pipleine", "my_pipeline"]
)  # or just main() if no parameters are needed for the run
```

### Project template
* Removed `cli.py` from the Kedro project template. By default, all CLI commands, including `kedro run`, are now defined on the Kedro framework side. You can still define custom CLI commands by creating your own `cli.py`.
* Removed `hooks.py` from the Kedro project template. Registration hooks have been removed in favour of `settings.py` configuration, but you can still define execution timeline hooks by creating your own `hooks.py`.
* Removed `.ipython` directory from the Kedro project template. The IPython/Jupyter workflow no longer uses IPython profiles; it now uses an IPython extension.
* The default `kedro` run configuration environment names can now be set in `settings.py` using the `CONFIG_LOADER_ARGS` variable. The relevant keyword arguments to supply are `base_env` and `default_run_env`, which are set to `base` and `local` respectively by default.

### DataSets
* Added the following new datasets:

| Type                      | Description                                                   | Location                         |
| ------------------------- | ------------------------------------------------------------- | -------------------------------- |
| `pandas.XMLDataSet`       | Read XML into Pandas DataFrame. Write Pandas DataFrame to XML | `kedro.extras.datasets.pandas`   |
| `networkx.GraphMLDataSet` | Work with NetworkX using GraphML files                        | `kedro.extras.datasets.networkx` |
| `networkx.GMLDataSet`     | Work with NetworkX using Graph Modelling Language files       | `kedro.extras.datasets.networkx` |
| `redis.PickleDataSet`     | loads/saves data from/to a Redis database                     | `kedro.extras.datasets.redis`    |

* Added `partitionBy` support and exposed `save_args` for `SparkHiveDataSet`.
* Exposed `open_args_save` in `fs_args` for `pandas.ParquetDataSet`.
* Refactored the `load` and `save` operations for `pandas` datasets in order to leverage `pandas` own API and delegate `fsspec` operations to them. This reduces the need to have our own `fsspec` wrappers.
* Merged `pandas.AppendableExcelDataSet` into `pandas.ExcelDataSet`.
* Added `save_args` to `feather.FeatherDataSet`.

### Jupyter and IPython integration
* The [only recommended way to work with Kedro in Jupyter or IPython is now the Kedro IPython extension](https://docs.kedro.org/en/0.18.0/tools_integration/ipython.html). Managed Jupyter instances should load this via `%load_ext kedro.ipython` and use the line magic `%reload_kedro`.
* `kedro ipython` launches an IPython session that preloads the Kedro IPython extension.
* `kedro jupyter notebook/lab` creates a custom Jupyter kernel that preloads the Kedro IPython extension and launches a notebook with that kernel selected. There is no longer a need to specify `--all-kernels` to show all available kernels.

### Dependencies
* Bumped the minimum version of `pandas` to 1.3. Any `storage_options` should continue to be specified under `fs_args` and/or `credentials`.
* Added support for Python 3.9 and 3.10, dropped support for Python 3.6.
* Updated `black` dependency in the project template to a non pre-release version.

### Other
* Documented distribution of Kedro pipelines with Dask.

## Breaking changes to the API

### Framework
* Removed `RegistrationSpecs` and its associated `register_config_loader` and `register_catalog` hook specifications in favour of `CONFIG_LOADER_CLASS`/`CONFIG_LOADER_ARGS` and `DATA_CATALOG_CLASS` in `settings.py`.
* Removed deprecated functions `load_context` and `get_project_context`.
* Removed deprecated `CONF_SOURCE`, `package_name`, `pipeline`, `pipelines`, `config_loader` and `io` attributes from `KedroContext` as well as the deprecated `KedroContext.run` method.
* Added the `PluginManager` `hook_manager` argument to `KedroContext` and the `Runner.run()` method, which will be provided by the `KedroSession`.
* Removed the public method `get_hook_manager()` and replaced its functionality by `_create_hook_manager()`.
* Enforced that only one run can be successfully executed as part of a `KedroSession`. `run_id` has been renamed to `session_id` as a result.

### Configuration loaders
* The `settings.py` setting `CONF_ROOT` has been renamed to `CONF_SOURCE`. Default value of `conf` remains unchanged.
* `ConfigLoader` and `TemplatedConfigLoader` argument `conf_root` has been renamed to `conf_source`.
* `extra_params` has been renamed to `runtime_params` in `kedro.config.config.ConfigLoader` and `kedro.config.templated_config.TemplatedConfigLoader`.
* The environment defaulting behaviour has been removed from `KedroContext` and is now implemented in a `ConfigLoader` class (or equivalent) with the `base_env` and `default_run_env` attributes.

### DataSets
* `pandas.ExcelDataSet` now uses `openpyxl` engine instead of `xlrd`.
* `pandas.ParquetDataSet` now calls `pd.to_parquet()` upon saving. Note that the argument `partition_cols` is not supported.
* `spark.SparkHiveDataSet` API has been updated to reflect `spark.SparkDataSet`. The `write_mode=insert` option has also been replaced with `write_mode=append` as per Spark styleguide. This change addresses [Issue 725](https://github.com/kedro-org/kedro/issues/725) and [Issue 745](https://github.com/kedro-org/kedro/issues/745). Additionally, `upsert` mode now leverages `checkpoint` functionality and requires a valid `checkpointDir` be set for current `SparkContext`.
* `yaml.YAMLDataSet` can no longer save a `pandas.DataFrame` directly, but it can save a dictionary. Use `pandas.DataFrame.to_dict()` to convert your `pandas.DataFrame` to a dictionary before you attempt to save it to YAML.
* Removed `open_args_load` and `open_args_save` from the following datasets:
  * `pandas.CSVDataSet`
  * `pandas.ExcelDataSet`
  * `pandas.FeatherDataSet`
  * `pandas.JSONDataSet`
  * `pandas.ParquetDataSet`
* `storage_options` are now dropped if they are specified under `load_args` or `save_args` for the following datasets:
  * `pandas.CSVDataSet`
  * `pandas.ExcelDataSet`
  * `pandas.FeatherDataSet`
  * `pandas.JSONDataSet`
  * `pandas.ParquetDataSet`
* Renamed `lambda_data_set`, `memory_data_set`, and `partitioned_data_set` to `lambda_dataset`, `memory_dataset`, and `partitioned_dataset`, respectively, in `kedro.io`.
* The dataset `networkx.NetworkXDataSet` has been renamed to `networkx.JSONDataSet`.

### CLI
* Removed `kedro install` in favour of `pip install -r src/requirements.txt` to install project dependencies.
* Removed `--parallel` flag from `kedro run` in favour of `--runner=ParallelRunner`. The `-p` flag is now an alias for `--pipeline`.
* `kedro pipeline package` has been replaced by `kedro micropkg package` and, in addition to the `--alias` flag used to rename the package, now accepts a module name and path to the pipeline or utility module to package, relative to `src/<package_name>/`. The `--version` CLI option has been removed in favour of setting a `__version__` variable in the micro-package's `__init__.py` file.
* `kedro pipeline pull` has been replaced by `kedro micropkg pull` and now also supports `--destination` to provide a location for pulling the package.
* Removed `kedro pipeline list` and `kedro pipeline describe` in favour of `kedro registry list` and `kedro registry describe`.
* `kedro package` and `kedro micropkg package` now save `egg` and `whl` or `tar` files in the `<project_root>/dist` folder (previously `<project_root>/src/dist`).
* Changed the behaviour of `kedro build-reqs` to compile requirements from `requirements.txt` instead of `requirements.in` and save them to `requirements.lock` instead of `requirements.txt`.
* `kedro jupyter notebook/lab` no longer accept `--all-kernels` or `--idle-timeout` flags. `--all-kernels` is now the default behaviour.
* `KedroSession.run` now raises `ValueError` rather than `KedroContextError` when the pipeline contains no nodes. The same `ValueError` is raised when there are no matching tags.
* `KedroSession.run` now raises `ValueError` rather than `KedroContextError` when the pipeline name doesn't exist in the pipeline registry.

### Other
* Added namespace to parameters in a modular pipeline, which addresses [Issue 399](https://github.com/kedro-org/kedro/issues/399).
* Switched from packaging pipelines as wheel files to tar archive files compressed with gzip (`.tar.gz`).
* Removed decorator API from `Node` and `Pipeline`, as well as the modules `kedro.extras.decorators` and `kedro.pipeline.decorators`.
* Removed transformer API from `DataCatalog`, as well as the modules `kedro.extras.transformers` and `kedro.io.transformers`.
* Removed the `Journal` and `DataCatalogWithDefault`.
* Removed `%init_kedro` IPython line magic, with its functionality incorporated into `%reload_kedro`. This means that if `%reload_kedro` is called with a filepath, that will be set as default for subsequent calls.

## Migration guide from Kedro 0.17.* to 0.18.*

### Hooks
* Remove any existing `hook_impl` of the `register_config_loader` and `register_catalog` methods from `ProjectHooks` in `hooks.py` (or custom alternatives).
* If you use `run_id` in the `after_catalog_created` hook, replace it with `save_version` instead.
* If you use `run_id` in any of the `before_node_run`, `after_node_run`, `on_node_error`, `before_pipeline_run`, `after_pipeline_run` or `on_pipeline_error` hooks, replace it with `session_id` instead.

### `settings.py` file
* If you use a custom config loader class such as `kedro.config.TemplatedConfigLoader`, alter `CONFIG_LOADER_CLASS` to specify the class and `CONFIG_LOADER_ARGS` to specify keyword arguments. If not set, these default to `kedro.config.ConfigLoader` and an empty dictionary respectively.
* If you use a custom data catalog class, alter `DATA_CATALOG_CLASS` to specify the class. If not set, this defaults to `kedro.io.DataCatalog`.
* If you have a custom config location (i.e. not `conf`), update `CONF_ROOT` to `CONF_SOURCE` and set it to a string with the expected configuration location. If not set, this defaults to `"conf"`.

### Modular pipelines
* If you use any modular pipelines with parameters, make sure they are declared with the correct namespace. See example below:

For a given pipeline:
```python
active_pipeline = pipeline(
    pipe=[
        node(
            func=some_func,
            inputs=["model_input_table", "params:model_options"],
            outputs=["**my_output"],
        ),
        ...,
    ],
    inputs="model_input_table",
    namespace="candidate_modelling_pipeline",
)
```

The parameters should look like this:

```diff
-model_options:
-    test_size: 0.2
-    random_state: 8
-    features:
-    - engines
-    - passenger_capacity
-    - crew
+candidate_modelling_pipeline:
+    model_options:
+      test_size: 0.2
+      random_state: 8
+      features:
+        - engines
+        - passenger_capacity
+        - crew

```
* Optional: You can now remove all `params:` prefix when supplying values to `parameters` argument in a `pipeline()` call.
* If you pull modular pipelines with `kedro pipeline pull my_pipeline --alias other_pipeline`, now use `kedro micropkg pull my_pipeline --alias pipelines.other_pipeline` instead.
* If you package modular pipelines with `kedro pipeline package my_pipeline`, now use `kedro micropkg package pipelines.my_pipeline` instead.
* Similarly, if you package any modular pipelines using `pyproject.toml`, you should modify the keys to include the full module path, and wrapped in double-quotes, e.g:

```diff
[tool.kedro.micropkg.package]
-data_engineering = {destination = "path/to/here"}
-data_science = {alias = "ds", env = "local"}
+"pipelines.data_engineering" = {destination = "path/to/here"}
+"pipelines.data_science" = {alias = "ds", env = "local"}

[tool.kedro.micropkg.pull]
-"s3://my_bucket/my_pipeline" = {alias = "aliased_pipeline"}
+"s3://my_bucket/my_pipeline" = {alias = "pipelines.aliased_pipeline"}
```

### DataSets
* If you use `pandas.ExcelDataSet`, make sure you have `openpyxl` installed in your environment. This is automatically installed if you specify `kedro[pandas.ExcelDataSet]==0.18.0` in your `requirements.txt`. You can uninstall `xlrd` if you were only using it for this dataset.
* If you use`pandas.ParquetDataSet`, pass pandas saving arguments directly to `save_args` instead of nested in `from_pandas` (e.g. `save_args = {"preserve_index": False}` instead of `save_args = {"from_pandas": {"preserve_index": False}}`).
* If you use `spark.SparkHiveDataSet` with `write_mode` option set to `insert`, change this to `append` in line with the Spark styleguide. If you use `spark.SparkHiveDataSet` with `write_mode` option set to `upsert`, make sure that your `SparkContext` has a valid `checkpointDir` set either by `SparkContext.setCheckpointDir` method or directly in the `conf` folder.
* If you use `pandas~=1.2.0` and pass `storage_options` through `load_args` or `savs_args`, specify them under `fs_args` or via `credentials` instead.
* If you import from `kedro.io.lambda_data_set`, `kedro.io.memory_data_set`, or `kedro.io.partitioned_data_set`, change the import to `kedro.io.lambda_dataset`, `kedro.io.memory_dataset`, or `kedro.io.partitioned_dataset`, respectively (or import the dataset directly from `kedro.io`).
* If you have any `pandas.AppendableExcelDataSet` entries in your catalog, replace them with `pandas.ExcelDataSet`.
* If you have any `networkx.NetworkXDataSet` entries in your catalog, replace them with `networkx.JSONDataSet`.

### Other
* Edit any scripts containing `kedro pipeline package --version` to use `kedro micropkg package` instead. If you wish to set a specific pipeline package version, set the `__version__` variable in the pipeline package's `__init__.py` file.
* To run a pipeline in parallel, use `kedro run --runner=ParallelRunner` rather than `--parallel` or `-p`.
* If you call `ConfigLoader` or `TemplatedConfigLoader` directly, update the keyword arguments `conf_root` to `conf_source` and `extra_params` to `runtime_params`.
* If you use `KedroContext` to access `ConfigLoader`, use `settings.CONFIG_LOADER_CLASS` to access the currently used `ConfigLoader` instead.
* The signature of `KedroContext` has changed and now needs `config_loader` and `hook_manager` as additional arguments of type `ConfigLoader` and `PluginManager` respectively.

# Release 0.17.7

## Major features and improvements
* `pipeline` now accepts `tags` and a collection of `Node`s and/or `Pipeline`s rather than just a single `Pipeline` object. `pipeline` should be used in preference to `Pipeline` when creating a Kedro pipeline.
* `pandas.SQLTableDataSet` and `pandas.SQLQueryDataSet` now only open one connection per database, at instantiation time (therefore at catalog creation time), rather than one per load/save operation.
* Added new command group, `micropkg`, to replace `kedro pipeline pull` and `kedro pipeline package` with `kedro micropkg pull` and `kedro micropkg package` for Kedro 0.18.0. `kedro micropkg package` saves packages to `project/dist` while `kedro pipeline package` saves packages to `project/src/dist`.

## Bug fixes and other changes
* Added tutorial documentation for [experiment tracking](https://docs.kedro.org/en/0.17.7/08_logging/02_experiment_tracking.html).
* Added [Plotly dataset documentation](https://docs.kedro.org/en/0.17.7/03_tutorial/05_visualise_pipeline.html#visualise-plotly-charts-in-kedro-viz).
* Added the upper limit `pandas<1.4` to maintain compatibility with `xlrd~=1.0`.
* Bumped the `Pillow` minimum version requirement to 9.0 (Python 3.7+ only) following [CVE-2022-22817](https://cve.mitre.org/cgi-bin/cvename.cgi?name=CVE-2022-22817).
* Fixed `PickleDataSet` to be copyable and hence work with the parallel runner.
* Upgraded `pip-tools`, which is used by `kedro build-reqs`, to 6.5 (Python 3.7+ only). This `pip-tools` version is compatible with `pip>=21.2`, including the most recent releases of `pip`. Python 3.6 users should continue to use `pip-tools` 6.4 and `pip<22`.
* Added `astro-iris` as alias for `astro-airlow-iris`, so that old tutorials can still be followed.
* Added details about [Kedro's Technical Steering Committee and governance model](https://docs.kedro.org/en/0.17.7/14_contribution/technical_steering_committee.html).

## Upcoming deprecations for Kedro 0.18.0
* `kedro pipeline pull` and `kedro pipeline package` will be deprecated. Please use `kedro micropkg` instead.


# Release 0.17.6

## Major features and improvements
* Added `pipelines` global variable to IPython extension, allowing you to access the project's pipelines in `kedro ipython` or `kedro jupyter notebook`.
* Enabled overriding nested parameters with `params` in CLI, i.e. `kedro run --params="model.model_tuning.booster:gbtree"` updates parameters to `{"model": {"model_tuning": {"booster": "gbtree"}}}`.
* Added option to `pandas.SQLQueryDataSet` to specify a `filepath` with a SQL query, in addition to the current method of supplying the query itself in the `sql` argument.
* Extended `ExcelDataSet` to support saving Excel files with multiple sheets.
* Added the following new datasets:

| Type                      | Description                                                                                                            | Location                       |
| ------------------------- | ---------------------------------------------------------------------------------------------------------------------- | ------------------------------ |
| `plotly.JSONDataSet`      | Works with plotly graph object Figures (saves as json file)                                                            | `kedro.extras.datasets.plotly` |
| `pandas.GenericDataSet`   | Provides a 'best effort' facility to read / write any format provided by the `pandas` library                          | `kedro.extras.datasets.pandas` |
| `pandas.GBQQueryDataSet`  | Loads data from a Google Bigquery table using provided SQL query                                                       | `kedro.extras.datasets.pandas` |
| `spark.DeltaTableDataSet` | Dataset designed to handle Delta Lake Tables and their CRUD-style operations, including `update`, `merge` and `delete` | `kedro.extras.datasets.spark`  |

## Bug fixes and other changes
* Fixed an issue where `kedro new --config config.yml` was ignoring the config file when `prompts.yml` didn't exist.
* Added documentation for `kedro viz --autoreload`.
* Added support for arbitrary backends (via importable module paths) that satisfy the `pickle` interface to `PickleDataSet`.
* Added support for `sum` syntax for connecting pipeline objects.
* Upgraded `pip-tools`, which is used by `kedro build-reqs`, to 6.4. This `pip-tools` version requires `pip>=21.2` while [adding support for `pip>=21.3`](https://github.com/jazzband/pip-tools/pull/1501). To upgrade `pip`, please refer to [their documentation](https://pip.pypa.io/en/stable/installing/#upgrading-pip).
* Relaxed the bounds on the `plotly` requirement for `plotly.PlotlyDataSet` and the `pyarrow` requirement for `pandas.ParquetDataSet`.
* `kedro pipeline package <pipeline>` now raises an error if the `<pipeline>` argument doesn't look like a valid Python module path (e.g. has `/` instead of `.`).
* Added new `overwrite` argument to `PartitionedDataSet` and `MatplotlibWriter` to enable deletion of existing partitions and plots on dataset `save`.
* `kedro pipeline pull` now works when the project requirements contains entries such as `-r`, `--extra-index-url` and local wheel files ([Issue #913](https://github.com/kedro-org/kedro/issues/913)).
* Fixed slow startup because of catalog processing by reducing the exponential growth of extra processing during `_FrozenDatasets` creations.
* Removed `.coveragerc` from the Kedro project template. `coverage` settings are now given in `pyproject.toml`.
* Fixed a bug where packaging or pulling a modular pipeline with the same name as the project's package name would throw an error (or silently pass without including the pipeline source code in the wheel file).
* Removed unintentional dependency on `git`.
* Fixed an issue where nested pipeline configuration was not included in the packaged pipeline.
* Deprecated the "Thanks for supporting contributions" section of release notes to simplify the contribution process; Kedro 0.17.6 is the last release that includes this. This process has been replaced with the [automatic GitHub feature](https://github.com/kedro-org/kedro/graphs/contributors).
* Fixed a bug where the version on the tracking datasets didn't match the session id and the versions of regular versioned datasets.
* Fixed an issue where datasets in `load_versions` that are not found in the data catalog would silently pass.
* Altered the string representation of nodes so that node inputs/outputs order is preserved rather than being alphabetically sorted.
* Update `APIDataSet` to accept `auth` through `credentials` and allow any iterable for `auth`.

## Upcoming deprecations for Kedro 0.18.0
* `kedro.extras.decorators` and `kedro.pipeline.decorators` are being deprecated in favour of Hooks.
* `kedro.extras.transformers` and `kedro.io.transformers` are being deprecated in favour of Hooks.
* The `--parallel` flag on `kedro run` is being removed in favour of `--runner=ParallelRunner`. The `-p` flag will change to be an alias for `--pipeline`.
* `kedro.io.DataCatalogWithDefault` is being deprecated, to be removed entirely in 0.18.0.

## Thanks for supporting contributions
[Deepyaman Datta](https://github.com/deepyaman),
[Brites](https://github.com/brites101),
[Manish Swami](https://github.com/ManishS6),
[Avaneesh Yembadi](https://github.com/avan-sh),
[Zain Patel](https://github.com/mzjp2),
[Simon Brugman](https://github.com/sbrugman),
[Kiyo Kunii](https://github.com/921kiyo),
[Benjamin Levy](https://github.com/BenjaminLevyQB),
[Louis de Charsonville](https://github.com/louisdecharson),
[Simon Picard](https://github.com/simonpicard)

# Release 0.17.5

## Major features and improvements
* Added new CLI group `registry`, with the associated commands `kedro registry list` and `kedro registry describe`, to replace `kedro pipeline list` and `kedro pipeline describe`.
* Added support for dependency management at a modular pipeline level. When a pipeline with `requirements.txt` is packaged, its dependencies are embedded in the modular pipeline wheel file. Upon pulling the pipeline, Kedro will append dependencies to the project's `requirements.in`. More information is available in [our documentation](https://docs.kedro.org/en/0.17.5/06_nodes_and_pipelines/03_modular_pipelines.html).
* Added support for bulk packaging/pulling modular pipelines using `kedro pipeline package/pull --all` and `pyproject.toml`.
* Removed `cli.py` from the Kedro project template. By default all CLI commands, including `kedro run`, are now defined on the Kedro framework side. These can be overridden in turn by a plugin or a `cli.py` file in your project. A packaged Kedro project will respect the same hierarchy when executed with `python -m my_package`.
* Removed `.ipython/profile_default/startup/` from the Kedro project template in favour of `.ipython/profile_default/ipython_config.py` and the `kedro.extras.extensions.ipython`.
* Added support for `dill` backend to `PickleDataSet`.
* Imports are now refactored at `kedro pipeline package` and `kedro pipeline pull` time, so that _aliasing_ a modular pipeline doesn't break it.
* Added the following new datasets to support basic Experiment Tracking:

| Type                      | Description                                              | Location                         |
| ------------------------- | -------------------------------------------------------- | -------------------------------- |
| `tracking.MetricsDataSet` | Dataset to track numeric metrics for experiment tracking | `kedro.extras.datasets.tracking` |
| `tracking.JSONDataSet`    | Dataset to track data for experiment tracking            | `kedro.extras.datasets.tracking` |

## Bug fixes and other changes
* Bumped minimum required `fsspec` version to 2021.04.
* Fixed the `kedro install` and `kedro build-reqs` flows when uninstalled dependencies are present in a project's `settings.py`, `context.py` or `hooks.py` ([Issue #829](https://github.com/kedro-org/kedro/issues/829)).
* Imports are now refactored at `kedro pipeline package` and `kedro pipeline pull` time, so that _aliasing_ a modular pipeline doesn't break it.

## Minor breaking changes to the API
* Pinned `dynaconf` to `<3.1.6` because the method signature for `_validate_items` changed which is used in Kedro.

## Upcoming deprecations for Kedro 0.18.0
* `kedro pipeline list` and `kedro pipeline describe` are being deprecated in favour of new commands `kedro registry list ` and `kedro registry describe`.
* `kedro install` is being deprecated in favour of using `pip install -r src/requirements.txt` to install project dependencies.

## Thanks for supporting contributions
[Moussa Taifi](https://github.com/moutai),
[Deepyaman Datta](https://github.com/deepyaman)

# Release 0.17.4

## Major features and improvements
* Added the following new datasets:

| Type                   | Description                                                 | Location                       |
| ---------------------- | ----------------------------------------------------------- | ------------------------------ |
| `plotly.PlotlyDataSet` | Works with plotly graph object Figures (saves as json file) | `kedro.extras.datasets.plotly` |

## Bug fixes and other changes
* Defined our set of Kedro Principles! Have a read through [our docs](https://docs.kedro.org/en/0.17.4/12_faq/03_kedro_principles.html).
* `ConfigLoader.get()` now raises a `BadConfigException`, with a more helpful error message, if a configuration file cannot be loaded (for instance due to wrong syntax or poor formatting).
* `run_id` now defaults to `save_version` when `after_catalog_created` is called, similarly to what happens during a `kedro run`.
* Fixed a bug where `kedro ipython` and `kedro jupyter notebook` didn't work if the `PYTHONPATH` was already set.
* Update the IPython extension to allow passing `env` and `extra_params` to `reload_kedro`  similar to how the IPython script works.
* `kedro info` now outputs if a plugin has any `hooks` or `cli_hooks` implemented.
* `PartitionedDataSet` now supports lazily materializing data on save.
* `kedro pipeline describe` now defaults to the `__default__` pipeline when no pipeline name is provided and also shows the namespace the nodes belong to.
* Fixed an issue where spark.SparkDataSet with enabled versioning would throw a VersionNotFoundError when using databricks-connect from a remote machine and saving to dbfs filesystem.
* `EmailMessageDataSet` added to doctree.
* When node inputs do not pass validation, the error message is now shown as the most recent exception in the traceback ([Issue #761](https://github.com/kedro-org/kedro/issues/761)).
* `kedro pipeline package` now only packages the parameter file that exactly matches the pipeline name specified and the parameter files in a directory with the pipeline name.
* Extended support to newer versions of third-party dependencies ([Issue #735](https://github.com/kedro-org/kedro/issues/735)).
* Ensured consistent references to `model input` tables in accordance with our Data Engineering convention.
* Changed behaviour where `kedro pipeline package` takes the pipeline package version, rather than the kedro package version. If the pipeline package version is not present, then the package version is used.
* Launched [GitHub Discussions](https://github.com/kedro-org/kedro/discussions/) and [Kedro Discord Server](https://discord.gg/akJDeVaxnB)
* Improved error message when versioning is enabled for a dataset previously saved as non-versioned ([Issue #625](https://github.com/kedro-org/kedro/issues/625)).

## Minor breaking changes to the API

## Upcoming deprecations for Kedro 0.18.0

## Thanks for supporting contributions
[Lou Kratz](https://github.com/lou-k),
[Lucas Jamar](https://github.com/lucasjamar)

# Release 0.17.3

## Major features and improvements
* Kedro plugins can now override built-in CLI commands.
* Added a `before_command_run` hook for plugins to add extra behaviour before Kedro CLI commands run.
* `pipelines` from `pipeline_registry.py` and `register_pipeline` hooks are now loaded lazily when they are first accessed, not on startup:

    ```python
    from kedro.framework.project import pipelines

    print(pipelines["__default__"])  # pipeline loading is only triggered here
    ```

## Bug fixes and other changes
* `TemplatedConfigLoader` now correctly inserts default values when no globals are supplied.
* Fixed a bug where the `KEDRO_ENV` environment variable had no effect on instantiating the `context` variable in an iPython session or a Jupyter notebook.
* Plugins with empty CLI groups are no longer displayed in the Kedro CLI help screen.
* Duplicate commands will no longer appear twice in the Kedro CLI help screen.
* CLI commands from sources with the same name will show under one list in the help screen.
* The setup of a Kedro project, including adding src to path and configuring settings, is now handled via the `bootstrap_project` method.
* `configure_project` is invoked if a `package_name` is supplied to `KedroSession.create`. This is added for backward-compatibility purpose to support a workflow that creates `Session` manually. It will be removed in `0.18.0`.
* Stopped swallowing up all `ModuleNotFoundError` if `register_pipelines` not found, so that a more helpful error message will appear when a dependency is missing, e.g. [Issue #722](https://github.com/kedro-org/kedro/issues/722).
* When `kedro new` is invoked using a configuration yaml file, `output_dir` is no longer a required key; by default the current working directory will be used.
* When `kedro new` is invoked using a configuration yaml file, the appropriate `prompts.yml` file is now used for validating the provided configuration. Previously, validation was always performed against the kedro project template `prompts.yml` file.
* When a relative path to a starter template is provided, `kedro new` now generates user prompts to obtain configuration rather than supplying empty configuration.
* Fixed error when using starters on Windows with Python 3.7 (Issue [#722](https://github.com/kedro-org/kedro/issues/722)).
* Fixed decoding error of config files that contain accented characters by opening them for reading in UTF-8.
* Fixed an issue where `after_dataset_loaded` run would finish before a dataset is actually loaded when using `--async` flag.

## Upcoming deprecations for Kedro 0.18.0

* `kedro.versioning.journal.Journal` will be removed.
* The following properties on `kedro.framework.context.KedroContext` will be removed:
  * `io` in favour of `KedroContext.catalog`
  * `pipeline` (equivalent to `pipelines["__default__"]`)
  * `pipelines` in favour of `kedro.framework.project.pipelines`

# Release 0.17.2

## Major features and improvements
* Added support for `compress_pickle` backend to `PickleDataSet`.
* Enabled loading pipelines without creating a `KedroContext` instance:

    ```python
    from kedro.framework.project import pipelines

    print(pipelines)
    ```

* Projects generated with kedro>=0.17.2:
  - should define pipelines in `pipeline_registry.py` rather than `hooks.py`.
  - when run as a package, will behave the same as `kedro run`

## Bug fixes and other changes
* If `settings.py` is not importable, the errors will be surfaced earlier in the process, rather than at runtime.

## Minor breaking changes to the API
* `kedro pipeline list` and `kedro pipeline describe` no longer accept redundant `--env` parameter.
* `from kedro.framework.cli.cli import cli` no longer includes the `new` and `starter` commands.

## Upcoming deprecations for Kedro 0.18.0

* `kedro.framework.context.KedroContext.run` will be removed in release 0.18.0.

## Thanks for supporting contributions
[Sasaki Takeru](https://github.com/takeru)

# Release 0.17.1

## Major features and improvements
* Added `env` and `extra_params` to `reload_kedro()` line magic.
* Extended the `pipeline()` API to allow strings and sets of strings as `inputs` and `outputs`, to specify when a dataset name remains the same (not namespaced).
* Added the ability to add custom prompts with regexp validator for starters by repurposing `default_config.yml` as `prompts.yml`.
* Added the `env` and `extra_params` arguments to `register_config_loader` hook.
* Refactored the way `settings` are loaded. You will now be able to run:

    ```python
    from kedro.framework.project import settings

    print(settings.CONF_ROOT)
    ```

* Added a check on `kedro.runner.parallel_runner.ParallelRunner` which checks datasets for the `_SINGLE_PROCESS` attribute in the `_validate_catalog` method. If this attribute is set to `True` in an instance of a dataset (e.g. `SparkDataSet`), the `ParallelRunner` will raise an `AttributeError`.
* Any user-defined dataset that should not be used with `ParallelRunner` may now have the `_SINGLE_PROCESS` attribute set to `True`.

## Bug fixes and other changes
* The version of a packaged modular pipeline now defaults to the version of the project package.
* Added fix to prevent new lines being added to pandas CSV datasets.
* Fixed issue with loading a versioned `SparkDataSet` in the interactive workflow.
* Kedro CLI now checks `pyproject.toml` for a `tool.kedro` section before treating the project as a Kedro project.
* Added fix to `DataCatalog::shallow_copy` now it should copy layers.
* `kedro pipeline pull` now uses `pip download` for protocols that are not supported by `fsspec`.
* Cleaned up documentation to fix broken links and rewrite permanently redirected ones.
* Added a `jsonschema` schema definition for the Kedro 0.17 catalog.
* `kedro install` now waits on Windows until all the requirements are installed.
* Exposed `--to-outputs` option in the CLI, throughout the codebase, and as part of hooks specifications.
* Fixed a bug where `ParquetDataSet` wasn't creating parent directories on the fly.
* Updated documentation.

## Breaking changes to the API
* This release has broken the `kedro ipython` and `kedro jupyter` workflows. To fix this, follow the instructions in the migration guide below.
* You will also need to upgrade `kedro-viz` to 3.10.1 if you use the `%run_viz` line magic in Jupyter Notebook.

> *Note:* If you're using the `ipython` [extension](https://docs.kedro.org/en/0.17.1/11_tools_integration/02_ipython.html#ipython-extension) instead, you will not encounter this problem.

## Migration guide
You will have to update the file `<your_project>/.ipython/profile_default/startup/00-kedro-init.py` in order to make `kedro ipython` and/or `kedro jupyter` work. Add the following line before the `KedroSession` is created:

```python
configure_project(metadata.package_name)  # to add

session = KedroSession.create(metadata.package_name, path)
```

Make sure that the associated import is provided in the same place as others in the file:

```python
from kedro.framework.project import configure_project  # to add
from kedro.framework.session import KedroSession
```

## Thanks for supporting contributions
[Mariana Silva](https://github.com/marianansilva),
[Kiyohito Kunii](https://github.com/921kiyo),
[noklam](https://github.com/noklam),
[Ivan Doroshenko](https://github.com/imdoroshenko),
[Zain Patel](https://github.com/mzjp2),
[Deepyaman Datta](https://github.com/deepyaman),
[Sam Hiscox](https://github.com/samhiscoxqb),
[Pascal Brokmeier](https://github.com/pascalwhoop)

# Release 0.17.0

## Major features and improvements

* In a significant change, [we have introduced `KedroSession`](https://docs.kedro.org/en/0.17.0/04_kedro_project_setup/03_session.html) which is responsible for managing the lifecycle of a Kedro run.
* Created a new Kedro Starter: `kedro new --starter=mini-kedro`. It is possible to [use the DataCatalog as a standalone component](https://github.com/kedro-org/kedro-starters/tree/master/mini-kedro) in a Jupyter notebook and transition into the rest of the Kedro framework.
* Added `DatasetSpecs` with Hooks to run before and after datasets are loaded from/saved to the catalog.
* Added a command: `kedro catalog create`. For a registered pipeline, it creates a `<conf_root>/<env>/catalog/<pipeline_name>.yml` configuration file with `MemoryDataSet` datasets for each dataset that is missing from `DataCatalog`.
* Added `settings.py` and `pyproject.toml` (to replace `.kedro.yml`) for project configuration, in line with Python best practice.
* `ProjectContext` is no longer needed, unless for very complex customisations. `KedroContext`, `ProjectHooks` and `settings.py` together implement sensible default behaviour. As a result `context_path` is also now an _optional_ key in `pyproject.toml`.
* Removed `ProjectContext` from `src/<package_name>/run.py`.
* `TemplatedConfigLoader` now supports [Jinja2 template syntax](https://jinja.palletsprojects.com/en/2.11.x/templates/) alongside its original syntax.
* Made [registration Hooks](https://docs.kedro.org/en/0.17.0/07_extend_kedro/02_hooks.html#registration-hooks) mandatory, as the only way to customise the `ConfigLoader` or the `DataCatalog` used in a project. If no such Hook is provided in `src/<package_name>/hooks.py`, a `KedroContextError` is raised. There are sensible defaults defined in any project generated with Kedro >= 0.16.5.

## Bug fixes and other changes

* `ParallelRunner` no longer results in a run failure, when triggered from a notebook, if the run is started using `KedroSession` (`session.run()`).
* `before_node_run` can now overwrite node inputs by returning a dictionary with the corresponding updates.
* Added minimal, black-compatible flake8 configuration to the project template.
* Moved `isort` and `pytest` configuration from `<project_root>/setup.cfg` to `<project_root>/pyproject.toml`.
* Extra parameters are no longer incorrectly passed from `KedroSession` to `KedroContext`.
* Relaxed `pyspark` requirements to allow for installation of `pyspark` 3.0.
* Added a `--fs-args` option to the `kedro pipeline pull` command to specify configuration options for the `fsspec` filesystem arguments used when pulling modular pipelines from non-PyPI locations.
* Bumped maximum required `fsspec` version to 0.9.
* Bumped maximum supported `s3fs` version to 0.5 (`S3FileSystem` interface has changed since 0.4.1 version).

## Deprecations
* In Kedro 0.17.0 we have deleted the deprecated `kedro.cli` and `kedro.context` modules in favour of `kedro.framework.cli` and `kedro.framework.context` respectively.

## Other breaking changes to the API
* `kedro.io.DataCatalog.exists()` returns `False` when the dataset does not exist, as opposed to raising an exception.
* The pipeline-specific `catalog.yml` file is no longer automatically created for modular pipelines when running `kedro pipeline create`. Use `kedro catalog create` to replace this functionality.
* Removed `include_examples` prompt from `kedro new`. To generate boilerplate example code, you should use a Kedro starter.
* Changed the `--verbose` flag from a global command to a project-specific command flag (e.g `kedro --verbose new` becomes `kedro new --verbose`).
* Dropped support of the `dataset_credentials` key in credentials in `PartitionedDataSet`.
* `get_source_dir()` was removed from `kedro/framework/cli/utils.py`.
* Dropped support of `get_config`, `create_catalog`, `create_pipeline`, `template_version`, `project_name` and `project_path` keys by `get_project_context()` function (`kedro/framework/cli/cli.py`).
* `kedro new --starter` now defaults to fetching the starter template matching the installed Kedro version.
* Renamed `kedro_cli.py` to `cli.py` and moved it inside the Python package (`src/<package_name>/`), for a better packaging and deployment experience.
* Removed `.kedro.yml` from the project template and replaced it with `pyproject.toml`.
* Removed `KEDRO_CONFIGS` constant (previously residing in `kedro.framework.context.context`).
* Modified `kedro pipeline create` CLI command to add a boilerplate parameter config file in `conf/<env>/parameters/<pipeline_name>.yml` instead of `conf/<env>/pipelines/<pipeline_name>/parameters.yml`. CLI commands `kedro pipeline delete` / `package` / `pull` were updated accordingly.
* Removed `get_static_project_data` from `kedro.framework.context`.
* Removed `KedroContext.static_data`.
* The `KedroContext` constructor now takes `package_name` as first argument.
* Replaced `context` property on `KedroSession` with `load_context()` method.
* Renamed `_push_session` and `_pop_session` in `kedro.framework.session.session` to `_activate_session` and `_deactivate_session` respectively.
* Custom context class is set via `CONTEXT_CLASS` variable in `src/<your_project>/settings.py`.
* Removed `KedroContext.hooks` attribute. Instead, hooks should be registered in `src/<your_project>/settings.py` under the `HOOKS` key.
* Restricted names given to nodes to match the regex pattern `[\w\.-]+$`.
* Removed `KedroContext._create_config_loader()` and `KedroContext._create_data_catalog()`. They have been replaced by registration hooks, namely `register_config_loader()` and `register_catalog()` (see also [upcoming deprecations](#upcoming_deprecations_for_kedro_0.18.0)).


## Upcoming deprecations for Kedro 0.18.0

* `kedro.framework.context.load_context` will be removed in release 0.18.0.
* `kedro.framework.cli.get_project_context` will be removed in release 0.18.0.
* We've added a `DeprecationWarning` to the decorator API for both `node` and `pipeline`. These will be removed in release 0.18.0. Use Hooks to extend a node's behaviour instead.
* We've added a `DeprecationWarning` to the Transformers API when adding a transformer to the catalog. These will be removed in release 0.18.0. Use Hooks to customise the `load` and `save` methods.

## Thanks for supporting contributions
[Deepyaman Datta](https://github.com/deepyaman),
[Zach Schuster](https://github.com/zschuster)

## Migration guide from Kedro 0.16.* to 0.17.*

**Reminder:** Our documentation on [how to upgrade Kedro](https://docs.kedro.org/en/0.17.0/12_faq/01_faq.html#how-do-i-upgrade-kedro) covers a few key things to remember when updating any Kedro version.

The Kedro 0.17.0 release contains some breaking changes. If you update Kedro to 0.17.0 and then try to work with projects created against earlier versions of Kedro, you may encounter some issues when trying to run `kedro` commands in the terminal for that project. Here's a short guide to getting your projects running against the new version of Kedro.


>*Note*: As always, if you hit any problems, please check out our documentation:
>* [How can I find out more about Kedro?](https://docs.kedro.org/en/0.17.0/12_faq/01_faq.html#how-can-i-find-out-more-about-kedro)
>* [How can I get my questions answered?](https://docs.kedro.org/en/0.17.0/12_faq/01_faq.html#how-can-i-get-my-question-answered).

To get an existing Kedro project to work after you upgrade to Kedro 0.17.0, we recommend that you create a new project against Kedro 0.17.0 and move the code from your existing project into it. Let's go through the changes, but first, note that if you create a new Kedro project with Kedro 0.17.0 you will not be asked whether you want to include the boilerplate code for the Iris dataset example. We've removed this option (you should now use a Kedro starter if you want to create a project that is pre-populated with code).

To create a new, blank Kedro 0.17.0 project to drop your existing code into, you can create one, as always, with `kedro new`. We also recommend creating a new virtual environment for your new project, or you might run into conflicts with existing dependencies.

* **Update `pyproject.toml`**: Copy the following three keys from the `.kedro.yml` of your existing Kedro project into the `pyproject.toml` file of your new Kedro 0.17.0 project:


    ```toml
    [tools.kedro]
    package_name = "<package_name>"
    project_name = "<project_name>"
    project_version = "0.17.0"
    ```

Check your source directory. If you defined a different source directory (`source_dir`), make sure you also move that to `pyproject.toml`.


* **Copy files from your existing project**:

  + Copy subfolders of `project/src/project_name/pipelines` from existing to new project
  + Copy subfolders of `project/src/test/pipelines` from existing to new project
  + Copy the requirements your project needs into `requirements.txt` and/or `requirements.in`.
  + Copy your project configuration from the `conf` folder. Take note of the new locations needed for modular pipeline configuration (move it from `conf/<env>/pipeline_name/catalog.yml` to `conf/<env>/catalog/pipeline_name.yml` and likewise for `parameters.yml`).
  + Copy from the `data/` folder of your existing project, if needed, into the same location in your new project.
  + Copy any Hooks from `src/<package_name>/hooks.py`.

* **Update your new project's README and docs as necessary**.

* **Update `settings.py`**: For example, if you specified additional Hook implementations in `hooks`, or listed plugins under `disable_hooks_by_plugin` in your `.kedro.yml`, you will need to move them to `settings.py` accordingly:

    ```python
    from <package_name>.hooks import MyCustomHooks, ProjectHooks

    HOOKS = (ProjectHooks(), MyCustomHooks())

    DISABLE_HOOKS_FOR_PLUGINS = ("my_plugin1",)
    ```

* **Migration for `node` names**. From 0.17.0 the only allowed characters for node names are letters, digits, hyphens, underscores and/or fullstops. If you have previously defined node names that have special characters, spaces or other characters that are no longer permitted, you will need to rename those nodes.

* **Copy changes to `kedro_cli.py`**. If you previously customised the `kedro run` command or added more CLI commands to your `kedro_cli.py`, you should move them into `<project_root>/src/<package_name>/cli.py`. Note, however, that the new way to run a Kedro pipeline is via a `KedroSession`, rather than using the `KedroContext`:

    ```python
    with KedroSession.create(package_name=...) as session:
        session.run()
    ```

* **Copy changes made to `ConfigLoader`**. If you have defined a custom class, such as `TemplatedConfigLoader`, by overriding `ProjectContext._create_config_loader`, you should move the contents of the function in `src/<package_name>/hooks.py`, under `register_config_loader`.

* **Copy changes made to `DataCatalog`**. Likewise, if you have `DataCatalog` defined with `ProjectContext._create_catalog`, you should copy-paste the contents into `register_catalog`.

* **Optional**: If you have plugins such as [Kedro-Viz](https://github.com/kedro-org/kedro-viz) installed, it's likely that Kedro 0.17.0 won't work with their older versions, so please either upgrade to the plugin's newest version or follow their migration guides.

# Release 0.16.6

## Major features and improvements

* Added documentation with a focus on single machine and distributed environment deployment; the series includes Docker, Argo, Prefect, Kubeflow, AWS Batch, AWS Sagemaker and extends our section on Databricks.
* Added [kedro-starter-spaceflights](https://github.com/kedro-org/kedro-starter-spaceflights/) alias for generating a project: `kedro new --starter spaceflights`.

## Bug fixes and other changes
* Fixed `TypeError` when converting dict inputs to a node made from a wrapped `partial` function.
* `PartitionedDataSet` improvements:
  - Supported passing arguments to the underlying filesystem.
* Improved handling of non-ASCII word characters in dataset names.
  - For example, a dataset named `jalapeño` will be accessible as `DataCatalog.datasets.jalapeño` rather than `DataCatalog.datasets.jalape__o`.
* Fixed `kedro install` for an Anaconda environment defined in `environment.yml`.
* Fixed backwards compatibility with templates generated with older Kedro versions <0.16.5. No longer need to update `.kedro.yml` to use `kedro lint` and `kedro jupyter notebook convert`.
* Improved documentation.
* Added documentation using MinIO with Kedro.
* Improved error messages for incorrect parameters passed into a node.
* Fixed issue with saving a `TensorFlowModelDataset` in the HDF5 format with versioning enabled.
* Added missing `run_result` argument in `after_pipeline_run` Hooks spec.
* Fixed a bug in IPython script that was causing context hooks to be registered twice. To apply this fix to a project generated with an older Kedro version, apply the same changes made in [this PR](https://github.com/kedro-org/kedro-starter-pandas-iris/pull/16) to your `00-kedro-init.py` file.
* Improved documentation.

## Breaking changes to the API

## Thanks for supporting contributions
[Deepyaman Datta](https://github.com/deepyaman), [Bhavya Merchant](https://github.com/bnmerchant), [Lovkush Agarwal](https://github.com/Lovkush-A), [Varun Krishna S](https://github.com/vhawk19), [Sebastian Bertoli](https://github.com/sebastianbertoli), [noklam](https://github.com/noklam), [Daniel Petti](https://github.com/djpetti), [Waylon Walker](https://github.com/waylonwalker), [Saran Balaji C](https://github.com/csaranbalaji)

# Release 0.16.5

## Major features and improvements
* Added the following new datasets.

| Type                        | Description                                                                                             | Location                      |
| --------------------------- | ------------------------------------------------------------------------------------------------------- | ----------------------------- |
| `email.EmailMessageDataSet` | Manage email messages using [the Python standard library](https://docs.python.org/3/library/email.html) | `kedro.extras.datasets.email` |

* Added support for `pyproject.toml` to configure Kedro. `pyproject.toml` is used if `.kedro.yml` doesn't exist (Kedro configuration should be under `[tool.kedro]` section).
* Projects created with this version will have no `pipeline.py`, having been replaced by `hooks.py`.
* Added a set of registration hooks, as the new way of registering library components with a Kedro project:
    * `register_pipelines()`, to replace `_get_pipelines()`
    * `register_config_loader()`, to replace `_create_config_loader()`
    * `register_catalog()`, to replace `_create_catalog()`
These can be defined in `src/<python_package>/hooks.py` and added to `.kedro.yml` (or `pyproject.toml`). The order of execution is: plugin hooks, `.kedro.yml` hooks, hooks in `ProjectContext.hooks`.
* Added ability to disable auto-registered Hooks using `.kedro.yml` (or `pyproject.toml`) configuration file.

## Bug fixes and other changes
* Added option to run asynchronously via the Kedro CLI.
* Absorbed `.isort.cfg` settings into `setup.cfg`.
* Packaging a modular pipeline raises an error if the pipeline directory is empty or non-existent.

## Breaking changes to the API
* `project_name`, `project_version` and `package_name` now have to be defined in `.kedro.yml` for projects using Kedro 0.16.5+.

## Migration Guide
This release has accidentally broken the usage of `kedro lint` and `kedro jupyter notebook convert` on a project template generated with previous versions of Kedro (<=0.16.4). To amend this, please either upgrade to `kedro==0.16.6` or update `.kedro.yml` within your project root directory to include the following keys:

```yaml
project_name: "<your_project_name>"
project_version: "<kedro_version_of_the_project>"
package_name: "<your_package_name>"
```

## Thanks for supporting contributions
[Deepyaman Datta](https://github.com/deepyaman), [Bas Nijholt](https://github.com/basnijholt), [Sebastian Bertoli](https://github.com/sebastianbertoli)

# Release 0.16.4

## Major features and improvements
* Fixed a bug for using `ParallelRunner` on Windows.
* Enabled auto-discovery of hooks implementations coming from installed plugins.

## Bug fixes and other changes
* Fixed a bug for using `ParallelRunner` on Windows.
* Modified `GBQTableDataSet` to load customized results using customized queries from Google Big Query tables.
* Documentation improvements.

## Breaking changes to the API

## Thanks for supporting contributions
[Ajay Bisht](https://github.com/ajb7), [Vijay Sajjanar](https://github.com/vjkr), [Deepyaman Datta](https://github.com/deepyaman), [Sebastian Bertoli](https://github.com/sebastianbertoli), [Shahil Mawjee](https://github.com/s-mawjee), [Louis Guitton](https://github.com/louisguitton), [Emanuel Ferm](https://github.com/eferm)

# Release 0.16.3

## Major features and improvements
* Added the `kedro pipeline pull` CLI command to extract a packaged modular pipeline, and place the contents in a Kedro project.
* Added the `--version` option to `kedro pipeline package` to allow specifying alternative versions to package under.
* Added the `--starter` option to `kedro new` to create a new project from a local, remote or aliased starter template.
* Added the `kedro starter list` CLI command to list all starter templates that can be used to bootstrap a new Kedro project.
* Added the following new datasets.

| Type               | Description                                                                                           | Location                     |
| ------------------ | ----------------------------------------------------------------------------------------------------- | ---------------------------- |
| `json.JSONDataSet` | Work with JSON files using [the Python standard library](https://docs.python.org/3/library/json.html) | `kedro.extras.datasets.json` |

## Bug fixes and other changes
* Removed `/src/nodes` directory from the project template and made `kedro jupyter convert` create it on the fly if necessary.
* Fixed a bug in `MatplotlibWriter` which prevented saving lists and dictionaries of plots locally on Windows.
* Closed all pyplot windows after saving in `MatplotlibWriter`.
* Documentation improvements:
  - Added [kedro-wings](https://github.com/tamsanh/kedro-wings) and [kedro-great](https://github.com/tamsanh/kedro-great) to the list of community plugins.
* Fixed broken versioning for Windows paths.
* Fixed `DataSet` string representation for falsy values.
* Improved the error message when duplicate nodes are passed to the `Pipeline` initializer.
* Fixed a bug where `kedro docs` would fail because the built docs were located in a different directory.
* Fixed a bug where `ParallelRunner` would fail on Windows machines whose reported CPU count exceeded 61.
* Fixed an issue with saving TensorFlow model to `h5` file on Windows.
* Added a `json` parameter to `APIDataSet` for the convenience of generating requests with JSON bodies.
* Fixed dependencies for `SparkDataSet` to include spark.

## Breaking changes to the API

## Thanks for supporting contributions
[Deepyaman Datta](https://github.com/deepyaman), [Tam-Sanh Nguyen](https://github.com/tamsanh), [DataEngineerOne](http://youtube.com/DataEngineerOne)

# Release 0.16.2

## Major features and improvements
* Added the following new datasets.

| Type                                | Description                                                                                                          | Location                           |
| ----------------------------------- | -------------------------------------------------------------------------------------------------------------------- | ---------------------------------- |
| `pandas.AppendableExcelDataSet`     | Work with `Excel` files opened in append mode                                                                        | `kedro.extras.datasets.pandas`     |
| `tensorflow.TensorFlowModelDataset` | Work with `TensorFlow` models using [TensorFlow 2.X](https://www.tensorflow.org/api_docs/python/tf/keras/Model#save) | `kedro.extras.datasets.tensorflow` |
| `holoviews.HoloviewsWriter`         | Work with `Holoviews` objects (saves as image file)                                                                  | `kedro.extras.datasets.holoviews`  |

* `kedro install` will now compile project dependencies (by running `kedro build-reqs` behind the scenes) before the installation if the `src/requirements.in` file doesn't exist.
* Added `only_nodes_with_namespace` in `Pipeline` class to filter only nodes with a specified namespace.
* Added the `kedro pipeline delete` command to help delete unwanted or unused pipelines (it won't remove references to the pipeline in your `create_pipelines()` code).
* Added the `kedro pipeline package` command to help package up a modular pipeline. It will bundle up the pipeline source code, tests, and parameters configuration into a .whl file.

## Bug fixes and other changes
* `DataCatalog` improvements:
  - Introduced regex filtering to the `DataCatalog.list()` method.
  - Non-alphanumeric characters (except underscore) in dataset name are replaced with `__` in `DataCatalog.datasets`, for ease of access to transcoded datasets.
* Dataset improvements:
  - Improved initialization speed of `spark.SparkHiveDataSet`.
  - Improved S3 cache in `spark.SparkDataSet`.
  - Added support of options for building `pyarrow` table in `pandas.ParquetDataSet`.
* `kedro build-reqs` CLI command improvements:
  - `kedro build-reqs` is now called with `-q` option and will no longer print out compiled requirements to the console for security reasons.
  - All unrecognized CLI options in `kedro build-reqs` command are now passed to [pip-compile](https://github.com/jazzband/pip-tools#example-usage-for-pip-compile) call (e.g. `kedro build-reqs --generate-hashes`).
* `kedro jupyter` CLI command improvements:
  - Improved error message when running `kedro jupyter notebook`, `kedro jupyter lab` or `kedro ipython` with Jupyter/IPython dependencies not being installed.
  - Fixed `%run_viz` line magic for showing kedro viz inside a Jupyter notebook. For the fix to be applied on existing Kedro project, please see the migration guide.
  - Fixed the bug in IPython startup script ([issue 298](https://github.com/kedro-org/kedro/issues/298)).
* Documentation improvements:
  - Updated community-generated content in FAQ.
  - Added [find-kedro](https://github.com/WaylonWalker/find-kedro) and [kedro-static-viz](https://github.com/WaylonWalker/kedro-static-viz) to the list of community plugins.
  - Add missing `pillow.ImageDataSet` entry to the documentation.

## Breaking changes to the API

### Migration guide from Kedro 0.16.1 to 0.16.2

#### Guide to apply the fix for `%run_viz` line magic in existing project

Even though this release ships a fix for project generated with `kedro==0.16.2`, after upgrading, you will still need to make a change in your existing project if it was generated with `kedro>=0.16.0,<=0.16.1` for the fix to take effect. Specifically, please change the content of your project's IPython init script located at `.ipython/profile_default/startup/00-kedro-init.py` with the content of [this file](https://github.com/kedro-org/kedro/blob/0.16.2/kedro/templates/project/%7B%7B%20cookiecutter.repo_name%20%7D%7D/.ipython/profile_default/startup/00-kedro-init.py). You will also need `kedro-viz>=3.3.1`.

## Thanks for supporting contributions
[Miguel Rodriguez Gutierrez](https://github.com/MigQ2), [Joel Schwarzmann](https://github.com/datajoely), [w0rdsm1th](https://github.com/w0rdsm1th), [Deepyaman Datta](https://github.com/deepyaman), [Tam-Sanh Nguyen](https://github.com/tamsanh), [Marcus Gawronsky](https://github.com/marcusinthesky)

# 0.16.1

## Major features and improvements

## Bug fixes and other changes
* Fixed deprecation warnings from `kedro.cli` and `kedro.context` when running `kedro jupyter notebook`.
* Fixed a bug where `catalog` and `context` were not available in Jupyter Lab and Notebook.
* Fixed a bug where `kedro build-reqs` would fail if you didn't have your project dependencies installed.

## Breaking changes to the API

## Thanks for supporting contributions

# 0.16.0

## Major features and improvements
### CLI
* Added new CLI commands (only available for the projects created using Kedro 0.16.0 or later):
  - `kedro catalog list` to list datasets in your catalog
  - `kedro pipeline list` to list pipelines
  - `kedro pipeline describe` to describe a specific pipeline
  - `kedro pipeline create` to create a modular pipeline
* Improved the CLI speed by up to 50%.
* Improved error handling when making a typo on the CLI. We now suggest some of the possible commands you meant to type, in `git`-style.

### Framework
* All modules in `kedro.cli` and `kedro.context` have been moved into `kedro.framework.cli` and `kedro.framework.context` respectively. `kedro.cli` and `kedro.context` will be removed in future releases.
* Added `Hooks`, which is a new mechanism for extending Kedro.
* Fixed `load_context` changing user's current working directory.
* Allowed the source directory to be configurable in `.kedro.yml`.
* Added the ability to specify nested parameter values inside your node inputs, e.g. `node(func, "params:a.b", None)`
### DataSets
* Added the following new datasets.

| Type                       | Description                                 | Location                          |
| -------------------------- | ------------------------------------------- | --------------------------------- |
| `pillow.ImageDataSet`      | Work with image files using `Pillow`        | `kedro.extras.datasets.pillow`    |
| `geopandas.GeoJSONDataSet` | Work with geospatial data using `GeoPandas` | `kedro.extras.datasets.geopandas` |
| `api.APIDataSet`           | Work with data from HTTP(S) API requests    | `kedro.extras.datasets.api`       |

* Added `joblib` backend support to `pickle.PickleDataSet`.
* Added versioning support to `MatplotlibWriter` dataset.
* Added the ability to install dependencies for a given dataset with more granularity, e.g. `pip install "kedro[pandas.ParquetDataSet]"`.
* Added the ability to specify extra arguments, e.g. `encoding` or `compression`, for `fsspec.spec.AbstractFileSystem.open()` calls when loading/saving a dataset. See Example 3 under [docs](https://docs.kedro.org/en/0.16.0/04_user_guide/04_data_catalog.html#use-the-data-catalog-with-the-yaml-api).

### Other
* Added `namespace` property on ``Node``, related to the modular pipeline where the node belongs.
* Added an option to enable asynchronous loading inputs and saving outputs in both `SequentialRunner(is_async=True)` and `ParallelRunner(is_async=True)` class.
* Added `MemoryProfiler` transformer.
* Removed the requirement to have all dependencies for a dataset module to use only a subset of the datasets within.
* Added support for `pandas>=1.0`.
* Enabled Python 3.8 compatibility. _Please note that a Spark workflow may be unreliable for this Python version as `pyspark` is not fully-compatible with 3.8 yet._
* Renamed "features" layer to "feature" layer to be consistent with (most) other layers and the [relevant FAQ](https://docs.kedro.org/en/0.16.0/06_resources/01_faq.html#what-is-data-engineering-convention).

## Bug fixes and other changes
* Fixed a bug where a new version created mid-run by an external system caused inconsistencies in the load versions used in the current run.
* Documentation improvements
  * Added instruction in the documentation on how to create a custom runner).
  * Updated contribution process in `CONTRIBUTING.md` - added Developer Workflow.
  * Documented installation of development version of Kedro in the [FAQ section](https://docs.kedro.org/en/0.16.0/06_resources/01_faq.html#how-can-i-use-development-version-of-kedro).
  * Added missing `_exists` method to `MyOwnDataSet` example in 04_user_guide/08_advanced_io.
* Fixed a bug where `PartitionedDataSet` and `IncrementalDataSet` were not working with `s3a` or `s3n` protocol.
* Added ability to read partitioned parquet file from a directory in `pandas.ParquetDataSet`.
* Replaced `functools.lru_cache` with `cachetools.cachedmethod` in `PartitionedDataSet` and `IncrementalDataSet` for per-instance cache invalidation.
* Implemented custom glob function for `SparkDataSet` when running on Databricks.
* Fixed a bug in `SparkDataSet` not allowing for loading data from DBFS in a Windows machine using Databricks-connect.
* Improved the error message for `DataSetNotFoundError` to suggest possible dataset names user meant to type.
* Added the option for contributors to run Kedro tests locally without Spark installation with `make test-no-spark`.
* Added option to lint the project without applying the formatting changes (`kedro lint --check-only`).

## Breaking changes to the API
### Datasets
* Deleted obsolete datasets from `kedro.io`.
* Deleted `kedro.contrib` and `extras` folders.
* Deleted obsolete `CSVBlobDataSet` and `JSONBlobDataSet` dataset types.
* Made `invalidate_cache` method on datasets private.
* `get_last_load_version` and `get_last_save_version` methods are no longer available on `AbstractDataSet`.
* `get_last_load_version` and `get_last_save_version` have been renamed to `resolve_load_version` and `resolve_save_version` on ``AbstractVersionedDataSet``, the results of which are cached.
* The `release()` method on datasets extending ``AbstractVersionedDataSet`` clears the cached load and save version. All custom datasets must call `super()._release()` inside `_release()`.
* ``TextDataSet`` no longer has `load_args` and `save_args`. These can instead be specified under `open_args_load` or `open_args_save` in `fs_args`.
* `PartitionedDataSet` and `IncrementalDataSet` method `invalidate_cache` was made private: `_invalidate_caches`.

### Other
* Removed `KEDRO_ENV_VAR` from `kedro.context` to speed up the CLI run time.
* `Pipeline.name` has been removed in favour of `Pipeline.tag()`.
* Dropped `Pipeline.transform()` in favour of `kedro.pipeline.modular_pipeline.pipeline()` helper function.
* Made constant `PARAMETER_KEYWORDS` private, and moved it from `kedro.pipeline.pipeline` to `kedro.pipeline.modular_pipeline`.
* Layers are no longer part of the dataset object, as they've moved to the `DataCatalog`.
* Python 3.5 is no longer supported by the current and all future versions of Kedro.

### Migration guide from Kedro 0.15.* to 0.16.*

#### General Migration

**reminder** [How do I upgrade Kedro](https://docs.kedro.org/en/0.16.0/06_resources/01_faq.html#how-do-i-upgrade-kedro) covers a few key things to remember when updating any kedro version.

#### Migration for datasets

Since all the datasets (from `kedro.io` and `kedro.contrib.io`) were moved to `kedro/extras/datasets` you must update the type of all datasets in `<project>/conf/base/catalog.yml` file.
Here how it should be changed: `type: <SomeDataSet>` -> `type: <subfolder of kedro/extras/datasets>.<SomeDataSet>` (e.g. `type: CSVDataSet` -> `type: pandas.CSVDataSet`).

In addition, all the specific datasets like `CSVLocalDataSet`, `CSVS3DataSet` etc. were deprecated. Instead, you must use generalized datasets like `CSVDataSet`.
E.g. `type: CSVS3DataSet` -> `type: pandas.CSVDataSet`.

> Note: No changes required if you are using your custom dataset.

#### Migration for Pipeline.transform()
`Pipeline.transform()` has been dropped in favour of the `pipeline()` constructor. The following changes apply:
- Remember to import `from kedro.pipeline import pipeline`
- The `prefix` argument has been renamed to `namespace`
- And `datasets` has been broken down into more granular arguments:
  - `inputs`: Independent inputs to the pipeline
  - `outputs`: Any output created in the pipeline, whether an intermediary dataset or a leaf output
  - `parameters`: `params:...` or `parameters`

As an example, code that used to look like this with the `Pipeline.transform()` constructor:
```python
result = my_pipeline.transform(
    datasets={"input": "new_input", "output": "new_output", "params:x": "params:y"},
    prefix="pre",
)
```

When used with the new `pipeline()` constructor, becomes:
```python
from kedro.pipeline import pipeline

result = pipeline(
    my_pipeline,
    inputs={"input": "new_input"},
    outputs={"output": "new_output"},
    parameters={"params:x": "params:y"},
    namespace="pre",
)
```

#### Migration for decorators, color logger, transformers etc.
Since some modules were moved to other locations you need to update import paths appropriately.
You can find the list of moved files in the [`0.15.6` release notes](https://github.com/kedro-org/kedro/releases/tag/0.15.6) under the section titled `Files with a new location`.

#### Migration for CLI and KEDRO_ENV environment variable
> Note: If you haven't made significant changes to your `kedro_cli.py`, it may be easier to simply copy the updated `kedro_cli.py` `.ipython/profile_default/startup/00-kedro-init.py` and from GitHub or a newly generated project into your old project.

* We've removed `KEDRO_ENV_VAR` from `kedro.context`. To get your existing project template working, you'll need to remove all instances of `KEDRO_ENV_VAR` from your project template:
  - From the imports in `kedro_cli.py` and `.ipython/profile_default/startup/00-kedro-init.py`: `from kedro.context import KEDRO_ENV_VAR, load_context` -> `from kedro.framework.context import load_context`
  - Remove the `envvar=KEDRO_ENV_VAR` line from the click options in `run`, `jupyter_notebook` and `jupyter_lab` in `kedro_cli.py`
  - Replace `KEDRO_ENV_VAR` with `"KEDRO_ENV"` in `_build_jupyter_env`
  - Replace `context = load_context(path, env=os.getenv(KEDRO_ENV_VAR))` with `context = load_context(path)` in `.ipython/profile_default/startup/00-kedro-init.py`

 #### Migration for `kedro build-reqs`

 We have upgraded `pip-tools` which is used by `kedro build-reqs` to 5.x. This `pip-tools` version requires `pip>=20.0`. To upgrade `pip`, please refer to [their documentation](https://pip.pypa.io/en/stable/installing/#upgrading-pip).

## Thanks for supporting contributions
[@foolsgold](https://github.com/foolsgold), [Mani Sarkar](https://github.com/neomatrix369), [Priyanka Shanbhag](https://github.com/priyanka1414), [Luis Blanche](https://github.com/LuisBlanche), [Deepyaman Datta](https://github.com/deepyaman), [Antony Milne](https://github.com/AntonyMilneQB), [Panos Psimatikas](https://github.com/ppsimatikas), [Tam-Sanh Nguyen](https://github.com/tamsanh), [Tomasz Kaczmarczyk](https://github.com/TomaszKaczmarczyk), [Kody Fischer](https://github.com/Klio-Foxtrot187), [Waylon Walker](https://github.com/waylonwalker)

# 0.15.9

## Major features and improvements

## Bug fixes and other changes

* Pinned `fsspec>=0.5.1, <0.7.0` and `s3fs>=0.3.0, <0.4.1` to fix incompatibility issues with their latest release.

## Breaking changes to the API

## Thanks for supporting contributions

# 0.15.8

## Major features and improvements

## Bug fixes and other changes

* Added the additional libraries to our `requirements.txt` so `pandas.CSVDataSet` class works out of box with `pip install kedro`.
* Added `pandas` to our `extra_requires` in `setup.py`.
* Improved the error message when dependencies of a `DataSet` class are missing.

## Breaking changes to the API

## Thanks for supporting contributions

# 0.15.7

## Major features and improvements

* Added in documentation on how to contribute a custom `AbstractDataSet` implementation.

## Bug fixes and other changes

* Fixed the link to the Kedro banner image in the documentation.

## Breaking changes to the API

## Thanks for supporting contributions

# 0.15.6

## Major features and improvements
> _TL;DR_ We're launching [`kedro.extras`](https://github.com/kedro-org/kedro/tree/master/extras), the new home for our revamped series of datasets, decorators and dataset transformers. The datasets in [`kedro.extras.datasets`](https://github.com/kedro-org/kedro/tree/master/extras/datasets) use [`fsspec`](https://filesystem-spec.readthedocs.io/en/latest/) to access a variety of data stores including local file systems, network file systems, cloud object stores (including S3 and GCP), and Hadoop, read more about this [**here**](https://docs.kedro.org/en/0.15.6/04_user_guide/04_data_catalog.html#specifying-the-location-of-the-dataset). The change will allow [#178](https://github.com/kedro-org/kedro/issues/178) to happen in the next major release of Kedro.

An example of this new system can be seen below, loading the CSV `SparkDataSet` from S3:

```yaml
weather:
  type: spark.SparkDataSet  # Observe the specified type, this  affects all datasets
  filepath: s3a://your_bucket/data/01_raw/weather*  # filepath uses fsspec to indicate the file storage system
  credentials: dev_s3
  file_format: csv
```

You can also load data incrementally whenever it is dumped into a directory with the extension to [`PartionedDataSet`](https://docs.kedro.org/en/0.15.6/04_user_guide/08_advanced_io.html#partitioned-dataset), a feature that allows you to load a directory of files. The [`IncrementalDataSet`](https://docs.kedro.org/en/0.15.6/04_user_guide/08_advanced_io.html#incremental-loads-with-incrementaldataset) stores the information about the last processed partition in a `checkpoint`, read more about this feature [**here**](https://docs.kedro.org/en/0.15.6/04_user_guide/08_advanced_io.html#incremental-loads-with-incrementaldataset).

### New features

* Added `layer` attribute for datasets in `kedro.extras.datasets` to specify the name of a layer according to [data engineering convention](https://docs.kedro.org/en/0.15.6/06_resources/01_faq.html#what-is-data-engineering-convention), this feature will be passed to [`kedro-viz`](https://github.com/kedro-org/kedro-viz) in future releases.
* Enabled loading a particular version of a dataset in Jupyter Notebooks and iPython, using `catalog.load("dataset_name", version="<2019-12-13T15.08.09.255Z>")`.
* Added property `run_id` on `ProjectContext`, used for versioning using the [`Journal`](https://docs.kedro.org/en/0.15.6/04_user_guide/13_journal.html). To customise your journal `run_id` you can override the private method `_get_run_id()`.
* Added the ability to install all optional kedro dependencies via `pip install "kedro[all]"`.
* Modified the `DataCatalog`'s load order for datasets, loading order is the following:
  - `kedro.io`
  - `kedro.extras.datasets`
  - Import path, specified in `type`
* Added an optional `copy_mode` flag to `CachedDataSet` and `MemoryDataSet` to specify (`deepcopy`, `copy` or `assign`) the copy mode to use when loading and saving.

### New Datasets

| Type                             | Description                                                                                                                                      | Location                            |
| -------------------------------- | ------------------------------------------------------------------------------------------------------------------------------------------------ | ----------------------------------- |
| `dask.ParquetDataSet`            | Handles parquet datasets using Dask                                                                                                              | `kedro.extras.datasets.dask`        |
| `pickle.PickleDataSet`           | Work with Pickle files using [`fsspec`](https://filesystem-spec.readthedocs.io/en/latest/) to communicate with the underlying filesystem         | `kedro.extras.datasets.pickle`      |
| `pandas.CSVDataSet`              | Work with CSV files using [`fsspec`](https://filesystem-spec.readthedocs.io/en/latest/) to communicate with the underlying filesystem            | `kedro.extras.datasets.pandas`      |
| `pandas.TextDataSet`             | Work with text files using [`fsspec`](https://filesystem-spec.readthedocs.io/en/latest/) to communicate with the underlying filesystem           | `kedro.extras.datasets.pandas`      |
| `pandas.ExcelDataSet`            | Work with Excel files using [`fsspec`](https://filesystem-spec.readthedocs.io/en/latest/) to communicate with the underlying filesystem          | `kedro.extras.datasets.pandas`      |
| `pandas.HDFDataSet`              | Work with HDF using [`fsspec`](https://filesystem-spec.readthedocs.io/en/latest/) to communicate with the underlying filesystem                  | `kedro.extras.datasets.pandas`      |
| `yaml.YAMLDataSet`               | Work with YAML files using [`fsspec`](https://filesystem-spec.readthedocs.io/en/latest/) to communicate with the underlying filesystem           | `kedro.extras.datasets.yaml`        |
| `matplotlib.MatplotlibWriter`    | Save with Matplotlib images using [`fsspec`](https://filesystem-spec.readthedocs.io/en/latest/) to communicate with the underlying filesystem    | `kedro.extras.datasets.matplotlib`  |
| `networkx.NetworkXDataSet`       | Work with NetworkX files using [`fsspec`](https://filesystem-spec.readthedocs.io/en/latest/) to communicate with the underlying filesystem       | `kedro.extras.datasets.networkx`    |
| `biosequence.BioSequenceDataSet` | Work with bio-sequence objects using [`fsspec`](https://filesystem-spec.readthedocs.io/en/latest/) to communicate with the underlying filesystem | `kedro.extras.datasets.biosequence` |
| `pandas.GBQTableDataSet`         | Work with Google BigQuery                                                                                                                        | `kedro.extras.datasets.pandas`      |
| `pandas.FeatherDataSet`          | Work with feather files using [`fsspec`](https://filesystem-spec.readthedocs.io/en/latest/) to communicate with the underlying filesystem        | `kedro.extras.datasets.pandas`      |
| `IncrementalDataSet`             | Inherit from `PartitionedDataSet` and remembers the last processed partition                                                                     | `kedro.io`                          |

### Files with a new location

| Type                                                                 | New Location                                 |
| -------------------------------------------------------------------- | -------------------------------------------- |
| `JSONDataSet`                                                        | `kedro.extras.datasets.pandas`               |
| `CSVBlobDataSet`                                                     | `kedro.extras.datasets.pandas`               |
| `JSONBlobDataSet`                                                    | `kedro.extras.datasets.pandas`               |
| `SQLTableDataSet`                                                    | `kedro.extras.datasets.pandas`               |
| `SQLQueryDataSet`                                                    | `kedro.extras.datasets.pandas`               |
| `SparkDataSet`                                                       | `kedro.extras.datasets.spark`                |
| `SparkHiveDataSet`                                                   | `kedro.extras.datasets.spark`                |
| `SparkJDBCDataSet`                                                   | `kedro.extras.datasets.spark`                |
| `kedro/contrib/decorators/retry.py`                                  | `kedro/extras/decorators/retry_node.py`      |
| `kedro/contrib/decorators/memory_profiler.py`                        | `kedro/extras/decorators/memory_profiler.py` |
| `kedro/contrib/io/transformers/transformers.py`                      | `kedro/extras/transformers/time_profiler.py` |
| `kedro/contrib/colors/logging/color_logger.py`                       | `kedro/extras/logging/color_logger.py`       |
| `extras/ipython_loader.py`                                           | `tools/ipython/ipython_loader.py`            |
| `kedro/contrib/io/cached/cached_dataset.py`                          | `kedro/io/cached_dataset.py`                 |
| `kedro/contrib/io/catalog_with_default/data_catalog_with_default.py` | `kedro/io/data_catalog_with_default.py`      |
| `kedro/contrib/config/templated_config.py`                           | `kedro/config/templated_config.py`           |

## Upcoming deprecations

| Category                  | Type                                                           |
| ------------------------- | -------------------------------------------------------------- |
| **Datasets**              | `BioSequenceLocalDataSet`                                      |
|                           | `CSVGCSDataSet`                                                |
|                           | `CSVHTTPDataSet`                                               |
|                           | `CSVLocalDataSet`                                              |
|                           | `CSVS3DataSet`                                                 |
|                           | `ExcelLocalDataSet`                                            |
|                           | `FeatherLocalDataSet`                                          |
|                           | `JSONGCSDataSet`                                               |
|                           | `JSONLocalDataSet`                                             |
|                           | `HDFLocalDataSet`                                              |
|                           | `HDFS3DataSet`                                                 |
|                           | `kedro.contrib.io.cached.CachedDataSet`                        |
|                           | `kedro.contrib.io.catalog_with_default.DataCatalogWithDefault` |
|                           | `MatplotlibLocalWriter`                                        |
|                           | `MatplotlibS3Writer`                                           |
|                           | `NetworkXLocalDataSet`                                         |
|                           | `ParquetGCSDataSet`                                            |
|                           | `ParquetLocalDataSet`                                          |
|                           | `ParquetS3DataSet`                                             |
|                           | `PickleLocalDataSet`                                           |
|                           | `PickleS3DataSet`                                              |
|                           | `TextLocalDataSet`                                             |
|                           | `YAMLLocalDataSet`                                             |
| **Decorators**            | `kedro.contrib.decorators.memory_profiler`                     |
|                           | `kedro.contrib.decorators.retry`                               |
|                           | `kedro.contrib.decorators.pyspark.spark_to_pandas`             |
|                           | `kedro.contrib.decorators.pyspark.pandas_to_spark`             |
| **Transformers**          | `kedro.contrib.io.transformers.transformers`                   |
| **Configuration Loaders** | `kedro.contrib.config.TemplatedConfigLoader`                   |

## Bug fixes and other changes
* Added the option to set/overwrite params in `config.yaml` using YAML dict style instead of string CLI formatting only.
* Kedro CLI arguments `--node` and `--tag` support comma-separated values, alternative methods will be deprecated in future releases.
* Fixed a bug in the `invalidate_cache` method of `ParquetGCSDataSet` and `CSVGCSDataSet`.
* `--load-version` now won't break if version value contains a colon.
* Enabled running `node`s with duplicate inputs.
* Improved error message when empty credentials are passed into `SparkJDBCDataSet`.
* Fixed bug that caused an empty project to fail unexpectedly with ImportError in `template/.../pipeline.py`.
* Fixed bug related to saving dataframe with categorical variables in table mode using `HDFS3DataSet`.
* Fixed bug that caused unexpected behavior when using `from_nodes` and `to_nodes` in pipelines using transcoding.
* Credentials nested in the dataset config are now also resolved correctly.
* Bumped minimum required pandas version to 0.24.0 to make use of `pandas.DataFrame.to_numpy` (recommended alternative to `pandas.DataFrame.values`).
* Docs improvements.
* `Pipeline.transform` skips modifying node inputs/outputs containing `params:` or `parameters` keywords.
* Support for `dataset_credentials` key in the credentials for `PartitionedDataSet` is now deprecated. The dataset credentials should be specified explicitly inside the dataset config.
* Datasets can have a new `confirm` function which is called after a successful node function execution if the node contains `confirms` argument with such dataset name.
* Make the resume prompt on pipeline run failure use `--from-nodes` instead of `--from-inputs` to avoid unnecessarily re-running nodes that had already executed.
* When closed, Jupyter notebook kernels are automatically terminated after 30 seconds of inactivity by default. Use `--idle-timeout` option to update it.
* Added `kedro-viz` to the Kedro project template `requirements.txt` file.
* Removed the `results` and `references` folder from the project template.
* Updated contribution process in `CONTRIBUTING.md`.

## Breaking changes to the API
* Existing `MatplotlibWriter` dataset in `contrib` was renamed to `MatplotlibLocalWriter`.
* `kedro/contrib/io/matplotlib/matplotlib_writer.py` was renamed to `kedro/contrib/io/matplotlib/matplotlib_local_writer.py`.
* `kedro.contrib.io.bioinformatics.sequence_dataset.py` was renamed to `kedro.contrib.io.bioinformatics.biosequence_local_dataset.py`.

## Thanks for supporting contributions
[Andrii Ivaniuk](https://github.com/andrii-ivaniuk), [Jonas Kemper](https://github.com/jonasrk), [Yuhao Zhu](https://github.com/yhzqb), [Balazs Konig](https://github.com/BalazsKonigQB), [Pedro Abreu](https://github.com/PedroAbreuQB), [Tam-Sanh Nguyen](https://github.com/tamsanh), [Peter Zhao](https://github.com/zxpeter), [Deepyaman Datta](https://github.com/deepyaman), [Florian Roessler](https://github.com/fdroessler/), [Miguel Rodriguez Gutierrez](https://github.com/MigQ2)

# 0.15.5

## Major features and improvements
* New CLI commands and command flags:
  - Load multiple `kedro run` CLI flags from a configuration file with the `--config` flag (e.g. `kedro run --config run_config.yml`)
  - Run parametrised pipeline runs with the `--params` flag (e.g. `kedro run --params param1:value1,param2:value2`).
  - Lint your project code using the `kedro lint` command, your project is linted with [`black`](https://github.com/psf/black) (Python 3.6+), [`flake8`](https://gitlab.com/pycqa/flake8) and [`isort`](https://github.com/PyCQA/isort).
* Load specific environments with Jupyter notebooks using `KEDRO_ENV` which will globally set `run`, `jupyter notebook` and `jupyter lab` commands using environment variables.
* Added the following datasets:
  - `CSVGCSDataSet` dataset in `contrib` for working with CSV files in Google Cloud Storage.
  - `ParquetGCSDataSet` dataset in `contrib` for working with Parquet files in Google Cloud Storage.
  - `JSONGCSDataSet` dataset in `contrib` for working with JSON files in Google Cloud Storage.
  - `MatplotlibS3Writer` dataset in `contrib` for saving Matplotlib images to S3.
  - `PartitionedDataSet` for working with datasets split across multiple files.
  - `JSONDataSet` dataset for working with JSON files that uses [`fsspec`](https://filesystem-spec.readthedocs.io/en/latest/) to communicate with the underlying filesystem. It doesn't support `http(s)` protocol for now.
* Added `s3fs_args` to all S3 datasets.
* Pipelines can be deducted with `pipeline1 - pipeline2`.

## Bug fixes and other changes
* `ParallelRunner` now works with `SparkDataSet`.
* Allowed the use of nulls in `parameters.yml`.
* Fixed an issue where `%reload_kedro` wasn't reloading all user modules.
* Fixed `pandas_to_spark` and `spark_to_pandas` decorators to work with functions with kwargs.
* Fixed a bug where `kedro jupyter notebook` and `kedro jupyter lab` would run a different Jupyter installation to the one in the local environment.
* Implemented Databricks-compatible dataset versioning for `SparkDataSet`.
* Fixed a bug where `kedro package` would fail in certain situations where `kedro build-reqs` was used to generate `requirements.txt`.
* Made `bucket_name` argument optional for the following datasets: `CSVS3DataSet`, `HDFS3DataSet`, `PickleS3DataSet`, `contrib.io.parquet.ParquetS3DataSet`, `contrib.io.gcs.JSONGCSDataSet` - bucket name can now be included into the filepath along with the filesystem protocol (e.g. `s3://bucket-name/path/to/key.csv`).
* Documentation improvements and fixes.

## Breaking changes to the API
* Renamed entry point for running pip-installed projects to `run_package()` instead of `main()` in `src/<package>/run.py`.
* `bucket_name` key has been removed from the string representation of the following datasets: `CSVS3DataSet`, `HDFS3DataSet`, `PickleS3DataSet`, `contrib.io.parquet.ParquetS3DataSet`, `contrib.io.gcs.JSONGCSDataSet`.
* Moved the `mem_profiler` decorator to `contrib` and separated the `contrib` decorators so that dependencies are modular. You may need to update your import paths, for example the pyspark decorators should be imported as `from kedro.contrib.decorators.pyspark import <pyspark_decorator>` instead of `from kedro.contrib.decorators import <pyspark_decorator>`.

## Thanks for supporting contributions
[Sheldon Tsen](https://github.com/sheldontsen-qb), [@roumail](https://github.com/roumail), [Karlson Lee](https://github.com/i25959341), [Waylon Walker](https://github.com/WaylonWalker), [Deepyaman Datta](https://github.com/deepyaman), [Giovanni](https://github.com/plauto), [Zain Patel](https://github.com/mzjp2)

# 0.15.4

## Major features and improvements
* `kedro jupyter` now gives the default kernel a sensible name.
* `Pipeline.name` has been deprecated in favour of `Pipeline.tags`.
* Reuse pipelines within a Kedro project using `Pipeline.transform`, it simplifies dataset and node renaming.
* Added Jupyter Notebook line magic (`%run_viz`) to run `kedro viz` in a Notebook cell (requires [`kedro-viz`](https://github.com/kedro-org/kedro-viz) version 3.0.0 or later).
* Added the following datasets:
  - `NetworkXLocalDataSet` in `kedro.contrib.io.networkx` to load and save local graphs (JSON format) via NetworkX. (by [@josephhaaga](https://github.com/josephhaaga))
  - `SparkHiveDataSet` in `kedro.contrib.io.pyspark.SparkHiveDataSet` allowing usage of Spark and insert/upsert on non-transactional Hive tables.
* `kedro.contrib.config.TemplatedConfigLoader` now supports name/dict key templating and default values.

## Bug fixes and other changes
* `get_last_load_version()` method for versioned datasets now returns exact last load version if the dataset has been loaded at least once and `None` otherwise.
* Fixed a bug in `_exists` method for versioned `SparkDataSet`.
* Enabled the customisation of the ExcelWriter in `ExcelLocalDataSet` by specifying options under `writer` key in `save_args`.
* Fixed a bug in IPython startup script, attempting to load context from the incorrect location.
* Removed capping the length of a dataset's string representation.
* Fixed `kedro install` command failing on Windows if `src/requirements.txt` contains a different version of Kedro.
* Enabled passing a single tag into a node or a pipeline without having to wrap it in a list (i.e. `tags="my_tag"`).

## Breaking changes to the API
* Removed `_check_paths_consistency()` method from `AbstractVersionedDataSet`. Version consistency check is now done in `AbstractVersionedDataSet.save()`. Custom versioned datasets should modify `save()` method implementation accordingly.

## Thanks for supporting contributions
[Joseph Haaga](https://github.com/josephhaaga), [Deepyaman Datta](https://github.com/deepyaman), [Joost Duisters](https://github.com/JoostDuisters), [Zain Patel](https://github.com/mzjp2), [Tom Vigrass](https://github.com/tomvigrass)

# 0.15.3

## Bug Fixes and other changes
* Narrowed the requirements for `PyTables` so that we maintain support for Python 3.5.

# 0.15.2

## Major features and improvements
* Added `--load-version`, a `kedro run` argument that allows you run the pipeline with a particular load version of a dataset.
* Support for modular pipelines in `src/`, break the pipeline into isolated parts with reusability in mind.
* Support for multiple pipelines, an ability to have multiple entry point pipelines and choose one with `kedro run --pipeline NAME`.
* Added a `MatplotlibWriter` dataset in `contrib` for saving Matplotlib images.
* An ability to template/parameterize configuration files with `kedro.contrib.config.TemplatedConfigLoader`.
* Parameters are exposed as a context property for ease of access in iPython / Jupyter Notebooks with `context.params`.
* Added `max_workers` parameter for ``ParallelRunner``.

## Bug fixes and other changes
* Users will override the `_get_pipeline` abstract method in `ProjectContext(KedroContext)` in `run.py` rather than the `pipeline` abstract property. The `pipeline` property is not abstract anymore.
* Improved an error message when versioned local dataset is saved and unversioned path already exists.
* Added `catalog` global variable to `00-kedro-init.py`, allowing you to load datasets with `catalog.load()`.
* Enabled tuples to be returned from a node.
* Disallowed the ``ConfigLoader`` loading the same file more than once, and deduplicated the `conf_paths` passed in.
* Added a `--open` flag to `kedro build-docs` that opens the documentation on build.
* Updated the ``Pipeline`` representation to include name of the pipeline, also making it readable as a context property.
* `kedro.contrib.io.pyspark.SparkDataSet` and `kedro.contrib.io.azure.CSVBlobDataSet` now support versioning.

## Breaking changes to the API
* `KedroContext.run()` no longer accepts `catalog` and `pipeline` arguments.
* `node.inputs` now returns the node's inputs in the order required to bind them properly to the node's function.

## Thanks for supporting contributions
[Deepyaman Datta](https://github.com/deepyaman), [Luciano Issoe](https://github.com/Lucianois), [Joost Duisters](https://github.com/JoostDuisters), [Zain Patel](https://github.com/mzjp2), [William Ashford](https://github.com/williamashfordQB), [Karlson Lee](https://github.com/i25959341)

# 0.15.1

## Major features and improvements
* Extended `versioning` support to cover the tracking of environment setup, code and datasets.
* Added the following datasets:
  - `FeatherLocalDataSet` in `contrib` for usage with pandas. (by [@mdomarsaleem](https://github.com/mdomarsaleem))
* Added `get_last_load_version` and `get_last_save_version` to `AbstractVersionedDataSet`.
* Implemented `__call__` method on `Node` to allow for users to execute `my_node(input1=1, input2=2)` as an alternative to `my_node.run(dict(input1=1, input2=2))`.
* Added new `--from-inputs` run argument.

## Bug fixes and other changes
* Fixed a bug in `load_context()` not loading context in non-Kedro Jupyter Notebooks.
* Fixed a bug in `ConfigLoader.get()` not listing nested files for `**`-ending glob patterns.
* Fixed a logging config error in Jupyter Notebook.
* Updated documentation in `03_configuration` regarding how to modify the configuration path.
* Documented the architecture of Kedro showing how we think about library, project and framework components.
* `extras/kedro_project_loader.py` renamed to `extras/ipython_loader.py` and now runs any IPython startup scripts without relying on the Kedro project structure.
* Fixed TypeError when validating partial function's signature.
* After a node failure during a pipeline run, a resume command will be suggested in the logs. This command will not work if the required inputs are MemoryDataSets.

## Breaking changes to the API

## Thanks for supporting contributions
[Omar Saleem](https://github.com/mdomarsaleem), [Mariana Silva](https://github.com/marianansilva), [Anil Choudhary](https://github.com/aniryou), [Craig](https://github.com/cfranklin11)

# 0.15.0

## Major features and improvements
* Added `KedroContext` base class which holds the configuration and Kedro's main functionality (catalog, pipeline, config, runner).
* Added a new CLI command `kedro jupyter convert` to facilitate converting Jupyter Notebook cells into Kedro nodes.
* Added support for `pip-compile` and new Kedro command `kedro build-reqs` that generates `requirements.txt` based on `requirements.in`.
* Running `kedro install` will install packages to conda environment if `src/environment.yml` exists in your project.
* Added a new `--node` flag to `kedro run`, allowing users to run only the nodes with the specified names.
* Added new `--from-nodes` and `--to-nodes` run arguments, allowing users to run a range of nodes from the pipeline.
* Added prefix `params:` to the parameters specified in `parameters.yml` which allows users to differentiate between their different parameter node inputs and outputs.
* Jupyter Lab/Notebook now starts with only one kernel by default.
* Added the following datasets:
  -  `CSVHTTPDataSet` to load CSV using HTTP(s) links.
  - `JSONBlobDataSet` to load json (-delimited) files from Azure Blob Storage.
  - `ParquetS3DataSet` in `contrib` for usage with pandas. (by [@mmchougule](https://github.com/mmchougule))
  - `CachedDataSet` in `contrib` which will cache data in memory to avoid io/network operations. It will clear the cache once a dataset is no longer needed by a pipeline. (by [@tsanikgr](https://github.com/tsanikgr))
  - `YAMLLocalDataSet` in `contrib` to load and save local YAML files. (by [@Minyus](https://github.com/Minyus))

## Bug fixes and other changes
* Documentation improvements including instructions on how to initialise a Spark session using YAML configuration.
* `anyconfig` default log level changed from `INFO` to `WARNING`.
* Added information on installed plugins to `kedro info`.
* Added style sheets for project documentation, so the output of `kedro build-docs` will resemble the style of `kedro docs`.

## Breaking changes to the API
* Simplified the Kedro template in `run.py` with the introduction of `KedroContext` class.
* Merged `FilepathVersionMixIn` and `S3VersionMixIn` under one abstract class `AbstractVersionedDataSet` which extends`AbstractDataSet`.
* `name` changed to be a keyword-only argument for `Pipeline`.
* `CSVLocalDataSet` no longer supports URLs. `CSVHTTPDataSet` supports URLs.

### Migration guide from Kedro 0.14.* to Kedro 0.15.0
#### Migration for Kedro project template
This guide assumes that:
  * The framework specific code has not been altered significantly
  * Your project specific code is stored in the dedicated python package under `src/`.

The breaking changes were introduced in the following project template files:
- `<project-name>/.ipython/profile_default/startup/00-kedro-init.py`
- `<project-name>/kedro_cli.py`
- `<project-name>/src/tests/test_run.py`
- `<project-name>/src/<python_package>/run.py`
- `<project-name>/.kedro.yml` (new file)

The easiest way to migrate your project from Kedro 0.14.* to Kedro 0.15.0 is to create a new project (by using `kedro new`) and move code and files bit by bit as suggested in the detailed guide below:

1. Create a new project with the same name by running `kedro new`

2. Copy the following folders to the new project:
 - `results/`
 - `references/`
 - `notebooks/`
 - `logs/`
 - `data/`
 - `conf/`

3. If you customised your `src/<package>/run.py`, make sure you apply the same customisations to `src/<package>/run.py`
 - If you customised `get_config()`, you can override `config_loader` property in `ProjectContext` derived class
 - If you customised `create_catalog()`, you can override `catalog()` property in `ProjectContext` derived class
 - If you customised `run()`, you can override `run()` method in `ProjectContext` derived class
 - If you customised default `env`, you can override it in `ProjectContext` derived class or pass it at construction. By default, `env` is `local`.
 - If you customised default `root_conf`, you can override `CONF_ROOT` attribute in `ProjectContext` derived class. By default, `KedroContext` base class has `CONF_ROOT` attribute set to `conf`.

4. The following syntax changes are introduced in ipython or Jupyter notebook/labs:
 - `proj_dir` -> `context.project_path`
 - `proj_name` -> `context.project_name`
 - `conf` -> `context.config_loader`.
 - `io` -> `context.catalog` (e.g., `io.load()` -> `context.catalog.load()`)

5. If you customised your `kedro_cli.py`, you need to apply the same customisations to your `kedro_cli.py` in the new project.

6. Copy the contents of the old project's `src/requirements.txt` into the new project's `src/requirements.in` and, from the project root directory, run the `kedro build-reqs` command in your terminal window.

#### Migration for versioning custom dataset classes

If you defined any custom dataset classes which support versioning in your project, you need to apply the following changes:

1. Make sure your dataset inherits from `AbstractVersionedDataSet` only.
2. Call `super().__init__()` with the appropriate arguments in the dataset's `__init__`. If storing on local filesystem, providing the filepath and the version is enough. Otherwise, you should also pass in an `exists_function` and a `glob_function` that emulate `exists` and `glob` in a different filesystem (see `CSVS3DataSet` as an example).
3. Remove setting of the `_filepath` and `_version` attributes in the dataset's `__init__`, as this is taken care of in the base abstract class.
4. Any calls to `_get_load_path` and `_get_save_path` methods should take no arguments.
5. Ensure you convert the output of `_get_load_path` and `_get_save_path` appropriately, as these now return [`PurePath`s](https://docs.python.org/3/library/pathlib.html#pure-paths) instead of strings.
6. Make sure `_check_paths_consistency` is called with [`PurePath`s](https://docs.python.org/3/library/pathlib.html#pure-paths) as input arguments, instead of strings.

These steps should have brought your project to Kedro 0.15.0. There might be some more minor tweaks needed as every project is unique, but now you have a pretty solid base to work with. If you run into any problems, please consult the [Kedro documentation](https://docs.kedro.org).

## Thanks for supporting contributions
[Dmitry Vukolov](https://github.com/dvukolov), [Jo Stichbury](https://github.com/stichbury), [Angus Williams](https://github.com/awqb), [Deepyaman Datta](https://github.com/deepyaman), [Mayur Chougule](https://github.com/mmchougule), [Marat Kopytjuk](https://github.com/kopytjuk), [Evan Miller](https://github.com/evanmiller29), [Yusuke Minami](https://github.com/Minyus)

# 0.14.3

## Major features and improvements
* Tab completion for catalog datasets in `ipython` or `jupyter` sessions. (Thank you [@datajoely](https://github.com/datajoely) and [@WaylonWalker](https://github.com/WaylonWalker))
* Added support for transcoding, an ability to decouple loading/saving mechanisms of a dataset from its storage location, denoted by adding '@' to the dataset name.
* Datasets have a new `release` function that instructs them to free any cached data. The runners will call this when the dataset is no longer needed downstream.

## Bug fixes and other changes
* Add support for pipeline nodes made up from partial functions.
* Expand user home directory `~` for TextLocalDataSet (see issue #19).
* Add a `short_name` property to `Node`s for a display-friendly (but not necessarily unique) name.
* Add Kedro project loader for IPython: `extras/kedro_project_loader.py`.
* Fix source file encoding issues with Python 3.5 on Windows.
* Fix local project source not having priority over the same source installed as a package, leading to local updates not being recognised.

## Breaking changes to the API
* Remove the max_loads argument from the `MemoryDataSet` constructor and from the `AbstractRunner.create_default_data_set` method.

## Thanks for supporting contributions
[Joel Schwarzmann](https://github.com/datajoely), [Alex Kalmikov](https://github.com/kalexqb)

# 0.14.2

## Major features and improvements
* Added Data Set transformer support in the form of AbstractTransformer and DataCatalog.add_transformer.

## Breaking changes to the API
* Merged the `ExistsMixin` into `AbstractDataSet`.
* `Pipeline.node_dependencies` returns a dictionary keyed by node, with sets of parent nodes as values; `Pipeline` and `ParallelRunner` were refactored to make use of this for topological sort for node dependency resolution and running pipelines respectively.
* `Pipeline.grouped_nodes` returns a list of sets, rather than a list of lists.

## Thanks for supporting contributions

[Darren Gallagher](https://github.com/dazzag24), [Zain Patel](https://github.com/mzjp2)

# 0.14.1

## Major features and improvements
* New I/O module `HDFS3DataSet`.

## Bug fixes and other changes
* Improved API docs.
* Template `run.py` will throw a warning instead of error if `credentials.yml`
  is not present.

## Breaking changes to the API
None


# 0.14.0

The initial release of Kedro.


## Thanks for supporting contributions

Jo Stichbury, Aris Valtazanos, Fabian Peters, Guilherme Braccialli, Joel Schwarzmann, Miguel Beltre, Mohammed ElNabawy, Deepyaman Datta, Shubham Agrawal, Oleg Andreyev, Mayur Chougule, William Ashford, Ed Cannon, Nikhilesh Nukala, Sean Bailey, Vikram Tegginamath, Thomas Huijskens, Musa Bilal

We are also grateful to everyone who advised and supported us, filed issues or helped resolve them, asked and answered questions and were part of inspiring discussions.<|MERGE_RESOLUTION|>--- conflicted
+++ resolved
@@ -1,11 +1,8 @@
 # Upcoming Release 0.19.4
 
 ## Major features and improvements
-<<<<<<< HEAD
 * Kedro commands now work from any subdirectory within a Kedro project.
-=======
 * Kedro CLI now provides a better error message when project commands are run outside of a project i.e. `kedro run`
->>>>>>> da709d43
 
 ## Bug fixes and other changes
 * Updated `kedro pipeline create` and `kedro pipeline delete` to read the base environment from the project settings.
