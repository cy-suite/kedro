# Upcoming Release 0.17.1

## Major features and improvements
* Added `env` and `extra_params` to `reload_kedro()` line magic.

## Bug fixes and other changes

* The version of a packaged modular pipeline now defaults to the version of the project package.
<<<<<<< HEAD
* Added fix to prevent new lines being added to pandas CSV datasets.
=======
* Fixed issue with loading a versioned `SparkDataSet` in the interactive workflow.
* Kedro CLI now checks `pyproject.toml` for a `tool.kedro` section before treating the project as a Kedro project

## Breaking changes to the API
>>>>>>> dc1ee8e0

## Thanks for supporting contributions
[Mariana Silva](https://github.com/marianansilva),
[Kiyohito Kunii](https://github.com/921kiyo),
[noklam](https://github.com/noklam)

## Thanks for supporting contributions

# Release 0.17.0

## Major features and improvements

* In a significant change, [we have introduced `KedroSession`](https://kedro.readthedocs.io/en/stable/04_kedro_project_setup/03_session.html) which is responsible for managing the lifecycle of a Kedro run.
* Created a new Kedro Starter: `kedro new --starter=mini-kedro`. It is possible to [use the DataCatalog as a standalone component](https://github.com/quantumblacklabs/kedro-starters/tree/master/mini-kedro) in a Jupyter notebook and transition into the rest of the Kedro framework.
* Added `DatasetSpecs` with Hooks to run before and after datasets are loaded from/saved to the catalog.
* Added a command: `kedro catalog create`. For a registered pipeline, it creates a `<conf_root>/<env>/catalog/<pipeline_name>.yml` configuration file with `MemoryDataSet` datasets for each dataset that is missing from `DataCatalog`.
* Added `settings.py` and `pyproject.toml` (to replace `.kedro.yml`) for project configuration, in line with Python best practice.
* `ProjectContext` is no longer needed, unless for very complex customisations. `KedroContext`, `ProjectHooks` and `settings.py` together implement sensible default behaviour. As a result `context_path` is also now an _optional_ key in `pyproject.toml`.
* Removed `ProjectContext` from `src/<package_name>/run.py`.
* `TemplatedConfigLoader` now supports [Jinja2 template syntax](https://jinja.palletsprojects.com/en/2.11.x/templates/) alongside its original syntax.
* Made [registration Hooks](https://kedro.readthedocs.io/en/stable/07_extend_kedro/04_hooks.html#registration-hooks) mandatory, as the only way to customise the `ConfigLoader` or the `DataCatalog` used in a project. If no such Hook is provided in `src/<package_name>/hooks.py`, a `KedroContextError` is raised. There are sensible defaults defined in any project generated with Kedro >= 0.16.5.

## Bug fixes and other changes

* `ParallelRunner` no longer results in a run failure, when triggered from a notebook, if the run is started using `KedroSession` (`session.run()`).
* `before_node_run` can now overwrite node inputs by returning a dictionary with the corresponding updates.
* Added minimal, black-compatible flake8 configuration to the project template.
* Moved `isort` and `pytest` configuration from `<project_root>/setup.cfg` to `<project_root>/pyproject.toml`.
* Extra parameters are no longer incorrectly passed from `KedroSession` to `KedroContext`.
* Relaxed `pyspark` requirements to allow for installation of `pyspark` 3.0.
* Added a `--fs-args` option to the `kedro pipeline pull` command to specify configuration options for the `fsspec` filesystem arguments used when pulling modular pipelines from non-PyPI locations.
* Bumped maximum required `fsspec` version to 0.9.
* Bumped maximum supported `s3fs` version to 0.5 (`S3FileSystem` interface has changed since 0.4.1 version).

## Deprecations
* In Kedro 0.17.0 we have deleted the deprecated `kedro.cli` and `kedro.context` modules in favour of `kedro.framework.cli` and `kedro.framework.context` respectively.

## Other breaking changes to the API
* `kedro.io.DataCatalog.exists()` returns `False` when the dataset does not exist, as opposed to raising an exception.
* The pipeline-specific `catalog.yml` file is no longer automatically created for modular pipelines when running `kedro pipeline create`. Use `kedro catalog create` to replace this functionality.
* Removed `include_examples` prompt from `kedro new`. To generate boilerplate example code, you should use a Kedro starter.
* Changed the `--verbose` flag from a global command to a project-specific command flag (e.g `kedro --verbose new` becomes `kedro new --verbose`).
* Dropped support of the `dataset_credentials` key in credentials in `PartitionedDataSet`.
* `get_source_dir()` was removed from `kedro/framework/cli/utils.py`.
* Dropped support of `get_config`, `create_catalog`, `create_pipeline`, `template_version`, `project_name` and `project_path` keys by `get_project_context()` function (`kedro/framework/cli/cli.py`).
* `kedro new --starter` now defaults to fetching the starter template matching the installed Kedro version.
* Renamed `kedro_cli.py` to `cli.py` and moved it inside the Python package (`src/<package_name>/`), for a better packaging and deployment experience.
* Removed `.kedro.yml` from the project template and replaced it with `pyproject.toml`.
* Removed `KEDRO_CONFIGS` constant (previously residing in `kedro.framework.context.context`).
* Modified `kedro pipeline create` CLI command to add a boilerplate parameter config file in `conf/<env>/parameters/<pipeline_name>.yml` instead of `conf/<env>/pipelines/<pipeline_name>/parameters.yml`. CLI commands `kedro pipeline delete` / `package` / `pull` were updated accordingly.
* Removed `get_static_project_data` from `kedro.framework.context`.
* Removed `KedroContext.static_data`.
* The `KedroContext` constructor now takes `package_name` as first argument.
* Replaced `context` property on `KedroSession` with `load_context()` method.
* Renamed `_push_session` and `_pop_session` in `kedro.framework.session.session` to `_activate_session` and `_deactivate_session` respectively.
* Custom context class is set via `CONTEXT_CLASS` variable in `src/<your_project>/settings.py`.
* Removed `KedroContext.hooks` attribute. Instead, hooks should be registered in `src/<your_project>/settings.py` under the `HOOKS` key.
* Restricted names given to nodes to match the regex pattern `[\w\.-]+$`.
* Removed `KedroContext._create_config_loader()` and `KedroContext._create_data_catalog()`. They have been replaced by registration hooks, namely `register_config_loader()` and `register_catalog()` (see also [upcoming deprecations](#upcoming_deprecations_for_kedro_0.18.0)).


## Upcoming deprecations for Kedro 0.18.0

* `kedro.framework.context.load_context` will be removed in release 0.18.0.
* `kedro.framework.cli.get_project_context` will be removed in release 0.18.0.
* We've added a `DeprecationWarning` to the decorator API for both `node` and `pipeline`. These will be removed in release 0.18.0. Use Hooks to extend a node's behaviour instead.
* We've added a `DeprecationWarning` to the Transformers API when adding a transformer to the catalog. These will be removed in release 0.18.0. Use Hooks to customise the `load` and `save` methods.

## Thanks for supporting contributions
[Deepyaman Datta](https://github.com/deepyaman),
[Zach Schuster](https://github.com/zschuster)

## Migration guide from Kedro 0.16.* to 0.17.*

**Reminder:** Our documentation on [how to upgrade Kedro](https://kedro.readthedocs.io/en/stable/12_faq/01_faq.html#how-do-i-upgrade-kedro) covers a few key things to remember when updating any Kedro version.

The Kedro 0.17.0 release contains some breaking changes. If you update Kedro to 0.17.0 and then try to work with projects created against earlier versions of Kedro, you may encounter some issues when trying to run `kedro` commands in the terminal for that project. Here's a short guide to getting your projects running against the new version of Kedro.


>*Note*: As always, if you hit any problems, please check out our documentation:
>* [How can I find out more about Kedro?](https://kedro.readthedocs.io/en/stable/12_faq/01_faq.html#how-can-i-find-out-more-about-kedro)
>* [How can I get my questions answered?](https://kedro.readthedocs.io/en/stable/12_faq/01_faq.html#how-can-i-get-my-question-answered).

To get an existing Kedro project to work after you upgrade to Kedro 0.17.0, we recommend that you create a new project against Kedro 0.17.0 and move the code from your existing project into it. Let's go through the changes, but first, note that if you create a new Kedro project with Kedro 0.17.0 you will not be asked whether you want to include the boilerplate code for the Iris dataset example. We've removed this option (you should now use a Kedro starter if you want to create a project that is pre-populated with code).

To create a new, blank Kedro 0.17.0 project to drop your existing code into, you can create one, as always, with `kedro new`. We also recommend creating a new virtual environment for your new project, or you might run into conflicts with existing dependencies.

* **Update `pyproject.toml`**: Copy the following three keys from the `.kedro.yml` of your existing Kedro project into the `pyproject.toml` file of your new Kedro 0.17.0 project:


```toml
[tools.kedro]
package_name = "<package_name>"
project_name = "<project_name>"
project_version = "0.17.0"
```

Check your source directory. If you defined a different source directory (`source_dir`), make sure you also move that to `pyproject.toml`.


* **Copy files from your existing project**:

  + Copy subfolders of `project/src/project_name/pipelines` from existing to new project
  + Copy subfolders of `project/src/test/pipelines` from existing to new project
  + Copy the requirements your project needs into `requirements.txt` and/or `requirements.in`.
  + Copy your project configuration from the `conf` folder. Take note of the new locations needed for modular pipeline configuration (move it from `conf/<env>/pipeline_name/catalog.yml` to `conf/<env>/catalog/pipeline_name.yml` and likewise for `parameters.yml`).
  + Copy from the `data/` folder of your existing project, if needed, into the same location in your new project.
  + Copy any Hooks from `src/<package_name>/hooks.py`.

* **Update your new project's README and docs as necessary**.

* **Update `settings.py`**: For example, if you specified additional Hook implementations in `hooks`, or listed plugins under `disable_hooks_by_plugin` in your `.kedro.yml`, you will need to move them to `settings.py` accordingly:

```python
from <package_name>.hooks import MyCustomHooks, ProjectHooks


HOOKS = (ProjectHooks(), MyCustomHooks())

DISABLE_HOOKS_FOR_PLUGINS = ("my_plugin1",)
```

* **Migration for `node` names**. From 0.17.0 the only allowed characters for node names are letters, digits, hyphens, underscores and/or fullstops. If you have previously defined node names that have special characters, spaces or other characters that are no longer permitted, you will need to rename those nodes.

* **Copy changes to `kedro_cli.py`**. If you previously customised the `kedro run` command or added more CLI commands to your `kedro_cli.py`, you should move them into `<project_root>/src/<package_name>/cli.py`. Note, however, that the new way to run a Kedro pipeline is via a `KedroSession`, rather than using the `KedroContext`:

```python
with KedroSession.create(package_name=...) as session:
    session.run()
```

* **Copy changes made to `ConfigLoader`**. If you have defined a custom class, such as `TemplatedConfigLoader`, by overriding `ProjectContext._create_config_loader`, you should move the contents of the function in `src/<package_name>/hooks.py`, under `register_config_loader`.

* **Copy changes made to `DataCatalog`**. Likewise, if you have `DataCatalog` defined with `ProjectContext._create_catalog`, you should copy-paste the contents into `register_catalog`.

* **Optional**: If you have plugins such as [Kedro-Viz](https://github.com/quantumblacklabs/kedro-viz) installed, it's likely that Kedro 0.17.0 won't work with their older versions, so please either upgrade to the plugin's newest version or follow their migration guides.

# Release 0.16.6

## Major features and improvements

* Added documentation with a focus on single machine and distributed environment deployment; the series includes Docker, Argo, Prefect, Kubeflow, AWS Batch, AWS Sagemaker and extends our section on Databricks
* Added [kedro-starter-spaceflights](https://github.com/quantumblacklabs/kedro-starter-spaceflights/) alias for generating a project: `kedro new --starter spaceflights`.

## Bug fixes and other changes
* Fixed `TypeError` when converting dict inputs to a node made from a wrapped `partial` function.
* `PartitionedDataSet` improvements:
  - Supported passing arguments to the underlying filesystem.
* Improved handling of non-ASCII word characters in dataset names.
  - For example, a dataset named `jalapeño` will be accessible as `DataCatalog.datasets.jalapeño` rather than `DataCatalog.datasets.jalape__o`.
* Fixed `kedro install` for an Anaconda environment defined in `environment.yml`.
* Fixed backwards compatibility with templates generated with older Kedro versions <0.16.5. No longer need to update `.kedro.yml` to use `kedro lint` and `kedro jupyter notebook convert`.
* Improved documentation.
* Added documentation using MinIO with Kedro.
* Improved error messages for incorrect parameters passed into a node.
* Fixed issue with saving a `TensorFlowModelDataset` in the HDF5 format with versioning enabled.
* Added missing `run_result` argument in `after_pipeline_run` Hooks spec.
* Fixed a bug in IPython script that was causing context hooks to be registered twice. To apply this fix to a project generated with an older Kedro version, apply the same changes made in [this PR](https://github.com/quantumblacklabs/kedro-starter-pandas-iris/pull/16) to your `00-kedro-init.py` file.
* Improved documentation.

## Breaking changes to the API

## Thanks for supporting contributions
[Deepyaman Datta](https://github.com/deepyaman), [Bhavya Merchant](https://github.com/bnmerchant), [Lovkush Agarwal](https://github.com/Lovkush-A), [Varun Krishna S](https://github.com/vhawk19), [Sebastian Bertoli](https://github.com/sebastianbertoli), [noklam](https://github.com/noklam), [Daniel Petti](https://github.com/djpetti), [Waylon Walker](https://github.com/waylonwalker), [Saran Balaji C](https://github.com/csaranbalaji)

# Release 0.16.5

## Major features and improvements
* Added the following new datasets.

| Type                        | Description                                                                                             | Location                      |
| --------------------------- | ------------------------------------------------------------------------------------------------------- | ----------------------------- |
| `email.EmailMessageDataSet` | Manage email messages using [the Python standard library](https://docs.python.org/3/library/email.html) | `kedro.extras.datasets.email` |

* Added support for `pyproject.toml` to configure Kedro. `pyproject.toml` is used if `.kedro.yml` doesn't exist (Kedro configuration should be under `[tool.kedro]` section).
* Projects created with this version will have no `pipeline.py`, having been replaced by `hooks.py`.
* Added a set of registration hooks, as the new way of registering library components with a Kedro project:
    * `register_pipelines()`, to replace `_get_pipelines()`
    * `register_config_loader()`, to replace `_create_config_loader()`
    * `register_catalog()`, to replace `_create_catalog()`
These can be defined in `src/<package-name>/hooks.py` and added to `.kedro.yml` (or `pyproject.toml`). The order of execution is: plugin hooks, `.kedro.yml` hooks, hooks in `ProjectContext.hooks`.
* Added ability to disable auto-registered Hooks using `.kedro.yml` (or `pyproject.toml`) configuration file.

## Bug fixes and other changes
* Added option to run asynchronously via the Kedro CLI.
* Absorbed `.isort.cfg` settings into `setup.cfg`.
* Packaging a modular pipeline raises an error if the pipeline directory is empty or non-existent.

## Breaking changes to the API
* `project_name`, `project_version` and `package_name` now have to be defined in `.kedro.yml` for projects using Kedro 0.16.5+.

## Migration Guide
This release has accidentally broken the usage of `kedro lint` and `kedro jupyter notebook convert` on a project template generated with previous versions of Kedro (<=0.16.4). To amend this, please either upgrade to `kedro==0.16.6` or update `.kedro.yml` within your project root directory to include the following keys:

```yaml
project_name: "<your_project_name>"
project_version: "<kedro_version_of_the_project>"
package_name: "<your_package_name>"
```

## Thanks for supporting contributions
[Deepyaman Datta](https://github.com/deepyaman), [Bas Nijholt](https://github.com/basnijholt), [Sebastian Bertoli](https://github.com/sebastianbertoli)

# Release 0.16.4

## Major features and improvements
* Fixed a bug for using `ParallelRunner` on Windows.
* Enabled auto-discovery of hooks implementations coming from installed plugins.

## Bug fixes and other changes
* Fixed a bug for using `ParallelRunner` on Windows.
* Modified `GBQTableDataSet` to load customized results using customized queries from Google Big Query tables.
* Documentation improvements.

## Breaking changes to the API

## Thanks for supporting contributions
[Ajay Bisht](https://github.com/ajb7), [Vijay Sajjanar](https://github.com/vjkr), [Deepyaman Datta](https://github.com/deepyaman), [Sebastian Bertoli](https://github.com/sebastianbertoli), [Shahil Mawjee](https://github.com/s-mawjee), [Louis Guitton](https://github.com/louisguitton), [Emanuel Ferm](https://github.com/eferm)

# Release 0.16.3

## Major features and improvements
* Added the `kedro pipeline pull` CLI command to extract a packaged modular pipeline, and place the contents in a Kedro project.
* Added the `--version` option to `kedro pipeline package` to allow specifying alternative versions to package under.
* Added the `--starter` option to `kedro new` to create a new project from a local, remote or aliased starter template.
* Added the `kedro starter list` CLI command to list all starter templates that can be used to bootstrap a new Kedro project.
* Added the following new datasets.

| Type               | Description                                                                                           | Location                     |
| ------------------ | ----------------------------------------------------------------------------------------------------- | ---------------------------- |
| `json.JSONDataSet` | Work with JSON files using [the Python standard library](https://docs.python.org/3/library/json.html) | `kedro.extras.datasets.json` |

## Bug fixes and other changes
* Removed `/src/nodes` directory from the project template and made `kedro jupyter convert` create it on the fly if necessary.
* Fixed a bug in `MatplotlibWriter` which prevented saving lists and dictionaries of plots locally on Windows.
* Closed all pyplot windows after saving in `MatplotlibWriter`.
* Documentation improvements:
  - Added [kedro-wings](https://github.com/tamsanh/kedro-wings) and [kedro-great](https://github.com/tamsanh/kedro-great) to the list of community plugins.
* Fixed broken versioning for Windows paths.
* Fixed `DataSet` string representation for falsy values.
* Improved the error message when duplicate nodes are passed to the `Pipeline` initializer.
* Fixed a bug where `kedro docs` would fail because the built docs were located in a different directory.
* Fixed a bug where `ParallelRunner` would fail on Windows machines whose reported CPU count exceeded 61.
* Fixed an issue with saving TensorFlow model to `h5` file on Windows.
* Added a `json` parameter to `APIDataSet` for the convenience of generating requests with JSON bodies.
* Fixed dependencies for `SparkDataSet` to include spark.

## Breaking changes to the API

## Thanks for supporting contributions
[Deepyaman Datta](https://github.com/deepyaman), [Tam-Sanh Nguyen](https://github.com/tamsanh), [DataEngineerOne](http://youtube.com/DataEngineerOne)

# Release 0.16.2

## Major features and improvements
* Added the following new datasets.

| Type                                | Description                                                                                                          | Location                           |
| ----------------------------------- | -------------------------------------------------------------------------------------------------------------------- | ---------------------------------- |
| `pandas.AppendableExcelDataSet`     | Work with `Excel` files opened in append mode                                                                        | `kedro.extras.datasets.pandas`     |
| `tensorflow.TensorFlowModelDataset` | Work with `TensorFlow` models using [TensorFlow 2.X](https://www.tensorflow.org/api_docs/python/tf/keras/Model#save) | `kedro.extras.datasets.tensorflow` |
| `holoviews.HoloviewsWriter`         | Work with `Holoviews` objects (saves as image file)                                                                  | `kedro.extras.datasets.holoviews`  |

* `kedro install` will now compile project dependencies (by running `kedro build-reqs` behind the scenes) before the installation if the `src/requirements.in` file doesn't exist.
* Added `only_nodes_with_namespace` in `Pipeline` class to filter only nodes with a specified namespace.
* Added the `kedro pipeline delete` command to help delete unwanted or unused pipelines (it won't remove references to the pipeline in your `create_pipelines()` code).
* Added the `kedro pipeline package` command to help package up a modular pipeline. It will bundle up the pipeline source code, tests, and parameters configuration into a .whl file.

## Bug fixes and other changes
* `DataCatalog` improvements:
  - Introduced regex filtering to the `DataCatalog.list()` method.
  - Non-alphanumeric characters (except underscore) in dataset name are replaced with `__` in `DataCatalog.datasets`, for ease of access to transcoded datasets.
* Dataset improvements:
  - Improved initialization speed of `spark.SparkHiveDataSet`.
  - Improved S3 cache in `spark.SparkDataSet`.
  - Added support of options for building `pyarrow` table in `pandas.ParquetDataSet`.
* `kedro build-reqs` CLI command improvements:
  - `kedro build-reqs` is now called with `-q` option and will no longer print out compiled requirements to the console for security reasons.
  - All unrecognized CLI options in `kedro build-reqs` command are now passed to [pip-compile](https://github.com/jazzband/pip-tools#example-usage-for-pip-compile) call (e.g. `kedro build-reqs --generate-hashes`).
* `kedro jupyter` CLI command improvements:
  - Improved error message when running `kedro jupyter notebook`, `kedro jupyter lab` or `kedro ipython` with Jupyter/IPython dependencies not being installed.
  - Fixed `%run_viz` line magic for showing kedro viz inside a Jupyter notebook. For the fix to be applied on existing Kedro project, please see the migration guide.
  - Fixed the bug in IPython startup script ([issue 298](https://github.com/quantumblacklabs/kedro/issues/298)).
* Documentation improvements:
  - Updated community-generated content in FAQ.
  - Added [find-kedro](https://github.com/WaylonWalker/find-kedro) and [kedro-static-viz](https://github.com/WaylonWalker/kedro-static-viz) to the list of community plugins.
  - Add missing `pillow.ImageDataSet` entry to the documentation.

## Breaking changes to the API

### Migration guide from Kedro 0.16.1 to 0.16.2

#### Guide to apply the fix for `%run_viz` line magic in existing project

Even though this release ships a fix for project generated with `kedro==0.16.2`, after upgrading, you will still need to make a change in your existing project if it was generated with `kedro>=0.16.0,<=0.16.1` for the fix to take effect. Specifically, please change the content of your project's IPython init script located at `.ipython/profile_default/startup/00-kedro-init.py` with the content of [this file](https://github.com/quantumblacklabs/kedro/blob/0.16.2/kedro/templates/project/%7B%7B%20cookiecutter.repo_name%20%7D%7D/.ipython/profile_default/startup/00-kedro-init.py). You will also need `kedro-viz>=3.3.1`.

## Thanks for supporting contributions
[Miguel Rodriguez Gutierrez](https://github.com/MigQ2), [Joel Schwarzmann](https://github.com/datajoely), [w0rdsm1th](https://github.com/w0rdsm1th), [Deepyaman Datta](https://github.com/deepyaman), [Tam-Sanh Nguyen](https://github.com/tamsanh), [Marcus Gawronsky](https://github.com/marcusinthesky)

# 0.16.1

## Major features and improvements

## Bug fixes and other changes
* Fixed deprecation warnings from `kedro.cli` and `kedro.context` when running `kedro jupyter notebook`.
* Fixed a bug where `catalog` and `context` were not available in Jupyter Lab and Notebook.
* Fixed a bug where `kedro build-reqs` would fail if you didn't have your project dependencies installed.

## Breaking changes to the API

## Thanks for supporting contributions

# 0.16.0

## Major features and improvements
### CLI
* Added new CLI commands (only available for the projects created using Kedro 0.16.0 or later):
  - `kedro catalog list` to list datasets in your catalog
  - `kedro pipeline list` to list pipelines
  - `kedro pipeline describe` to describe a specific pipeline
  - `kedro pipeline create` to create a modular pipeline
* Improved the CLI speed by up to 50%.
* Improved error handling when making a typo on the CLI. We now suggest some of the possible commands you meant to type, in `git`-style.

### Framework
* All modules in `kedro.cli` and `kedro.context` have been moved into `kedro.framework.cli` and `kedro.framework.context` respectively. `kedro.cli` and `kedro.context` will be removed in future releases.
* Added `Hooks`, which is a new mechanism for extending Kedro.
* Fixed `load_context` changing user's current working directory.
* Allowed the source directory to be configurable in `.kedro.yml`.
* Added the ability to specify nested parameter values inside your node inputs, e.g. `node(func, "params:a.b", None)`
### DataSets
* Added the following new datasets.

| Type                       | Description                                 | Location                          |
| -------------------------- | ------------------------------------------- | --------------------------------- |
| `pillow.ImageDataSet`      | Work with image files using `Pillow`        | `kedro.extras.datasets.pillow`    |
| `geopandas.GeoJSONDataSet` | Work with geospatial data using `GeoPandas` | `kedro.extras.datasets.geopandas` |
| `api.APIDataSet`           | Work with data from HTTP(S) API requests    | `kedro.extras.datasets.api`       |

* Added `joblib` backend support to `pickle.PickleDataSet`.
* Added versioning support to `MatplotlibWriter` dataset.
* Added the ability to install dependencies for a given dataset with more granularity, e.g. `pip install "kedro[pandas.ParquetDataSet]"`.
* Added the ability to specify extra arguments, e.g. `encoding` or `compression`, for `fsspec.spec.AbstractFileSystem.open()` calls when loading/saving a dataset. See Example 3 under [docs](https://kedro.readthedocs.io/en/stable/04_user_guide/04_data_catalog.html#using-the-data-catalog-with-the-yaml-api).

### Other
* Added `namespace` property on ``Node``, related to the modular pipeline where the node belongs.
* Added an option to enable asynchronous loading inputs and saving outputs in both `SequentialRunner(is_async=True)` and `ParallelRunner(is_async=True)` class.
* Added `MemoryProfiler` transformer.
* Removed the requirement to have all dependencies for a dataset module to use only a subset of the datasets within.
* Added support for `pandas>=1.0`.
* Enabled Python 3.8 compatibility. _Please note that a Spark workflow may be unreliable for this Python version as `pyspark` is not fully-compatible with 3.8 yet._
* Renamed "features" layer to "feature" layer to be consistent with (most) other layers and the [relevant FAQ](https://kedro.readthedocs.io/en/stable/11_faq/01_faq.html#what-is-data-engineering-convention).

## Bug fixes and other changes
* Fixed a bug where a new version created mid-run by an external system caused inconsistencies in the load versions used in the current run.
* Documentation improvements
  * Added instruction in the documentation on how to create a custom runner).
  * Updated contribution process in `CONTRIBUTING.md` - added Developer Workflow.
  * Documented installation of development version of Kedro in the [FAQ section](https://kedro.readthedocs.io/en/stable/11_faq/01_faq.html#how-can-i-use-a-development-version-of-kedro).
  * Added missing `_exists` method to `MyOwnDataSet` example in 04_user_guide/08_advanced_io.
* Fixed a bug where `PartitionedDataSet` and `IncrementalDataSet` were not working with `s3a` or `s3n` protocol.
* Added ability to read partitioned parquet file from a directory in `pandas.ParquetDataSet`.
* Replaced `functools.lru_cache` with `cachetools.cachedmethod` in `PartitionedDataSet` and `IncrementalDataSet` for per-instance cache invalidation.
* Implemented custom glob function for `SparkDataSet` when running on Databricks.
* Fixed a bug in `SparkDataSet` not allowing for loading data from DBFS in a Windows machine using Databricks-connect.
* Improved the error message for `DataSetNotFoundError` to suggest possible dataset names user meant to type.
* Added the option for contributors to run Kedro tests locally without Spark installation with `make test-no-spark`.
* Added option to lint the project without applying the formatting changes (`kedro lint --check-only`).

## Breaking changes to the API
### Datasets
* Deleted obsolete datasets from `kedro.io`.
* Deleted `kedro.contrib` and `extras` folders.
* Deleted obsolete `CSVBlobDataSet` and `JSONBlobDataSet` dataset types.
* Made `invalidate_cache` method on datasets private.
* `get_last_load_version` and `get_last_save_version` methods are no longer available on `AbstractDataSet`.
* `get_last_load_version` and `get_last_save_version` have been renamed to `resolve_load_version` and `resolve_save_version` on ``AbstractVersionedDataSet``, the results of which are cached.
* The `release()` method on datasets extending ``AbstractVersionedDataSet`` clears the cached load and save version. All custom datasets must call `super()._release()` inside `_release()`.
* ``TextDataSet`` no longer has `load_args` and `save_args`. These can instead be specified under `open_args_load` or `open_args_save` in `fs_args`.
* `PartitionedDataSet` and `IncrementalDataSet` method `invalidate_cache` was made private: `_invalidate_caches`.

### Other
* Removed `KEDRO_ENV_VAR` from `kedro.context` to speed up the CLI run time.
* `Pipeline.name` has been removed in favour of `Pipeline.tag()`.
* Dropped `Pipeline.transform()` in favour of `kedro.pipeline.modular_pipeline.pipeline()` helper function.
* Made constant `PARAMETER_KEYWORDS` private, and moved it from `kedro.pipeline.pipeline` to `kedro.pipeline.modular_pipeline`.
* Layers are no longer part of the dataset object, as they've moved to the `DataCatalog`.
* Python 3.5 is no longer supported by the current and all future versions of Kedro.

### Migration guide from Kedro 0.15.* to 0.16.*

#### General Migration

**reminder** [How do I upgrade Kedro](https://kedro.readthedocs.io/en/stable/11_faq/01_faq.html#how-do-i-upgrade-kedro) covers a few key things to remember when updating any kedro version.

#### Migration for datasets

Since all the datasets (from `kedro.io` and `kedro.contrib.io`) were moved to `kedro/extras/datasets` you must update the type of all datasets in `<project>/conf/base/catalog.yml` file.
Here how it should be changed: `type: <SomeDataSet>` -> `type: <subfolder of kedro/extras/datasets>.<SomeDataSet>` (e.g. `type: CSVDataSet` -> `type: pandas.CSVDataSet`).

In addition, all the specific datasets like `CSVLocalDataSet`, `CSVS3DataSet` etc. were deprecated. Instead, you must use generalized datasets like `CSVDataSet`.
E.g. `type: CSVS3DataSet` -> `type: pandas.CSVDataSet`.

> Note: No changes required if you are using your custom dataset.

#### Migration for Pipeline.transform()
`Pipeline.transform()` has been dropped in favour of the `pipeline()` constructor. The following changes apply:
- Remember to import `from kedro.pipeline import pipeline`
- The `prefix` argument has been renamed to `namespace`
- And `datasets` has been broken down into more granular arguments:
  - `inputs`: Independent inputs to the pipeline
  - `outputs`: Any output created in the pipeline, whether an intermediary dataset or a leaf output
  - `parameters`: `params:...` or `parameters`

As an example, code that used to look like this with the `Pipeline.transform()` constructor:
```python
result = my_pipeline.transform(
    datasets={"input": "new_input", "output": "new_output", "params:x": "params:y"},
    prefix="pre"
)
```

When used with the new `pipeline()` constructor, becomes:
```python
from kedro.pipeline import pipeline

result = pipeline(
    my_pipeline,
    inputs={"input": "new_input"},
    outputs={"output": "new_output"},
    parameters={"params:x": "params:y"},
    namespace="pre"
)
```

#### Migration for decorators, color logger, transformers etc.
Since some modules were moved to other locations you need to update import paths appropriately.
You can find the list of moved files in the [`0.15.6` release notes](https://github.com/quantumblacklabs/kedro/releases/tag/0.15.6) under the section titled `Files with a new location`.

#### Migration for CLI and KEDRO_ENV environment variable
> Note: If you haven't made significant changes to your `kedro_cli.py`, it may be easier to simply copy the updated `kedro_cli.py` `.ipython/profile_default/startup/00-kedro-init.py` and from GitHub or a newly generated project into your old project.

* We've removed `KEDRO_ENV_VAR` from `kedro.context`. To get your existing project template working, you'll need to remove all instances of `KEDRO_ENV_VAR` from your project template:
  - From the imports in `kedro_cli.py` and `.ipython/profile_default/startup/00-kedro-init.py`: `from kedro.context import KEDRO_ENV_VAR, load_context` -> `from kedro.framework.context import load_context`
  - Remove the `envvar=KEDRO_ENV_VAR` line from the click options in `run`, `jupyter_notebook` and `jupyter_lab` in `kedro_cli.py`
  - Replace `KEDRO_ENV_VAR` with `"KEDRO_ENV"` in `_build_jupyter_env`
  - Replace `context = load_context(path, env=os.getenv(KEDRO_ENV_VAR))` with `context = load_context(path)` in `.ipython/profile_default/startup/00-kedro-init.py`

 #### Migration for `kedro build-reqs`

 We have upgraded `pip-tools` which is used by `kedro build-reqs` to 5.x. This `pip-tools` version requires `pip>=20.0`. To upgrade `pip`, please refer to [their documentation](https://pip.pypa.io/en/stable/installing/#upgrading-pip).

## Thanks for supporting contributions
[@foolsgold](https://github.com/foolsgold), [Mani Sarkar](https://github.com/neomatrix369), [Priyanka Shanbhag](https://github.com/priyanka1414), [Luis Blanche](https://github.com/LuisBlanche), [Deepyaman Datta](https://github.com/deepyaman), [Antony Milne](https://github.com/AntonyMilneQB), [Panos Psimatikas](https://github.com/ppsimatikas), [Tam-Sanh Nguyen](https://github.com/tamsanh), [Tomasz Kaczmarczyk](https://github.com/TomaszKaczmarczyk), [Kody Fischer](https://github.com/Klio-Foxtrot187), [Waylon Walker](https://github.com/waylonwalker)

# 0.15.9

## Major features and improvements

## Bug fixes and other changes

* Pinned `fsspec>=0.5.1, <0.7.0` and `s3fs>=0.3.0, <0.4.1` to fix incompatibility issues with their latest release.

## Breaking changes to the API

## Thanks for supporting contributions

# 0.15.8

## Major features and improvements

## Bug fixes and other changes

* Added the additional libraries to our `requirements.txt` so `pandas.CSVDataSet` class works out of box with `pip install kedro`.
* Added `pandas` to our `extra_requires` in `setup.py`.
* Improved the error message when dependencies of a `DataSet` class are missing.

## Breaking changes to the API

## Thanks for supporting contributions

# 0.15.7

## Major features and improvements

* Added in documentation on how to contribute a custom `AbstractDataSet` implementation.

## Bug fixes and other changes

* Fixed the link to the Kedro banner image in the documentation.

## Breaking changes to the API

## Thanks for supporting contributions

# 0.15.6

## Major features and improvements
> _TL;DR_ We're launching [`kedro.extras`](https://github.com/quantumblacklabs/kedro/tree/master/extras), the new home for our revamped series of datasets, decorators and dataset transformers. The datasets in [`kedro.extras.datasets`](https://github.com/quantumblacklabs/kedro/tree/master/extras/datasets) use [`fsspec`](https://filesystem-spec.readthedocs.io/en/latest/) to access a variety of data stores including local file systems, network file systems, cloud object stores (including S3 and GCP), and Hadoop, read more about this [**here**](https://kedro.readthedocs.io/en/latest/04_user_guide/04_data_catalog.html#specifying-the-location-of-the-dataset). The change will allow [#178](https://github.com/quantumblacklabs/kedro/issues/178) to happen in the next major release of Kedro.

An example of this new system can be seen below, loading the CSV `SparkDataSet` from S3:

```yaml
weather:
  type: spark.SparkDataSet  # Observe the specified type, this  affects all datasets
  filepath: s3a://your_bucket/data/01_raw/weather*  # filepath uses fsspec to indicate the file storage system
  credentials: dev_s3
  file_format: csv
```

You can also load data incrementally whenever it is dumped into a directory with the extension to [`PartionedDataSet`](https://kedro.readthedocs.io/en/latest/04_user_guide/08_advanced_io.html#partitioned-dataset), a feature that allows you to load a directory of files. The [`IncrementalDataSet`](https://kedro.readthedocs.io/en/stable/04_user_guide/08_advanced_io.html#incremental-loads-with-incrementaldataset) stores the information about the last processed partition in a `checkpoint`, read more about this feature [**here**](https://kedro.readthedocs.io/en/stable/04_user_guide/08_advanced_io.html#incremental-loads-with-incrementaldataset).

### New features

* Added `layer` attribute for datasets in `kedro.extras.datasets` to specify the name of a layer according to [data engineering convention](https://kedro.readthedocs.io/en/stable/11_faq/01_faq.html#what-is-data-engineering-convention), this feature will be passed to [`kedro-viz`](https://github.com/quantumblacklabs/kedro-viz) in future releases.
* Enabled loading a particular version of a dataset in Jupyter Notebooks and iPython, using `catalog.load("dataset_name", version="<2019-12-13T15.08.09.255Z>")`.
* Added property `run_id` on `ProjectContext`, used for versioning using the [`Journal`](https://kedro.readthedocs.io/en/stable/04_user_guide/13_journal.html). To customise your journal `run_id` you can override the private method `_get_run_id()`.
* Added the ability to install all optional kedro dependencies via `pip install "kedro[all]"`.
* Modified the `DataCatalog`'s load order for datasets, loading order is the following:
  - `kedro.io`
  - `kedro.extras.datasets`
  - Import path, specified in `type`
* Added an optional `copy_mode` flag to `CachedDataSet` and `MemoryDataSet` to specify (`deepcopy`, `copy` or `assign`) the copy mode to use when loading and saving.

### New Datasets

| Type                             | Description                                                                                                                                      | Location                            |
| -------------------------------- | ------------------------------------------------------------------------------------------------------------------------------------------------ | ----------------------------------- |
| `dask.ParquetDataSet`            | Handles parquet datasets using Dask                                                                                                              | `kedro.extras.datasets.dask`        |
| `pickle.PickleDataSet`           | Work with Pickle files using [`fsspec`](https://filesystem-spec.readthedocs.io/en/latest/) to communicate with the underlying filesystem         | `kedro.extras.datasets.pickle`      |
| `pandas.CSVDataSet`              | Work with CSV files using [`fsspec`](https://filesystem-spec.readthedocs.io/en/latest/) to communicate with the underlying filesystem            | `kedro.extras.datasets.pandas`      |
| `pandas.TextDataSet`             | Work with text files using [`fsspec`](https://filesystem-spec.readthedocs.io/en/latest/) to communicate with the underlying filesystem           | `kedro.extras.datasets.pandas`      |
| `pandas.ExcelDataSet`            | Work with Excel files using [`fsspec`](https://filesystem-spec.readthedocs.io/en/latest/) to communicate with the underlying filesystem          | `kedro.extras.datasets.pandas`      |
| `pandas.HDFDataSet`              | Work with HDF using [`fsspec`](https://filesystem-spec.readthedocs.io/en/latest/) to communicate with the underlying filesystem                  | `kedro.extras.datasets.pandas`      |
| `yaml.YAMLDataSet`               | Work with YAML files using [`fsspec`](https://filesystem-spec.readthedocs.io/en/latest/) to communicate with the underlying filesystem           | `kedro.extras.datasets.yaml`        |
| `matplotlib.MatplotlibWriter`    | Save with Matplotlib images using [`fsspec`](https://filesystem-spec.readthedocs.io/en/latest/) to communicate with the underlying filesystem    | `kedro.extras.datasets.matplotlib`  |
| `networkx.NetworkXDataSet`       | Work with NetworkX files using [`fsspec`](https://filesystem-spec.readthedocs.io/en/latest/) to communicate with the underlying filesystem       | `kedro.extras.datasets.networkx`    |
| `biosequence.BioSequenceDataSet` | Work with bio-sequence objects using [`fsspec`](https://filesystem-spec.readthedocs.io/en/latest/) to communicate with the underlying filesystem | `kedro.extras.datasets.biosequence` |
| `pandas.GBQTableDataSet`         | Work with Google BigQuery                                                                                                                        | `kedro.extras.datasets.pandas`      |
| `pandas.FeatherDataSet`          | Work with feather files using [`fsspec`](https://filesystem-spec.readthedocs.io/en/latest/) to communicate with the underlying filesystem        | `kedro.extras.datasets.pandas`      |
| `IncrementalDataSet`             | Inherit from `PartitionedDataSet` and remembers the last processed partition                                                                     | `kedro.io`                          |

### Files with a new location

| Type                                                                 | New Location                                 |
| -------------------------------------------------------------------- | -------------------------------------------- |
| `JSONDataSet`                                                        | `kedro.extras.datasets.pandas`               |
| `CSVBlobDataSet`                                                     | `kedro.extras.datasets.pandas`               |
| `JSONBlobDataSet`                                                    | `kedro.extras.datasets.pandas`               |
| `SQLTableDataSet`                                                    | `kedro.extras.datasets.pandas`               |
| `SQLQueryDataSet`                                                    | `kedro.extras.datasets.pandas`               |
| `SparkDataSet`                                                       | `kedro.extras.datasets.spark`                |
| `SparkHiveDataSet`                                                   | `kedro.extras.datasets.spark`                |
| `SparkJDBCDataSet`                                                   | `kedro.extras.datasets.spark`                |
| `kedro/contrib/decorators/retry.py`                                  | `kedro/extras/decorators/retry_node.py`      |
| `kedro/contrib/decorators/memory_profiler.py`                        | `kedro/extras/decorators/memory_profiler.py` |
| `kedro/contrib/io/transformers/transformers.py`                      | `kedro/extras/transformers/time_profiler.py` |
| `kedro/contrib/colors/logging/color_logger.py`                       | `kedro/extras/logging/color_logger.py`       |
| `extras/ipython_loader.py`                                           | `tools/ipython/ipython_loader.py`            |
| `kedro/contrib/io/cached/cached_dataset.py`                          | `kedro/io/cached_dataset.py`                 |
| `kedro/contrib/io/catalog_with_default/data_catalog_with_default.py` | `kedro/io/data_catalog_with_default.py`      |
| `kedro/contrib/config/templated_config.py`                           | `kedro/config/templated_config.py`           |

## Upcoming deprecations

| Category                  | Type                                                           |
| ------------------------- | -------------------------------------------------------------- |
| **Datasets**              | `BioSequenceLocalDataSet`                                      |
|                           | `CSVGCSDataSet`                                                |
|                           | `CSVHTTPDataSet`                                               |
|                           | `CSVLocalDataSet`                                              |
|                           | `CSVS3DataSet`                                                 |
|                           | `ExcelLocalDataSet`                                            |
|                           | `FeatherLocalDataSet`                                          |
|                           | `JSONGCSDataSet`                                               |
|                           | `JSONLocalDataSet`                                             |
|                           | `HDFLocalDataSet`                                              |
|                           | `HDFS3DataSet`                                                 |
|                           | `kedro.contrib.io.cached.CachedDataSet`                        |
|                           | `kedro.contrib.io.catalog_with_default.DataCatalogWithDefault` |
|                           | `MatplotlibLocalWriter`                                        |
|                           | `MatplotlibS3Writer`                                           |
|                           | `NetworkXLocalDataSet`                                         |
|                           | `ParquetGCSDataSet`                                            |
|                           | `ParquetLocalDataSet`                                          |
|                           | `ParquetS3DataSet`                                             |
|                           | `PickleLocalDataSet`                                           |
|                           | `PickleS3DataSet`                                              |
|                           | `TextLocalDataSet`                                             |
|                           | `YAMLLocalDataSet`                                             |
| **Decorators**            | `kedro.contrib.decorators.memory_profiler`                     |
|                           | `kedro.contrib.decorators.retry`                               |
|                           | `kedro.contrib.decorators.pyspark.spark_to_pandas`             |
|                           | `kedro.contrib.decorators.pyspark.pandas_to_spark`             |
| **Transformers**          | `kedro.contrib.io.transformers.transformers`                   |
| **Configuration Loaders** | `kedro.contrib.config.TemplatedConfigLoader`                   |

## Bug fixes and other changes
* Added the option to set/overwrite params in `config.yaml` using YAML dict style instead of string CLI formatting only.
* Kedro CLI arguments `--node` and `--tag` support comma-separated values, alternative methods will be deprecated in future releases.
* Fixed a bug in the `invalidate_cache` method of `ParquetGCSDataSet` and `CSVGCSDataSet`.
* `--load-version` now won't break if version value contains a colon.
* Enabled running `node`s with duplicate inputs.
* Improved error message when empty credentials are passed into `SparkJDBCDataSet`.
* Fixed bug that caused an empty project to fail unexpectedly with ImportError in `template/.../pipeline.py`.
* Fixed bug related to saving dataframe with categorical variables in table mode using `HDFS3DataSet`.
* Fixed bug that caused unexpected behavior when using `from_nodes` and `to_nodes` in pipelines using transcoding.
* Credentials nested in the dataset config are now also resolved correctly.
* Bumped minimum required pandas version to 0.24.0 to make use of `pandas.DataFrame.to_numpy` (recommended alternative to `pandas.DataFrame.values`).
* Docs improvements.
* `Pipeline.transform` skips modifying node inputs/outputs containing `params:` or `parameters` keywords.
* Support for `dataset_credentials` key in the credentials for `PartitionedDataSet` is now deprecated. The dataset credentials should be specified explicitly inside the dataset config.
* Datasets can have a new `confirm` function which is called after a successful node function execution if the node contains `confirms` argument with such dataset name.
* Make the resume prompt on pipeline run failure use `--from-nodes` instead of `--from-inputs` to avoid unnecessarily re-running nodes that had already executed.
* When closed, Jupyter notebook kernels are automatically terminated after 30 seconds of inactivity by default. Use `--idle-timeout` option to update it.
* Added `kedro-viz` to the Kedro project template `requirements.txt` file.
* Removed the `results` and `references` folder from the project template.
* Updated contribution process in `CONTRIBUTING.md`.

## Breaking changes to the API
* Existing `MatplotlibWriter` dataset in `contrib` was renamed to `MatplotlibLocalWriter`.
* `kedro/contrib/io/matplotlib/matplotlib_writer.py` was renamed to `kedro/contrib/io/matplotlib/matplotlib_local_writer.py`.
* `kedro.contrib.io.bioinformatics.sequence_dataset.py` was renamed to `kedro.contrib.io.bioinformatics.biosequence_local_dataset.py`.

## Thanks for supporting contributions
[Andrii Ivaniuk](https://github.com/andrii-ivaniuk), [Jonas Kemper](https://github.com/jonasrk), [Yuhao Zhu](https://github.com/yhzqb), [Balazs Konig](https://github.com/BalazsKonigQB), [Pedro Abreu](https://github.com/PedroAbreuQB), [Tam-Sanh Nguyen](https://github.com/tamsanh), [Peter Zhao](https://github.com/zxpeter), [Deepyaman Datta](https://github.com/deepyaman), [Florian Roessler](https://github.com/fdroessler/), [Miguel Rodriguez Gutierrez](https://github.com/MigQ2)

# 0.15.5

## Major features and improvements
* New CLI commands and command flags:
  - Load multiple `kedro run` CLI flags from a configuration file with the `--config` flag (e.g. `kedro run --config run_config.yml`)
  - Run parametrised pipeline runs with the `--params` flag (e.g. `kedro run --params param1:value1,param2:value2`).
  - Lint your project code using the `kedro lint` command, your project is linted with [`black`](https://github.com/psf/black) (Python 3.6+), [`flake8`](https://gitlab.com/pycqa/flake8) and [`isort`](https://github.com/timothycrosley/isort).
* Load specific environments with Jupyter notebooks using `KEDRO_ENV` which will globally set `run`, `jupyter notebook` and `jupyter lab` commands using environment variables.
* Added the following datasets:
  - `CSVGCSDataSet` dataset in `contrib` for working with CSV files in Google Cloud Storage.
  - `ParquetGCSDataSet` dataset in `contrib` for working with Parquet files in Google Cloud Storage.
  - `JSONGCSDataSet` dataset in `contrib` for working with JSON files in Google Cloud Storage.
  - `MatplotlibS3Writer` dataset in `contrib` for saving Matplotlib images to S3.
  - `PartitionedDataSet` for working with datasets split across multiple files.
  - `JSONDataSet` dataset for working with JSON files that uses [`fsspec`](https://filesystem-spec.readthedocs.io/en/latest/) to communicate with the underlying filesystem. It doesn't support `http(s)` protocol for now.
* Added `s3fs_args` to all S3 datasets.
* Pipelines can be deducted with `pipeline1 - pipeline2`.

## Bug fixes and other changes
* `ParallelRunner` now works with `SparkDataSet`.
* Allowed the use of nulls in `parameters.yml`.
* Fixed an issue where `%reload_kedro` wasn't reloading all user modules.
* Fixed `pandas_to_spark` and `spark_to_pandas` decorators to work with functions with kwargs.
* Fixed a bug where `kedro jupyter notebook` and `kedro jupyter lab` would run a different Jupyter installation to the one in the local environment.
* Implemented Databricks-compatible dataset versioning for `SparkDataSet`.
* Fixed a bug where `kedro package` would fail in certain situations where `kedro build-reqs` was used to generate `requirements.txt`.
* Made `bucket_name` argument optional for the following datasets: `CSVS3DataSet`, `HDFS3DataSet`, `PickleS3DataSet`, `contrib.io.parquet.ParquetS3DataSet`, `contrib.io.gcs.JSONGCSDataSet` - bucket name can now be included into the filepath along with the filesystem protocol (e.g. `s3://bucket-name/path/to/key.csv`).
* Documentation improvements and fixes.

## Breaking changes to the API
* Renamed entry point for running pip-installed projects to `run_package()` instead of `main()` in `src/<package>/run.py`.
* `bucket_name` key has been removed from the string representation of the following datasets: `CSVS3DataSet`, `HDFS3DataSet`, `PickleS3DataSet`, `contrib.io.parquet.ParquetS3DataSet`, `contrib.io.gcs.JSONGCSDataSet`.
* Moved the `mem_profiler` decorator to `contrib` and separated the `contrib` decorators so that dependencies are modular. You may need to update your import paths, for example the pyspark decorators should be imported as `from kedro.contrib.decorators.pyspark import <pyspark_decorator>` instead of `from kedro.contrib.decorators import <pyspark_decorator>`.

## Thanks for supporting contributions
[Sheldon Tsen](https://github.com/sheldontsen-qb), [@roumail](https://github.com/roumail), [Karlson Lee](https://github.com/i25959341), [Waylon Walker](https://github.com/WaylonWalker), [Deepyaman Datta](https://github.com/deepyaman), [Giovanni](https://github.com/plauto), [Zain Patel](https://github.com/mzjp2)

# 0.15.4

## Major features and improvements
* `kedro jupyter` now gives the default kernel a sensible name.
* `Pipeline.name` has been deprecated in favour of `Pipeline.tags`.
* Reuse pipelines within a Kedro project using `Pipeline.transform`, it simplifies dataset and node renaming.
* Added Jupyter Notebook line magic (`%run_viz`) to run `kedro viz` in a Notebook cell (requires [`kedro-viz`](https://github.com/quantumblacklabs/kedro-viz) version 3.0.0 or later).
* Added the following datasets:
  - `NetworkXLocalDataSet` in `kedro.contrib.io.networkx` to load and save local graphs (JSON format) via NetworkX. (by [@josephhaaga](https://github.com/josephhaaga))
  - `SparkHiveDataSet` in `kedro.contrib.io.pyspark.SparkHiveDataSet` allowing usage of Spark and insert/upsert on non-transactional Hive tables.
* `kedro.contrib.config.TemplatedConfigLoader` now supports name/dict key templating and default values.

## Bug fixes and other changes
* `get_last_load_version()` method for versioned datasets now returns exact last load version if the dataset has been loaded at least once and `None` otherwise.
* Fixed a bug in `_exists` method for versioned `SparkDataSet`.
* Enabled the customisation of the ExcelWriter in `ExcelLocalDataSet` by specifying options under `writer` key in `save_args`.
* Fixed a bug in IPython startup script, attempting to load context from the incorrect location.
* Removed capping the length of a dataset's string representation.
* Fixed `kedro install` command failing on Windows if `src/requirements.txt` contains a different version of Kedro.
* Enabled passing a single tag into a node or a pipeline without having to wrap it in a list (i.e. `tags="my_tag"`).

## Breaking changes to the API
* Removed `_check_paths_consistency()` method from `AbstractVersionedDataSet`. Version consistency check is now done in `AbstractVersionedDataSet.save()`. Custom versioned datasets should modify `save()` method implementation accordingly.

## Thanks for supporting contributions
[Joseph Haaga](https://github.com/josephhaaga), [Deepyaman Datta](https://github.com/deepyaman), [Joost Duisters](https://github.com/JoostDuisters), [Zain Patel](https://github.com/mzjp2), [Tom Vigrass](https://github.com/tomvigrass)

# 0.15.3

## Bug Fixes and other changes
* Narrowed the requirements for `PyTables` so that we maintain support for Python 3.5.

# 0.15.2

## Major features and improvements
* Added `--load-version`, a `kedro run` argument that allows you run the pipeline with a particular load version of a dataset.
* Support for modular pipelines in `src/`, break the pipeline into isolated parts with reusability in mind.
* Support for multiple pipelines, an ability to have multiple entry point pipelines and choose one with `kedro run --pipeline NAME`.
* Added a `MatplotlibWriter` dataset in `contrib` for saving Matplotlib images.
* An ability to template/parameterize configuration files with `kedro.contrib.config.TemplatedConfigLoader`.
* Parameters are exposed as a context property for ease of access in iPython / Jupyter Notebooks with `context.params`.
* Added `max_workers` parameter for ``ParallelRunner``.

## Bug fixes and other changes
* Users will override the `_get_pipeline` abstract method in `ProjectContext(KedroContext)` in `run.py` rather than the `pipeline` abstract property. The `pipeline` property is not abstract anymore.
* Improved an error message when versioned local dataset is saved and unversioned path already exists.
* Added `catalog` global variable to `00-kedro-init.py`, allowing you to load datasets with `catalog.load()`.
* Enabled tuples to be returned from a node.
* Disallowed the ``ConfigLoader`` loading the same file more than once, and deduplicated the `conf_paths` passed in.
* Added a `--open` flag to `kedro build-docs` that opens the documentation on build.
* Updated the ``Pipeline`` representation to include name of the pipeline, also making it readable as a context property.
* `kedro.contrib.io.pyspark.SparkDataSet` and `kedro.contrib.io.azure.CSVBlobDataSet` now support versioning.

## Breaking changes to the API
* `KedroContext.run()` no longer accepts `catalog` and `pipeline` arguments.
* `node.inputs` now returns the node's inputs in the order required to bind them properly to the node's function.

## Thanks for supporting contributions
[Deepyaman Datta](https://github.com/deepyaman), [Luciano Issoe](https://github.com/Lucianois), [Joost Duisters](https://github.com/JoostDuisters), [Zain Patel](https://github.com/mzjp2), [William Ashford](https://github.com/williamashfordQB), [Karlson Lee](https://github.com/i25959341)

# 0.15.1

## Major features and improvements
* Extended `versioning` support to cover the tracking of environment setup, code and datasets.
* Added the following datasets:
  - `FeatherLocalDataSet` in `contrib` for usage with pandas. (by [@mdomarsaleem](https://github.com/mdomarsaleem))
* Added `get_last_load_version` and `get_last_save_version` to `AbstractVersionedDataSet`.
* Implemented `__call__` method on `Node` to allow for users to execute `my_node(input1=1, input2=2)` as an alternative to `my_node.run(dict(input1=1, input2=2))`.
* Added new `--from-inputs` run argument.

## Bug fixes and other changes
* Fixed a bug in `load_context()` not loading context in non-Kedro Jupyter Notebooks.
* Fixed a bug in `ConfigLoader.get()` not listing nested files for `**`-ending glob patterns.
* Fixed a logging config error in Jupyter Notebook.
* Updated documentation in `03_configuration` regarding how to modify the configuration path.
* Documented the architecture of Kedro showing how we think about library, project and framework components.
* `extras/kedro_project_loader.py` renamed to `extras/ipython_loader.py` and now runs any IPython startup scripts without relying on the Kedro project structure.
* Fixed TypeError when validating partial function's signature.
* After a node failure during a pipeline run, a resume command will be suggested in the logs. This command will not work if the required inputs are MemoryDataSets.

## Breaking changes to the API

## Thanks for supporting contributions
[Omar Saleem](https://github.com/mdomarsaleem), [Mariana Silva](https://github.com/marianansilva), [Anil Choudhary](https://github.com/aniryou), [Craig](https://github.com/cfranklin11)

# 0.15.0

## Major features and improvements
* Added `KedroContext` base class which holds the configuration and Kedro's main functionality (catalog, pipeline, config, runner).
* Added a new CLI command `kedro jupyter convert` to facilitate converting Jupyter Notebook cells into Kedro nodes.
* Added support for `pip-compile` and new Kedro command `kedro build-reqs` that generates `requirements.txt` based on `requirements.in`.
* Running `kedro install` will install packages to conda environment if `src/environment.yml` exists in your project.
* Added a new `--node` flag to `kedro run`, allowing users to run only the nodes with the specified names.
* Added new `--from-nodes` and `--to-nodes` run arguments, allowing users to run a range of nodes from the pipeline.
* Added prefix `params:` to the parameters specified in `parameters.yml` which allows users to differentiate between their different parameter node inputs and outputs.
* Jupyter Lab/Notebook now starts with only one kernel by default.
* Added the following datasets:
  -  `CSVHTTPDataSet` to load CSV using HTTP(s) links.
  - `JSONBlobDataSet` to load json (-delimited) files from Azure Blob Storage.
  - `ParquetS3DataSet` in `contrib` for usage with pandas. (by [@mmchougule](https://github.com/mmchougule))
  - `CachedDataSet` in `contrib` which will cache data in memory to avoid io/network operations. It will clear the cache once a dataset is no longer needed by a pipeline. (by [@tsanikgr](https://github.com/tsanikgr))
  - `YAMLLocalDataSet` in `contrib` to load and save local YAML files. (by [@Minyus](https://github.com/Minyus))

## Bug fixes and other changes
* Documentation improvements including instructions on how to initialise a Spark session using YAML configuration.
* `anyconfig` default log level changed from `INFO` to `WARNING`.
* Added information on installed plugins to `kedro info`.
* Added style sheets for project documentation, so the output of `kedro build-docs` will resemble the style of `kedro docs`.

## Breaking changes to the API
* Simplified the Kedro template in `run.py` with the introduction of `KedroContext` class.
* Merged `FilepathVersionMixIn` and `S3VersionMixIn` under one abstract class `AbstractVersionedDataSet` which extends`AbstractDataSet`.
* `name` changed to be a keyword-only argument for `Pipeline`.
* `CSVLocalDataSet` no longer supports URLs. `CSVHTTPDataSet` supports URLs.

### Migration guide from Kedro 0.14.* to Kedro 0.15.0
#### Migration for Kedro project template
This guide assumes that:
  * The framework specific code has not been altered significantly
  * Your project specific code is stored in the dedicated python package under `src/`.

The breaking changes were introduced in the following project template files:
- `<project-name>/.ipython/profile_default/startup/00-kedro-init.py`
- `<project-name>/kedro_cli.py`
- `<project-name>/src/tests/test_run.py`
- `<project-name>/src/<package-name>/run.py`
- `<project-name>/.kedro.yml` (new file)

The easiest way to migrate your project from Kedro 0.14.* to Kedro 0.15.0 is to create a new project (by using `kedro new`) and move code and files bit by bit as suggested in the detailed guide below:

1. Create a new project with the same name by running `kedro new`

2. Copy the following folders to the new project:
 - `results/`
 - `references/`
 - `notebooks/`
 - `logs/`
 - `data/`
 - `conf/`

3. If you customised your `src/<package>/run.py`, make sure you apply the same customisations to `src/<package>/run.py`
 - If you customised `get_config()`, you can override `config_loader` property in `ProjectContext` derived class
 - If you customised `create_catalog()`, you can override `catalog()` property in `ProjectContext` derived class
 - If you customised `run()`, you can override `run()` method in `ProjectContext` derived class
 - If you customised default `env`, you can override it in `ProjectContext` derived class or pass it at construction. By default, `env` is `local`.
 - If you customised default `root_conf`, you can override `CONF_ROOT` attribute in `ProjectContext` derived class. By default, `KedroContext` base class has `CONF_ROOT` attribute set to `conf`.

4. The following syntax changes are introduced in ipython or Jupyter notebook/labs:
 - `proj_dir` -> `context.project_path`
 - `proj_name` -> `context.project_name`
 - `conf` -> `context.config_loader`.
 - `io` -> `context.catalog` (e.g., `io.load()` -> `context.catalog.load()`)

5. If you customised your `kedro_cli.py`, you need to apply the same customisations to your `kedro_cli.py` in the new project.

6. Copy the contents of the old project's `src/requirements.txt` into the new project's `src/requirements.in` and, from the project root directory, run the `kedro build-reqs` command in your terminal window.

#### Migration for versioning custom dataset classes

If you defined any custom dataset classes which support versioning in your project, you need to apply the following changes:

1. Make sure your dataset inherits from `AbstractVersionedDataSet` only.
2. Call `super().__init__()` with the appropriate arguments in the dataset's `__init__`. If storing on local filesystem, providing the filepath and the version is enough. Otherwise, you should also pass in an `exists_function` and a `glob_function` that emulate `exists` and `glob` in a different filesystem (see `CSVS3DataSet` as an example).
3. Remove setting of the `_filepath` and `_version` attributes in the dataset's `__init__`, as this is taken care of in the base abstract class.
4. Any calls to `_get_load_path` and `_get_save_path` methods should take no arguments.
5. Ensure you convert the output of `_get_load_path` and `_get_save_path` appropriately, as these now return [`PurePath`s](https://docs.python.org/3/library/pathlib.html#pure-paths) instead of strings.
6. Make sure `_check_paths_consistency` is called with [`PurePath`s](https://docs.python.org/3/library/pathlib.html#pure-paths) as input arguments, instead of strings.

These steps should have brought your project to Kedro 0.15.0. There might be some more minor tweaks needed as every project is unique, but now you have a pretty solid base to work with. If you run into any problems, please consult the [Kedro documentation](https://kedro.readthedocs.io).

## Thanks for supporting contributions
[Dmitry Vukolov](https://github.com/dvukolov), [Jo Stichbury](https://github.com/stichbury), [Angus Williams](https://github.com/awqb), [Deepyaman Datta](https://github.com/deepyaman), [Mayur Chougule](https://github.com/mmchougule), [Marat Kopytjuk](https://github.com/kopytjuk), [Evan Miller](https://github.com/evanmiller29), [Yusuke Minami](https://github.com/Minyus)

# 0.14.3

## Major features and improvements
* Tab completion for catalog datasets in `ipython` or `jupyter` sessions. (Thank you [@datajoely](https://github.com/datajoely) and [@WaylonWalker](https://github.com/WaylonWalker))
* Added support for transcoding, an ability to decouple loading/saving mechanisms of a dataset from its storage location, denoted by adding '@' to the dataset name.
* Datasets have a new `release` function that instructs them to free any cached data. The runners will call this when the dataset is no longer needed downstream.

## Bug fixes and other changes
* Add support for pipeline nodes made up from partial functions.
* Expand user home directory `~` for TextLocalDataSet (see issue #19).
* Add a `short_name` property to `Node`s for a display-friendly (but not necessarily unique) name.
* Add Kedro project loader for IPython: `extras/kedro_project_loader.py`.
* Fix source file encoding issues with Python 3.5 on Windows.
* Fix local project source not having priority over the same source installed as a package, leading to local updates not being recognised.

## Breaking changes to the API
* Remove the max_loads argument from the `MemoryDataSet` constructor and from the `AbstractRunner.create_default_data_set` method.

## Thanks for supporting contributions
[Joel Schwarzmann](https://github.com/datajoely), [Alex Kalmikov](https://github.com/kalexqb)

# 0.14.2

## Major features and improvements
* Added Data Set transformer support in the form of AbstractTransformer and DataCatalog.add_transformer.

## Breaking changes to the API
* Merged the `ExistsMixin` into `AbstractDataSet`.
* `Pipeline.node_dependencies` returns a dictionary keyed by node, with sets of parent nodes as values; `Pipeline` and `ParallelRunner` were refactored to make use of this for topological sort for node dependency resolution and running pipelines respectively.
* `Pipeline.grouped_nodes` returns a list of sets, rather than a list of lists.

## Thanks for supporting contributions

[Darren Gallagher](https://github.com/dazzag24), [Zain Patel](https://github.com/mzjp2)

# 0.14.1

## Major features and improvements
* New I/O module `HDFS3DataSet`.

## Bug fixes and other changes
* Improved API docs.
* Template `run.py` will throw a warning instead of error if `credentials.yml`
  is not present.

## Breaking changes to the API
None


# 0.14.0

The initial release of Kedro.


## Thanks for supporting contributions

Jo Stichbury, Aris Valtazanos, Fabian Peters, Guilherme Braccialli, Joel Schwarzmann, Miguel Beltre, Mohammed ElNabawy, Deepyaman Datta, Shubham Agrawal, Oleg Andreyev, Mayur Chougule, William Ashford, Ed Cannon, Nikhilesh Nukala, Sean Bailey, Vikram Tegginamath, Thomas Huijskens, Musa Bilal

We are also grateful to everyone who advised and supported us, filed issues or helped resolve them, asked and answered questions and were part of inspiring discussions.<|MERGE_RESOLUTION|>--- conflicted
+++ resolved
@@ -4,16 +4,13 @@
 * Added `env` and `extra_params` to `reload_kedro()` line magic.
 
 ## Bug fixes and other changes
-
 * The version of a packaged modular pipeline now defaults to the version of the project package.
-<<<<<<< HEAD
 * Added fix to prevent new lines being added to pandas CSV datasets.
-=======
 * Fixed issue with loading a versioned `SparkDataSet` in the interactive workflow.
 * Kedro CLI now checks `pyproject.toml` for a `tool.kedro` section before treating the project as a Kedro project
 
 ## Breaking changes to the API
->>>>>>> dc1ee8e0
+
 
 ## Thanks for supporting contributions
 [Mariana Silva](https://github.com/marianansilva),
