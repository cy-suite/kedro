--- conflicted
+++ resolved
@@ -13,17 +13,14 @@
 ## Major features and improvements
 
 ## Bug fixes and other changes
-
-<<<<<<< HEAD
 * Fixed `kedro micropkg pull` for packages on PyPI.
-
-## Breaking changes to the API
-=======
+* Fixed `format` in `save_args` for `SparkHiveDataSet`, previously it didn't allow you to save it as delta format.
+
+## Minor breaking changes to the API
+
 ## Upcoming deprecations for Kedro 0.19.0
-
 * `kedro test` and `kedro lint` will be deprecated.
-* Fixed `format` in `save_args` for `SparkHiveDataSet`, previously it didn't allow you to save it as delta format.
->>>>>>> c88798bf
+
 
 # Release 0.18.3
 
