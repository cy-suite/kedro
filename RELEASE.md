--- conflicted
+++ resolved
@@ -3,14 +3,10 @@
 ## Major features and improvements
 
 ## Bug fixes and other changes
-<<<<<<< HEAD
 * Fixed deprecation warnings from `kedro.cli` and `kedro.context` when running `kedro jupyter notebook`.
 * Introduced regex filtering to the `DataCatalog.list()` method.
-=======
-* Fixed deprecation warnings from `kedro.cli` and `kedro.context` when running `kedro jupyter notebook`
 * Fixed a bug where `catalog` and `context` were not available in Jupyter Lab and Notebook.
 * Fixed a bug where `kedro build-reqs` would fail if you didn't have your project dependencies installed.
->>>>>>> 7fc020f3
 
 ## Breaking changes to the API
 
