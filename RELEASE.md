# Upcoming Release 0.19.0

## Major features and improvements

## Bug fixes and other changes

## Breaking changes to the API

## Migration guide from Kedro 0.18.* to 0.19.*

# Upcoming Release 0.18.12

## Major features and improvements
* Added dataset factories feature which uses pattern matching to reduce the number of catalog entries.
* Activated all built-in resolvers by default for `OmegaConfigLoader` except for `oc.env`.

## Bug fixes and other changes
<<<<<<< HEAD
* Updated `kedro catalog list` to work with dataset factories.
=======
* Consolidated dependencies and optional dependencies in `pyproject.toml`.
>>>>>>> 8adb74db

## Documentation changes

## Breaking changes to the API

## Upcoming deprecations for Kedro 0.19.0

# Release 0.18.11

## Major features and improvements
* Added `databricks-iris` as an official starter.

## Bug fixes and other changes
* Reworked micropackaging workflow to use standard Python packaging practices.
* Make `kedro micropkg package` accept `--verbose`.
* Compare for protocol and delimiter in `PartitionedDataSet` to be able to pass the protocol to partitions which paths starts with the same characters as the protocol (e.g. `s3://s3-my-bucket`).

## Documentation changes
* Significant improvements to the documentation that covers working with Databricks and Kedro, including a new page for workspace-only development, and a guide to choosing the best workflow for your use case.
* Updated documentation for deploying with Prefect for version 2.0.

## Upcoming deprecations for Kedro 0.19.0
* Renamed dataset and error classes, in accordance with the [Kedro lexicon](https://github.com/kedro-org/kedro/wiki/Kedro-documentation-style-guide#kedro-lexicon). Dataset classes ending with "DataSet" and error classes starting with "DataSet" are deprecated and will be removed in 0.19.0. Note that all of the below classes are also importable from `kedro.io`; only the module where they are defined is listed as the location.

| Type                        | Deprecated Alias            | Location                       |
| --------------------------- | --------------------------- | ------------------------------ |
| `CachedDataset`             | `CachedDataSet`             | `kedro.io.cached_dataset`      |
| `LambdaDataset`             | `LambdaDataSet`             | `kedro.io.lambda_dataset`      |
| `IncrementalDataset`        | `IncrementalDataSet`        | `kedro.io.partitioned_dataset` |
| `MemoryDataset`             | `MemoryDataSet`             | `kedro.io.memory_dataset`      |
| `PartitionedDataset`        | `PartitionedDataSet`        | `kedro.io.partitioned_dataset` |
| `DatasetError`              | `DataSetError`              | `kedro.io.core`                |
| `DatasetAlreadyExistsError` | `DataSetAlreadyExistsError` | `kedro.io.core`                |
| `DatasetNotFoundError`      | `DataSetNotFoundError`      | `kedro.io.core`                |

## Community contributions
Many thanks to the following Kedroids for contributing PRs to this release:

* [jmalovera10](https://github.com/jmalovera10)
* [debugger24](https://github.com/debugger24)
* [juliushetzel](https://github.com/juliushetzel)
* [jacobweiss2305](https://github.com/jacobweiss2305)
* [eduardoconto](https://github.com/eduardoconto)

# Release 0.18.10

## Major features and improvements
* Rebrand across all documentation and Kedro assets.
* Added support for variable interpolation in the catalog with the `OmegaConfigLoader`.

# Release 0.18.9

## Major features and improvements
* `kedro run --params` now updates interpolated parameters correctly when using `OmegaConfigLoader`.
* Added `metadata` attribute to `kedro.io` datasets. This is ignored by Kedro, but may be consumed by users or external plugins.
* Added `kedro.logging.RichHandler`. This replaces the default `rich.logging.RichHandler` and is more flexible, user can turn off the `rich` traceback if needed.

## Bug fixes and other changes
* `OmegaConfigLoader` will return a `dict` instead of `DictConfig`.
* `OmegaConfigLoader` does not show a `MissingConfigError` when the config files exist but are empty.

## Documentation changes
* Added documentation for collaborative experiment tracking within Kedro-Viz.
* Revised section on deployment to better organise content and reflect how recently docs have been updated.
* Minor improvements to fix typos and revise docs to align with engineering changes.

## Breaking changes to the API
* `kedro package` does not produce `.egg` files anymore, and now relies exclusively on `.whl` files.

## Community contributions
Many thanks to the following Kedroids for contributing PRs to this release:

* [tomasvanpottelbergh](https://github.com/tomasvanpottelbergh)
* [https://github.com/debugger24](https://github.com/debugger24)

## Upcoming deprecations for Kedro 0.19.0

# Release 0.18.8

## Major features and improvements
* Added `KEDRO_LOGGING_CONFIG` environment variable, which can be used to configure logging from the beginning of the `kedro` process.
* Removed logs folder from the kedro new project template. File-based logging will remain but just be level INFO and above and go to project root instead.


## Bug fixes and other changes
* Improvements to Jupyter E2E tests.
* Added full `kedro run` CLI command to session store to improve run reproducibility using `Kedro-Viz` experiment tracking.

### Documentation changes
* Improvements to documentation about configuration.
* Improvements to Sphinx toolchain including incrementing to use a newer version.
* Improvements to documentation on visualising Kedro projects on Databricks, and additional documentation about the development workflow for Kedro projects on Databricks.
* Updated Technical Steering Committee membership documentation.
* Revised documentation section about linting and formatting and extended to give details of `flake8` configuration.
* Updated table of contents for documentation to reduce scrolling.
* Expanded FAQ documentation.
* Added a 404 page to documentation.
* Added deprecation warnings about the removal of `kedro.extras.datasets`.

## Community contributions
Many thanks to the following Kedroids for contributing PRs to this release:

* [MaximeSteinmetz](https://github.com/MaximeSteinmetz)

# Release 0.18.7

## Major features and improvements
* Added new Kedro CLI `kedro jupyter setup` to setup Jupyter Kernel for Kedro.
* `kedro package` now includes the project configuration in a compressed `tar.gz` file.
* Added functionality to the `OmegaConfigLoader` to load configuration from compressed files of `zip` or `tar` format. This feature requires `fsspec>=2023.1.0`.
* Significant improvements to on-boarding documentation that covers setup for new Kedro users. Also some major changes to the spaceflights tutorial to make it faster to work through. We think it's a better read. Tell us if it's not.

## Bug fixes and other changes
* Added a guide and tooling for developing Kedro for Databricks.
* Implemented missing dict-like interface for `_ProjectPipeline`.

# Release 0.18.6

## Bug fixes and other changes
* Fixed bug that didn't allow to read or write datasets with `s3a` or `s3n` filepaths
* Fixed bug with overriding nested parameters using the `--params` flag
* Fixed bug that made session store incompatible with `Kedro-Viz` experiment tracking

## Migration guide from Kedro 0.18.5 to 0.18.6
A regression introduced in Kedro version `0.18.5` caused the `Kedro-Viz` console to fail to show experiment tracking correctly. If you experienced this issue, you will need to:
* upgrade to Kedro version `0.18.6`
* delete any erroneous session entries created with Kedro 0.18.5 from your session_store.db stored at `<project-path>/data/session_store.db`.

Thanks to Kedroids tomohiko kato, [tsanikgr](https://github.com/tsanikgr) and [maddataanalyst](https://github.com/maddataanalyst) for very detailed reports about the bug.

# Release 0.18.5

> This release introduced a bug that causes a failure in experiment tracking within the `Kedro-Viz` console. We recommend that you use Kedro version `0.18.6` in preference.

## Major features and improvements
* Added new `OmegaConfigLoader` which uses `OmegaConf` for loading and merging configuration.
* Added the `--conf-source` option to `kedro run`, allowing users to specify a source for project configuration for the run.
* Added `omegaconf` syntax as option for `--params`. Keys and values can now be separated by colons or equals signs.
* Added support for generator functions as nodes, i.e. using `yield` instead of return.
  * Enable chunk-wise processing in nodes with generator functions.
  * Save node outputs after every `yield` before proceeding with next chunk.
* Fixed incorrect parsing of Azure Data Lake Storage Gen2 URIs used in datasets.
* Added support for loading credentials from environment variables using `OmegaConfigLoader`.
* Added new `--namespace` flag to `kedro run` to enable filtering by node namespace.
* Added a new argument `node` for all four dataset hooks.
* Added the `kedro run` flags `--nodes`, `--tags`, and `--load-versions` to replace `--node`, `--tag`, and `--load-version`.

## Bug fixes and other changes
* Commas surrounded by square brackets (only possible for nodes with default names) will no longer split the arguments to `kedro run` options which take a list of nodes as inputs (`--from-nodes` and `--to-nodes`).
* Fixed bug where `micropkg` manifest section in `pyproject.toml` isn't recognised as allowed configuration.
* Fixed bug causing `load_ipython_extension` not to register the `%reload_kedro` line magic when called in a directory that does not contain a Kedro project.
* Added `anyconfig`'s `ac_context` parameter to `kedro.config.commons` module functions for more flexible `ConfigLoader` customizations.
* Change reference to `kedro.pipeline.Pipeline` object throughout test suite with `kedro.modular_pipeline.pipeline` factory.
* Fixed bug causing the `after_dataset_saved` hook only to be called for one output dataset when multiple are saved in a single node and async saving is in use.
* Log level for "Credentials not found in your Kedro project config" was changed from `WARNING` to `DEBUG`.
* Added safe extraction of tar files in `micropkg pull` to fix vulnerability caused by [CVE-2007-4559](https://github.com/advisories/GHSA-gw9q-c7gh-j9vm).
* Documentation improvements
    * Bug fix in table font size
    * Updated API docs links for datasets
    * Improved CLI docs for `kedro run`
    * Revised documentation for visualisation to build plots and for experiment tracking
    * Added example for loading external credentials to the Hooks documentation

## Breaking changes to the API

## Community contributions
Many thanks to the following Kedroids for contributing PRs to this release:

* [adamfrly](https://github.com/adamfrly)
* [corymaklin](https://github.com/corymaklin)
* [Emiliopb](https://github.com/Emiliopb)
* [grhaonan](https://github.com/grhaonan)
* [JStumpp](https://github.com/JStumpp)
* [michalbrys](https://github.com/michalbrys)
* [sbrugman](https://github.com/sbrugman)

## Upcoming deprecations for Kedro 0.19.0
* `project_version` will be deprecated in `pyproject.toml` please use `kedro_init_version` instead.
* Deprecated `kedro run` flags `--node`, `--tag`, and `--load-version` in favour of `--nodes`, `--tags`, and `--load-versions`.

# Release 0.18.4

## Major features and improvements
* Make Kedro instantiate datasets from `kedro_datasets` with higher priority than `kedro.extras.datasets`. `kedro_datasets` is the namespace for the new `kedro-datasets` python package.
* The config loader objects now implement `UserDict` and the configuration is accessed through `conf_loader['catalog']`.
* You can configure config file patterns through `settings.py` without creating a custom config loader.
* Added the following new datasets:

| Type                                 | Description                                                                | Location                         |
| ------------------------------------ | -------------------------------------------------------------------------- | -------------------------------- |
| `svmlight.SVMLightDataSet`           | Work with svmlight/libsvm files using scikit-learn library                 | `kedro.extras.datasets.svmlight` |
| `video.VideoDataSet`                 | Read and write video files from a filesystem                               | `kedro.extras.datasets.video`    |
| `video.video_dataset.SequenceVideo`  | Create a video object from an iterable sequence to use with `VideoDataSet` | `kedro.extras.datasets.video`    |
| `video.video_dataset.GeneratorVideo` | Create a video object from a generator to use with `VideoDataSet`          | `kedro.extras.datasets.video`    |
* Implemented support for a functional definition of schema in `dask.ParquetDataSet` to work with the `dask.to_parquet` API.

## Bug fixes and other changes
* Fixed `kedro micropkg pull` for packages on PyPI.
* Fixed `format` in `save_args` for `SparkHiveDataSet`, previously it didn't allow you to save it as delta format.
* Fixed save errors in `TensorFlowModelDataset` when used without versioning; previously, it wouldn't overwrite an existing model.
* Added support for `tf.device` in `TensorFlowModelDataset`.
* Updated error message for `VersionNotFoundError` to handle insufficient permission issues for cloud storage.
* Updated Experiment Tracking docs with working examples.
* Updated `MatplotlibWriter`, `text.TextDataSet`, `plotly.PlotlyDataSet` and `plotly.JSONDataSet` docs with working examples.
* Modified implementation of the Kedro IPython extension to use `local_ns` rather than a global variable.
* Refactored `ShelveStore` to its own module to ensure multiprocessing works with it.
* `kedro.extras.datasets.pandas.SQLQueryDataSet` now takes optional argument `execution_options`.
* Removed `attrs` upper bound to support newer versions of Airflow.
* Bumped the lower bound for the `setuptools` dependency to <=61.5.1.

## Minor breaking changes to the API

## Upcoming deprecations for Kedro 0.19.0
* `kedro test` and `kedro lint` will be deprecated.

## Documentation
* Revised the Introduction to shorten it
* Revised the Get Started section to remove unnecessary information and clarify the learning path
* Updated the spaceflights tutorial to simplify the later stages and clarify what the reader needed to do in each phase
* Moved some pages that covered advanced materials into more appropriate sections
* Moved visualisation into its own section
* Fixed a bug that degraded user experience: the table of contents is now sticky when you navigate between pages
* Added redirects where needed on ReadTheDocs for legacy links and bookmarks

## Contributions from the Kedroid community
We are grateful to the following for submitting PRs that contributed to this release: [jstammers](https://github.com/jstammers), [FlorianGD](https://github.com/FlorianGD), [yash6318](https://github.com/yash6318), [carlaprv](https://github.com/carlaprv), [dinotuku](https://github.com/dinotuku), [williamcaicedo](https://github.com/williamcaicedo), [avan-sh](https://github.com/avan-sh), [Kastakin](https://github.com/Kastakin), [amaralbf](https://github.com/amaralbf), [BSGalvan](https://github.com/BSGalvan), [levimjoseph](https://github.com/levimjoseph), [daniel-falk](https://github.com/daniel-falk), [clotildeguinard](https://github.com/clotildeguinard), [avsolatorio](https://github.com/avsolatorio), and [picklejuicedev](https://github.com/picklejuicedev) for comments and input to documentation changes

# Release 0.18.3

## Major features and improvements
* Implemented autodiscovery of project pipelines. A pipeline created with `kedro pipeline create <pipeline_name>` can now be accessed immediately without needing to explicitly register it in `src/<package_name>/pipeline_registry.py`, either individually by name (e.g. `kedro run --pipeline=<pipeline_name>`) or as part of the combined default pipeline (e.g. `kedro run`). By default, the simplified `register_pipelines()` function in `pipeline_registry.py` looks like:

    ```python
    def register_pipelines() -> Dict[str, Pipeline]:
        """Register the project's pipelines.

        Returns:
            A mapping from pipeline names to ``Pipeline`` objects.
        """
        pipelines = find_pipelines()
        pipelines["__default__"] = sum(pipelines.values())
        return pipelines
    ```

* The Kedro IPython extension should now be loaded with `%load_ext kedro.ipython`.
* The line magic `%reload_kedro` now accepts keywords arguments, e.g. `%reload_kedro --env=prod`.
* Improved resume pipeline suggestion for `SequentialRunner`, it will backtrack the closest persisted inputs to resume.

## Bug fixes and other changes

* Changed default `False` value for rich logging `show_locals`, to make sure credentials and other sensitive data isn't shown in logs.
* Rich traceback handling is disabled on Databricks so that exceptions now halt execution as expected. This is a workaround for a [bug in `rich`](https://github.com/Textualize/rich/issues/2455).
* When using `kedro run -n [some_node]`, if `some_node` is missing a namespace the resulting error message will suggest the correct node name.
* Updated documentation for `rich` logging.
* Updated Prefect deployment documentation to allow for reruns with saved versioned datasets.
* The Kedro IPython extension now surfaces errors when it cannot load a Kedro project.
* Relaxed `delta-spark` upper bound to allow compatibility with Spark 3.1.x and 3.2.x.
* Added `gdrive` to list of cloud protocols, enabling Google Drive paths for datasets.
* Added svg logo resource for ipython kernel.

## Upcoming deprecations for Kedro 0.19.0
* The Kedro IPython extension will no longer be available as `%load_ext kedro.extras.extensions.ipython`; use `%load_ext kedro.ipython` instead.
* `kedro jupyter convert`, `kedro build-docs`, `kedro build-reqs` and `kedro activate-nbstripout` will be deprecated.

# Release 0.18.2

## Major features and improvements
* Added `abfss` to list of cloud protocols, enabling abfss paths.
* Kedro now uses the [Rich](https://github.com/Textualize/rich) library to format terminal logs and tracebacks.
* The file `conf/base/logging.yml` is now optional. See [our documentation](https://docs.kedro.org/en/0.18.2/logging/logging.html) for details.
* Introduced a `kedro.starters` entry point. This enables plugins to create custom starter aliases used by `kedro starter list` and `kedro new`.
* Reduced the `kedro new` prompts to just one question asking for the project name.

## Bug fixes and other changes
* Bumped `pyyaml` upper bound to make Kedro compatible with the [pyodide](https://pyodide.org/en/stable/usage/loading-packages.html#micropip) stack.
* Updated project template's Sphinx configuration to use `myst_parser` instead of `recommonmark`.
* Reduced number of log lines by changing the logging level from `INFO` to `DEBUG` for low priority messages.
* Kedro's framework-side logging configuration no longer performs file-based logging. Hence superfluous `info.log`/`errors.log` files are no longer created in your project root, and running Kedro on read-only file systems such as Databricks Repos is now possible.
* The `root` logger is now set to the Python default level of `WARNING` rather than `INFO`. Kedro's logger is still set to emit `INFO` level messages.
* `SequentialRunner` now has consistent execution order across multiple runs with sorted nodes.
* Bumped the upper bound for the Flake8 dependency to <5.0.
* `kedro jupyter notebook/lab` no longer reuses a Jupyter kernel.
* Required `cookiecutter>=2.1.1` to address a [known command injection vulnerability](https://security.snyk.io/vuln/SNYK-PYTHON-COOKIECUTTER-2414281).
* The session store no longer fails if a username cannot be found with `getpass.getuser`.
* Added generic typing for `AbstractDataSet` and `AbstractVersionedDataSet` as well as typing to all datasets.
* Rendered the deployment guide flowchart as a Mermaid diagram, and added Dask.

## Minor breaking changes to the API
* The module `kedro.config.default_logger` no longer exists; default logging configuration is now set automatically through `kedro.framework.project.LOGGING`. Unless you explicitly import `kedro.config.default_logger` you do not need to make any changes.

## Upcoming deprecations for Kedro 0.19.0
* `kedro.extras.ColorHandler` will be removed in 0.19.0.

# Release 0.18.1

## Major features and improvements
* Added a new hook `after_context_created` that passes the `KedroContext` instance as `context`.
* Added a new CLI hook `after_command_run`.
* Added more detail to YAML `ParserError` exception error message.
* Added option to `SparkDataSet` to specify a `schema` load argument that allows for supplying a user-defined schema as opposed to relying on the schema inference of Spark.
* The Kedro package no longer contains a built version of the Kedro documentation significantly reducing the package size.

## Bug fixes and other changes
* Removed fatal error from being logged when a Kedro session is created in a directory without git.
* Fixed `CONFIG_LOADER_CLASS` validation so that `TemplatedConfigLoader` can be specified in settings.py. Any `CONFIG_LOADER_CLASS` must be a subclass of `AbstractConfigLoader`.
* Added runner name to the `run_params` dictionary used in pipeline hooks.
* Updated [Databricks documentation](https://docs.kedro.org/en/0.18.1/deployment/databricks.html) to include how to get it working with IPython extension and Kedro-Viz.
* Update sections on visualisation, namespacing, and experiment tracking in the spaceflight tutorial to correspond to the complete spaceflights starter.
* Fixed `Jinja2` syntax loading with `TemplatedConfigLoader` using `globals.yml`.
* Removed global `_active_session`, `_activate_session` and `_deactivate_session`. Plugins that need to access objects such as the config loader should now do so through `context` in the new `after_context_created` hook.
* `config_loader` is available as a public read-only attribute of `KedroContext`.
* Made `hook_manager` argument optional for `runner.run`.
* `kedro docs` now opens an online version of the Kedro documentation instead of a locally built version.

## Upcoming deprecations for Kedro 0.19.0
* `kedro docs` will be removed in 0.19.0.

# Release 0.18.0

## TL;DR ✨
Kedro 0.18.0 strives to reduce the complexity of the project template and get us closer to a stable release of the framework. We've introduced the full [micro-packaging workflow](https://docs.kedro.org/en/0.18.0/nodes_and_pipelines/micro_packaging.html) 📦, which allows you to import packages, utility functions and existing pipelines into your Kedro project. [Integration with IPython and Jupyter](https://docs.kedro.org/en/0.18.0/tools_integration/ipython.html) has been streamlined in preparation for enhancements to Kedro's interactive workflow. Additionally, the release comes with long-awaited Python 3.9 and 3.10 support 🐍.

## Major features and improvements

### Framework
* Added `kedro.config.abstract_config.AbstractConfigLoader` as an abstract base class for all `ConfigLoader` implementations. `ConfigLoader` and `TemplatedConfigLoader` now inherit directly from this base class.
* Streamlined the `ConfigLoader.get` and `TemplatedConfigLoader.get` API and delegated the actual `get` method functional implementation to the `kedro.config.common` module.
* The `hook_manager` is no longer a global singleton. The `hook_manager` lifecycle is now managed by the `KedroSession`, and a new `hook_manager` will be created every time a `session` is instantiated.
* Added support for specifying parameters mapping in `pipeline()` without the `params:` prefix.
* Added new API `Pipeline.filter()` (previously in `KedroContext._filter_pipeline()`) to filter parts of a pipeline.
* Added `username` to Session store for logging during Experiment Tracking.
* A packaged Kedro project can now be imported and run from another Python project as following:
```python
from my_package.__main__ import main

main(
    ["--pipleine", "my_pipeline"]
)  # or just main() if no parameters are needed for the run
```

### Project template
* Removed `cli.py` from the Kedro project template. By default, all CLI commands, including `kedro run`, are now defined on the Kedro framework side. You can still define custom CLI commands by creating your own `cli.py`.
* Removed `hooks.py` from the Kedro project template. Registration hooks have been removed in favour of `settings.py` configuration, but you can still define execution timeline hooks by creating your own `hooks.py`.
* Removed `.ipython` directory from the Kedro project template. The IPython/Jupyter workflow no longer uses IPython profiles; it now uses an IPython extension.
* The default `kedro` run configuration environment names can now be set in `settings.py` using the `CONFIG_LOADER_ARGS` variable. The relevant keyword arguments to supply are `base_env` and `default_run_env`, which are set to `base` and `local` respectively by default.

### DataSets
* Added the following new datasets:

| Type                      | Description                                                   | Location                         |
| ------------------------- | ------------------------------------------------------------- | -------------------------------- |
| `pandas.XMLDataSet`       | Read XML into Pandas DataFrame. Write Pandas DataFrame to XML | `kedro.extras.datasets.pandas`   |
| `networkx.GraphMLDataSet` | Work with NetworkX using GraphML files                        | `kedro.extras.datasets.networkx` |
| `networkx.GMLDataSet`     | Work with NetworkX using Graph Modelling Language files       | `kedro.extras.datasets.networkx` |
| `redis.PickleDataSet`     | loads/saves data from/to a Redis database                     | `kedro.extras.datasets.redis`    |

* Added `partitionBy` support and exposed `save_args` for `SparkHiveDataSet`.
* Exposed `open_args_save` in `fs_args` for `pandas.ParquetDataSet`.
* Refactored the `load` and `save` operations for `pandas` datasets in order to leverage `pandas` own API and delegate `fsspec` operations to them. This reduces the need to have our own `fsspec` wrappers.
* Merged `pandas.AppendableExcelDataSet` into `pandas.ExcelDataSet`.
* Added `save_args` to `feather.FeatherDataSet`.

### Jupyter and IPython integration
* The [only recommended way to work with Kedro in Jupyter or IPython is now the Kedro IPython extension](https://docs.kedro.org/en/0.18.0/tools_integration/ipython.html). Managed Jupyter instances should load this via `%load_ext kedro.ipython` and use the line magic `%reload_kedro`.
* `kedro ipython` launches an IPython session that preloads the Kedro IPython extension.
* `kedro jupyter notebook/lab` creates a custom Jupyter kernel that preloads the Kedro IPython extension and launches a notebook with that kernel selected. There is no longer a need to specify `--all-kernels` to show all available kernels.

### Dependencies
* Bumped the minimum version of `pandas` to 1.3. Any `storage_options` should continue to be specified under `fs_args` and/or `credentials`.
* Added support for Python 3.9 and 3.10, dropped support for Python 3.6.
* Updated `black` dependency in the project template to a non pre-release version.

### Other
* Documented distribution of Kedro pipelines with Dask.

## Breaking changes to the API

### Framework
* Removed `RegistrationSpecs` and its associated `register_config_loader` and `register_catalog` hook specifications in favour of `CONFIG_LOADER_CLASS`/`CONFIG_LOADER_ARGS` and `DATA_CATALOG_CLASS` in `settings.py`.
* Removed deprecated functions `load_context` and `get_project_context`.
* Removed deprecated `CONF_SOURCE`, `package_name`, `pipeline`, `pipelines`, `config_loader` and `io` attributes from `KedroContext` as well as the deprecated `KedroContext.run` method.
* Added the `PluginManager` `hook_manager` argument to `KedroContext` and the `Runner.run()` method, which will be provided by the `KedroSession`.
* Removed the public method `get_hook_manager()` and replaced its functionality by `_create_hook_manager()`.
* Enforced that only one run can be successfully executed as part of a `KedroSession`. `run_id` has been renamed to `session_id` as a result.

### Configuration loaders
* The `settings.py` setting `CONF_ROOT` has been renamed to `CONF_SOURCE`. Default value of `conf` remains unchanged.
* `ConfigLoader` and `TemplatedConfigLoader` argument `conf_root` has been renamed to `conf_source`.
* `extra_params` has been renamed to `runtime_params` in `kedro.config.config.ConfigLoader` and `kedro.config.templated_config.TemplatedConfigLoader`.
* The environment defaulting behaviour has been removed from `KedroContext` and is now implemented in a `ConfigLoader` class (or equivalent) with the `base_env` and `default_run_env` attributes.

### DataSets
* `pandas.ExcelDataSet` now uses `openpyxl` engine instead of `xlrd`.
* `pandas.ParquetDataSet` now calls `pd.to_parquet()` upon saving. Note that the argument `partition_cols` is not supported.
* `spark.SparkHiveDataSet` API has been updated to reflect `spark.SparkDataSet`. The `write_mode=insert` option has also been replaced with `write_mode=append` as per Spark styleguide. This change addresses [Issue 725](https://github.com/kedro-org/kedro/issues/725) and [Issue 745](https://github.com/kedro-org/kedro/issues/745). Additionally, `upsert` mode now leverages `checkpoint` functionality and requires a valid `checkpointDir` be set for current `SparkContext`.
* `yaml.YAMLDataSet` can no longer save a `pandas.DataFrame` directly, but it can save a dictionary. Use `pandas.DataFrame.to_dict()` to convert your `pandas.DataFrame` to a dictionary before you attempt to save it to YAML.
* Removed `open_args_load` and `open_args_save` from the following datasets:
  * `pandas.CSVDataSet`
  * `pandas.ExcelDataSet`
  * `pandas.FeatherDataSet`
  * `pandas.JSONDataSet`
  * `pandas.ParquetDataSet`
* `storage_options` are now dropped if they are specified under `load_args` or `save_args` for the following datasets:
  * `pandas.CSVDataSet`
  * `pandas.ExcelDataSet`
  * `pandas.FeatherDataSet`
  * `pandas.JSONDataSet`
  * `pandas.ParquetDataSet`
* Renamed `lambda_data_set`, `memory_data_set`, and `partitioned_data_set` to `lambda_dataset`, `memory_dataset`, and `partitioned_dataset`, respectively, in `kedro.io`.
* The dataset `networkx.NetworkXDataSet` has been renamed to `networkx.JSONDataSet`.

### CLI
* Removed `kedro install` in favour of `pip install -r src/requirements.txt` to install project dependencies.
* Removed `--parallel` flag from `kedro run` in favour of `--runner=ParallelRunner`. The `-p` flag is now an alias for `--pipeline`.
* `kedro pipeline package` has been replaced by `kedro micropkg package` and, in addition to the `--alias` flag used to rename the package, now accepts a module name and path to the pipeline or utility module to package, relative to `src/<package_name>/`. The `--version` CLI option has been removed in favour of setting a `__version__` variable in the micro-package's `__init__.py` file.
* `kedro pipeline pull` has been replaced by `kedro micropkg pull` and now also supports `--destination` to provide a location for pulling the package.
* Removed `kedro pipeline list` and `kedro pipeline describe` in favour of `kedro registry list` and `kedro registry describe`.
* `kedro package` and `kedro micropkg package` now save `egg` and `whl` or `tar` files in the `<project_root>/dist` folder (previously `<project_root>/src/dist`).
* Changed the behaviour of `kedro build-reqs` to compile requirements from `requirements.txt` instead of `requirements.in` and save them to `requirements.lock` instead of `requirements.txt`.
* `kedro jupyter notebook/lab` no longer accept `--all-kernels` or `--idle-timeout` flags. `--all-kernels` is now the default behaviour.
* `KedroSession.run` now raises `ValueError` rather than `KedroContextError` when the pipeline contains no nodes. The same `ValueError` is raised when there are no matching tags.
* `KedroSession.run` now raises `ValueError` rather than `KedroContextError` when the pipeline name doesn't exist in the pipeline registry.

### Other
* Added namespace to parameters in a modular pipeline, which addresses [Issue 399](https://github.com/kedro-org/kedro/issues/399).
* Switched from packaging pipelines as wheel files to tar archive files compressed with gzip (`.tar.gz`).
* Removed decorator API from `Node` and `Pipeline`, as well as the modules `kedro.extras.decorators` and `kedro.pipeline.decorators`.
* Removed transformer API from `DataCatalog`, as well as the modules `kedro.extras.transformers` and `kedro.io.transformers`.
* Removed the `Journal` and `DataCatalogWithDefault`.
* Removed `%init_kedro` IPython line magic, with its functionality incorporated into `%reload_kedro`. This means that if `%reload_kedro` is called with a filepath, that will be set as default for subsequent calls.

## Migration guide from Kedro 0.17.* to 0.18.*

### Hooks
* Remove any existing `hook_impl` of the `register_config_loader` and `register_catalog` methods from `ProjectHooks` in `hooks.py` (or custom alternatives).
* If you use `run_id` in the `after_catalog_created` hook, replace it with `save_version` instead.
* If you use `run_id` in any of the `before_node_run`, `after_node_run`, `on_node_error`, `before_pipeline_run`, `after_pipeline_run` or `on_pipeline_error` hooks, replace it with `session_id` instead.

### `settings.py` file
* If you use a custom config loader class such as `kedro.config.TemplatedConfigLoader`, alter `CONFIG_LOADER_CLASS` to specify the class and `CONFIG_LOADER_ARGS` to specify keyword arguments. If not set, these default to `kedro.config.ConfigLoader` and an empty dictionary respectively.
* If you use a custom data catalog class, alter `DATA_CATALOG_CLASS` to specify the class. If not set, this defaults to `kedro.io.DataCatalog`.
* If you have a custom config location (i.e. not `conf`), update `CONF_ROOT` to `CONF_SOURCE` and set it to a string with the expected configuration location. If not set, this defaults to `"conf"`.

### Modular pipelines
* If you use any modular pipelines with parameters, make sure they are declared with the correct namespace. See example below:

For a given pipeline:
```python
active_pipeline = pipeline(
    pipe=[
        node(
            func=some_func,
            inputs=["model_input_table", "params:model_options"],
            outputs=["**my_output"],
        ),
        ...,
    ],
    inputs="model_input_table",
    namespace="candidate_modelling_pipeline",
)
```

The parameters should look like this:

```diff
-model_options:
-    test_size: 0.2
-    random_state: 8
-    features:
-    - engines
-    - passenger_capacity
-    - crew
+candidate_modelling_pipeline:
+    model_options:
+      test_size: 0.2
+      random_state: 8
+      features:
+        - engines
+        - passenger_capacity
+        - crew

```
* Optional: You can now remove all `params:` prefix when supplying values to `parameters` argument in a `pipeline()` call.
* If you pull modular pipelines with `kedro pipeline pull my_pipeline --alias other_pipeline`, now use `kedro micropkg pull my_pipeline --alias pipelines.other_pipeline` instead.
* If you package modular pipelines with `kedro pipeline package my_pipeline`, now use `kedro micropkg package pipelines.my_pipeline` instead.
* Similarly, if you package any modular pipelines using `pyproject.toml`, you should modify the keys to include the full module path, and wrapped in double-quotes, e.g:

```diff
[tool.kedro.micropkg.package]
-data_engineering = {destination = "path/to/here"}
-data_science = {alias = "ds", env = "local"}
+"pipelines.data_engineering" = {destination = "path/to/here"}
+"pipelines.data_science" = {alias = "ds", env = "local"}

[tool.kedro.micropkg.pull]
-"s3://my_bucket/my_pipeline" = {alias = "aliased_pipeline"}
+"s3://my_bucket/my_pipeline" = {alias = "pipelines.aliased_pipeline"}
```

### DataSets
* If you use `pandas.ExcelDataSet`, make sure you have `openpyxl` installed in your environment. This is automatically installed if you specify `kedro[pandas.ExcelDataSet]==0.18.0` in your `requirements.txt`. You can uninstall `xlrd` if you were only using it for this dataset.
* If you use`pandas.ParquetDataSet`, pass pandas saving arguments directly to `save_args` instead of nested in `from_pandas` (e.g. `save_args = {"preserve_index": False}` instead of `save_args = {"from_pandas": {"preserve_index": False}}`).
* If you use `spark.SparkHiveDataSet` with `write_mode` option set to `insert`, change this to `append` in line with the Spark styleguide. If you use `spark.SparkHiveDataSet` with `write_mode` option set to `upsert`, make sure that your `SparkContext` has a valid `checkpointDir` set either by `SparkContext.setCheckpointDir` method or directly in the `conf` folder.
* If you use `pandas~=1.2.0` and pass `storage_options` through `load_args` or `savs_args`, specify them under `fs_args` or via `credentials` instead.
* If you import from `kedro.io.lambda_data_set`, `kedro.io.memory_data_set`, or `kedro.io.partitioned_data_set`, change the import to `kedro.io.lambda_dataset`, `kedro.io.memory_dataset`, or `kedro.io.partitioned_dataset`, respectively (or import the dataset directly from `kedro.io`).
* If you have any `pandas.AppendableExcelDataSet` entries in your catalog, replace them with `pandas.ExcelDataSet`.
* If you have any `networkx.NetworkXDataSet` entries in your catalog, replace them with `networkx.JSONDataSet`.

### Other
* Edit any scripts containing `kedro pipeline package --version` to use `kedro micropkg package` instead. If you wish to set a specific pipeline package version, set the `__version__` variable in the pipeline package's `__init__.py` file.
* To run a pipeline in parallel, use `kedro run --runner=ParallelRunner` rather than `--parallel` or `-p`.
* If you call `ConfigLoader` or `TemplatedConfigLoader` directly, update the keyword arguments `conf_root` to `conf_source` and `extra_params` to `runtime_params`.
* If you use `KedroContext` to access `ConfigLoader`, use `settings.CONFIG_LOADER_CLASS` to access the currently used `ConfigLoader` instead.
* The signature of `KedroContext` has changed and now needs `config_loader` and `hook_manager` as additional arguments of type `ConfigLoader` and `PluginManager` respectively.

# Release 0.17.7

## Major features and improvements
* `pipeline` now accepts `tags` and a collection of `Node`s and/or `Pipeline`s rather than just a single `Pipeline` object. `pipeline` should be used in preference to `Pipeline` when creating a Kedro pipeline.
* `pandas.SQLTableDataSet` and `pandas.SQLQueryDataSet` now only open one connection per database, at instantiation time (therefore at catalog creation time), rather than one per load/save operation.
* Added new command group, `micropkg`, to replace `kedro pipeline pull` and `kedro pipeline package` with `kedro micropkg pull` and `kedro micropkg package` for Kedro 0.18.0. `kedro micropkg package` saves packages to `project/dist` while `kedro pipeline package` saves packages to `project/src/dist`.

## Bug fixes and other changes
* Added tutorial documentation for [experiment tracking](https://docs.kedro.org/en/0.17.7/08_logging/02_experiment_tracking.html).
* Added [Plotly dataset documentation](https://docs.kedro.org/en/0.17.7/03_tutorial/05_visualise_pipeline.html#visualise-plotly-charts-in-kedro-viz).
* Added the upper limit `pandas<1.4` to maintain compatibility with `xlrd~=1.0`.
* Bumped the `Pillow` minimum version requirement to 9.0 (Python 3.7+ only) following [CVE-2022-22817](https://cve.mitre.org/cgi-bin/cvename.cgi?name=CVE-2022-22817).
* Fixed `PickleDataSet` to be copyable and hence work with the parallel runner.
* Upgraded `pip-tools`, which is used by `kedro build-reqs`, to 6.5 (Python 3.7+ only). This `pip-tools` version is compatible with `pip>=21.2`, including the most recent releases of `pip`. Python 3.6 users should continue to use `pip-tools` 6.4 and `pip<22`.
* Added `astro-iris` as alias for `astro-airlow-iris`, so that old tutorials can still be followed.
* Added details about [Kedro's Technical Steering Committee and governance model](https://docs.kedro.org/en/0.17.7/14_contribution/technical_steering_committee.html).

## Upcoming deprecations for Kedro 0.18.0
* `kedro pipeline pull` and `kedro pipeline package` will be deprecated. Please use `kedro micropkg` instead.


# Release 0.17.6

## Major features and improvements
* Added `pipelines` global variable to IPython extension, allowing you to access the project's pipelines in `kedro ipython` or `kedro jupyter notebook`.
* Enabled overriding nested parameters with `params` in CLI, i.e. `kedro run --params="model.model_tuning.booster:gbtree"` updates parameters to `{"model": {"model_tuning": {"booster": "gbtree"}}}`.
* Added option to `pandas.SQLQueryDataSet` to specify a `filepath` with a SQL query, in addition to the current method of supplying the query itself in the `sql` argument.
* Extended `ExcelDataSet` to support saving Excel files with multiple sheets.
* Added the following new datasets:

| Type                      | Description                                                                                                            | Location                       |
| ------------------------- | ---------------------------------------------------------------------------------------------------------------------- | ------------------------------ |
| `plotly.JSONDataSet`      | Works with plotly graph object Figures (saves as json file)                                                            | `kedro.extras.datasets.plotly` |
| `pandas.GenericDataSet`   | Provides a 'best effort' facility to read / write any format provided by the `pandas` library                          | `kedro.extras.datasets.pandas` |
| `pandas.GBQQueryDataSet`  | Loads data from a Google Bigquery table using provided SQL query                                                       | `kedro.extras.datasets.pandas` |
| `spark.DeltaTableDataSet` | Dataset designed to handle Delta Lake Tables and their CRUD-style operations, including `update`, `merge` and `delete` | `kedro.extras.datasets.spark`  |

## Bug fixes and other changes
* Fixed an issue where `kedro new --config config.yml` was ignoring the config file when `prompts.yml` didn't exist.
* Added documentation for `kedro viz --autoreload`.
* Added support for arbitrary backends (via importable module paths) that satisfy the `pickle` interface to `PickleDataSet`.
* Added support for `sum` syntax for connecting pipeline objects.
* Upgraded `pip-tools`, which is used by `kedro build-reqs`, to 6.4. This `pip-tools` version requires `pip>=21.2` while [adding support for `pip>=21.3`](https://github.com/jazzband/pip-tools/pull/1501). To upgrade `pip`, please refer to [their documentation](https://pip.pypa.io/en/stable/installing/#upgrading-pip).
* Relaxed the bounds on the `plotly` requirement for `plotly.PlotlyDataSet` and the `pyarrow` requirement for `pandas.ParquetDataSet`.
* `kedro pipeline package <pipeline>` now raises an error if the `<pipeline>` argument doesn't look like a valid Python module path (e.g. has `/` instead of `.`).
* Added new `overwrite` argument to `PartitionedDataSet` and `MatplotlibWriter` to enable deletion of existing partitions and plots on dataset `save`.
* `kedro pipeline pull` now works when the project requirements contains entries such as `-r`, `--extra-index-url` and local wheel files ([Issue #913](https://github.com/kedro-org/kedro/issues/913)).
* Fixed slow startup because of catalog processing by reducing the exponential growth of extra processing during `_FrozenDatasets` creations.
* Removed `.coveragerc` from the Kedro project template. `coverage` settings are now given in `pyproject.toml`.
* Fixed a bug where packaging or pulling a modular pipeline with the same name as the project's package name would throw an error (or silently pass without including the pipeline source code in the wheel file).
* Removed unintentional dependency on `git`.
* Fixed an issue where nested pipeline configuration was not included in the packaged pipeline.
* Deprecated the "Thanks for supporting contributions" section of release notes to simplify the contribution process; Kedro 0.17.6 is the last release that includes this. This process has been replaced with the [automatic GitHub feature](https://github.com/kedro-org/kedro/graphs/contributors).
* Fixed a bug where the version on the tracking datasets didn't match the session id and the versions of regular versioned datasets.
* Fixed an issue where datasets in `load_versions` that are not found in the data catalog would silently pass.
* Altered the string representation of nodes so that node inputs/outputs order is preserved rather than being alphabetically sorted.
* Update `APIDataSet` to accept `auth` through `credentials` and allow any iterable for `auth`.

## Upcoming deprecations for Kedro 0.18.0
* `kedro.extras.decorators` and `kedro.pipeline.decorators` are being deprecated in favour of Hooks.
* `kedro.extras.transformers` and `kedro.io.transformers` are being deprecated in favour of Hooks.
* The `--parallel` flag on `kedro run` is being removed in favour of `--runner=ParallelRunner`. The `-p` flag will change to be an alias for `--pipeline`.
* `kedro.io.DataCatalogWithDefault` is being deprecated, to be removed entirely in 0.18.0.

## Thanks for supporting contributions
[Deepyaman Datta](https://github.com/deepyaman),
[Brites](https://github.com/brites101),
[Manish Swami](https://github.com/ManishS6),
[Avaneesh Yembadi](https://github.com/avan-sh),
[Zain Patel](https://github.com/mzjp2),
[Simon Brugman](https://github.com/sbrugman),
[Kiyo Kunii](https://github.com/921kiyo),
[Benjamin Levy](https://github.com/BenjaminLevyQB),
[Louis de Charsonville](https://github.com/louisdecharson),
[Simon Picard](https://github.com/simonpicard)

# Release 0.17.5

## Major features and improvements
* Added new CLI group `registry`, with the associated commands `kedro registry list` and `kedro registry describe`, to replace `kedro pipeline list` and `kedro pipeline describe`.
* Added support for dependency management at a modular pipeline level. When a pipeline with `requirements.txt` is packaged, its dependencies are embedded in the modular pipeline wheel file. Upon pulling the pipeline, Kedro will append dependencies to the project's `requirements.in`. More information is available in [our documentation](https://docs.kedro.org/en/0.17.5/06_nodes_and_pipelines/03_modular_pipelines.html).
* Added support for bulk packaging/pulling modular pipelines using `kedro pipeline package/pull --all` and `pyproject.toml`.
* Removed `cli.py` from the Kedro project template. By default all CLI commands, including `kedro run`, are now defined on the Kedro framework side. These can be overridden in turn by a plugin or a `cli.py` file in your project. A packaged Kedro project will respect the same hierarchy when executed with `python -m my_package`.
* Removed `.ipython/profile_default/startup/` from the Kedro project template in favour of `.ipython/profile_default/ipython_config.py` and the `kedro.extras.extensions.ipython`.
* Added support for `dill` backend to `PickleDataSet`.
* Imports are now refactored at `kedro pipeline package` and `kedro pipeline pull` time, so that _aliasing_ a modular pipeline doesn't break it.
* Added the following new datasets to support basic Experiment Tracking:

| Type                      | Description                                              | Location                         |
| ------------------------- | -------------------------------------------------------- | -------------------------------- |
| `tracking.MetricsDataSet` | Dataset to track numeric metrics for experiment tracking | `kedro.extras.datasets.tracking` |
| `tracking.JSONDataSet`    | Dataset to track data for experiment tracking            | `kedro.extras.datasets.tracking` |

## Bug fixes and other changes
* Bumped minimum required `fsspec` version to 2021.04.
* Fixed the `kedro install` and `kedro build-reqs` flows when uninstalled dependencies are present in a project's `settings.py`, `context.py` or `hooks.py` ([Issue #829](https://github.com/kedro-org/kedro/issues/829)).
* Imports are now refactored at `kedro pipeline package` and `kedro pipeline pull` time, so that _aliasing_ a modular pipeline doesn't break it.

## Minor breaking changes to the API
* Pinned `dynaconf` to `<3.1.6` because the method signature for `_validate_items` changed which is used in Kedro.

## Upcoming deprecations for Kedro 0.18.0
* `kedro pipeline list` and `kedro pipeline describe` are being deprecated in favour of new commands `kedro registry list ` and `kedro registry describe`.
* `kedro install` is being deprecated in favour of using `pip install -r src/requirements.txt` to install project dependencies.

## Thanks for supporting contributions
[Moussa Taifi](https://github.com/moutai),
[Deepyaman Datta](https://github.com/deepyaman)

# Release 0.17.4

## Major features and improvements
* Added the following new datasets:

| Type                   | Description                                                 | Location                       |
| ---------------------- | ----------------------------------------------------------- | ------------------------------ |
| `plotly.PlotlyDataSet` | Works with plotly graph object Figures (saves as json file) | `kedro.extras.datasets.plotly` |

## Bug fixes and other changes
* Defined our set of Kedro Principles! Have a read through [our docs](https://docs.kedro.org/en/0.17.4/12_faq/03_kedro_principles.html).
* `ConfigLoader.get()` now raises a `BadConfigException`, with a more helpful error message, if a configuration file cannot be loaded (for instance due to wrong syntax or poor formatting).
* `run_id` now defaults to `save_version` when `after_catalog_created` is called, similarly to what happens during a `kedro run`.
* Fixed a bug where `kedro ipython` and `kedro jupyter notebook` didn't work if the `PYTHONPATH` was already set.
* Update the IPython extension to allow passing `env` and `extra_params` to `reload_kedro`  similar to how the IPython script works.
* `kedro info` now outputs if a plugin has any `hooks` or `cli_hooks` implemented.
* `PartitionedDataSet` now supports lazily materializing data on save.
* `kedro pipeline describe` now defaults to the `__default__` pipeline when no pipeline name is provided and also shows the namespace the nodes belong to.
* Fixed an issue where spark.SparkDataSet with enabled versioning would throw a VersionNotFoundError when using databricks-connect from a remote machine and saving to dbfs filesystem.
* `EmailMessageDataSet` added to doctree.
* When node inputs do not pass validation, the error message is now shown as the most recent exception in the traceback ([Issue #761](https://github.com/kedro-org/kedro/issues/761)).
* `kedro pipeline package` now only packages the parameter file that exactly matches the pipeline name specified and the parameter files in a directory with the pipeline name.
* Extended support to newer versions of third-party dependencies ([Issue #735](https://github.com/kedro-org/kedro/issues/735)).
* Ensured consistent references to `model input` tables in accordance with our Data Engineering convention.
* Changed behaviour where `kedro pipeline package` takes the pipeline package version, rather than the kedro package version. If the pipeline package version is not present, then the package version is used.
* Launched [GitHub Discussions](https://github.com/kedro-org/kedro/discussions/) and [Kedro Discord Server](https://discord.gg/akJDeVaxnB)
* Improved error message when versioning is enabled for a dataset previously saved as non-versioned ([Issue #625](https://github.com/kedro-org/kedro/issues/625)).

## Minor breaking changes to the API

## Upcoming deprecations for Kedro 0.18.0

## Thanks for supporting contributions
[Lou Kratz](https://github.com/lou-k),
[Lucas Jamar](https://github.com/lucasjamar)

# Release 0.17.3

## Major features and improvements
* Kedro plugins can now override built-in CLI commands.
* Added a `before_command_run` hook for plugins to add extra behaviour before Kedro CLI commands run.
* `pipelines` from `pipeline_registry.py` and `register_pipeline` hooks are now loaded lazily when they are first accessed, not on startup:

    ```python
    from kedro.framework.project import pipelines

    print(pipelines["__default__"])  # pipeline loading is only triggered here
    ```

## Bug fixes and other changes
* `TemplatedConfigLoader` now correctly inserts default values when no globals are supplied.
* Fixed a bug where the `KEDRO_ENV` environment variable had no effect on instantiating the `context` variable in an iPython session or a Jupyter notebook.
* Plugins with empty CLI groups are no longer displayed in the Kedro CLI help screen.
* Duplicate commands will no longer appear twice in the Kedro CLI help screen.
* CLI commands from sources with the same name will show under one list in the help screen.
* The setup of a Kedro project, including adding src to path and configuring settings, is now handled via the `bootstrap_project` method.
* `configure_project` is invoked if a `package_name` is supplied to `KedroSession.create`. This is added for backward-compatibility purpose to support a workflow that creates `Session` manually. It will be removed in `0.18.0`.
* Stopped swallowing up all `ModuleNotFoundError` if `register_pipelines` not found, so that a more helpful error message will appear when a dependency is missing, e.g. [Issue #722](https://github.com/kedro-org/kedro/issues/722).
* When `kedro new` is invoked using a configuration yaml file, `output_dir` is no longer a required key; by default the current working directory will be used.
* When `kedro new` is invoked using a configuration yaml file, the appropriate `prompts.yml` file is now used for validating the provided configuration. Previously, validation was always performed against the kedro project template `prompts.yml` file.
* When a relative path to a starter template is provided, `kedro new` now generates user prompts to obtain configuration rather than supplying empty configuration.
* Fixed error when using starters on Windows with Python 3.7 (Issue [#722](https://github.com/kedro-org/kedro/issues/722)).
* Fixed decoding error of config files that contain accented characters by opening them for reading in UTF-8.
* Fixed an issue where `after_dataset_loaded` run would finish before a dataset is actually loaded when using `--async` flag.

## Upcoming deprecations for Kedro 0.18.0

* `kedro.versioning.journal.Journal` will be removed.
* The following properties on `kedro.framework.context.KedroContext` will be removed:
  * `io` in favour of `KedroContext.catalog`
  * `pipeline` (equivalent to `pipelines["__default__"]`)
  * `pipelines` in favour of `kedro.framework.project.pipelines`

# Release 0.17.2

## Major features and improvements
* Added support for `compress_pickle` backend to `PickleDataSet`.
* Enabled loading pipelines without creating a `KedroContext` instance:

    ```python
    from kedro.framework.project import pipelines

    print(pipelines)
    ```

* Projects generated with kedro>=0.17.2:
  - should define pipelines in `pipeline_registry.py` rather than `hooks.py`.
  - when run as a package, will behave the same as `kedro run`

## Bug fixes and other changes
* If `settings.py` is not importable, the errors will be surfaced earlier in the process, rather than at runtime.

## Minor breaking changes to the API
* `kedro pipeline list` and `kedro pipeline describe` no longer accept redundant `--env` parameter.
* `from kedro.framework.cli.cli import cli` no longer includes the `new` and `starter` commands.

## Upcoming deprecations for Kedro 0.18.0

* `kedro.framework.context.KedroContext.run` will be removed in release 0.18.0.

## Thanks for supporting contributions
[Sasaki Takeru](https://github.com/takeru)

# Release 0.17.1

## Major features and improvements
* Added `env` and `extra_params` to `reload_kedro()` line magic.
* Extended the `pipeline()` API to allow strings and sets of strings as `inputs` and `outputs`, to specify when a dataset name remains the same (not namespaced).
* Added the ability to add custom prompts with regexp validator for starters by repurposing `default_config.yml` as `prompts.yml`.
* Added the `env` and `extra_params` arguments to `register_config_loader` hook.
* Refactored the way `settings` are loaded. You will now be able to run:

    ```python
    from kedro.framework.project import settings

    print(settings.CONF_ROOT)
    ```

* Added a check on `kedro.runner.parallel_runner.ParallelRunner` which checks datasets for the `_SINGLE_PROCESS` attribute in the `_validate_catalog` method. If this attribute is set to `True` in an instance of a dataset (e.g. `SparkDataSet`), the `ParallelRunner` will raise an `AttributeError`.
* Any user-defined dataset that should not be used with `ParallelRunner` may now have the `_SINGLE_PROCESS` attribute set to `True`.

## Bug fixes and other changes
* The version of a packaged modular pipeline now defaults to the version of the project package.
* Added fix to prevent new lines being added to pandas CSV datasets.
* Fixed issue with loading a versioned `SparkDataSet` in the interactive workflow.
* Kedro CLI now checks `pyproject.toml` for a `tool.kedro` section before treating the project as a Kedro project.
* Added fix to `DataCatalog::shallow_copy` now it should copy layers.
* `kedro pipeline pull` now uses `pip download` for protocols that are not supported by `fsspec`.
* Cleaned up documentation to fix broken links and rewrite permanently redirected ones.
* Added a `jsonschema` schema definition for the Kedro 0.17 catalog.
* `kedro install` now waits on Windows until all the requirements are installed.
* Exposed `--to-outputs` option in the CLI, throughout the codebase, and as part of hooks specifications.
* Fixed a bug where `ParquetDataSet` wasn't creating parent directories on the fly.
* Updated documentation.

## Breaking changes to the API
* This release has broken the `kedro ipython` and `kedro jupyter` workflows. To fix this, follow the instructions in the migration guide below.
* You will also need to upgrade `kedro-viz` to 3.10.1 if you use the `%run_viz` line magic in Jupyter Notebook.

> *Note:* If you're using the `ipython` [extension](https://docs.kedro.org/en/0.17.1/11_tools_integration/02_ipython.html#ipython-extension) instead, you will not encounter this problem.

## Migration guide
You will have to update the file `<your_project>/.ipython/profile_default/startup/00-kedro-init.py` in order to make `kedro ipython` and/or `kedro jupyter` work. Add the following line before the `KedroSession` is created:

```python
configure_project(metadata.package_name)  # to add

session = KedroSession.create(metadata.package_name, path)
```

Make sure that the associated import is provided in the same place as others in the file:

```python
from kedro.framework.project import configure_project  # to add
from kedro.framework.session import KedroSession
```

## Thanks for supporting contributions
[Mariana Silva](https://github.com/marianansilva),
[Kiyohito Kunii](https://github.com/921kiyo),
[noklam](https://github.com/noklam),
[Ivan Doroshenko](https://github.com/imdoroshenko),
[Zain Patel](https://github.com/mzjp2),
[Deepyaman Datta](https://github.com/deepyaman),
[Sam Hiscox](https://github.com/samhiscoxqb),
[Pascal Brokmeier](https://github.com/pascalwhoop)

# Release 0.17.0

## Major features and improvements

* In a significant change, [we have introduced `KedroSession`](https://docs.kedro.org/en/0.17.0/04_kedro_project_setup/03_session.html) which is responsible for managing the lifecycle of a Kedro run.
* Created a new Kedro Starter: `kedro new --starter=mini-kedro`. It is possible to [use the DataCatalog as a standalone component](https://github.com/kedro-org/kedro-starters/tree/master/mini-kedro) in a Jupyter notebook and transition into the rest of the Kedro framework.
* Added `DatasetSpecs` with Hooks to run before and after datasets are loaded from/saved to the catalog.
* Added a command: `kedro catalog create`. For a registered pipeline, it creates a `<conf_root>/<env>/catalog/<pipeline_name>.yml` configuration file with `MemoryDataSet` datasets for each dataset that is missing from `DataCatalog`.
* Added `settings.py` and `pyproject.toml` (to replace `.kedro.yml`) for project configuration, in line with Python best practice.
* `ProjectContext` is no longer needed, unless for very complex customisations. `KedroContext`, `ProjectHooks` and `settings.py` together implement sensible default behaviour. As a result `context_path` is also now an _optional_ key in `pyproject.toml`.
* Removed `ProjectContext` from `src/<package_name>/run.py`.
* `TemplatedConfigLoader` now supports [Jinja2 template syntax](https://jinja.palletsprojects.com/en/2.11.x/templates/) alongside its original syntax.
* Made [registration Hooks](https://docs.kedro.org/en/0.17.0/07_extend_kedro/02_hooks.html#registration-hooks) mandatory, as the only way to customise the `ConfigLoader` or the `DataCatalog` used in a project. If no such Hook is provided in `src/<package_name>/hooks.py`, a `KedroContextError` is raised. There are sensible defaults defined in any project generated with Kedro >= 0.16.5.

## Bug fixes and other changes

* `ParallelRunner` no longer results in a run failure, when triggered from a notebook, if the run is started using `KedroSession` (`session.run()`).
* `before_node_run` can now overwrite node inputs by returning a dictionary with the corresponding updates.
* Added minimal, black-compatible flake8 configuration to the project template.
* Moved `isort` and `pytest` configuration from `<project_root>/setup.cfg` to `<project_root>/pyproject.toml`.
* Extra parameters are no longer incorrectly passed from `KedroSession` to `KedroContext`.
* Relaxed `pyspark` requirements to allow for installation of `pyspark` 3.0.
* Added a `--fs-args` option to the `kedro pipeline pull` command to specify configuration options for the `fsspec` filesystem arguments used when pulling modular pipelines from non-PyPI locations.
* Bumped maximum required `fsspec` version to 0.9.
* Bumped maximum supported `s3fs` version to 0.5 (`S3FileSystem` interface has changed since 0.4.1 version).

## Deprecations
* In Kedro 0.17.0 we have deleted the deprecated `kedro.cli` and `kedro.context` modules in favour of `kedro.framework.cli` and `kedro.framework.context` respectively.

## Other breaking changes to the API
* `kedro.io.DataCatalog.exists()` returns `False` when the dataset does not exist, as opposed to raising an exception.
* The pipeline-specific `catalog.yml` file is no longer automatically created for modular pipelines when running `kedro pipeline create`. Use `kedro catalog create` to replace this functionality.
* Removed `include_examples` prompt from `kedro new`. To generate boilerplate example code, you should use a Kedro starter.
* Changed the `--verbose` flag from a global command to a project-specific command flag (e.g `kedro --verbose new` becomes `kedro new --verbose`).
* Dropped support of the `dataset_credentials` key in credentials in `PartitionedDataSet`.
* `get_source_dir()` was removed from `kedro/framework/cli/utils.py`.
* Dropped support of `get_config`, `create_catalog`, `create_pipeline`, `template_version`, `project_name` and `project_path` keys by `get_project_context()` function (`kedro/framework/cli/cli.py`).
* `kedro new --starter` now defaults to fetching the starter template matching the installed Kedro version.
* Renamed `kedro_cli.py` to `cli.py` and moved it inside the Python package (`src/<package_name>/`), for a better packaging and deployment experience.
* Removed `.kedro.yml` from the project template and replaced it with `pyproject.toml`.
* Removed `KEDRO_CONFIGS` constant (previously residing in `kedro.framework.context.context`).
* Modified `kedro pipeline create` CLI command to add a boilerplate parameter config file in `conf/<env>/parameters/<pipeline_name>.yml` instead of `conf/<env>/pipelines/<pipeline_name>/parameters.yml`. CLI commands `kedro pipeline delete` / `package` / `pull` were updated accordingly.
* Removed `get_static_project_data` from `kedro.framework.context`.
* Removed `KedroContext.static_data`.
* The `KedroContext` constructor now takes `package_name` as first argument.
* Replaced `context` property on `KedroSession` with `load_context()` method.
* Renamed `_push_session` and `_pop_session` in `kedro.framework.session.session` to `_activate_session` and `_deactivate_session` respectively.
* Custom context class is set via `CONTEXT_CLASS` variable in `src/<your_project>/settings.py`.
* Removed `KedroContext.hooks` attribute. Instead, hooks should be registered in `src/<your_project>/settings.py` under the `HOOKS` key.
* Restricted names given to nodes to match the regex pattern `[\w\.-]+$`.
* Removed `KedroContext._create_config_loader()` and `KedroContext._create_data_catalog()`. They have been replaced by registration hooks, namely `register_config_loader()` and `register_catalog()` (see also [upcoming deprecations](#upcoming_deprecations_for_kedro_0.18.0)).


## Upcoming deprecations for Kedro 0.18.0

* `kedro.framework.context.load_context` will be removed in release 0.18.0.
* `kedro.framework.cli.get_project_context` will be removed in release 0.18.0.
* We've added a `DeprecationWarning` to the decorator API for both `node` and `pipeline`. These will be removed in release 0.18.0. Use Hooks to extend a node's behaviour instead.
* We've added a `DeprecationWarning` to the Transformers API when adding a transformer to the catalog. These will be removed in release 0.18.0. Use Hooks to customise the `load` and `save` methods.

## Thanks for supporting contributions
[Deepyaman Datta](https://github.com/deepyaman),
[Zach Schuster](https://github.com/zschuster)

## Migration guide from Kedro 0.16.* to 0.17.*

**Reminder:** Our documentation on [how to upgrade Kedro](https://docs.kedro.org/en/0.17.0/12_faq/01_faq.html#how-do-i-upgrade-kedro) covers a few key things to remember when updating any Kedro version.

The Kedro 0.17.0 release contains some breaking changes. If you update Kedro to 0.17.0 and then try to work with projects created against earlier versions of Kedro, you may encounter some issues when trying to run `kedro` commands in the terminal for that project. Here's a short guide to getting your projects running against the new version of Kedro.


>*Note*: As always, if you hit any problems, please check out our documentation:
>* [How can I find out more about Kedro?](https://docs.kedro.org/en/0.17.0/12_faq/01_faq.html#how-can-i-find-out-more-about-kedro)
>* [How can I get my questions answered?](https://docs.kedro.org/en/0.17.0/12_faq/01_faq.html#how-can-i-get-my-question-answered).

To get an existing Kedro project to work after you upgrade to Kedro 0.17.0, we recommend that you create a new project against Kedro 0.17.0 and move the code from your existing project into it. Let's go through the changes, but first, note that if you create a new Kedro project with Kedro 0.17.0 you will not be asked whether you want to include the boilerplate code for the Iris dataset example. We've removed this option (you should now use a Kedro starter if you want to create a project that is pre-populated with code).

To create a new, blank Kedro 0.17.0 project to drop your existing code into, you can create one, as always, with `kedro new`. We also recommend creating a new virtual environment for your new project, or you might run into conflicts with existing dependencies.

* **Update `pyproject.toml`**: Copy the following three keys from the `.kedro.yml` of your existing Kedro project into the `pyproject.toml` file of your new Kedro 0.17.0 project:


    ```toml
    [tools.kedro]
    package_name = "<package_name>"
    project_name = "<project_name>"
    project_version = "0.17.0"
    ```

Check your source directory. If you defined a different source directory (`source_dir`), make sure you also move that to `pyproject.toml`.


* **Copy files from your existing project**:

  + Copy subfolders of `project/src/project_name/pipelines` from existing to new project
  + Copy subfolders of `project/src/test/pipelines` from existing to new project
  + Copy the requirements your project needs into `requirements.txt` and/or `requirements.in`.
  + Copy your project configuration from the `conf` folder. Take note of the new locations needed for modular pipeline configuration (move it from `conf/<env>/pipeline_name/catalog.yml` to `conf/<env>/catalog/pipeline_name.yml` and likewise for `parameters.yml`).
  + Copy from the `data/` folder of your existing project, if needed, into the same location in your new project.
  + Copy any Hooks from `src/<package_name>/hooks.py`.

* **Update your new project's README and docs as necessary**.

* **Update `settings.py`**: For example, if you specified additional Hook implementations in `hooks`, or listed plugins under `disable_hooks_by_plugin` in your `.kedro.yml`, you will need to move them to `settings.py` accordingly:

    ```python
    from <package_name>.hooks import MyCustomHooks, ProjectHooks

    HOOKS = (ProjectHooks(), MyCustomHooks())

    DISABLE_HOOKS_FOR_PLUGINS = ("my_plugin1",)
    ```

* **Migration for `node` names**. From 0.17.0 the only allowed characters for node names are letters, digits, hyphens, underscores and/or fullstops. If you have previously defined node names that have special characters, spaces or other characters that are no longer permitted, you will need to rename those nodes.

* **Copy changes to `kedro_cli.py`**. If you previously customised the `kedro run` command or added more CLI commands to your `kedro_cli.py`, you should move them into `<project_root>/src/<package_name>/cli.py`. Note, however, that the new way to run a Kedro pipeline is via a `KedroSession`, rather than using the `KedroContext`:

    ```python
    with KedroSession.create(package_name=...) as session:
        session.run()
    ```

* **Copy changes made to `ConfigLoader`**. If you have defined a custom class, such as `TemplatedConfigLoader`, by overriding `ProjectContext._create_config_loader`, you should move the contents of the function in `src/<package_name>/hooks.py`, under `register_config_loader`.

* **Copy changes made to `DataCatalog`**. Likewise, if you have `DataCatalog` defined with `ProjectContext._create_catalog`, you should copy-paste the contents into `register_catalog`.

* **Optional**: If you have plugins such as [Kedro-Viz](https://github.com/kedro-org/kedro-viz) installed, it's likely that Kedro 0.17.0 won't work with their older versions, so please either upgrade to the plugin's newest version or follow their migration guides.

# Release 0.16.6

## Major features and improvements

* Added documentation with a focus on single machine and distributed environment deployment; the series includes Docker, Argo, Prefect, Kubeflow, AWS Batch, AWS Sagemaker and extends our section on Databricks.
* Added [kedro-starter-spaceflights](https://github.com/kedro-org/kedro-starter-spaceflights/) alias for generating a project: `kedro new --starter spaceflights`.

## Bug fixes and other changes
* Fixed `TypeError` when converting dict inputs to a node made from a wrapped `partial` function.
* `PartitionedDataSet` improvements:
  - Supported passing arguments to the underlying filesystem.
* Improved handling of non-ASCII word characters in dataset names.
  - For example, a dataset named `jalapeño` will be accessible as `DataCatalog.datasets.jalapeño` rather than `DataCatalog.datasets.jalape__o`.
* Fixed `kedro install` for an Anaconda environment defined in `environment.yml`.
* Fixed backwards compatibility with templates generated with older Kedro versions <0.16.5. No longer need to update `.kedro.yml` to use `kedro lint` and `kedro jupyter notebook convert`.
* Improved documentation.
* Added documentation using MinIO with Kedro.
* Improved error messages for incorrect parameters passed into a node.
* Fixed issue with saving a `TensorFlowModelDataset` in the HDF5 format with versioning enabled.
* Added missing `run_result` argument in `after_pipeline_run` Hooks spec.
* Fixed a bug in IPython script that was causing context hooks to be registered twice. To apply this fix to a project generated with an older Kedro version, apply the same changes made in [this PR](https://github.com/kedro-org/kedro-starter-pandas-iris/pull/16) to your `00-kedro-init.py` file.
* Improved documentation.

## Breaking changes to the API

## Thanks for supporting contributions
[Deepyaman Datta](https://github.com/deepyaman), [Bhavya Merchant](https://github.com/bnmerchant), [Lovkush Agarwal](https://github.com/Lovkush-A), [Varun Krishna S](https://github.com/vhawk19), [Sebastian Bertoli](https://github.com/sebastianbertoli), [noklam](https://github.com/noklam), [Daniel Petti](https://github.com/djpetti), [Waylon Walker](https://github.com/waylonwalker), [Saran Balaji C](https://github.com/csaranbalaji)

# Release 0.16.5

## Major features and improvements
* Added the following new datasets.

| Type                        | Description                                                                                             | Location                      |
| --------------------------- | ------------------------------------------------------------------------------------------------------- | ----------------------------- |
| `email.EmailMessageDataSet` | Manage email messages using [the Python standard library](https://docs.python.org/3/library/email.html) | `kedro.extras.datasets.email` |

* Added support for `pyproject.toml` to configure Kedro. `pyproject.toml` is used if `.kedro.yml` doesn't exist (Kedro configuration should be under `[tool.kedro]` section).
* Projects created with this version will have no `pipeline.py`, having been replaced by `hooks.py`.
* Added a set of registration hooks, as the new way of registering library components with a Kedro project:
    * `register_pipelines()`, to replace `_get_pipelines()`
    * `register_config_loader()`, to replace `_create_config_loader()`
    * `register_catalog()`, to replace `_create_catalog()`
These can be defined in `src/<python_package>/hooks.py` and added to `.kedro.yml` (or `pyproject.toml`). The order of execution is: plugin hooks, `.kedro.yml` hooks, hooks in `ProjectContext.hooks`.
* Added ability to disable auto-registered Hooks using `.kedro.yml` (or `pyproject.toml`) configuration file.

## Bug fixes and other changes
* Added option to run asynchronously via the Kedro CLI.
* Absorbed `.isort.cfg` settings into `setup.cfg`.
* Packaging a modular pipeline raises an error if the pipeline directory is empty or non-existent.

## Breaking changes to the API
* `project_name`, `project_version` and `package_name` now have to be defined in `.kedro.yml` for projects using Kedro 0.16.5+.

## Migration Guide
This release has accidentally broken the usage of `kedro lint` and `kedro jupyter notebook convert` on a project template generated with previous versions of Kedro (<=0.16.4). To amend this, please either upgrade to `kedro==0.16.6` or update `.kedro.yml` within your project root directory to include the following keys:

```yaml
project_name: "<your_project_name>"
project_version: "<kedro_version_of_the_project>"
package_name: "<your_package_name>"
```

## Thanks for supporting contributions
[Deepyaman Datta](https://github.com/deepyaman), [Bas Nijholt](https://github.com/basnijholt), [Sebastian Bertoli](https://github.com/sebastianbertoli)

# Release 0.16.4

## Major features and improvements
* Fixed a bug for using `ParallelRunner` on Windows.
* Enabled auto-discovery of hooks implementations coming from installed plugins.

## Bug fixes and other changes
* Fixed a bug for using `ParallelRunner` on Windows.
* Modified `GBQTableDataSet` to load customized results using customized queries from Google Big Query tables.
* Documentation improvements.

## Breaking changes to the API

## Thanks for supporting contributions
[Ajay Bisht](https://github.com/ajb7), [Vijay Sajjanar](https://github.com/vjkr), [Deepyaman Datta](https://github.com/deepyaman), [Sebastian Bertoli](https://github.com/sebastianbertoli), [Shahil Mawjee](https://github.com/s-mawjee), [Louis Guitton](https://github.com/louisguitton), [Emanuel Ferm](https://github.com/eferm)

# Release 0.16.3

## Major features and improvements
* Added the `kedro pipeline pull` CLI command to extract a packaged modular pipeline, and place the contents in a Kedro project.
* Added the `--version` option to `kedro pipeline package` to allow specifying alternative versions to package under.
* Added the `--starter` option to `kedro new` to create a new project from a local, remote or aliased starter template.
* Added the `kedro starter list` CLI command to list all starter templates that can be used to bootstrap a new Kedro project.
* Added the following new datasets.

| Type               | Description                                                                                           | Location                     |
| ------------------ | ----------------------------------------------------------------------------------------------------- | ---------------------------- |
| `json.JSONDataSet` | Work with JSON files using [the Python standard library](https://docs.python.org/3/library/json.html) | `kedro.extras.datasets.json` |

## Bug fixes and other changes
* Removed `/src/nodes` directory from the project template and made `kedro jupyter convert` create it on the fly if necessary.
* Fixed a bug in `MatplotlibWriter` which prevented saving lists and dictionaries of plots locally on Windows.
* Closed all pyplot windows after saving in `MatplotlibWriter`.
* Documentation improvements:
  - Added [kedro-wings](https://github.com/tamsanh/kedro-wings) and [kedro-great](https://github.com/tamsanh/kedro-great) to the list of community plugins.
* Fixed broken versioning for Windows paths.
* Fixed `DataSet` string representation for falsy values.
* Improved the error message when duplicate nodes are passed to the `Pipeline` initializer.
* Fixed a bug where `kedro docs` would fail because the built docs were located in a different directory.
* Fixed a bug where `ParallelRunner` would fail on Windows machines whose reported CPU count exceeded 61.
* Fixed an issue with saving TensorFlow model to `h5` file on Windows.
* Added a `json` parameter to `APIDataSet` for the convenience of generating requests with JSON bodies.
* Fixed dependencies for `SparkDataSet` to include spark.

## Breaking changes to the API

## Thanks for supporting contributions
[Deepyaman Datta](https://github.com/deepyaman), [Tam-Sanh Nguyen](https://github.com/tamsanh), [DataEngineerOne](http://youtube.com/DataEngineerOne)

# Release 0.16.2

## Major features and improvements
* Added the following new datasets.

| Type                                | Description                                                                                                          | Location                           |
| ----------------------------------- | -------------------------------------------------------------------------------------------------------------------- | ---------------------------------- |
| `pandas.AppendableExcelDataSet`     | Work with `Excel` files opened in append mode                                                                        | `kedro.extras.datasets.pandas`     |
| `tensorflow.TensorFlowModelDataset` | Work with `TensorFlow` models using [TensorFlow 2.X](https://www.tensorflow.org/api_docs/python/tf/keras/Model#save) | `kedro.extras.datasets.tensorflow` |
| `holoviews.HoloviewsWriter`         | Work with `Holoviews` objects (saves as image file)                                                                  | `kedro.extras.datasets.holoviews`  |

* `kedro install` will now compile project dependencies (by running `kedro build-reqs` behind the scenes) before the installation if the `src/requirements.in` file doesn't exist.
* Added `only_nodes_with_namespace` in `Pipeline` class to filter only nodes with a specified namespace.
* Added the `kedro pipeline delete` command to help delete unwanted or unused pipelines (it won't remove references to the pipeline in your `create_pipelines()` code).
* Added the `kedro pipeline package` command to help package up a modular pipeline. It will bundle up the pipeline source code, tests, and parameters configuration into a .whl file.

## Bug fixes and other changes
* `DataCatalog` improvements:
  - Introduced regex filtering to the `DataCatalog.list()` method.
  - Non-alphanumeric characters (except underscore) in dataset name are replaced with `__` in `DataCatalog.datasets`, for ease of access to transcoded datasets.
* Dataset improvements:
  - Improved initialization speed of `spark.SparkHiveDataSet`.
  - Improved S3 cache in `spark.SparkDataSet`.
  - Added support of options for building `pyarrow` table in `pandas.ParquetDataSet`.
* `kedro build-reqs` CLI command improvements:
  - `kedro build-reqs` is now called with `-q` option and will no longer print out compiled requirements to the console for security reasons.
  - All unrecognized CLI options in `kedro build-reqs` command are now passed to [pip-compile](https://github.com/jazzband/pip-tools#example-usage-for-pip-compile) call (e.g. `kedro build-reqs --generate-hashes`).
* `kedro jupyter` CLI command improvements:
  - Improved error message when running `kedro jupyter notebook`, `kedro jupyter lab` or `kedro ipython` with Jupyter/IPython dependencies not being installed.
  - Fixed `%run_viz` line magic for showing kedro viz inside a Jupyter notebook. For the fix to be applied on existing Kedro project, please see the migration guide.
  - Fixed the bug in IPython startup script ([issue 298](https://github.com/kedro-org/kedro/issues/298)).
* Documentation improvements:
  - Updated community-generated content in FAQ.
  - Added [find-kedro](https://github.com/WaylonWalker/find-kedro) and [kedro-static-viz](https://github.com/WaylonWalker/kedro-static-viz) to the list of community plugins.
  - Add missing `pillow.ImageDataSet` entry to the documentation.

## Breaking changes to the API

### Migration guide from Kedro 0.16.1 to 0.16.2

#### Guide to apply the fix for `%run_viz` line magic in existing project

Even though this release ships a fix for project generated with `kedro==0.16.2`, after upgrading, you will still need to make a change in your existing project if it was generated with `kedro>=0.16.0,<=0.16.1` for the fix to take effect. Specifically, please change the content of your project's IPython init script located at `.ipython/profile_default/startup/00-kedro-init.py` with the content of [this file](https://github.com/kedro-org/kedro/blob/0.16.2/kedro/templates/project/%7B%7B%20cookiecutter.repo_name%20%7D%7D/.ipython/profile_default/startup/00-kedro-init.py). You will also need `kedro-viz>=3.3.1`.

## Thanks for supporting contributions
[Miguel Rodriguez Gutierrez](https://github.com/MigQ2), [Joel Schwarzmann](https://github.com/datajoely), [w0rdsm1th](https://github.com/w0rdsm1th), [Deepyaman Datta](https://github.com/deepyaman), [Tam-Sanh Nguyen](https://github.com/tamsanh), [Marcus Gawronsky](https://github.com/marcusinthesky)

# 0.16.1

## Major features and improvements

## Bug fixes and other changes
* Fixed deprecation warnings from `kedro.cli` and `kedro.context` when running `kedro jupyter notebook`.
* Fixed a bug where `catalog` and `context` were not available in Jupyter Lab and Notebook.
* Fixed a bug where `kedro build-reqs` would fail if you didn't have your project dependencies installed.

## Breaking changes to the API

## Thanks for supporting contributions

# 0.16.0

## Major features and improvements
### CLI
* Added new CLI commands (only available for the projects created using Kedro 0.16.0 or later):
  - `kedro catalog list` to list datasets in your catalog
  - `kedro pipeline list` to list pipelines
  - `kedro pipeline describe` to describe a specific pipeline
  - `kedro pipeline create` to create a modular pipeline
* Improved the CLI speed by up to 50%.
* Improved error handling when making a typo on the CLI. We now suggest some of the possible commands you meant to type, in `git`-style.

### Framework
* All modules in `kedro.cli` and `kedro.context` have been moved into `kedro.framework.cli` and `kedro.framework.context` respectively. `kedro.cli` and `kedro.context` will be removed in future releases.
* Added `Hooks`, which is a new mechanism for extending Kedro.
* Fixed `load_context` changing user's current working directory.
* Allowed the source directory to be configurable in `.kedro.yml`.
* Added the ability to specify nested parameter values inside your node inputs, e.g. `node(func, "params:a.b", None)`
### DataSets
* Added the following new datasets.

| Type                       | Description                                 | Location                          |
| -------------------------- | ------------------------------------------- | --------------------------------- |
| `pillow.ImageDataSet`      | Work with image files using `Pillow`        | `kedro.extras.datasets.pillow`    |
| `geopandas.GeoJSONDataSet` | Work with geospatial data using `GeoPandas` | `kedro.extras.datasets.geopandas` |
| `api.APIDataSet`           | Work with data from HTTP(S) API requests    | `kedro.extras.datasets.api`       |

* Added `joblib` backend support to `pickle.PickleDataSet`.
* Added versioning support to `MatplotlibWriter` dataset.
* Added the ability to install dependencies for a given dataset with more granularity, e.g. `pip install "kedro[pandas.ParquetDataSet]"`.
* Added the ability to specify extra arguments, e.g. `encoding` or `compression`, for `fsspec.spec.AbstractFileSystem.open()` calls when loading/saving a dataset. See Example 3 under [docs](https://docs.kedro.org/en/0.16.0/04_user_guide/04_data_catalog.html#use-the-data-catalog-with-the-yaml-api).

### Other
* Added `namespace` property on ``Node``, related to the modular pipeline where the node belongs.
* Added an option to enable asynchronous loading inputs and saving outputs in both `SequentialRunner(is_async=True)` and `ParallelRunner(is_async=True)` class.
* Added `MemoryProfiler` transformer.
* Removed the requirement to have all dependencies for a dataset module to use only a subset of the datasets within.
* Added support for `pandas>=1.0`.
* Enabled Python 3.8 compatibility. _Please note that a Spark workflow may be unreliable for this Python version as `pyspark` is not fully-compatible with 3.8 yet._
* Renamed "features" layer to "feature" layer to be consistent with (most) other layers and the [relevant FAQ](https://docs.kedro.org/en/0.16.0/06_resources/01_faq.html#what-is-data-engineering-convention).

## Bug fixes and other changes
* Fixed a bug where a new version created mid-run by an external system caused inconsistencies in the load versions used in the current run.
* Documentation improvements
  * Added instruction in the documentation on how to create a custom runner).
  * Updated contribution process in `CONTRIBUTING.md` - added Developer Workflow.
  * Documented installation of development version of Kedro in the [FAQ section](https://docs.kedro.org/en/0.16.0/06_resources/01_faq.html#how-can-i-use-development-version-of-kedro).
  * Added missing `_exists` method to `MyOwnDataSet` example in 04_user_guide/08_advanced_io.
* Fixed a bug where `PartitionedDataSet` and `IncrementalDataSet` were not working with `s3a` or `s3n` protocol.
* Added ability to read partitioned parquet file from a directory in `pandas.ParquetDataSet`.
* Replaced `functools.lru_cache` with `cachetools.cachedmethod` in `PartitionedDataSet` and `IncrementalDataSet` for per-instance cache invalidation.
* Implemented custom glob function for `SparkDataSet` when running on Databricks.
* Fixed a bug in `SparkDataSet` not allowing for loading data from DBFS in a Windows machine using Databricks-connect.
* Improved the error message for `DataSetNotFoundError` to suggest possible dataset names user meant to type.
* Added the option for contributors to run Kedro tests locally without Spark installation with `make test-no-spark`.
* Added option to lint the project without applying the formatting changes (`kedro lint --check-only`).

## Breaking changes to the API
### Datasets
* Deleted obsolete datasets from `kedro.io`.
* Deleted `kedro.contrib` and `extras` folders.
* Deleted obsolete `CSVBlobDataSet` and `JSONBlobDataSet` dataset types.
* Made `invalidate_cache` method on datasets private.
* `get_last_load_version` and `get_last_save_version` methods are no longer available on `AbstractDataSet`.
* `get_last_load_version` and `get_last_save_version` have been renamed to `resolve_load_version` and `resolve_save_version` on ``AbstractVersionedDataSet``, the results of which are cached.
* The `release()` method on datasets extending ``AbstractVersionedDataSet`` clears the cached load and save version. All custom datasets must call `super()._release()` inside `_release()`.
* ``TextDataSet`` no longer has `load_args` and `save_args`. These can instead be specified under `open_args_load` or `open_args_save` in `fs_args`.
* `PartitionedDataSet` and `IncrementalDataSet` method `invalidate_cache` was made private: `_invalidate_caches`.

### Other
* Removed `KEDRO_ENV_VAR` from `kedro.context` to speed up the CLI run time.
* `Pipeline.name` has been removed in favour of `Pipeline.tag()`.
* Dropped `Pipeline.transform()` in favour of `kedro.pipeline.modular_pipeline.pipeline()` helper function.
* Made constant `PARAMETER_KEYWORDS` private, and moved it from `kedro.pipeline.pipeline` to `kedro.pipeline.modular_pipeline`.
* Layers are no longer part of the dataset object, as they've moved to the `DataCatalog`.
* Python 3.5 is no longer supported by the current and all future versions of Kedro.

### Migration guide from Kedro 0.15.* to 0.16.*

#### General Migration

**reminder** [How do I upgrade Kedro](https://docs.kedro.org/en/0.16.0/06_resources/01_faq.html#how-do-i-upgrade-kedro) covers a few key things to remember when updating any kedro version.

#### Migration for datasets

Since all the datasets (from `kedro.io` and `kedro.contrib.io`) were moved to `kedro/extras/datasets` you must update the type of all datasets in `<project>/conf/base/catalog.yml` file.
Here how it should be changed: `type: <SomeDataSet>` -> `type: <subfolder of kedro/extras/datasets>.<SomeDataSet>` (e.g. `type: CSVDataSet` -> `type: pandas.CSVDataSet`).

In addition, all the specific datasets like `CSVLocalDataSet`, `CSVS3DataSet` etc. were deprecated. Instead, you must use generalized datasets like `CSVDataSet`.
E.g. `type: CSVS3DataSet` -> `type: pandas.CSVDataSet`.

> Note: No changes required if you are using your custom dataset.

#### Migration for Pipeline.transform()
`Pipeline.transform()` has been dropped in favour of the `pipeline()` constructor. The following changes apply:
- Remember to import `from kedro.pipeline import pipeline`
- The `prefix` argument has been renamed to `namespace`
- And `datasets` has been broken down into more granular arguments:
  - `inputs`: Independent inputs to the pipeline
  - `outputs`: Any output created in the pipeline, whether an intermediary dataset or a leaf output
  - `parameters`: `params:...` or `parameters`

As an example, code that used to look like this with the `Pipeline.transform()` constructor:
```python
result = my_pipeline.transform(
    datasets={"input": "new_input", "output": "new_output", "params:x": "params:y"},
    prefix="pre",
)
```

When used with the new `pipeline()` constructor, becomes:
```python
from kedro.pipeline import pipeline

result = pipeline(
    my_pipeline,
    inputs={"input": "new_input"},
    outputs={"output": "new_output"},
    parameters={"params:x": "params:y"},
    namespace="pre",
)
```

#### Migration for decorators, color logger, transformers etc.
Since some modules were moved to other locations you need to update import paths appropriately.
You can find the list of moved files in the [`0.15.6` release notes](https://github.com/kedro-org/kedro/releases/tag/0.15.6) under the section titled `Files with a new location`.

#### Migration for CLI and KEDRO_ENV environment variable
> Note: If you haven't made significant changes to your `kedro_cli.py`, it may be easier to simply copy the updated `kedro_cli.py` `.ipython/profile_default/startup/00-kedro-init.py` and from GitHub or a newly generated project into your old project.

* We've removed `KEDRO_ENV_VAR` from `kedro.context`. To get your existing project template working, you'll need to remove all instances of `KEDRO_ENV_VAR` from your project template:
  - From the imports in `kedro_cli.py` and `.ipython/profile_default/startup/00-kedro-init.py`: `from kedro.context import KEDRO_ENV_VAR, load_context` -> `from kedro.framework.context import load_context`
  - Remove the `envvar=KEDRO_ENV_VAR` line from the click options in `run`, `jupyter_notebook` and `jupyter_lab` in `kedro_cli.py`
  - Replace `KEDRO_ENV_VAR` with `"KEDRO_ENV"` in `_build_jupyter_env`
  - Replace `context = load_context(path, env=os.getenv(KEDRO_ENV_VAR))` with `context = load_context(path)` in `.ipython/profile_default/startup/00-kedro-init.py`

 #### Migration for `kedro build-reqs`

 We have upgraded `pip-tools` which is used by `kedro build-reqs` to 5.x. This `pip-tools` version requires `pip>=20.0`. To upgrade `pip`, please refer to [their documentation](https://pip.pypa.io/en/stable/installing/#upgrading-pip).

## Thanks for supporting contributions
[@foolsgold](https://github.com/foolsgold), [Mani Sarkar](https://github.com/neomatrix369), [Priyanka Shanbhag](https://github.com/priyanka1414), [Luis Blanche](https://github.com/LuisBlanche), [Deepyaman Datta](https://github.com/deepyaman), [Antony Milne](https://github.com/AntonyMilneQB), [Panos Psimatikas](https://github.com/ppsimatikas), [Tam-Sanh Nguyen](https://github.com/tamsanh), [Tomasz Kaczmarczyk](https://github.com/TomaszKaczmarczyk), [Kody Fischer](https://github.com/Klio-Foxtrot187), [Waylon Walker](https://github.com/waylonwalker)

# 0.15.9

## Major features and improvements

## Bug fixes and other changes

* Pinned `fsspec>=0.5.1, <0.7.0` and `s3fs>=0.3.0, <0.4.1` to fix incompatibility issues with their latest release.

## Breaking changes to the API

## Thanks for supporting contributions

# 0.15.8

## Major features and improvements

## Bug fixes and other changes

* Added the additional libraries to our `requirements.txt` so `pandas.CSVDataSet` class works out of box with `pip install kedro`.
* Added `pandas` to our `extra_requires` in `setup.py`.
* Improved the error message when dependencies of a `DataSet` class are missing.

## Breaking changes to the API

## Thanks for supporting contributions

# 0.15.7

## Major features and improvements

* Added in documentation on how to contribute a custom `AbstractDataSet` implementation.

## Bug fixes and other changes

* Fixed the link to the Kedro banner image in the documentation.

## Breaking changes to the API

## Thanks for supporting contributions

# 0.15.6

## Major features and improvements
> _TL;DR_ We're launching [`kedro.extras`](https://github.com/kedro-org/kedro/tree/master/extras), the new home for our revamped series of datasets, decorators and dataset transformers. The datasets in [`kedro.extras.datasets`](https://github.com/kedro-org/kedro/tree/master/extras/datasets) use [`fsspec`](https://filesystem-spec.readthedocs.io/en/latest/) to access a variety of data stores including local file systems, network file systems, cloud object stores (including S3 and GCP), and Hadoop, read more about this [**here**](https://docs.kedro.org/en/0.15.6/04_user_guide/04_data_catalog.html#specifying-the-location-of-the-dataset). The change will allow [#178](https://github.com/kedro-org/kedro/issues/178) to happen in the next major release of Kedro.

An example of this new system can be seen below, loading the CSV `SparkDataSet` from S3:

```yaml
weather:
  type: spark.SparkDataSet  # Observe the specified type, this  affects all datasets
  filepath: s3a://your_bucket/data/01_raw/weather*  # filepath uses fsspec to indicate the file storage system
  credentials: dev_s3
  file_format: csv
```

You can also load data incrementally whenever it is dumped into a directory with the extension to [`PartionedDataSet`](https://docs.kedro.org/en/0.15.6/04_user_guide/08_advanced_io.html#partitioned-dataset), a feature that allows you to load a directory of files. The [`IncrementalDataSet`](https://docs.kedro.org/en/0.15.6/04_user_guide/08_advanced_io.html#incremental-loads-with-incrementaldataset) stores the information about the last processed partition in a `checkpoint`, read more about this feature [**here**](https://docs.kedro.org/en/0.15.6/04_user_guide/08_advanced_io.html#incremental-loads-with-incrementaldataset).

### New features

* Added `layer` attribute for datasets in `kedro.extras.datasets` to specify the name of a layer according to [data engineering convention](https://docs.kedro.org/en/0.15.6/06_resources/01_faq.html#what-is-data-engineering-convention), this feature will be passed to [`kedro-viz`](https://github.com/kedro-org/kedro-viz) in future releases.
* Enabled loading a particular version of a dataset in Jupyter Notebooks and iPython, using `catalog.load("dataset_name", version="<2019-12-13T15.08.09.255Z>")`.
* Added property `run_id` on `ProjectContext`, used for versioning using the [`Journal`](https://docs.kedro.org/en/0.15.6/04_user_guide/13_journal.html). To customise your journal `run_id` you can override the private method `_get_run_id()`.
* Added the ability to install all optional kedro dependencies via `pip install "kedro[all]"`.
* Modified the `DataCatalog`'s load order for datasets, loading order is the following:
  - `kedro.io`
  - `kedro.extras.datasets`
  - Import path, specified in `type`
* Added an optional `copy_mode` flag to `CachedDataSet` and `MemoryDataSet` to specify (`deepcopy`, `copy` or `assign`) the copy mode to use when loading and saving.

### New Datasets

| Type                             | Description                                                                                                                                      | Location                            |
| -------------------------------- | ------------------------------------------------------------------------------------------------------------------------------------------------ | ----------------------------------- |
| `dask.ParquetDataSet`            | Handles parquet datasets using Dask                                                                                                              | `kedro.extras.datasets.dask`        |
| `pickle.PickleDataSet`           | Work with Pickle files using [`fsspec`](https://filesystem-spec.readthedocs.io/en/latest/) to communicate with the underlying filesystem         | `kedro.extras.datasets.pickle`      |
| `pandas.CSVDataSet`              | Work with CSV files using [`fsspec`](https://filesystem-spec.readthedocs.io/en/latest/) to communicate with the underlying filesystem            | `kedro.extras.datasets.pandas`      |
| `pandas.TextDataSet`             | Work with text files using [`fsspec`](https://filesystem-spec.readthedocs.io/en/latest/) to communicate with the underlying filesystem           | `kedro.extras.datasets.pandas`      |
| `pandas.ExcelDataSet`            | Work with Excel files using [`fsspec`](https://filesystem-spec.readthedocs.io/en/latest/) to communicate with the underlying filesystem          | `kedro.extras.datasets.pandas`      |
| `pandas.HDFDataSet`              | Work with HDF using [`fsspec`](https://filesystem-spec.readthedocs.io/en/latest/) to communicate with the underlying filesystem                  | `kedro.extras.datasets.pandas`      |
| `yaml.YAMLDataSet`               | Work with YAML files using [`fsspec`](https://filesystem-spec.readthedocs.io/en/latest/) to communicate with the underlying filesystem           | `kedro.extras.datasets.yaml`        |
| `matplotlib.MatplotlibWriter`    | Save with Matplotlib images using [`fsspec`](https://filesystem-spec.readthedocs.io/en/latest/) to communicate with the underlying filesystem    | `kedro.extras.datasets.matplotlib`  |
| `networkx.NetworkXDataSet`       | Work with NetworkX files using [`fsspec`](https://filesystem-spec.readthedocs.io/en/latest/) to communicate with the underlying filesystem       | `kedro.extras.datasets.networkx`    |
| `biosequence.BioSequenceDataSet` | Work with bio-sequence objects using [`fsspec`](https://filesystem-spec.readthedocs.io/en/latest/) to communicate with the underlying filesystem | `kedro.extras.datasets.biosequence` |
| `pandas.GBQTableDataSet`         | Work with Google BigQuery                                                                                                                        | `kedro.extras.datasets.pandas`      |
| `pandas.FeatherDataSet`          | Work with feather files using [`fsspec`](https://filesystem-spec.readthedocs.io/en/latest/) to communicate with the underlying filesystem        | `kedro.extras.datasets.pandas`      |
| `IncrementalDataSet`             | Inherit from `PartitionedDataSet` and remembers the last processed partition                                                                     | `kedro.io`                          |

### Files with a new location

| Type                                                                 | New Location                                 |
| -------------------------------------------------------------------- | -------------------------------------------- |
| `JSONDataSet`                                                        | `kedro.extras.datasets.pandas`               |
| `CSVBlobDataSet`                                                     | `kedro.extras.datasets.pandas`               |
| `JSONBlobDataSet`                                                    | `kedro.extras.datasets.pandas`               |
| `SQLTableDataSet`                                                    | `kedro.extras.datasets.pandas`               |
| `SQLQueryDataSet`                                                    | `kedro.extras.datasets.pandas`               |
| `SparkDataSet`                                                       | `kedro.extras.datasets.spark`                |
| `SparkHiveDataSet`                                                   | `kedro.extras.datasets.spark`                |
| `SparkJDBCDataSet`                                                   | `kedro.extras.datasets.spark`                |
| `kedro/contrib/decorators/retry.py`                                  | `kedro/extras/decorators/retry_node.py`      |
| `kedro/contrib/decorators/memory_profiler.py`                        | `kedro/extras/decorators/memory_profiler.py` |
| `kedro/contrib/io/transformers/transformers.py`                      | `kedro/extras/transformers/time_profiler.py` |
| `kedro/contrib/colors/logging/color_logger.py`                       | `kedro/extras/logging/color_logger.py`       |
| `extras/ipython_loader.py`                                           | `tools/ipython/ipython_loader.py`            |
| `kedro/contrib/io/cached/cached_dataset.py`                          | `kedro/io/cached_dataset.py`                 |
| `kedro/contrib/io/catalog_with_default/data_catalog_with_default.py` | `kedro/io/data_catalog_with_default.py`      |
| `kedro/contrib/config/templated_config.py`                           | `kedro/config/templated_config.py`           |

## Upcoming deprecations

| Category                  | Type                                                           |
| ------------------------- | -------------------------------------------------------------- |
| **Datasets**              | `BioSequenceLocalDataSet`                                      |
|                           | `CSVGCSDataSet`                                                |
|                           | `CSVHTTPDataSet`                                               |
|                           | `CSVLocalDataSet`                                              |
|                           | `CSVS3DataSet`                                                 |
|                           | `ExcelLocalDataSet`                                            |
|                           | `FeatherLocalDataSet`                                          |
|                           | `JSONGCSDataSet`                                               |
|                           | `JSONLocalDataSet`                                             |
|                           | `HDFLocalDataSet`                                              |
|                           | `HDFS3DataSet`                                                 |
|                           | `kedro.contrib.io.cached.CachedDataSet`                        |
|                           | `kedro.contrib.io.catalog_with_default.DataCatalogWithDefault` |
|                           | `MatplotlibLocalWriter`                                        |
|                           | `MatplotlibS3Writer`                                           |
|                           | `NetworkXLocalDataSet`                                         |
|                           | `ParquetGCSDataSet`                                            |
|                           | `ParquetLocalDataSet`                                          |
|                           | `ParquetS3DataSet`                                             |
|                           | `PickleLocalDataSet`                                           |
|                           | `PickleS3DataSet`                                              |
|                           | `TextLocalDataSet`                                             |
|                           | `YAMLLocalDataSet`                                             |
| **Decorators**            | `kedro.contrib.decorators.memory_profiler`                     |
|                           | `kedro.contrib.decorators.retry`                               |
|                           | `kedro.contrib.decorators.pyspark.spark_to_pandas`             |
|                           | `kedro.contrib.decorators.pyspark.pandas_to_spark`             |
| **Transformers**          | `kedro.contrib.io.transformers.transformers`                   |
| **Configuration Loaders** | `kedro.contrib.config.TemplatedConfigLoader`                   |

## Bug fixes and other changes
* Added the option to set/overwrite params in `config.yaml` using YAML dict style instead of string CLI formatting only.
* Kedro CLI arguments `--node` and `--tag` support comma-separated values, alternative methods will be deprecated in future releases.
* Fixed a bug in the `invalidate_cache` method of `ParquetGCSDataSet` and `CSVGCSDataSet`.
* `--load-version` now won't break if version value contains a colon.
* Enabled running `node`s with duplicate inputs.
* Improved error message when empty credentials are passed into `SparkJDBCDataSet`.
* Fixed bug that caused an empty project to fail unexpectedly with ImportError in `template/.../pipeline.py`.
* Fixed bug related to saving dataframe with categorical variables in table mode using `HDFS3DataSet`.
* Fixed bug that caused unexpected behavior when using `from_nodes` and `to_nodes` in pipelines using transcoding.
* Credentials nested in the dataset config are now also resolved correctly.
* Bumped minimum required pandas version to 0.24.0 to make use of `pandas.DataFrame.to_numpy` (recommended alternative to `pandas.DataFrame.values`).
* Docs improvements.
* `Pipeline.transform` skips modifying node inputs/outputs containing `params:` or `parameters` keywords.
* Support for `dataset_credentials` key in the credentials for `PartitionedDataSet` is now deprecated. The dataset credentials should be specified explicitly inside the dataset config.
* Datasets can have a new `confirm` function which is called after a successful node function execution if the node contains `confirms` argument with such dataset name.
* Make the resume prompt on pipeline run failure use `--from-nodes` instead of `--from-inputs` to avoid unnecessarily re-running nodes that had already executed.
* When closed, Jupyter notebook kernels are automatically terminated after 30 seconds of inactivity by default. Use `--idle-timeout` option to update it.
* Added `kedro-viz` to the Kedro project template `requirements.txt` file.
* Removed the `results` and `references` folder from the project template.
* Updated contribution process in `CONTRIBUTING.md`.

## Breaking changes to the API
* Existing `MatplotlibWriter` dataset in `contrib` was renamed to `MatplotlibLocalWriter`.
* `kedro/contrib/io/matplotlib/matplotlib_writer.py` was renamed to `kedro/contrib/io/matplotlib/matplotlib_local_writer.py`.
* `kedro.contrib.io.bioinformatics.sequence_dataset.py` was renamed to `kedro.contrib.io.bioinformatics.biosequence_local_dataset.py`.

## Thanks for supporting contributions
[Andrii Ivaniuk](https://github.com/andrii-ivaniuk), [Jonas Kemper](https://github.com/jonasrk), [Yuhao Zhu](https://github.com/yhzqb), [Balazs Konig](https://github.com/BalazsKonigQB), [Pedro Abreu](https://github.com/PedroAbreuQB), [Tam-Sanh Nguyen](https://github.com/tamsanh), [Peter Zhao](https://github.com/zxpeter), [Deepyaman Datta](https://github.com/deepyaman), [Florian Roessler](https://github.com/fdroessler/), [Miguel Rodriguez Gutierrez](https://github.com/MigQ2)

# 0.15.5

## Major features and improvements
* New CLI commands and command flags:
  - Load multiple `kedro run` CLI flags from a configuration file with the `--config` flag (e.g. `kedro run --config run_config.yml`)
  - Run parametrised pipeline runs with the `--params` flag (e.g. `kedro run --params param1:value1,param2:value2`).
  - Lint your project code using the `kedro lint` command, your project is linted with [`black`](https://github.com/psf/black) (Python 3.6+), [`flake8`](https://gitlab.com/pycqa/flake8) and [`isort`](https://github.com/PyCQA/isort).
* Load specific environments with Jupyter notebooks using `KEDRO_ENV` which will globally set `run`, `jupyter notebook` and `jupyter lab` commands using environment variables.
* Added the following datasets:
  - `CSVGCSDataSet` dataset in `contrib` for working with CSV files in Google Cloud Storage.
  - `ParquetGCSDataSet` dataset in `contrib` for working with Parquet files in Google Cloud Storage.
  - `JSONGCSDataSet` dataset in `contrib` for working with JSON files in Google Cloud Storage.
  - `MatplotlibS3Writer` dataset in `contrib` for saving Matplotlib images to S3.
  - `PartitionedDataSet` for working with datasets split across multiple files.
  - `JSONDataSet` dataset for working with JSON files that uses [`fsspec`](https://filesystem-spec.readthedocs.io/en/latest/) to communicate with the underlying filesystem. It doesn't support `http(s)` protocol for now.
* Added `s3fs_args` to all S3 datasets.
* Pipelines can be deducted with `pipeline1 - pipeline2`.

## Bug fixes and other changes
* `ParallelRunner` now works with `SparkDataSet`.
* Allowed the use of nulls in `parameters.yml`.
* Fixed an issue where `%reload_kedro` wasn't reloading all user modules.
* Fixed `pandas_to_spark` and `spark_to_pandas` decorators to work with functions with kwargs.
* Fixed a bug where `kedro jupyter notebook` and `kedro jupyter lab` would run a different Jupyter installation to the one in the local environment.
* Implemented Databricks-compatible dataset versioning for `SparkDataSet`.
* Fixed a bug where `kedro package` would fail in certain situations where `kedro build-reqs` was used to generate `requirements.txt`.
* Made `bucket_name` argument optional for the following datasets: `CSVS3DataSet`, `HDFS3DataSet`, `PickleS3DataSet`, `contrib.io.parquet.ParquetS3DataSet`, `contrib.io.gcs.JSONGCSDataSet` - bucket name can now be included into the filepath along with the filesystem protocol (e.g. `s3://bucket-name/path/to/key.csv`).
* Documentation improvements and fixes.

## Breaking changes to the API
* Renamed entry point for running pip-installed projects to `run_package()` instead of `main()` in `src/<package>/run.py`.
* `bucket_name` key has been removed from the string representation of the following datasets: `CSVS3DataSet`, `HDFS3DataSet`, `PickleS3DataSet`, `contrib.io.parquet.ParquetS3DataSet`, `contrib.io.gcs.JSONGCSDataSet`.
* Moved the `mem_profiler` decorator to `contrib` and separated the `contrib` decorators so that dependencies are modular. You may need to update your import paths, for example the pyspark decorators should be imported as `from kedro.contrib.decorators.pyspark import <pyspark_decorator>` instead of `from kedro.contrib.decorators import <pyspark_decorator>`.

## Thanks for supporting contributions
[Sheldon Tsen](https://github.com/sheldontsen-qb), [@roumail](https://github.com/roumail), [Karlson Lee](https://github.com/i25959341), [Waylon Walker](https://github.com/WaylonWalker), [Deepyaman Datta](https://github.com/deepyaman), [Giovanni](https://github.com/plauto), [Zain Patel](https://github.com/mzjp2)

# 0.15.4

## Major features and improvements
* `kedro jupyter` now gives the default kernel a sensible name.
* `Pipeline.name` has been deprecated in favour of `Pipeline.tags`.
* Reuse pipelines within a Kedro project using `Pipeline.transform`, it simplifies dataset and node renaming.
* Added Jupyter Notebook line magic (`%run_viz`) to run `kedro viz` in a Notebook cell (requires [`kedro-viz`](https://github.com/kedro-org/kedro-viz) version 3.0.0 or later).
* Added the following datasets:
  - `NetworkXLocalDataSet` in `kedro.contrib.io.networkx` to load and save local graphs (JSON format) via NetworkX. (by [@josephhaaga](https://github.com/josephhaaga))
  - `SparkHiveDataSet` in `kedro.contrib.io.pyspark.SparkHiveDataSet` allowing usage of Spark and insert/upsert on non-transactional Hive tables.
* `kedro.contrib.config.TemplatedConfigLoader` now supports name/dict key templating and default values.

## Bug fixes and other changes
* `get_last_load_version()` method for versioned datasets now returns exact last load version if the dataset has been loaded at least once and `None` otherwise.
* Fixed a bug in `_exists` method for versioned `SparkDataSet`.
* Enabled the customisation of the ExcelWriter in `ExcelLocalDataSet` by specifying options under `writer` key in `save_args`.
* Fixed a bug in IPython startup script, attempting to load context from the incorrect location.
* Removed capping the length of a dataset's string representation.
* Fixed `kedro install` command failing on Windows if `src/requirements.txt` contains a different version of Kedro.
* Enabled passing a single tag into a node or a pipeline without having to wrap it in a list (i.e. `tags="my_tag"`).

## Breaking changes to the API
* Removed `_check_paths_consistency()` method from `AbstractVersionedDataSet`. Version consistency check is now done in `AbstractVersionedDataSet.save()`. Custom versioned datasets should modify `save()` method implementation accordingly.

## Thanks for supporting contributions
[Joseph Haaga](https://github.com/josephhaaga), [Deepyaman Datta](https://github.com/deepyaman), [Joost Duisters](https://github.com/JoostDuisters), [Zain Patel](https://github.com/mzjp2), [Tom Vigrass](https://github.com/tomvigrass)

# 0.15.3

## Bug Fixes and other changes
* Narrowed the requirements for `PyTables` so that we maintain support for Python 3.5.

# 0.15.2

## Major features and improvements
* Added `--load-version`, a `kedro run` argument that allows you run the pipeline with a particular load version of a dataset.
* Support for modular pipelines in `src/`, break the pipeline into isolated parts with reusability in mind.
* Support for multiple pipelines, an ability to have multiple entry point pipelines and choose one with `kedro run --pipeline NAME`.
* Added a `MatplotlibWriter` dataset in `contrib` for saving Matplotlib images.
* An ability to template/parameterize configuration files with `kedro.contrib.config.TemplatedConfigLoader`.
* Parameters are exposed as a context property for ease of access in iPython / Jupyter Notebooks with `context.params`.
* Added `max_workers` parameter for ``ParallelRunner``.

## Bug fixes and other changes
* Users will override the `_get_pipeline` abstract method in `ProjectContext(KedroContext)` in `run.py` rather than the `pipeline` abstract property. The `pipeline` property is not abstract anymore.
* Improved an error message when versioned local dataset is saved and unversioned path already exists.
* Added `catalog` global variable to `00-kedro-init.py`, allowing you to load datasets with `catalog.load()`.
* Enabled tuples to be returned from a node.
* Disallowed the ``ConfigLoader`` loading the same file more than once, and deduplicated the `conf_paths` passed in.
* Added a `--open` flag to `kedro build-docs` that opens the documentation on build.
* Updated the ``Pipeline`` representation to include name of the pipeline, also making it readable as a context property.
* `kedro.contrib.io.pyspark.SparkDataSet` and `kedro.contrib.io.azure.CSVBlobDataSet` now support versioning.

## Breaking changes to the API
* `KedroContext.run()` no longer accepts `catalog` and `pipeline` arguments.
* `node.inputs` now returns the node's inputs in the order required to bind them properly to the node's function.

## Thanks for supporting contributions
[Deepyaman Datta](https://github.com/deepyaman), [Luciano Issoe](https://github.com/Lucianois), [Joost Duisters](https://github.com/JoostDuisters), [Zain Patel](https://github.com/mzjp2), [William Ashford](https://github.com/williamashfordQB), [Karlson Lee](https://github.com/i25959341)

# 0.15.1

## Major features and improvements
* Extended `versioning` support to cover the tracking of environment setup, code and datasets.
* Added the following datasets:
  - `FeatherLocalDataSet` in `contrib` for usage with pandas. (by [@mdomarsaleem](https://github.com/mdomarsaleem))
* Added `get_last_load_version` and `get_last_save_version` to `AbstractVersionedDataSet`.
* Implemented `__call__` method on `Node` to allow for users to execute `my_node(input1=1, input2=2)` as an alternative to `my_node.run(dict(input1=1, input2=2))`.
* Added new `--from-inputs` run argument.

## Bug fixes and other changes
* Fixed a bug in `load_context()` not loading context in non-Kedro Jupyter Notebooks.
* Fixed a bug in `ConfigLoader.get()` not listing nested files for `**`-ending glob patterns.
* Fixed a logging config error in Jupyter Notebook.
* Updated documentation in `03_configuration` regarding how to modify the configuration path.
* Documented the architecture of Kedro showing how we think about library, project and framework components.
* `extras/kedro_project_loader.py` renamed to `extras/ipython_loader.py` and now runs any IPython startup scripts without relying on the Kedro project structure.
* Fixed TypeError when validating partial function's signature.
* After a node failure during a pipeline run, a resume command will be suggested in the logs. This command will not work if the required inputs are MemoryDataSets.

## Breaking changes to the API

## Thanks for supporting contributions
[Omar Saleem](https://github.com/mdomarsaleem), [Mariana Silva](https://github.com/marianansilva), [Anil Choudhary](https://github.com/aniryou), [Craig](https://github.com/cfranklin11)

# 0.15.0

## Major features and improvements
* Added `KedroContext` base class which holds the configuration and Kedro's main functionality (catalog, pipeline, config, runner).
* Added a new CLI command `kedro jupyter convert` to facilitate converting Jupyter Notebook cells into Kedro nodes.
* Added support for `pip-compile` and new Kedro command `kedro build-reqs` that generates `requirements.txt` based on `requirements.in`.
* Running `kedro install` will install packages to conda environment if `src/environment.yml` exists in your project.
* Added a new `--node` flag to `kedro run`, allowing users to run only the nodes with the specified names.
* Added new `--from-nodes` and `--to-nodes` run arguments, allowing users to run a range of nodes from the pipeline.
* Added prefix `params:` to the parameters specified in `parameters.yml` which allows users to differentiate between their different parameter node inputs and outputs.
* Jupyter Lab/Notebook now starts with only one kernel by default.
* Added the following datasets:
  -  `CSVHTTPDataSet` to load CSV using HTTP(s) links.
  - `JSONBlobDataSet` to load json (-delimited) files from Azure Blob Storage.
  - `ParquetS3DataSet` in `contrib` for usage with pandas. (by [@mmchougule](https://github.com/mmchougule))
  - `CachedDataSet` in `contrib` which will cache data in memory to avoid io/network operations. It will clear the cache once a dataset is no longer needed by a pipeline. (by [@tsanikgr](https://github.com/tsanikgr))
  - `YAMLLocalDataSet` in `contrib` to load and save local YAML files. (by [@Minyus](https://github.com/Minyus))

## Bug fixes and other changes
* Documentation improvements including instructions on how to initialise a Spark session using YAML configuration.
* `anyconfig` default log level changed from `INFO` to `WARNING`.
* Added information on installed plugins to `kedro info`.
* Added style sheets for project documentation, so the output of `kedro build-docs` will resemble the style of `kedro docs`.

## Breaking changes to the API
* Simplified the Kedro template in `run.py` with the introduction of `KedroContext` class.
* Merged `FilepathVersionMixIn` and `S3VersionMixIn` under one abstract class `AbstractVersionedDataSet` which extends`AbstractDataSet`.
* `name` changed to be a keyword-only argument for `Pipeline`.
* `CSVLocalDataSet` no longer supports URLs. `CSVHTTPDataSet` supports URLs.

### Migration guide from Kedro 0.14.* to Kedro 0.15.0
#### Migration for Kedro project template
This guide assumes that:
  * The framework specific code has not been altered significantly
  * Your project specific code is stored in the dedicated python package under `src/`.

The breaking changes were introduced in the following project template files:
- `<project-name>/.ipython/profile_default/startup/00-kedro-init.py`
- `<project-name>/kedro_cli.py`
- `<project-name>/src/tests/test_run.py`
- `<project-name>/src/<python_package>/run.py`
- `<project-name>/.kedro.yml` (new file)

The easiest way to migrate your project from Kedro 0.14.* to Kedro 0.15.0 is to create a new project (by using `kedro new`) and move code and files bit by bit as suggested in the detailed guide below:

1. Create a new project with the same name by running `kedro new`

2. Copy the following folders to the new project:
 - `results/`
 - `references/`
 - `notebooks/`
 - `logs/`
 - `data/`
 - `conf/`

3. If you customised your `src/<package>/run.py`, make sure you apply the same customisations to `src/<package>/run.py`
 - If you customised `get_config()`, you can override `config_loader` property in `ProjectContext` derived class
 - If you customised `create_catalog()`, you can override `catalog()` property in `ProjectContext` derived class
 - If you customised `run()`, you can override `run()` method in `ProjectContext` derived class
 - If you customised default `env`, you can override it in `ProjectContext` derived class or pass it at construction. By default, `env` is `local`.
 - If you customised default `root_conf`, you can override `CONF_ROOT` attribute in `ProjectContext` derived class. By default, `KedroContext` base class has `CONF_ROOT` attribute set to `conf`.

4. The following syntax changes are introduced in ipython or Jupyter notebook/labs:
 - `proj_dir` -> `context.project_path`
 - `proj_name` -> `context.project_name`
 - `conf` -> `context.config_loader`.
 - `io` -> `context.catalog` (e.g., `io.load()` -> `context.catalog.load()`)

5. If you customised your `kedro_cli.py`, you need to apply the same customisations to your `kedro_cli.py` in the new project.

6. Copy the contents of the old project's `src/requirements.txt` into the new project's `src/requirements.in` and, from the project root directory, run the `kedro build-reqs` command in your terminal window.

#### Migration for versioning custom dataset classes

If you defined any custom dataset classes which support versioning in your project, you need to apply the following changes:

1. Make sure your dataset inherits from `AbstractVersionedDataSet` only.
2. Call `super().__init__()` with the appropriate arguments in the dataset's `__init__`. If storing on local filesystem, providing the filepath and the version is enough. Otherwise, you should also pass in an `exists_function` and a `glob_function` that emulate `exists` and `glob` in a different filesystem (see `CSVS3DataSet` as an example).
3. Remove setting of the `_filepath` and `_version` attributes in the dataset's `__init__`, as this is taken care of in the base abstract class.
4. Any calls to `_get_load_path` and `_get_save_path` methods should take no arguments.
5. Ensure you convert the output of `_get_load_path` and `_get_save_path` appropriately, as these now return [`PurePath`s](https://docs.python.org/3/library/pathlib.html#pure-paths) instead of strings.
6. Make sure `_check_paths_consistency` is called with [`PurePath`s](https://docs.python.org/3/library/pathlib.html#pure-paths) as input arguments, instead of strings.

These steps should have brought your project to Kedro 0.15.0. There might be some more minor tweaks needed as every project is unique, but now you have a pretty solid base to work with. If you run into any problems, please consult the [Kedro documentation](https://docs.kedro.org).

## Thanks for supporting contributions
[Dmitry Vukolov](https://github.com/dvukolov), [Jo Stichbury](https://github.com/stichbury), [Angus Williams](https://github.com/awqb), [Deepyaman Datta](https://github.com/deepyaman), [Mayur Chougule](https://github.com/mmchougule), [Marat Kopytjuk](https://github.com/kopytjuk), [Evan Miller](https://github.com/evanmiller29), [Yusuke Minami](https://github.com/Minyus)

# 0.14.3

## Major features and improvements
* Tab completion for catalog datasets in `ipython` or `jupyter` sessions. (Thank you [@datajoely](https://github.com/datajoely) and [@WaylonWalker](https://github.com/WaylonWalker))
* Added support for transcoding, an ability to decouple loading/saving mechanisms of a dataset from its storage location, denoted by adding '@' to the dataset name.
* Datasets have a new `release` function that instructs them to free any cached data. The runners will call this when the dataset is no longer needed downstream.

## Bug fixes and other changes
* Add support for pipeline nodes made up from partial functions.
* Expand user home directory `~` for TextLocalDataSet (see issue #19).
* Add a `short_name` property to `Node`s for a display-friendly (but not necessarily unique) name.
* Add Kedro project loader for IPython: `extras/kedro_project_loader.py`.
* Fix source file encoding issues with Python 3.5 on Windows.
* Fix local project source not having priority over the same source installed as a package, leading to local updates not being recognised.

## Breaking changes to the API
* Remove the max_loads argument from the `MemoryDataSet` constructor and from the `AbstractRunner.create_default_data_set` method.

## Thanks for supporting contributions
[Joel Schwarzmann](https://github.com/datajoely), [Alex Kalmikov](https://github.com/kalexqb)

# 0.14.2

## Major features and improvements
* Added Data Set transformer support in the form of AbstractTransformer and DataCatalog.add_transformer.

## Breaking changes to the API
* Merged the `ExistsMixin` into `AbstractDataSet`.
* `Pipeline.node_dependencies` returns a dictionary keyed by node, with sets of parent nodes as values; `Pipeline` and `ParallelRunner` were refactored to make use of this for topological sort for node dependency resolution and running pipelines respectively.
* `Pipeline.grouped_nodes` returns a list of sets, rather than a list of lists.

## Thanks for supporting contributions

[Darren Gallagher](https://github.com/dazzag24), [Zain Patel](https://github.com/mzjp2)

# 0.14.1

## Major features and improvements
* New I/O module `HDFS3DataSet`.

## Bug fixes and other changes
* Improved API docs.
* Template `run.py` will throw a warning instead of error if `credentials.yml`
  is not present.

## Breaking changes to the API
None


# 0.14.0

The initial release of Kedro.


## Thanks for supporting contributions

Jo Stichbury, Aris Valtazanos, Fabian Peters, Guilherme Braccialli, Joel Schwarzmann, Miguel Beltre, Mohammed ElNabawy, Deepyaman Datta, Shubham Agrawal, Oleg Andreyev, Mayur Chougule, William Ashford, Ed Cannon, Nikhilesh Nukala, Sean Bailey, Vikram Tegginamath, Thomas Huijskens, Musa Bilal

We are also grateful to everyone who advised and supported us, filed issues or helped resolve them, asked and answered questions and were part of inspiring discussions.<|MERGE_RESOLUTION|>--- conflicted
+++ resolved
@@ -15,11 +15,8 @@
 * Activated all built-in resolvers by default for `OmegaConfigLoader` except for `oc.env`.
 
 ## Bug fixes and other changes
-<<<<<<< HEAD
+* Consolidated dependencies and optional dependencies in `pyproject.toml`.
 * Updated `kedro catalog list` to work with dataset factories.
-=======
-* Consolidated dependencies and optional dependencies in `pyproject.toml`.
->>>>>>> 8adb74db
 
 ## Documentation changes
 
