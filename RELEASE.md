--- conflicted
+++ resolved
@@ -1,3 +1,14 @@
+# Upcoming 0.17.1
+
+## Major features and improvements
+* Added support for `compress_pickle` backend to `PickleDataSet`.
+
+## Bug fixes and other changes
+
+## Other breaking changes to the API
+
+## Thanks for supporting contributions
+
 # Release 0.17.0
 
 ## Major features and improvements
@@ -9,15 +20,8 @@
 * Added `settings.py` and `pyproject.toml` (to replace `.kedro.yml`) for project configuration, in line with Python best practice.
 * `ProjectContext` is no longer needed, unless for very complex customisations. `KedroContext`, `ProjectHooks` and `settings.py` together implement sensible default behaviour. As a result `context_path` is also now an _optional_ key in `pyproject.toml`.
 * Removed `ProjectContext` from `src/<package_name>/run.py`.
-<<<<<<< HEAD
-* `TemplatedConfigLoader` now supports Jinja2 template syntax alongside its original one.
-* Triggering the run from the notebook using `ParallelRunner` does not result in the run failure if the run was started using `KedroSession` (`session.run()`).
-* Made [registration hooks](https://kedro.readthedocs.io/en/stable/07_extend_kedro/04_hooks.html#registration-hooks) mandatory, as the only way to customise the `ConfigLoader` or the `DataCatalog` used in a project. If no such hook is provided in `src/<package_name>/hooks.py`, a `KedroContextError` will be raised. There are sensible defaults defined in any project generated with Kedro >= 0.16.5.
-* Added support for `compress_pickle` backend to `PickleDataSet`.
-=======
 * `TemplatedConfigLoader` now supports [Jinja2 template syntax](https://jinja.palletsprojects.com/en/2.11.x/templates/) alongside its original syntax.
 * Made [registration Hooks](https://kedro.readthedocs.io/en/stable/07_extend_kedro/04_hooks.html#registration-hooks) mandatory, as the only way to customise the `ConfigLoader` or the `DataCatalog` used in a project. If no such Hook is provided in `src/<package_name>/hooks.py`, a `KedroContextError` is raised. There are sensible defaults defined in any project generated with Kedro >= 0.16.5.
->>>>>>> fb88cc25
 
 ## Bug fixes and other changes
 
@@ -133,11 +137,8 @@
 
 * **Copy changes made to `DataCatalog`**. Likewise, if you have `DataCatalog` defined with `ProjectContext._create_catalog`, you should copy-paste the contents into `register_catalog`.
 
-<<<<<<< HEAD
-=======
 * **Optional**: If you have plugins such as [Kedro-Viz](https://github.com/quantumblacklabs/kedro-viz) installed, it's likely that Kedro 0.17.0 won't work with their older versions, so please either upgrade to the plugin's newest version or follow their migration guides.
 
->>>>>>> fb88cc25
 # Release 0.16.6
 
 ## Major features and improvements
