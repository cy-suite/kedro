# Upcoming 0.17.0 release

## Major features and improvements

## Bug fixes and other changes

## Breaking changes to the API

## Thanks for supporting contributions

# Upcoming 0.16.3 release

## Major features and improvements
* Added the `kedro pipeline pull` CLI command to extract a packaged modular pipeline, and place the contents in a Kedro project.
* Added the `--starter` option to `kedro new` to create a new project from a local, remote or aliased starter template.
* Added the `kedro starter list` CLI command to list all starter templates that can be used to bootstrap a new Kedro project.

## Bug fixes and other changes
* Removed `/src/nodes` directory from the project template and made `kedro jupyter convert` create it on the fly if necessary.
* Fixed a bug in `MatplotlibWriter` which prevented saving lists and dictionaries of plots locally on Windows.
<<<<<<< HEAD
* Documentation improvements:
  - Added [kedro-wings](https://github.com/tamsanh/kedro-wings) and [kedro-great](https://github.com/tamsanh/kedro-great) to the list of community plugins.
=======
* Fixed broken versioning for Windows paths.
* Fixed `DataSet` string representation for falsy values.
* Improved the error message when duplicate nodes are passed to the `Pipeline` initializer.
>>>>>>> 8ebbc7e4

## Breaking changes to the API

## Thanks for supporting contributions
<<<<<<< HEAD
[Tam-Sanh Nguyen](https://github.com/tamsanh)
=======
[Deepyaman Datta](https://github.com/deepyaman)
>>>>>>> 8ebbc7e4

# Release 0.16.2

## Major features and improvements
* Added the following new datasets.

| Type                                | Description                                                                                                           | Location                           |
| ----------------------------------- | --------------------------------------------------------------------------------------------------------------------- | ---------------------------------- |
| `pandas.AppendableExcelDataSet`     | Works with `Excel` file opened in append mode                                                                         | `kedro.extras.datasets.pandas`     |
| `tensorflow.TensorFlowModelDataset` | Works with `TensorFlow` models using [TensorFlow 2.X](https://www.tensorflow.org/api_docs/python/tf/keras/Model#save) | `kedro.extras.datasets.tensorflow` |
| `holoviews.HoloviewsWriter`         | Works with `Holoviews` objects (saves as image file)                                                                  | `kedro.extras.datasets.holoviews`  |

* `kedro install` will now compile project dependencies (by running `kedro build-reqs` behind the scenes) before the installation if the `src/requirements.in` file doesn't exist.
* Added `only_nodes_with_namespace` in `Pipeline` class to filter only nodes with a specified namespace.
* Added the `kedro pipeline delete` command to help delete unwanted or unused pipelines (it won't remove references to the pipeline in your `create_pipelines()` code).
* Added the `kedro pipeline package` command to help package up a modular pipeline. It will bundle up the pipeline source code, tests, and parameters configuration into a .whl file.

## Bug fixes and other changes
* Improvement in `DataCatalog`:
  - Introduced regex filtering to the `DataCatalog.list()` method.
  - Non-alphanumeric characters (except underscore) in dataset name are replaced with `__` in `DataCatalog.datasets`, for ease of access to transcoded datasets.
* Improvement in Datasets:
  - Improved initialization speed of `spark.SparkHiveDataSet`.
  - Improved S3 cache in `spark.SparkDataSet`.
  - Added support of options for building `pyarrow` table in `pandas.ParquetDataSet`.
* Improvement in `kedro build-reqs` CLI command:
  - `kedro build-reqs` is now called with `-q` option and will no longer print out compiled requirements to the console for security reasons.
  - All unrecognized CLI options in `kedro build-reqs` command are now passed to [pip-compile](https://github.com/jazzband/pip-tools#example-usage-for-pip-compile) call (e.g. `kedro build-reqs --generate-hashes`).
* Improvement in `kedro jupyter` CLI command:
  - Improved error message when running `kedro jupyter notebook`, `kedro jupyter lab` or `kedro ipython` with Jupyter/IPython dependencies not being installed.
  - Fixed `%run_viz` line magic for showing kedro viz inside a Jupyter notebook. For the fix to be applied on existing Kedro project, please see the migration guide.
  - Fixed the bug in IPython startup script ([issue 298](https://github.com/quantumblacklabs/kedro/issues/298)).
* Documentation improvements:
  - Updated community-generated content in FAQ.
  - Added [find-kedro](https://github.com/WaylonWalker/find-kedro) and [kedro-static-viz](https://github.com/WaylonWalker/kedro-static-viz) to the list of community plugins.
  - Add missing `pillow.ImageDataSet` entry to the documentation.

## Breaking changes to the API

### Migration guide from Kedro 0.16.1 to 0.16.2

#### Guide to apply the fix for `%run_viz` line magic in existing project

Even though this release ships a fix for project generated with `kedro==0.16.2`, after upgrading, you will still need to make a change in your existing project if it was generated with `kedro>=0.16.0,<=0.16.1` for the fix to take effect. Specifically, please change the content of your project's IPython init script located at `.ipython/profile_default/startup/00-kedro-init.py` with the content of [this file](https://github.com/quantumblacklabs/kedro/blob/0.16.2/kedro/templates/project/%7B%7B%20cookiecutter.repo_name%20%7D%7D/.ipython/profile_default/startup/00-kedro-init.py). You will also need `kedro-viz>=3.3.1`.

## Thanks for supporting contributions
[Miguel Rodriguez Gutierrez](https://github.com/MigQ2), [Joel Schwarzmann](https://github.com/datajoely), [w0rdsm1th](https://github.com/w0rdsm1th), [Deepyaman Datta](https://github.com/deepyaman), [Tam-Sanh Nguyen](https://github.com/tamsanh), [Marcus Gawronsky](https://github.com/marcusinthesky)

# 0.16.1

## Major features and improvements

## Bug fixes and other changes
* Fixed deprecation warnings from `kedro.cli` and `kedro.context` when running `kedro jupyter notebook`.
* Fixed a bug where `catalog` and `context` were not available in Jupyter Lab and Notebook.
* Fixed a bug where `kedro build-reqs` would fail if you didn't have your project dependencies installed.

## Breaking changes to the API

## Thanks for supporting contributions

# 0.16.0

## Major features and improvements
### CLI
* Added new CLI commands (only available for the projects created using Kedro 0.16.0 or later):
  - `kedro catalog list` to list datasets in your catalog
  - `kedro pipeline list` to list pipelines
  - `kedro pipeline describe` to describe a specific pipeline
  - `kedro pipeline create` to create a modular pipeline
* Improved the CLI speed by up to 50%.
* Improved error handling when making a typo on the CLI. We now suggest some of the possible commands you meant to type, in `git`-style.

### Framework
* All modules in `kedro.cli` and `kedro.context` have been moved into `kedro.framework.cli` and `kedro.framework.context` respectively. `kedro.cli` and `kedro.context` will be removed in future releases.
* Added `Hooks`, which is a new mechanism for extending Kedro.
* Fixed `load_context` changing user's current working directory.
* Allowed the source directory to be configurable in `.kedro.yml`.
* Added the ability to specify nested parameter values inside your node inputs, e.g. `node(func, "params:a.b", None)`
### DataSets
* Added the following new datasets.

| Type                       | Description                                 | Location                                         |
| -------------------------- | ------------------------------------------- | ------------------------------------------------ |
| `pillow.ImageDataSet`      | Work with image files using `Pillow`        | `kedro.extras.datasets.pillow`                   |
| `geopandas.GeoJSONDataSet` | Work with geospatial data using `GeoPandas` | `kedro.extras.datasets.geopandas.GeoJSONDataSet` |
| `api.APIDataSet`           | Work with data from HTTP(S) API requests    | `kedro.extras.datasets.api.APIDataSet`           |

* Added `joblib` backend support to `pickle.PickleDataSet`.
* Added versioning support to `MatplotlibWriter` dataset.
* Added the ability to install dependencies for a given dataset with more granularity, e.g. `pip install "kedro[pandas.ParquetDataSet]"`.
* Added the ability to specify extra arguments, e.g. `encoding` or `compression`, for `fsspec.spec.AbstractFileSystem.open()` calls when loading/saving a dataset. See Example 3 under [docs](https://kedro.readthedocs.io/en/stable/04_user_guide/04_data_catalog.html#using-the-data-catalog-with-the-yaml-api).

### Other
* Added `namespace` property on ``Node``, related to the modular pipeline where the node belongs.
* Added an option to enable asynchronous loading inputs and saving outputs in both `SequentialRunner(is_async=True)` and `ParallelRunner(is_async=True)` class.
* Added `MemoryProfiler` transformer.
* Removed the requirement to have all dependencies for a dataset module to use only a subset of the datasets within.
* Added support for `pandas>=1.0`.
* Enabled Python 3.8 compatibility. _Please note that a Spark workflow may be unreliable for this Python version as `pyspark` is not fully-compatible with 3.8 yet._
* Renamed "features" layer to "feature" layer to be consistent with (most) other layers and the [relevant FAQ](https://kedro.readthedocs.io/en/stable/06_resources/01_faq.html#what-is-data-engineering-convention).

## Bug fixes and other changes
* Fixed a bug where a new version created mid-run by an external system caused inconsistencies in the load versions used in the current run.
* Documentation improvements
  * Added instruction in the documentation on how to create a custom runner).
  * Updated contribution process in `CONTRIBUTING.md` - added Developer Workflow.
  * Documented installation of development version of Kedro in the [FAQ section](https://kedro.readthedocs.io/en/stable/06_resources/01_faq.html#how-can-i-use-development-version-of-kedro).
  * Added missing `_exists` method to `MyOwnDataSet` example in 04_user_guide/08_advanced_io.
* Fixed a bug where `PartitionedDataSet` and `IncrementalDataSet` were not working with `s3a` or `s3n` protocol.
* Added ability to read partitioned parquet file from a directory in `pandas.ParquetDataSet`.
* Replaced `functools.lru_cache` with `cachetools.cachedmethod` in `PartitionedDataSet` and `IncrementalDataSet` for per-instance cache invalidation.
* Implemented custom glob function for `SparkDataSet` when running on Databricks.
* Fixed a bug in `SparkDataSet` not allowing for loading data from DBFS in a Windows machine using Databricks-connect.
* Improved the error message for `DataSetNotFoundError` to suggest possible dataset names user meant to type.
* Added the option for contributors to run Kedro tests locally without Spark installation with `make test-no-spark`.
* Added option to lint the project without applying the formatting changes (`kedro lint --check-only`).

## Breaking changes to the API
### Datasets
* Deleted obsolete datasets from `kedro.io`.
* Deleted `kedro.contrib` and `extras` folders.
* Deleted obsolete `CSVBlobDataSet` and `JSONBlobDataSet` dataset types.
* Made `invalidate_cache` method on datasets private.
* `get_last_load_version` and `get_last_save_version` methods are no longer available on `AbstractDataSet`.
* `get_last_load_version` and `get_last_save_version` have been renamed to `resolve_load_version` and `resolve_save_version` on ``AbstractVersionedDataSet``, the results of which are cached.
* The `release()` method on datasets extending ``AbstractVersionedDataSet`` clears the cached load and save version. All custom datasets must call `super()._release()` inside `_release()`.
* ``TextDataSet`` no longer has `load_args` and `save_args`. These can instead be specified under `open_args_load` or `open_args_save` in `fs_args`.
* `PartitionedDataSet` and `IncrementalDataSet` method `invalidate_cache` was made private: `_invalidate_caches`.

### Other
* Removed `KEDRO_ENV_VAR` from `kedro.context` to speed up the CLI run time.
* `Pipeline.name` has been removed in favour of `Pipeline.tag()`.
* Dropped `Pipeline.transform()` in favour of `kedro.pipeline.modular_pipeline.pipeline()` helper function.
* Made constant `PARAMETER_KEYWORDS` private, and moved it from `kedro.pipeline.pipeline` to `kedro.pipeline.modular_pipeline`.
* Layers are no longer part of the dataset object, as they've moved to the `DataCatalog`.
* Python 3.5 is no longer supported by the current and all future versions of Kedro.

### Migration guide from Kedro 0.15.* to 0.16.*

#### General Migration

**reminder** [How do I upgrade Kedro](https://kedro.readthedocs.io/en/stable/06_resources/01_faq.html#how-do-i-upgrade-kedro) covers a few key things to remember when updating any kedro version.

#### Migration for datasets

Since all the datasets (from `kedro.io` and `kedro.contrib.io`) were moved to `kedro/extras/datasets` you must update the type of all datasets in `<project>/conf/base/catalog.yml` file.
Here how it should be changed: `type: <SomeDataSet>` -> `type: <subfolder of kedro/extras/datasets>.<SomeDataSet>` (e.g. `type: CSVDataSet` -> `type: pandas.CSVDataSet`).

In addition, all the specific datasets like `CSVLocalDataSet`, `CSVS3DataSet` etc. were deprecated. Instead, you must use generalized datasets like `CSVDataSet`.
E.g. `type: CSVS3DataSet` -> `type: pandas.CSVDataSet`.

> Note: No changes required if you are using your custom dataset.

#### Migration for Pipeline.transform()
`Pipeline.transform()` has been dropped in favour of the `pipeline()` constructor. The following changes apply:
- Remember to import `from kedro.pipeline import pipeline`
- The `prefix` argument has been renamed to `namespace`
- And `datasets` has been broken down into more granular arguments:
  - `inputs`: Independent inputs to the pipeline
  - `outputs`: Any output created in the pipeline, whether an intermediary dataset or a leaf output
  - `parameters`: `params:...` or `parameters`

As an example, code that used to look like this with the `Pipeline.transform()` constructor:
```python
result = my_pipeline.transform(
    datasets={"input": "new_input", "output": "new_output", "params:x": "params:y"},
    prefix="pre"
)
```

When used with the new `pipeline()` constructor, becomes:
```python
from kedro.pipeline import pipeline

result = pipeline(
    my_pipeline,
    inputs={"input": "new_input"},
    outputs={"output": "new_output"},
    parameters={"params:x": "params:y"},
    namespace="pre"
)
```

#### Migration for decorators, color logger, transformers etc.
Since some modules were moved to other locations you need to update import paths appropriately.
You can find the list of moved files in the [`0.15.6` release notes](https://github.com/quantumblacklabs/kedro/releases/tag/0.15.6) under the section titled `Files with a new location`.

#### Migration for CLI and KEDRO_ENV environment variable
> Note: If you haven't made significant changes to your `kedro_cli.py`, it may be easier to simply copy the updated `kedro_cli.py` `.ipython/profile_default/startup/00-kedro-init.py` and from GitHub or a newly generated project into your old project.

* We've removed `KEDRO_ENV_VAR` from `kedro.context`. To get your existing project template working, you'll need to remove all instances of `KEDRO_ENV_VAR` from your project template:
  - From the imports in `kedro_cli.py` and `.ipython/profile_default/startup/00-kedro-init.py`: `from kedro.context import KEDRO_ENV_VAR, load_context` -> `from kedro.framework.context import load_context`
  - Remove the `envvar=KEDRO_ENV_VAR` line from the click options in `run`, `jupyter_notebook` and `jupyter_lab` in `kedro_cli.py`
  - Replace `KEDRO_ENV_VAR` with `"KEDRO_ENV"` in `_build_jupyter_env`
  - Replace `context = load_context(path, env=os.getenv(KEDRO_ENV_VAR))` with `context = load_context(path)` in `.ipython/profile_default/startup/00-kedro-init.py`

 #### Migration for `kedro build-reqs`

 We have upgraded `pip-tools` which is used by `kedro build-reqs` to 5.x. This `pip-tools` version requires `pip>=20.0`. To upgrade `pip`, please refer to [their documentation](https://pip.pypa.io/en/stable/installing/#upgrading-pip).

## Thanks for supporting contributions
[@foolsgold](https://github.com/foolsgold), [Mani Sarkar](https://github.com/neomatrix369), [Priyanka Shanbhag](https://github.com/priyanka1414), [Luis Blanche](https://github.com/LuisBlanche), [Deepyaman Datta](https://github.com/deepyaman), [Antony Milne](https://github.com/AntonyMilneQB), [Panos Psimatikas](https://github.com/ppsimatikas), [Tam-Sanh Nguyen](https://github.com/tamsanh), [Tomasz Kaczmarczyk](https://github.com/TomaszKaczmarczyk), [Kody Fischer](https://github.com/Klio-Foxtrot187), [Waylon Walker](https://github.com/waylonwalker)

# 0.15.9

## Major features and improvements

## Bug fixes and other changes

* Pinned `fsspec>=0.5.1, <0.7.0` and `s3fs>=0.3.0, <0.4.1` to fix incompatibility issues with their latest release.

## Breaking changes to the API

## Thanks for supporting contributions

# 0.15.8

## Major features and improvements

## Bug fixes and other changes

* Added the additional libraries to our `requirements.txt` so `pandas.CSVDataSet` class works out of box with `pip install kedro`.
* Added `pandas` to our `extra_requires` in `setup.py`.
* Improved the error message when dependencies of a `DataSet` class are missing.

## Breaking changes to the API

## Thanks for supporting contributions

# 0.15.7

## Major features and improvements

* Added in documentation on how to contribute a custom `AbstractDataSet` implementation.

## Bug fixes and other changes

* Fixed the link to the Kedro banner image in the documentation.

## Breaking changes to the API

## Thanks for supporting contributions

# 0.15.6

## Major features and improvements
> _TL;DR_ We're launching [`kedro.extras`](https://github.com/quantumblacklabs/kedro/tree/master/extras), the new home for our revamped series of datasets, decorators and dataset transformers. The datasets in [`kedro.extras.datasets`](https://github.com/quantumblacklabs/kedro/tree/master/extras/datasets) use [`fsspec`](https://filesystem-spec.readthedocs.io/en/latest/) to access a variety of data stores including local file systems, network file systems, cloud object stores (including S3 and GCP), and Hadoop, read more about this [**here**](https://kedro.readthedocs.io/en/latest/04_user_guide/04_data_catalog.html#specifying-the-location-of-the-dataset). The change will allow [#178](https://github.com/quantumblacklabs/kedro/issues/178) to happen in the next major release of Kedro.

An example of this new system can be seen below, loading the CSV `SparkDataSet` from S3:

```yaml
weather:
  type: spark.SparkDataSet  # Observe the specified type, this  affects all datasets
  filepath: s3a://your_bucket/data/01_raw/weather*  # filepath uses fsspec to indicate the file storage system
  credentials: dev_s3
  file_format: csv
```

You can also load data incrementally whenever it is dumped into a directory with the extension to [`PartionedDataSet`](https://kedro.readthedocs.io/en/latest/04_user_guide/08_advanced_io.html#partitioned-dataset), a feature that allows you to load a directory of files. The [`IncrementalDataSet`](https://kedro.readthedocs.io/en/stable/04_user_guide/08_advanced_io.html#incremental-loads-with-incrementaldataset) stores the information about the last processed partition in a `checkpoint`, read more about this feature [**here**](https://kedro.readthedocs.io/en/stable/04_user_guide/08_advanced_io.html#incremental-loads-with-incrementaldataset).

### New features

* Added `layer` attribute for datasets in `kedro.extras.datasets` to specify the name of a layer according to [data engineering convention](https://kedro.readthedocs.io/en/latest/06_resources/01_faq.html#what-is-data-engineering-convention), this feature will be passed to [`kedro-viz`](https://github.com/quantumblacklabs/kedro-viz) in future releases.
* Enabled loading a particular version of a dataset in Jupyter Notebooks and iPython, using `catalog.load("dataset_name", version="<2019-12-13T15.08.09.255Z>")`.
* Added property `run_id` on `ProjectContext`, used for versioning using the [`Journal`](https://kedro.readthedocs.io/en/stable/04_user_guide/13_journal.html). To customise your journal `run_id` you can override the private method `_get_run_id()`.
* Added the ability to install all optional kedro dependencies via `pip install "kedro[all]"`.
* Modified the `DataCatalog`'s load order for datasets, loading order is the following:
  - `kedro.io`
  - `kedro.extras.datasets`
  - Import path, specified in `type`
* Added an optional `copy_mode` flag to `CachedDataSet` and `MemoryDataSet` to specify (`deepcopy`, `copy` or `assign`) the copy mode to use when loading and saving.

### New Datasets

| Type                 | Description                                                                                                                                      | Location                            |
| -------------------- | ------------------------------------------------------------------------------------------------------------------------------------------------ | ----------------------------------- |
| `ParquetDataSet`     | Handles parquet datasets using Dask                                                                                                              | `kedro.extras.datasets.dask`        |
| `PickleDataSet`      | Work with Pickle files using [`fsspec`](https://filesystem-spec.readthedocs.io/en/latest/) to communicate with the underlying filesystem         | `kedro.extras.datasets.pickle`      |
| `CSVDataSet`         | Work with CSV files using [`fsspec`](https://filesystem-spec.readthedocs.io/en/latest/) to communicate with the underlying filesystem            | `kedro.extras.datasets.pandas`      |
| `TextDataSet`        | Work with text files using [`fsspec`](https://filesystem-spec.readthedocs.io/en/latest/) to communicate with the underlying filesystem           | `kedro.extras.datasets.pandas`      |
| `ExcelDataSet`       | Work with Excel files using [`fsspec`](https://filesystem-spec.readthedocs.io/en/latest/) to communicate with the underlying filesystem          | `kedro.extras.datasets.pandas`      |
| `HDFDataSet`         | Work with HDF using [`fsspec`](https://filesystem-spec.readthedocs.io/en/latest/) to communicate with the underlying filesystem                  | `kedro.extras.datasets.pandas`      |
| `YAMLDataSet`        | Work with YAML files using [`fsspec`](https://filesystem-spec.readthedocs.io/en/latest/) to communicate with the underlying filesystem           | `kedro.extras.datasets.yaml`        |
| `MatplotlibWriter`   | Save with Matplotlib images using [`fsspec`](https://filesystem-spec.readthedocs.io/en/latest/) to communicate with the underlying filesystem    | `kedro.extras.datasets.matplotlib`  |
| `NetworkXDataSet`    | Work with NetworkX files using [`fsspec`](https://filesystem-spec.readthedocs.io/en/latest/) to communicate with the underlying filesystem       | `kedro.extras.datasets.networkx`    |
| `BioSequenceDataSet` | Work with bio-sequence objects using [`fsspec`](https://filesystem-spec.readthedocs.io/en/latest/) to communicate with the underlying filesystem | `kedro.extras.datasets.biosequence` |
| `GBQTableDataSet`    | Work with Google BigQuery                                                                                                                        | `kedro.extras.datasets.pandas`      |
| `FeatherDataSet`     | Work with feather files using [`fsspec`](https://filesystem-spec.readthedocs.io/en/latest/) to communicate with the underlying filesystem        | `kedro.extras.datasets.pandas`      |
| `IncrementalDataSet` | Inherit from `PartitionedDataSet` and remembers the last processed partition                                                                     | `kedro.io`                          |

### Files with a new location

| Type                                                                 | New Location                                 |
| -------------------------------------------------------------------- | -------------------------------------------- |
| `JSONDataSet`                                                        | `kedro.extras.datasets.pandas`               |
| `CSVBlobDataSet`                                                     | `kedro.extras.datasets.pandas`               |
| `JSONBlobDataSet`                                                    | `kedro.extras.datasets.pandas`               |
| `SQLTableDataSet`                                                    | `kedro.extras.datasets.pandas`               |
| `SQLQueryDataSet`                                                    | `kedro.extras.datasets.pandas`               |
| `SparkDataSet`                                                       | `kedro.extras.datasets.spark`                |
| `SparkHiveDataSet`                                                   | `kedro.extras.datasets.spark`                |
| `SparkJDBCDataSet`                                                   | `kedro.extras.datasets.spark`                |
| `kedro/contrib/decorators/retry.py`                                  | `kedro/extras/decorators/retry_node.py`      |
| `kedro/contrib/decorators/memory_profiler.py`                        | `kedro/extras/decorators/memory_profiler.py` |
| `kedro/contrib/io/transformers/transformers.py`                      | `kedro/extras/transformers/time_profiler.py` |
| `kedro/contrib/colors/logging/color_logger.py`                       | `kedro/extras/logging/color_logger.py`       |
| `extras/ipython_loader.py`                                           | `tools/ipython/ipython_loader.py`            |
| `kedro/contrib/io/cached/cached_dataset.py`                          | `kedro/io/cached_dataset.py`                 |
| `kedro/contrib/io/catalog_with_default/data_catalog_with_default.py` | `kedro/io/data_catalog_with_default.py`      |
| `kedro/contrib/config/templated_config.py`                           | `kedro/config/templated_config.py`           |

## Upcoming deprecations

| Category                  | Type                                                           |
| ------------------------- | -------------------------------------------------------------- |
| **Datasets**              | `BioSequenceLocalDataSet`                                      |
|                           | `CSVGCSDataSet`                                                |
|                           | `CSVHTTPDataSet`                                               |
|                           | `CSVLocalDataSet`                                              |
|                           | `CSVS3DataSet`                                                 |
|                           | `ExcelLocalDataSet`                                            |
|                           | `FeatherLocalDataSet`                                          |
|                           | `JSONGCSDataSet`                                               |
|                           | `JSONLocalDataSet`                                             |
|                           | `HDFLocalDataSet`                                              |
|                           | `HDFS3DataSet`                                                 |
|                           | `kedro.contrib.io.cached.CachedDataSet`                        |
|                           | `kedro.contrib.io.catalog_with_default.DataCatalogWithDefault` |
|                           | `MatplotlibLocalWriter`                                        |
|                           | `MatplotlibS3Writer`                                           |
|                           | `NetworkXLocalDataSet`                                         |
|                           | `ParquetGCSDataSet`                                            |
|                           | `ParquetLocalDataSet`                                          |
|                           | `ParquetS3DataSet`                                             |
|                           | `PickleLocalDataSet`                                           |
|                           | `PickleS3DataSet`                                              |
|                           | `TextLocalDataSet`                                             |
|                           | `YAMLLocalDataSet`                                             |
| **Decorators**            | `kedro.contrib.decorators.memory_profiler`                     |
|                           | `kedro.contrib.decorators.retry`                               |
|                           | `kedro.contrib.decorators.pyspark.spark_to_pandas`             |
|                           | `kedro.contrib.decorators.pyspark.pandas_to_spark`             |
| **Transformers**          | `kedro.contrib.io.transformers.transformers`                   |
| **Configuration Loaders** | `kedro.contrib.config.TemplatedConfigLoader`                   |

## Bug fixes and other changes
* Added the option to set/overwrite params in `config.yaml` using YAML dict style instead of string CLI formatting only.
* Kedro CLI arguments `--node` and `--tag` support comma-separated values, alternative methods will be deprecated in future releases.
* Fixed a bug in the `invalidate_cache` method of `ParquetGCSDataSet` and `CSVGCSDataSet`.
* `--load-version` now won't break if version value contains a colon.
* Enabled running `node`s with duplicate inputs.
* Improved error message when empty credentials are passed into `SparkJDBCDataSet`.
* Fixed bug that caused an empty project to fail unexpectedly with ImportError in `template/.../pipeline.py`.
* Fixed bug related to saving dataframe with categorical variables in table mode using `HDFS3DataSet`.
* Fixed bug that caused unexpected behavior when using `from_nodes` and `to_nodes` in pipelines using transcoding.
* Credentials nested in the dataset config are now also resolved correctly.
* Bumped minimum required pandas version to 0.24.0 to make use of `pandas.DataFrame.to_numpy` (recommended alternative to `pandas.DataFrame.values`).
* Docs improvements.
* `Pipeline.transform` skips modifying node inputs/outputs containing `params:` or `parameters` keywords.
* Support for `dataset_credentials` key in the credentials for `PartitionedDataSet` is now deprecated. The dataset credentials should be specified explicitly inside the dataset config.
* Datasets can have a new `confirm` function which is called after a successful node function execution if the node contains `confirms` argument with such dataset name.
* Make the resume prompt on pipeline run failure use `--from-nodes` instead of `--from-inputs` to avoid unnecessarily re-running nodes that had already executed.
* When closed, Jupyter notebook kernels are automatically terminated after 30 seconds of inactivity by default. Use `--idle-timeout` option to update it.
* Added `kedro-viz` to the Kedro project template `requirements.txt` file.
* Removed the `results` and `references` folder from the project template.
* Updated contribution process in `CONTRIBUTING.md`.

## Breaking changes to the API
* Existing `MatplotlibWriter` dataset in `contrib` was renamed to `MatplotlibLocalWriter`.
* `kedro/contrib/io/matplotlib/matplotlib_writer.py` was renamed to `kedro/contrib/io/matplotlib/matplotlib_local_writer.py`.
* `kedro.contrib.io.bioinformatics.sequence_dataset.py` was renamed to `kedro.contrib.io.bioinformatics.biosequence_local_dataset.py`.

## Thanks for supporting contributions
[Andrii Ivaniuk](https://github.com/andrii-ivaniuk), [Jonas Kemper](https://github.com/jonasrk), [Yuhao Zhu](https://github.com/yhzqb), [Balazs Konig](https://github.com/BalazsKonigQB), [Pedro Abreu](https://github.com/PedroAbreuQB), [Tam-Sanh Nguyen](https://github.com/tamsanh), [Peter Zhao](https://github.com/zxpeter), [Deepyaman Datta](https://github.com/deepyaman), [Florian Roessler](https://github.com/fdroessler/), [Miguel Rodriguez Gutierrez](https://github.com/MigQ2)

# 0.15.5

## Major features and improvements
* New CLI commands and command flags:
  - Load multiple `kedro run` CLI flags from a configuration file with the `--config` flag (e.g. `kedro run --config run_config.yml`)
  - Run parametrised pipeline runs with the `--params` flag (e.g. `kedro run --params param1:value1,param2:value2`).
  - Lint your project code using the `kedro lint` command, your project is linted with [`black`](https://github.com/psf/black) (Python 3.6+), [`flake8`](https://gitlab.com/pycqa/flake8) and [`isort`](https://github.com/timothycrosley/isort).
* Load specific environments with Jupyter notebooks using `KEDRO_ENV` which will globally set `run`, `jupyter notebook` and `jupyter lab` commands using environment variables.
* Added the following datasets:
  - `CSVGCSDataSet` dataset in `contrib` for working with CSV files in Google Cloud Storage.
  - `ParquetGCSDataSet` dataset in `contrib` for working with Parquet files in Google Cloud Storage.
  - `JSONGCSDataSet` dataset in `contrib` for working with JSON files in Google Cloud Storage.
  - `MatplotlibS3Writer` dataset in `contrib` for saving Matplotlib images to S3.
  - `PartitionedDataSet` for working with datasets split across multiple files.
  - `JSONDataSet` dataset for working with JSON files that uses [`fsspec`](https://filesystem-spec.readthedocs.io/en/latest/) to communicate with the underlying filesystem. It doesn't support `http(s)` protocol for now.
* Added `s3fs_args` to all S3 datasets.
* Pipelines can be deducted with `pipeline1 - pipeline2`.

## Bug fixes and other changes
* `ParallelRunner` now works with `SparkDataSet`.
* Allowed the use of nulls in `parameters.yml`.
* Fixed an issue where `%reload_kedro` wasn't reloading all user modules.
* Fixed `pandas_to_spark` and `spark_to_pandas` decorators to work with functions with kwargs.
* Fixed a bug where `kedro jupyter notebook` and `kedro jupyter lab` would run a different Jupyter installation to the one in the local environment.
* Implemented Databricks-compatible dataset versioning for `SparkDataSet`.
* Fixed a bug where `kedro package` would fail in certain situations where `kedro build-reqs` was used to generate `requirements.txt`.
* Made `bucket_name` argument optional for the following datasets: `CSVS3DataSet`, `HDFS3DataSet`, `PickleS3DataSet`, `contrib.io.parquet.ParquetS3DataSet`, `contrib.io.gcs.JSONGCSDataSet` - bucket name can now be included into the filepath along with the filesystem protocol (e.g. `s3://bucket-name/path/to/key.csv`).
* Documentation improvements and fixes.

## Breaking changes to the API
* Renamed entry point for running pip-installed projects to `run_package()` instead of `main()` in `src/<package>/run.py`.
* `bucket_name` key has been removed from the string representation of the following datasets: `CSVS3DataSet`, `HDFS3DataSet`, `PickleS3DataSet`, `contrib.io.parquet.ParquetS3DataSet`, `contrib.io.gcs.JSONGCSDataSet`.
* Moved the `mem_profiler` decorator to `contrib` and separated the `contrib` decorators so that dependencies are modular. You may need to update your import paths, for example the pyspark decorators should be imported as `from kedro.contrib.decorators.pyspark import <pyspark_decorator>` instead of `from kedro.contrib.decorators import <pyspark_decorator>`.

## Thanks for supporting contributions
[Sheldon Tsen](https://github.com/sheldontsen-qb), [@roumail](https://github.com/roumail), [Karlson Lee](https://github.com/i25959341), [Waylon Walker](https://github.com/WaylonWalker), [Deepyaman Datta](https://github.com/deepyaman), [Giovanni](https://github.com/plauto), [Zain Patel](https://github.com/mzjp2)

# 0.15.4

## Major features and improvements
* `kedro jupyter` now gives the default kernel a sensible name.
* `Pipeline.name` has been deprecated in favour of `Pipeline.tags`.
* Reuse pipelines within a Kedro project using `Pipeline.transform`, it simplifies dataset and node renaming.
* Added Jupyter Notebook line magic (`%run_viz`) to run `kedro viz` in a Notebook cell (requires [`kedro-viz`](https://github.com/quantumblacklabs/kedro-viz) version 3.0.0 or later).
* Added the following datasets:
  - `NetworkXLocalDataSet` in `kedro.contrib.io.networkx` to load and save local graphs (JSON format) via NetworkX. (by [@josephhaaga](https://github.com/josephhaaga))
  - `SparkHiveDataSet` in `kedro.contrib.io.pyspark.SparkHiveDataSet` allowing usage of Spark and insert/upsert on non-transactional Hive tables.
* `kedro.contrib.config.TemplatedConfigLoader` now supports name/dict key templating and default values.

## Bug fixes and other changes
* `get_last_load_version()` method for versioned datasets now returns exact last load version if the dataset has been loaded at least once and `None` otherwise.
* Fixed a bug in `_exists` method for versioned `SparkDataSet`.
* Enabled the customisation of the ExcelWriter in `ExcelLocalDataSet` by specifying options under `writer` key in `save_args`.
* Fixed a bug in IPython startup script, attempting to load context from the incorrect location.
* Removed capping the length of a dataset's string representation.
* Fixed `kedro install` command failing on Windows if `src/requirements.txt` contains a different version of Kedro.
* Enabled passing a single tag into a node or a pipeline without having to wrap it in a list (i.e. `tags="my_tag"`).

## Breaking changes to the API
* Removed `_check_paths_consistency()` method from `AbstractVersionedDataSet`. Version consistency check is now done in `AbstractVersionedDataSet.save()`. Custom versioned datasets should modify `save()` method implementation accordingly.

## Thanks for supporting contributions
[Joseph Haaga](https://github.com/josephhaaga), [Deepyaman Datta](https://github.com/deepyaman), [Joost Duisters](https://github.com/JoostDuisters), [Zain Patel](https://github.com/mzjp2), [Tom Vigrass](https://github.com/tomvigrass)

# 0.15.3

## Bug Fixes and other changes
* Narrowed the requirements for `PyTables` so that we maintain support for Python 3.5.

# 0.15.2

## Major features and improvements
* Added `--load-version`, a `kedro run` argument that allows you run the pipeline with a particular load version of a dataset.
* Support for modular pipelines in `src/`, break the pipeline into isolated parts with reusability in mind.
* Support for multiple pipelines, an ability to have multiple entry point pipelines and choose one with `kedro run --pipeline NAME`.
* Added a `MatplotlibWriter` dataset in `contrib` for saving Matplotlib images.
* An ability to template/parameterize configuration files with `kedro.contrib.config.TemplatedConfigLoader`.
* Parameters are exposed as a context property for ease of access in iPython / Jupyter Notebooks with `context.params`.
* Added `max_workers` parameter for ``ParallelRunner``.

## Bug fixes and other changes
* Users will override the `_get_pipeline` abstract method in `ProjectContext(KedroContext)` in `run.py` rather than the `pipeline` abstract property. The `pipeline` property is not abstract anymore.
* Improved an error message when versioned local dataset is saved and unversioned path already exists.
* Added `catalog` global variable to `00-kedro-init.py`, allowing you to load datasets with `catalog.load()`.
* Enabled tuples to be returned from a node.
* Disallowed the ``ConfigLoader`` loading the same file more than once, and deduplicated the `conf_paths` passed in.
* Added a `--open` flag to `kedro build-docs` that opens the documentation on build.
* Updated the ``Pipeline`` representation to include name of the pipeline, also making it readable as a context property.
* `kedro.contrib.io.pyspark.SparkDataSet` and `kedro.contrib.io.azure.CSVBlobDataSet` now support versioning.

## Breaking changes to the API
* `KedroContext.run()` no longer accepts `catalog` and `pipeline` arguments.
* `node.inputs` now returns the node's inputs in the order required to bind them properly to the node's function.

## Thanks for supporting contributions
[Deepyaman Datta](https://github.com/deepyaman), [Luciano Issoe](https://github.com/Lucianois), [Joost Duisters](https://github.com/JoostDuisters), [Zain Patel](https://github.com/mzjp2), [William Ashford](https://github.com/williamashfordQB), [Karlson Lee](https://github.com/i25959341)

# 0.15.1

## Major features and improvements
* Extended `versioning` support to cover the tracking of environment setup, code and datasets.
* Added the following datasets:
  - `FeatherLocalDataSet` in `contrib` for usage with pandas. (by [@mdomarsaleem](https://github.com/mdomarsaleem))
* Added `get_last_load_version` and `get_last_save_version` to `AbstractVersionedDataSet`.
* Implemented `__call__` method on `Node` to allow for users to execute `my_node(input1=1, input2=2)` as an alternative to `my_node.run(dict(input1=1, input2=2))`.
* Added new `--from-inputs` run argument.

## Bug fixes and other changes
* Fixed a bug in `load_context()` not loading context in non-Kedro Jupyter Notebooks.
* Fixed a bug in `ConfigLoader.get()` not listing nested files for `**`-ending glob patterns.
* Fixed a logging config error in Jupyter Notebook.
* Updated documentation in `03_configuration` regarding how to modify the configuration path.
* Documented the architecture of Kedro showing how we think about library, project and framework components.
* `extras/kedro_project_loader.py` renamed to `extras/ipython_loader.py` and now runs any IPython startup scripts without relying on the Kedro project structure.
* Fixed TypeError when validating partial function's signature.
* After a node failure during a pipeline run, a resume command will be suggested in the logs. This command will not work if the required inputs are MemoryDataSets.

## Breaking changes to the API

## Thanks for supporting contributions
[Omar Saleem](https://github.com/mdomarsaleem), [Mariana Silva](https://github.com/marianansilva), [Anil Choudhary](https://github.com/aniryou), [Craig](https://github.com/cfranklin11)

# 0.15.0

## Major features and improvements
* Added `KedroContext` base class which holds the configuration and Kedro's main functionality (catalog, pipeline, config, runner).
* Added a new CLI command `kedro jupyter convert` to facilitate converting Jupyter Notebook cells into Kedro nodes.
* Added support for `pip-compile` and new Kedro command `kedro build-reqs` that generates `requirements.txt` based on `requirements.in`.
* Running `kedro install` will install packages to conda environment if `src/environment.yml` exists in your project.
* Added a new `--node` flag to `kedro run`, allowing users to run only the nodes with the specified names.
* Added new `--from-nodes` and `--to-nodes` run arguments, allowing users to run a range of nodes from the pipeline.
* Added prefix `params:` to the parameters specified in `parameters.yml` which allows users to differentiate between their different parameter node inputs and outputs.
* Jupyter Lab/Notebook now starts with only one kernel by default.
* Added the following datasets:
  -  `CSVHTTPDataSet` to load CSV using HTTP(s) links.
  - `JSONBlobDataSet` to load json (-delimited) files from Azure Blob Storage.
  - `ParquetS3DataSet` in `contrib` for usage with pandas. (by [@mmchougule](https://github.com/mmchougule))
  - `CachedDataSet` in `contrib` which will cache data in memory to avoid io/network operations. It will clear the cache once a dataset is no longer needed by a pipeline. (by [@tsanikgr](https://github.com/tsanikgr))
  - `YAMLLocalDataSet` in `contrib` to load and save local YAML files. (by [@Minyus](https://github.com/Minyus))

## Bug fixes and other changes
* Documentation improvements including instructions on how to initialise a Spark session using YAML configuration.
* `anyconfig` default log level changed from `INFO` to `WARNING`.
* Added information on installed plugins to `kedro info`.
* Added style sheets for project documentation, so the output of `kedro build-docs` will resemble the style of `kedro docs`.

## Breaking changes to the API
* Simplified the Kedro template in `run.py` with the introduction of `KedroContext` class.
* Merged `FilepathVersionMixIn` and `S3VersionMixIn` under one abstract class `AbstractVersionedDataSet` which extends`AbstractDataSet`.
* `name` changed to be a keyword-only argument for `Pipeline`.
* `CSVLocalDataSet` no longer supports URLs. `CSVHTTPDataSet` supports URLs.

### Migration guide from Kedro 0.14.* to Kedro 0.15.0
#### Migration for Kedro project template
This guide assumes that:
  * The framework specific code has not been altered significantly
  * Your project specific code is stored in the dedicated python package under `src/`.

The breaking changes were introduced in the following project template files:
- `<project-name>/.ipython/profile_default/startup/00-kedro-init.py`
- `<project-name>/kedro_cli.py`
- `<project-name>/src/tests/test_run.py`
- `<project-name>/src/<package-name>/run.py`
- `<project-name>/.kedro.yml` (new file)

The easiest way to migrate your project from Kedro 0.14.* to Kedro 0.15.0 is to create a new project (by using `kedro new`) and move code and files bit by bit as suggested in the detailed guide below:

1. Create a new project with the same name by running `kedro new`

2. Copy the following folders to the new project:
 - `results/`
 - `references/`
 - `notebooks/`
 - `logs/`
 - `data/`
 - `conf/`

3. If you customised your `src/<package>/run.py`, make sure you apply the same customisations to `src/<package>/run.py`
 - If you customised `get_config()`, you can override `config_loader` property in `ProjectContext` derived class
 - If you customised `create_catalog()`, you can override `catalog()` property in `ProjectContext` derived class
 - If you customised `run()`, you can override `run()` method in `ProjectContext` derived class
 - If you customised default `env`, you can override it in `ProjectContext` derived class or pass it at construction. By default, `env` is `local`.
 - If you customised default `root_conf`, you can override `CONF_ROOT` attribute in `ProjectContext` derived class. By default, `KedroContext` base class has `CONF_ROOT` attribute set to `conf`.

4. The following syntax changes are introduced in ipython or Jupyter notebook/labs:
 - `proj_dir` -> `context.project_path`
 - `proj_name` -> `context.project_name`
 - `conf` -> `context.config_loader`.
 - `io` -> `context.catalog` (e.g., `io.load()` -> `context.catalog.load()`)

5. If you customised your `kedro_cli.py`, you need to apply the same customisations to your `kedro_cli.py` in the new project.

6. Copy the contents of the old project's `src/requirements.txt` into the new project's `src/requirements.in` and, from the project root directory, run the `kedro build-reqs` command in your terminal window.

#### Migration for versioning custom dataset classes

If you defined any custom dataset classes which support versioning in your project, you need to apply the following changes:

1. Make sure your dataset inherits from `AbstractVersionedDataSet` only.
2. Call `super().__init__()` with the appropriate arguments in the dataset's `__init__`. If storing on local filesystem, providing the filepath and the version is enough. Otherwise, you should also pass in an `exists_function` and a `glob_function` that emulate `exists` and `glob` in a different filesystem (see `CSVS3DataSet` as an example).
3. Remove setting of the `_filepath` and `_version` attributes in the dataset's `__init__`, as this is taken care of in the base abstract class.
4. Any calls to `_get_load_path` and `_get_save_path` methods should take no arguments.
5. Ensure you convert the output of `_get_load_path` and `_get_save_path` appropriately, as these now return [`PurePath`s](https://docs.python.org/3/library/pathlib.html#pure-paths) instead of strings.
6. Make sure `_check_paths_consistency` is called with [`PurePath`s](https://docs.python.org/3/library/pathlib.html#pure-paths) as input arguments, instead of strings.

These steps should have brought your project to Kedro 0.15.0. There might be some more minor tweaks needed as every project is unique, but now you have a pretty solid base to work with. If you run into any problems, please consult the [Kedro documentation](https://kedro.readthedocs.io).

## Thanks for supporting contributions
[Dmitry Vukolov](https://github.com/dvukolov), [Jo Stichbury](https://github.com/stichbury), [Angus Williams](https://github.com/awqb), [Deepyaman Datta](https://github.com/deepyaman), [Mayur Chougule](https://github.com/mmchougule), [Marat Kopytjuk](https://github.com/kopytjuk), [Evan Miller](https://github.com/evanmiller29), [Yusuke Minami](https://github.com/Minyus)

# 0.14.3

## Major features and improvements
* Tab completion for catalog datasets in `ipython` or `jupyter` sessions. (Thank you [@datajoely](https://github.com/datajoely) and [@WaylonWalker](https://github.com/WaylonWalker))
* Added support for transcoding, an ability to decouple loading/saving mechanisms of a dataset from its storage location, denoted by adding '@' to the dataset name.
* Datasets have a new `release` function that instructs them to free any cached data. The runners will call this when the dataset is no longer needed downstream.

## Bug fixes and other changes
* Add support for pipeline nodes made up from partial functions.
* Expand user home directory `~` for TextLocalDataSet (see issue #19).
* Add a `short_name` property to `Node`s for a display-friendly (but not necessarily unique) name.
* Add Kedro project loader for IPython: `extras/kedro_project_loader.py`.
* Fix source file encoding issues with Python 3.5 on Windows.
* Fix local project source not having priority over the same source installed as a package, leading to local updates not being recognised.

## Breaking changes to the API
* Remove the max_loads argument from the `MemoryDataSet` constructor and from the `AbstractRunner.create_default_data_set` method.

## Thanks for supporting contributions
[Joel Schwarzmann](https://github.com/datajoely), [Alex Kalmikov](https://github.com/kalexqb)

# 0.14.2

## Major features and improvements
* Added Data Set transformer support in the form of AbstractTransformer and DataCatalog.add_transformer.

## Breaking changes to the API
* Merged the `ExistsMixin` into `AbstractDataSet`.
* `Pipeline.node_dependencies` returns a dictionary keyed by node, with sets of parent nodes as values; `Pipeline` and `ParallelRunner` were refactored to make use of this for topological sort for node dependency resolution and running pipelines respectively.
* `Pipeline.grouped_nodes` returns a list of sets, rather than a list of lists.

## Thanks for supporting contributions

[Darren Gallagher](https://github.com/dazzag24), [Zain Patel](https://github.com/mzjp2)

# 0.14.1

## Major features and improvements
* New I/O module `HDFS3DataSet`.

## Bug fixes and other changes
* Improved API docs.
* Template `run.py` will throw a warning instead of error if `credentials.yml`
  is not present.

## Breaking changes to the API
None


# 0.14.0

The initial release of Kedro.


## Thanks for supporting contributions

Jo Stichbury, Aris Valtazanos, Fabian Peters, Guilherme Braccialli, Joel Schwarzmann, Miguel Beltre, Mohammed ElNabawy, Deepyaman Datta, Shubham Agrawal, Oleg Andreyev, Mayur Chougule, William Ashford, Ed Cannon, Nikhilesh Nukala, Sean Bailey, Vikram Tegginamath, Thomas Huijskens, Musa Bilal

We are also grateful to everyone who advised and supported us, filed issues or helped resolve them, asked and answered questions and were part of inspiring discussions.<|MERGE_RESOLUTION|>--- conflicted
+++ resolved
@@ -18,23 +18,16 @@
 ## Bug fixes and other changes
 * Removed `/src/nodes` directory from the project template and made `kedro jupyter convert` create it on the fly if necessary.
 * Fixed a bug in `MatplotlibWriter` which prevented saving lists and dictionaries of plots locally on Windows.
-<<<<<<< HEAD
 * Documentation improvements:
   - Added [kedro-wings](https://github.com/tamsanh/kedro-wings) and [kedro-great](https://github.com/tamsanh/kedro-great) to the list of community plugins.
-=======
 * Fixed broken versioning for Windows paths.
 * Fixed `DataSet` string representation for falsy values.
 * Improved the error message when duplicate nodes are passed to the `Pipeline` initializer.
->>>>>>> 8ebbc7e4
-
-## Breaking changes to the API
-
-## Thanks for supporting contributions
-<<<<<<< HEAD
-[Tam-Sanh Nguyen](https://github.com/tamsanh)
-=======
-[Deepyaman Datta](https://github.com/deepyaman)
->>>>>>> 8ebbc7e4
+
+## Breaking changes to the API
+
+## Thanks for supporting contributions
+[Tam-Sanh Nguyen](https://github.com/tamsanh), [Deepyaman Datta](https://github.com/deepyaman)
 
 # Release 0.16.2
 
