--- conflicted
+++ resolved
@@ -16,11 +16,8 @@
 
 ## Bug fixes and other changes
 * Consolidated dependencies and optional dependencies in `pyproject.toml`.
-<<<<<<< HEAD
 * Updated `kedro catalog list` to show datasets generated with factories.
-=======
 * Pin `pip<23.2` for CI due to a breaking change. See https://github.com/kedro-org/kedro/pull/2813
->>>>>>> acff3e23
 
 ## Documentation changes
 - Recommended `ruff` as the linter and remove mentions of `pylint`, `isort`, `flake8`.
