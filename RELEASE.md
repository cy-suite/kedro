--- conflicted
+++ resolved
@@ -4,6 +4,7 @@
 
 ## Bug fixes and other changes
 * Added a `--fs-args` option to the `kedro pipeline pull` command to specify configuration options for the fsspec filesystem arguments used when pulling modular pipelines from non-PyPI locations.
+* Added support for `compress_pickle` backend to `PickleDataSet`.
 
 ## Breaking changes to the API
 
@@ -25,25 +26,17 @@
 * Fixed `kedro install` for an Anaconda environment defined in `environment.yml`.
 * Fixed backwards compatibility with templates generated with older Kedro versions <0.16.5. No longer need to update `.kedro.yml` to use `kedro lint` and `kedro jupyter notebook convert`.
 * Improved documentation.
-<<<<<<< HEAD
-* Added support for `compress_pickle` backend to `PickleDataSet`.
-=======
 * Added documentation using MinIO with Kedro.
 * Improved error messages for incorrect parameters passed into a node.
 * Fixed issue with saving a `TensorFlowModelDataset` in the HDF5 format with versioning enabled.
 * Added missing `run_result` argument in `after_pipeline_run` Hooks spec.
 * Fixed a bug in IPython script that was causing context hooks to be registered twice. To apply this fix to a project generated with an older Kedro version, apply the same changes made in [this PR](https://github.com/quantumblacklabs/kedro-starter-pandas-iris/pull/16) to your `00-kedro-init.py` file.
 * Improved documentation.
->>>>>>> 86def3d3
-
-## Breaking changes to the API
-
-## Thanks for supporting contributions
-<<<<<<< HEAD
-[Deepyaman Datta](https://github.com/deepyaman), [Bhavya Merchant](https://github.com/bnmerchant), [Lovkush Agarwal](https://github.com/Lovkush-A), [Varun Krishna S](https://github.com/vhawk19), [Sebastian Bertoli](https://github.com/sebastianbertoli), [Sasaki Takeru](https://github.com/takeru/)
-=======
-[Deepyaman Datta](https://github.com/deepyaman), [Bhavya Merchant](https://github.com/bnmerchant), [Lovkush Agarwal](https://github.com/Lovkush-A), [Varun Krishna S](https://github.com/vhawk19), [Sebastian Bertoli](https://github.com/sebastianbertoli), [noklam](https://github.com/noklam), [Daniel Petti](https://github.com/djpetti), [Waylon Walker](https://github.com/waylonwalker), [Abdulelah Al Mesfer](https://github.com/abdulelahsm)
->>>>>>> 86def3d3
+
+## Breaking changes to the API
+
+## Thanks for supporting contributions
+[Deepyaman Datta](https://github.com/deepyaman), [Bhavya Merchant](https://github.com/bnmerchant), [Lovkush Agarwal](https://github.com/Lovkush-A), [Varun Krishna S](https://github.com/vhawk19), [Sebastian Bertoli](https://github.com/sebastianbertoli), [noklam](https://github.com/noklam), [Daniel Petti](https://github.com/djpetti), [Waylon Walker](https://github.com/waylonwalker), [Abdulelah Al Mesfer](https://github.com/abdulelahsm), [Sasaki Takeru](https://github.com/takeru/)
 
 # Release 0.16.5
 
