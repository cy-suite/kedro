# Upcoming Release 0.19.0

## Major features and improvements

## Bug fixes and other changes

## Breaking changes to the API

### DataSets
* Reduced constructor arguments for `APIDataSet` by replacing most arguments with a single constructor argument `load_args`. This makes it more consistent with other Kedro DataSets and the underlying `requests` API, and automatically enables the full configuration domain: stream, certificates, proxies, and more.

### CLI
* Removed deprecated `kedro docs` command.

### Other
* Removed deprecated `kedro.extras.ColorHandler`.
* The Kedro IPython extension is no longer available as `%load_ext kedro.extras.extensions.ipython`; use `%load_ext kedro.ipython` instead.
* Anonymous nodes are given default names of the form `<function_name>([in1;in2;...]) -> [out1;out2;...]`, with the names of inputs and outputs separated by semicolons.

## Migration guide from Kedro 0.18.* to 0.19.*

<<<<<<< HEAD

# Upcoming Release

## Major features and improvements

## Bug fixes and other changes

## Breaking changes to the API

## Upcoming deprecations for Kedro 0.19.0

# Release 0.18.7
=======
### DataSets
* If you use `APIDataSet`, move all `requests` specific arguments (e.g. `params`, `headers`), except for `url` and `method`, to under `load_args`.


# Upcoming Release 0.18.7
>>>>>>> 67615e8a

## Major features and improvements
* Added new Kedro CLI `kedro jupyter setup` to setup Jupyter Kernel for Kedro.
* `kedro package` now includes the project configuration in a compressed `tar.gz` file.
* Added functionality to the `OmegaConfigLoader` to load configuration from compressed files of `zip` or `tar` format. This feature requires `fsspec>=2023.1.0`.
* Signficant improvements to on-boarding documentation that covers setup for new Kedro users. Also some major changes to the spaceflights tutorial to make it faster to work through. We think it's a better read. Tell us if it's not.


## Bug fixes and other changes
* Added a guide and tooling for developing Kedro for Databricks.
* Implement missing dict-like interface for `_ProjectPipeline`.

<<<<<<< HEAD
=======
## Breaking changes to the API


>>>>>>> 67615e8a
# Release 0.18.6

## Bug fixes and other changes
* Fixed bug that didn't allow to read or write datasets with `s3a` or `s3n` filepaths
* Fixed bug with overriding nested parameters using the `--params` flag
* Fixed bug that made session store incompatible with `Kedro-Viz` experiment tracking

## Migration guide from Kedro 0.18.5 to 0.18.6
A regression introduced in Kedro version `0.18.5` caused the `Kedro-Viz` console to fail to show experiment tracking correctly. If you experienced this issue, you will need to:
* upgrade to Kedro version `0.18.6`
* delete any erroneous session entries created with Kedro 0.18.5 from your session_store.db stored at `<project-path>/data/session_store.db`.

Thanks to Kedroids tomohiko kato, [tsanikgr](https://github.com/tsanikgr) and [maddataanalyst](https://github.com/maddataanalyst) for very detailed reports about the bug.


# Release 0.18.5

> This release introduced a bug that causes a failure in experiment tracking within the `Kedro-Viz` console. We recommend that you use Kedro version `0.18.6` in preference.

## Major features and improvements
* Added new `OmegaConfigLoader` which uses `OmegaConf` for loading and merging configuration.
* Added the `--conf-source` option to `kedro run`, allowing users to specify a source for project configuration for the run.
* Added `omegaconf` syntax as option for `--params`. Keys and values can now be separated by colons or equals signs.
* Added support for generator functions as nodes, i.e. using `yield` instead of return.
  * Enable chunk-wise processing in nodes with generator functions.
  * Save node outputs after every `yield` before proceeding with next chunk.
* Fixed incorrect parsing of Azure Data Lake Storage Gen2 URIs used in datasets.
* Added support for loading credentials from environment variables using `OmegaConfigLoader`.
* Added new `--namespace` flag to `kedro run` to enable filtering by node namespace.
* Added a new argument `node` for all four dataset hooks.
* Added the `kedro run` flags `--nodes`, `--tags`, and `--load-versions` to replace `--node`, `--tag`, and `--load-version`.

## Bug fixes and other changes
* Commas surrounded by square brackets (only possible for nodes with default names) will no longer split the arguments to `kedro run` options which take a list of nodes as inputs (`--from-nodes` and `--to-nodes`).
* Fixed bug where `micropkg` manifest section in `pyproject.toml` isn't recognised as allowed configuration.
* Fixed bug causing `load_ipython_extension` not to register the `%reload_kedro` line magic when called in a directory that does not contain a Kedro project.
* Added `anyconfig`'s `ac_context` parameter to `kedro.config.commons` module functions for more flexible `ConfigLoader` customizations.
* Change reference to `kedro.pipeline.Pipeline` object throughout test suite with `kedro.modular_pipeline.pipeline` factory.
* Fixed bug causing the `after_dataset_saved` hook only to be called for one output dataset when multiple are saved in a single node and async saving is in use.
* Log level for "Credentials not found in your Kedro project config" was changed from `WARNING` to `DEBUG`.
* Added safe extraction of tar files in `micropkg pull` to fix vulnerability caused by [CVE-2007-4559](https://github.com/advisories/GHSA-gw9q-c7gh-j9vm).
* Documentation improvements
    * Bug fix in table font size
    * Updated API docs links for datasets
    * Improved CLI docs for `kedro run`
    * Revised documentation for visualisation to build plots and for experiment tracking
    * Added example for loading external credentials to the Hooks documentation

## Breaking changes to the API

## Community contributions
Many thanks to the following Kedroids for contributing PRs to this release:

* [adamfrly](https://github.com/adamfrly)
* [corymaklin](https://github.com/corymaklin)
* [Emiliopb](https://github.com/Emiliopb)
* [grhaonan](https://github.com/grhaonan)
* [JStumpp](https://github.com/JStumpp)
* [michalbrys](https://github.com/michalbrys)
* [sbrugman](https://github.com/sbrugman)

## Upcoming deprecations for Kedro 0.19.0
* `project_version` will be deprecated in `pyproject.toml` please use `kedro_init_version` instead.
* Deprecated `kedro run` flags `--node`, `--tag`, and `--load-version` in favour of `--nodes`, `--tags`, and `--load-versions`.

# Release 0.18.4

## Major features and improvements
* Make Kedro instantiate datasets from `kedro_datasets` with higher priority than `kedro.extras.datasets`. `kedro_datasets` is the namespace for the new `kedro-datasets` python package.
* The config loader objects now implement `UserDict` and the configuration is accessed through `conf_loader['catalog']`.
* You can configure config file patterns through `settings.py` without creating a custom config loader.
* Added the following new datasets:

| Type                                 | Description                                                                | Location                      |
| ------------------------------------ | -------------------------------------------------------------------------- | ----------------------------- |
| `svmlight.SVMLightDataSet` | Work with svmlight/libsvm files using scikit-learn library | `kedro.extras.datasets.svmlight` |
| `video.VideoDataSet`                 | Read and write video files from a filesystem                               | `kedro.extras.datasets.video` |
| `video.video_dataset.SequenceVideo`  | Create a video object from an iterable sequence to use with `VideoDataSet` | `kedro.extras.datasets.video` |
| `video.video_dataset.GeneratorVideo` | Create a video object from a generator to use with `VideoDataSet`          | `kedro.extras.datasets.video` |
* Implemented support for a functional definition of schema in `dask.ParquetDataSet` to work with the `dask.to_parquet` API.

## Bug fixes and other changes
* Fixed `kedro micropkg pull` for packages on PyPI.
* Fixed `format` in `save_args` for `SparkHiveDataSet`, previously it didn't allow you to save it as delta format.
* Fixed save errors in `TensorFlowModelDataset` when used without versioning; previously, it wouldn't overwrite an existing model.
* Added support for `tf.device` in `TensorFlowModelDataset`.
* Updated error message for `VersionNotFoundError` to handle insufficient permission issues for cloud storage.
* Updated Experiment Tracking docs with working examples.
* Updated MatplotlibWriter Dataset, TextDataset, plotly.PlotlyDataSet and plotly.JSONDataSet docs with working examples.
* Modified implementation of the Kedro IPython extension to use `local_ns` rather than a global variable.
* Refactored `ShelveStore` to its own module to ensure multiprocessing works with it.
* `kedro.extras.datasets.pandas.SQLQueryDataSet` now takes optional argument `execution_options`.
* Removed `attrs` upper bound to support newer versions of Airflow.
* Bumped the lower bound for the `setuptools` dependency to <=61.5.1.

## Minor breaking changes to the API

## Upcoming deprecations for Kedro 0.19.0
* `kedro test` and `kedro lint` will be deprecated.

## Documentation
* Revised the Introduction to shorten it
* Revised the Get Started section to remove unnecessary information and clarify the learning path
* Updated the spaceflights tutorial to simplify the later stages and clarify what the reader needed to do in each phase
* Moved some pages that covered advanced materials into more appropriate sections
* Moved visualisation into its own section
* Fixed a bug that degraded user experience: the table of contents is now sticky when you navigate between pages
* Added redirects where needed on ReadTheDocs for legacy links and bookmarks

## Contributions from the Kedroid community
We are grateful to the following for submitting PRs that contributed to this release: [jstammers](https://github.com/jstammers), [FlorianGD](https://github.com/FlorianGD), [yash6318](https://github.com/yash6318), [carlaprv](https://github.com/carlaprv), [dinotuku](https://github.com/dinotuku), [williamcaicedo](https://github.com/williamcaicedo), [avan-sh](https://github.com/avan-sh), [Kastakin](https://github.com/Kastakin), [amaralbf](https://github.com/amaralbf), [BSGalvan](https://github.com/BSGalvan), [levimjoseph](https://github.com/levimjoseph), [daniel-falk](https://github.com/daniel-falk), [clotildeguinard](https://github.com/clotildeguinard), [avsolatorio](https://github.com/avsolatorio), and [picklejuicedev](https://github.com/picklejuicedev) for comments and input to documentation changes

# Release 0.18.3

## Major features and improvements
* Implemented autodiscovery of project pipelines. A pipeline created with `kedro pipeline create <pipeline_name>` can now be accessed immediately without needing to explicitly register it in `src/<package_name>/pipeline_registry.py`, either individually by name (e.g. `kedro run --pipeline=<pipeline_name>`) or as part of the combined default pipeline (e.g. `kedro run`). By default, the simplified `register_pipelines()` function in `pipeline_registry.py` looks like:

    ```python
    def register_pipelines() -> Dict[str, Pipeline]:
        """Register the project's pipelines.

        Returns:
            A mapping from pipeline names to ``Pipeline`` objects.
        """
        pipelines = find_pipelines()
        pipelines["__default__"] = sum(pipelines.values())
        return pipelines
    ```

* The Kedro IPython extension should now be loaded with `%load_ext kedro.ipython`.
* The line magic `%reload_kedro` now accepts keywords arguments, e.g. `%reload_kedro --env=prod`.
* Improved resume pipeline suggestion for `SequentialRunner`, it will backtrack the closest persisted inputs to resume.

## Bug fixes and other changes

* Changed default `False` value for rich logging `show_locals`, to make sure credentials and other sensitive data isn't shown in logs.
* Rich traceback handling is disabled on Databricks so that exceptions now halt execution as expected. This is a workaround for a [bug in `rich`](https://github.com/Textualize/rich/issues/2455).
* When using `kedro run -n [some_node]`, if `some_node` is missing a namespace the resulting error message will suggest the correct node name.
* Updated documentation for `rich` logging.
* Updated Prefect deployment documentation to allow for reruns with saved versioned datasets.
* The Kedro IPython extension now surfaces errors when it cannot load a Kedro project.
* Relaxed `delta-spark` upper bound to allow compatibility with Spark 3.1.x and 3.2.x.
* Added `gdrive` to list of cloud protocols, enabling Google Drive paths for datasets.
* Added svg logo resource for ipython kernel.

## Upcoming deprecations for Kedro 0.19.0
* The Kedro IPython extension will no longer be available as `%load_ext kedro.extras.extensions.ipython`; use `%load_ext kedro.ipython` instead.
* `kedro jupyter convert`, `kedro build-docs`, `kedro build-reqs` and `kedro activate-nbstripout` will be deprecated.

# Release 0.18.2

## Major features and improvements
* Added `abfss` to list of cloud protocols, enabling abfss paths.
* Kedro now uses the [Rich](https://github.com/Textualize/rich) library to format terminal logs and tracebacks.
* The file `conf/base/logging.yml` is now optional. See [our documentation](https://docs.kedro.org/en/0.18.2/logging/logging.html) for details.
* Introduced a `kedro.starters` entry point. This enables plugins to create custom starter aliases used by `kedro starter list` and `kedro new`.
* Reduced the `kedro new` prompts to just one question asking for the project name.

## Bug fixes and other changes
* Bumped `pyyaml` upper bound to make Kedro compatible with the [pyodide](https://pyodide.org/en/stable/usage/loading-packages.html#micropip) stack.
* Updated project template's Sphinx configuration to use `myst_parser` instead of `recommonmark`.
* Reduced number of log lines by changing the logging level from `INFO` to `DEBUG` for low priority messages.
* Kedro's framework-side logging configuration no longer performs file-based logging. Hence superfluous `info.log`/`errors.log` files are no longer created in your project root, and running Kedro on read-only file systems such as Databricks Repos is now possible.
* The `root` logger is now set to the Python default level of `WARNING` rather than `INFO`. Kedro's logger is still set to emit `INFO` level messages.
* `SequentialRunner` now has consistent execution order across multiple runs with sorted nodes.
* Bumped the upper bound for the Flake8 dependency to <5.0.
* `kedro jupyter notebook/lab` no longer reuses a Jupyter kernel.
* Required `cookiecutter>=2.1.1` to address a [known command injection vulnerability](https://security.snyk.io/vuln/SNYK-PYTHON-COOKIECUTTER-2414281).
* The session store no longer fails if a username cannot be found with `getpass.getuser`.
* Added generic typing for `AbstractDataSet` and `AbstractVersionedDataSet` as well as typing to all datasets.
* Rendered the deployment guide flowchart as a Mermaid diagram, and added Dask.

## Minor breaking changes to the API
* The module `kedro.config.default_logger` no longer exists; default logging configuration is now set automatically through `kedro.framework.project.LOGGING`. Unless you explicitly import `kedro.config.default_logger` you do not need to make any changes.

## Upcoming deprecations for Kedro 0.19.0
* `kedro.extras.ColorHandler` will be removed in 0.19.0.

# Release 0.18.1

## Major features and improvements
* Added a new hook `after_context_created` that passes the `KedroContext` instance as `context`.
* Added a new CLI hook `after_command_run`.
* Added more detail to YAML `ParserError` exception error message.
* Added option to `SparkDataSet` to specify a `schema` load argument that allows for supplying a user-defined schema as opposed to relying on the schema inference of Spark.
* The Kedro package no longer contains a built version of the Kedro documentation significantly reducing the package size.

## Bug fixes and other changes
* Removed fatal error from being logged when a Kedro session is created in a directory without git.
* `KedroContext` is now an `attrs`'s frozen class and `config_loader` is available as public attribute.
* Fixed `CONFIG_LOADER_CLASS` validation so that `TemplatedConfigLoader` can be specified in settings.py. Any `CONFIG_LOADER_CLASS` must be a subclass of `AbstractConfigLoader`.
* Added runner name to the `run_params` dictionary used in pipeline hooks.
* Updated [Databricks documentation](https://docs.kedro.org/en/0.18.1/deployment/databricks.html) to include how to get it working with IPython extension and Kedro-Viz.
* Update sections on visualisation, namespacing, and experiment tracking in the spaceflight tutorial to correspond to the complete spaceflights starter.
* Fixed `Jinja2` syntax loading with `TemplatedConfigLoader` using `globals.yml`.
* Removed global `_active_session`, `_activate_session` and `_deactivate_session`. Plugins that need to access objects such as the config loader should now do so through `context` in the new `after_context_created` hook.
* `config_loader` is available as a public read-only attribute of `KedroContext`.
* Made `hook_manager` argument optional for `runner.run`.
* `kedro docs` now opens an online version of the Kedro documentation instead of a locally built version.

## Upcoming deprecations for Kedro 0.19.0
* `kedro docs` will be removed in 0.19.0.

## Upcoming deprecations for Kedro 0.19.0
* `kedro docs` will be removed in 0.19.0.


# Release 0.18.0

## TL;DR ✨
Kedro 0.18.0 strives to reduce the complexity of the project template and get us closer to a stable release of the framework. We've introduced the full [micro-packaging workflow](https://docs.kedro.org/en/0.18.0/nodes_and_pipelines/micro_packaging.html) 📦, which allows you to import packages, utility functions and existing pipelines into your Kedro project. [Integration with IPython and Jupyter](https://docs.kedro.org/en/0.18.0/tools_integration/ipython.html) has been streamlined in preparation for enhancements to Kedro's interactive workflow. Additionally, the release comes with long-awaited Python 3.9 and 3.10 support 🐍.

## Major features and improvements

### Framework
* Added `kedro.config.abstract_config.AbstractConfigLoader` as an abstract base class for all `ConfigLoader` implementations. `ConfigLoader` and `TemplatedConfigLoader` now inherit directly from this base class.
* Streamlined the `ConfigLoader.get` and `TemplatedConfigLoader.get` API and delegated the actual `get` method functional implementation to the `kedro.config.common` module.
* The `hook_manager` is no longer a global singleton. The `hook_manager` lifecycle is now managed by the `KedroSession`, and a new `hook_manager` will be created every time a `session` is instantiated.
* Added support for specifying parameters mapping in `pipeline()` without the `params:` prefix.
* Added new API `Pipeline.filter()` (previously in `KedroContext._filter_pipeline()`) to filter parts of a pipeline.
* Added `username` to Session store for logging during Experiment Tracking.
* A packaged Kedro project can now be imported and run from another Python project as following:
```python
from my_package.__main__ import main

main(
    ["--pipleine", "my_pipeline"]
)  # or just main() if no parameters are needed for the run
```

### Project template
* Removed `cli.py` from the Kedro project template. By default, all CLI commands, including `kedro run`, are now defined on the Kedro framework side. You can still define custom CLI commands by creating your own `cli.py`.
* Removed `hooks.py` from the Kedro project template. Registration hooks have been removed in favour of `settings.py` configuration, but you can still define execution timeline hooks by creating your own `hooks.py`.
* Removed `.ipython` directory from the Kedro project template. The IPython/Jupyter workflow no longer uses IPython profiles; it now uses an IPython extension.
* The default `kedro` run configuration environment names can now be set in `settings.py` using the `CONFIG_LOADER_ARGS` variable. The relevant keyword arguments to supply are `base_env` and `default_run_env`, which are set to `base` and `local` respectively by default.

### DataSets
* Added the following new datasets:

| Type                      | Description                                                   | Location                         |
| ------------------------- | ------------------------------------------------------------- | -------------------------------- |
| `pandas.XMLDataSet`       | Read XML into Pandas DataFrame. Write Pandas DataFrame to XML | `kedro.extras.datasets.pandas`   |
| `networkx.GraphMLDataSet` | Work with NetworkX using GraphML files                        | `kedro.extras.datasets.networkx` |
| `networkx.GMLDataSet`     | Work with NetworkX using Graph Modelling Language files       | `kedro.extras.datasets.networkx` |
| `redis.PickleDataSet`     | loads/saves data from/to a Redis database                     | `kedro.extras.datasets.redis`    |

* Added `partitionBy` support and exposed `save_args` for `SparkHiveDataSet`.
* Exposed `open_args_save` in `fs_args` for `pandas.ParquetDataSet`.
* Refactored the `load` and `save` operations for `pandas` datasets in order to leverage `pandas` own API and delegate `fsspec` operations to them. This reduces the need to have our own `fsspec` wrappers.
* Merged `pandas.AppendableExcelDataSet` into `pandas.ExcelDataSet`.
* Added `save_args` to `feather.FeatherDataSet`.

### Jupyter and IPython integration
* The [only recommended way to work with Kedro in Jupyter or IPython is now the Kedro IPython extension](https://docs.kedro.org/en/0.18.0/tools_integration/ipython.html). Managed Jupyter instances should load this via `%load_ext kedro.ipython` and use the line magic `%reload_kedro`.
* `kedro ipython` launches an IPython session that preloads the Kedro IPython extension.
* `kedro jupyter notebook/lab` creates a custom Jupyter kernel that preloads the Kedro IPython extension and launches a notebook with that kernel selected. There is no longer a need to specify `--all-kernels` to show all available kernels.

### Dependencies
* Bumped the minimum version of `pandas` to 1.3. Any `storage_options` should continue to be specified under `fs_args` and/or `credentials`.
* Added support for Python 3.9 and 3.10, dropped support for Python 3.6.
* Updated `black` dependency in the project template to a non pre-release version.

### Other
* Documented distribution of Kedro pipelines with Dask.

## Breaking changes to the API

### Framework
* Removed `RegistrationSpecs` and its associated `register_config_loader` and `register_catalog` hook specifications in favour of `CONFIG_LOADER_CLASS`/`CONFIG_LOADER_ARGS` and `DATA_CATALOG_CLASS` in `settings.py`.
* Removed deprecated functions `load_context` and `get_project_context`.
* Removed deprecated `CONF_SOURCE`, `package_name`, `pipeline`, `pipelines`, `config_loader` and `io` attributes from `KedroContext` as well as the deprecated `KedroContext.run` method.
* Added the `PluginManager` `hook_manager` argument to `KedroContext` and the `Runner.run()` method, which will be provided by the `KedroSession`.
* Removed the public method `get_hook_manager()` and replaced its functionality by `_create_hook_manager()`.
* Enforced that only one run can be successfully executed as part of a `KedroSession`. `run_id` has been renamed to `session_id` as a result.

### Configuration loaders
* The `settings.py` setting `CONF_ROOT` has been renamed to `CONF_SOURCE`. Default value of `conf` remains unchanged.
* `ConfigLoader` and `TemplatedConfigLoader` argument `conf_root` has been renamed to `conf_source`.
* `extra_params` has been renamed to `runtime_params` in `kedro.config.config.ConfigLoader` and `kedro.config.templated_config.TemplatedConfigLoader`.
* The environment defaulting behaviour has been removed from `KedroContext` and is now implemented in a `ConfigLoader` class (or equivalent) with the `base_env` and `default_run_env` attributes.

### DataSets
* `pandas.ExcelDataSet` now uses `openpyxl` engine instead of `xlrd`.
* `pandas.ParquetDataSet` now calls `pd.to_parquet()` upon saving. Note that the argument `partition_cols` is not supported.
* `spark.SparkHiveDataSet` API has been updated to reflect `spark.SparkDataSet`. The `write_mode=insert` option has also been replaced with `write_mode=append` as per Spark styleguide. This change addresses [Issue 725](https://github.com/kedro-org/kedro/issues/725) and [Issue 745](https://github.com/kedro-org/kedro/issues/745). Additionally, `upsert` mode now leverages `checkpoint` functionality and requires a valid `checkpointDir` be set for current `SparkContext`.
* `yaml.YAMLDataSet` can no longer save a `pandas.DataFrame` directly, but it can save a dictionary. Use `pandas.DataFrame.to_dict()` to convert your `pandas.DataFrame` to a dictionary before you attempt to save it to YAML.
* Removed `open_args_load` and `open_args_save` from the following datasets:
  * `pandas.CSVDataSet`
  * `pandas.ExcelDataSet`
  * `pandas.FeatherDataSet`
  * `pandas.JSONDataSet`
  * `pandas.ParquetDataSet`
* `storage_options` are now dropped if they are specified under `load_args` or `save_args` for the following datasets:
  * `pandas.CSVDataSet`
  * `pandas.ExcelDataSet`
  * `pandas.FeatherDataSet`
  * `pandas.JSONDataSet`
  * `pandas.ParquetDataSet`
* Renamed `lambda_data_set`, `memory_data_set`, and `partitioned_data_set` to `lambda_dataset`, `memory_dataset`, and `partitioned_dataset`, respectively, in `kedro.io`.
* The dataset `networkx.NetworkXDataSet` has been renamed to `networkx.JSONDataSet`.

### CLI
* Removed `kedro install` in favour of `pip install -r src/requirements.txt` to install project dependencies.
* Removed `--parallel` flag from `kedro run` in favour of `--runner=ParallelRunner`. The `-p` flag is now an alias for `--pipeline`.
* `kedro pipeline package` has been replaced by `kedro micropkg package` and, in addition to the `--alias` flag used to rename the package, now accepts a module name and path to the pipeline or utility module to package, relative to `src/<package_name>/`. The `--version` CLI option has been removed in favour of setting a `__version__` variable in the micro-package's `__init__.py` file.
* `kedro pipeline pull` has been replaced by `kedro micropkg pull` and now also supports `--destination` to provide a location for pulling the package.
* Removed `kedro pipeline list` and `kedro pipeline describe` in favour of `kedro registry list` and `kedro registry describe`.
* `kedro package` and `kedro micropkg package` now save `egg` and `whl` or `tar` files in the `<project_root>/dist` folder (previously `<project_root>/src/dist`).
* Changed the behaviour of `kedro build-reqs` to compile requirements from `requirements.txt` instead of `requirements.in` and save them to `requirements.lock` instead of `requirements.txt`.
* `kedro jupyter notebook/lab` no longer accept `--all-kernels` or `--idle-timeout` flags. `--all-kernels` is now the default behaviour.
* `KedroSession.run` now raises `ValueError` rather than `KedroContextError` when the pipeline contains no nodes. The same `ValueError` is raised when there are no matching tags.
* `KedroSession.run` now raises `ValueError` rather than `KedroContextError` when the pipeline name doesn't exist in the pipeline registry.

### Other
* Added namespace to parameters in a modular pipeline, which addresses [Issue 399](https://github.com/kedro-org/kedro/issues/399).
* Switched from packaging pipelines as wheel files to tar archive files compressed with gzip (`.tar.gz`).
* Removed decorator API from `Node` and `Pipeline`, as well as the modules `kedro.extras.decorators` and `kedro.pipeline.decorators`.
* Removed transformer API from `DataCatalog`, as well as the modules `kedro.extras.transformers` and `kedro.io.transformers`.
* Removed the `Journal` and `DataCatalogWithDefault`.
* Removed `%init_kedro` IPython line magic, with its functionality incorporated into `%reload_kedro`. This means that if `%reload_kedro` is called with a filepath, that will be set as default for subsequent calls.

## Migration guide from Kedro 0.17.* to 0.18.*

### Hooks
* Remove any existing `hook_impl` of the `register_config_loader` and `register_catalog` methods from `ProjectHooks` in `hooks.py` (or custom alternatives).
* If you use `run_id` in the `after_catalog_created` hook, replace it with `save_version` instead.
* If you use `run_id` in any of the `before_node_run`, `after_node_run`, `on_node_error`, `before_pipeline_run`, `after_pipeline_run` or `on_pipeline_error` hooks, replace it with `session_id` instead.

### `settings.py` file
* If you use a custom config loader class such as `kedro.config.TemplatedConfigLoader`, alter `CONFIG_LOADER_CLASS` to specify the class and `CONFIG_LOADER_ARGS` to specify keyword arguments. If not set, these default to `kedro.config.ConfigLoader` and an empty dictionary respectively.
* If you use a custom data catalog class, alter `DATA_CATALOG_CLASS` to specify the class. If not set, this defaults to `kedro.io.DataCatalog`.
* If you have a custom config location (i.e. not `conf`), update `CONF_ROOT` to `CONF_SOURCE` and set it to a string with the expected configuration location. If not set, this defaults to `"conf"`.

### Modular pipelines
* If you use any modular pipelines with parameters, make sure they are declared with the correct namespace. See example below:

For a given pipeline:
```python
active_pipeline = pipeline(
    pipe=[
        node(
            func=some_func,
            inputs=["model_input_table", "params:model_options"],
            outputs=["**my_output"],
        ),
        ...,
    ],
    inputs="model_input_table",
    namespace="candidate_modelling_pipeline",
)
```

The parameters should look like this:

```diff
-model_options:
-    test_size: 0.2
-    random_state: 8
-    features:
-    - engines
-    - passenger_capacity
-    - crew
+candidate_modelling_pipeline:
+    model_options:
+      test_size: 0.2
+      random_state: 8
+      features:
+        - engines
+        - passenger_capacity
+        - crew

```
* Optional: You can now remove all `params:` prefix when supplying values to `parameters` argument in a `pipeline()` call.
* If you pull modular pipelines with `kedro pipeline pull my_pipeline --alias other_pipeline`, now use `kedro micropkg pull my_pipeline --alias pipelines.other_pipeline` instead.
* If you package modular pipelines with `kedro pipeline package my_pipeline`, now use `kedro micropkg package pipelines.my_pipeline` instead.
* Similarly, if you package any modular pipelines using `pyproject.toml`, you should modify the keys to include the full module path, and wrapped in double-quotes, e.g:

```diff
[tool.kedro.micropkg.package]
-data_engineering = {destination = "path/to/here"}
-data_science = {alias = "ds", env = "local"}
+"pipelines.data_engineering" = {destination = "path/to/here"}
+"pipelines.data_science" = {alias = "ds", env = "local"}

[tool.kedro.micropkg.pull]
-"s3://my_bucket/my_pipeline" = {alias = "aliased_pipeline"}
+"s3://my_bucket/my_pipeline" = {alias = "pipelines.aliased_pipeline"}
```

### DataSets
* If you use `pandas.ExcelDataSet`, make sure you have `openpyxl` installed in your environment. This is automatically installed if you specify `kedro[pandas.ExcelDataSet]==0.18.0` in your `requirements.txt`. You can uninstall `xlrd` if you were only using it for this dataset.
* If you use`pandas.ParquetDataSet`, pass pandas saving arguments directly to `save_args` instead of nested in `from_pandas` (e.g. `save_args = {"preserve_index": False}` instead of `save_args = {"from_pandas": {"preserve_index": False}}`).
* If you use `spark.SparkHiveDataSet` with `write_mode` option set to `insert`, change this to `append` in line with the Spark styleguide. If you use `spark.SparkHiveDataSet` with `write_mode` option set to `upsert`, make sure that your `SparkContext` has a valid `checkpointDir` set either by `SparkContext.setCheckpointDir` method or directly in the `conf` folder.
* If you use `pandas~=1.2.0` and pass `storage_options` through `load_args` or `savs_args`, specify them under `fs_args` or via `credentials` instead.
* If you import from `kedro.io.lambda_data_set`, `kedro.io.memory_data_set`, or `kedro.io.partitioned_data_set`, change the import to `kedro.io.lambda_dataset`, `kedro.io.memory_dataset`, or `kedro.io.partitioned_dataset`, respectively (or import the dataset directly from `kedro.io`).
* If you have any `pandas.AppendableExcelDataSet` entries in your catalog, replace them with `pandas.ExcelDataSet`.
* If you have any `networkx.NetworkXDataSet` entries in your catalog, replace them with `networkx.JSONDataSet`.

### Other
* Edit any scripts containing `kedro pipeline package --version` to use `kedro micropkg package` instead. If you wish to set a specific pipeline package version, set the `__version__` variable in the pipeline package's `__init__.py` file.
* To run a pipeline in parallel, use `kedro run --runner=ParallelRunner` rather than `--parallel` or `-p`.
* If you call `ConfigLoader` or `TemplatedConfigLoader` directly, update the keyword arguments `conf_root` to `conf_source` and `extra_params` to `runtime_params`.
* If you use `KedroContext` to access `ConfigLoader`, use `settings.CONFIG_LOADER_CLASS` to access the currently used `ConfigLoader` instead.
* The signature of `KedroContext` has changed and now needs `config_loader` and `hook_manager` as additional arguments of type `ConfigLoader` and `PluginManager` respectively.

# Release 0.17.7

## Major features and improvements
* `pipeline` now accepts `tags` and a collection of `Node`s and/or `Pipeline`s rather than just a single `Pipeline` object. `pipeline` should be used in preference to `Pipeline` when creating a Kedro pipeline.
* `pandas.SQLTableDataSet` and `pandas.SQLQueryDataSet` now only open one connection per database, at instantiation time (therefore at catalog creation time), rather than one per load/save operation.
* Added new command group, `micropkg`, to replace `kedro pipeline pull` and `kedro pipeline package` with `kedro micropkg pull` and `kedro micropkg package` for Kedro 0.18.0. `kedro micropkg package` saves packages to `project/dist` while `kedro pipeline package` saves packages to `project/src/dist`.

## Bug fixes and other changes
* Added tutorial documentation for [experiment tracking](https://docs.kedro.org/en/0.17.7/08_logging/02_experiment_tracking.html).
* Added [Plotly dataset documentation](https://docs.kedro.org/en/0.17.7/03_tutorial/05_visualise_pipeline.html#visualise-plotly-charts-in-kedro-viz).
* Added the upper limit `pandas<1.4` to maintain compatibility with `xlrd~=1.0`.
* Bumped the `Pillow` minimum version requirement to 9.0 (Python 3.7+ only) following [CVE-2022-22817](https://cve.mitre.org/cgi-bin/cvename.cgi?name=CVE-2022-22817).
* Fixed `PickleDataSet` to be copyable and hence work with the parallel runner.
* Upgraded `pip-tools`, which is used by `kedro build-reqs`, to 6.5 (Python 3.7+ only). This `pip-tools` version is compatible with `pip>=21.2`, including the most recent releases of `pip`. Python 3.6 users should continue to use `pip-tools` 6.4 and `pip<22`.
* Added `astro-iris` as alias for `astro-airlow-iris`, so that old tutorials can still be followed.
* Added details about [Kedro's Technical Steering Committee and governance model](https://docs.kedro.org/en/0.17.7/14_contribution/technical_steering_committee.html).

## Upcoming deprecations for Kedro 0.18.0
* `kedro pipeline pull` and `kedro pipeline package` will be deprecated. Please use `kedro micropkg` instead.


# Release 0.17.6

## Major features and improvements
* Added `pipelines` global variable to IPython extension, allowing you to access the project's pipelines in `kedro ipython` or `kedro jupyter notebook`.
* Enabled overriding nested parameters with `params` in CLI, i.e. `kedro run --params="model.model_tuning.booster:gbtree"` updates parameters to `{"model": {"model_tuning": {"booster": "gbtree"}}}`.
* Added option to `pandas.SQLQueryDataSet` to specify a `filepath` with a SQL query, in addition to the current method of supplying the query itself in the `sql` argument.
* Extended `ExcelDataSet` to support saving Excel files with multiple sheets.
* Added the following new datasets:

| Type                      | Description                                                                                                            | Location                       |
| ------------------------- | ---------------------------------------------------------------------------------------------------------------------- | ------------------------------ |
| `plotly.JSONDataSet`      | Works with plotly graph object Figures (saves as json file)                                                            | `kedro.extras.datasets.plotly` |
| `pandas.GenericDataSet`   | Provides a 'best effort' facility to read / write any format provided by the `pandas` library                          | `kedro.extras.datasets.pandas` |
| `pandas.GBQQueryDataSet`  | Loads data from a Google Bigquery table using provided SQL query                                                       | `kedro.extras.datasets.pandas` |
| `spark.DeltaTableDataSet` | Dataset designed to handle Delta Lake Tables and their CRUD-style operations, including `update`, `merge` and `delete` | `kedro.extras.datasets.spark`  |

## Bug fixes and other changes
* Fixed an issue where `kedro new --config config.yml` was ignoring the config file when `prompts.yml` didn't exist.
* Added documentation for `kedro viz --autoreload`.
* Added support for arbitrary backends (via importable module paths) that satisfy the `pickle` interface to `PickleDataSet`.
* Added support for `sum` syntax for connecting pipeline objects.
* Upgraded `pip-tools`, which is used by `kedro build-reqs`, to 6.4. This `pip-tools` version requires `pip>=21.2` while [adding support for `pip>=21.3`](https://github.com/jazzband/pip-tools/pull/1501). To upgrade `pip`, please refer to [their documentation](https://pip.pypa.io/en/stable/installing/#upgrading-pip).
* Relaxed the bounds on the `plotly` requirement for `plotly.PlotlyDataSet` and the `pyarrow` requirement for `pandas.ParquetDataSet`.
* `kedro pipeline package <pipeline>` now raises an error if the `<pipeline>` argument doesn't look like a valid Python module path (e.g. has `/` instead of `.`).
* Added new `overwrite` argument to `PartitionedDataSet` and `MatplotlibWriter` to enable deletion of existing partitions and plots on dataset `save`.
* `kedro pipeline pull` now works when the project requirements contains entries such as `-r`, `--extra-index-url` and local wheel files ([Issue #913](https://github.com/kedro-org/kedro/issues/913)).
* Fixed slow startup because of catalog processing by reducing the exponential growth of extra processing during `_FrozenDatasets` creations.
* Removed `.coveragerc` from the Kedro project template. `coverage` settings are now given in `pyproject.toml`.
* Fixed a bug where packaging or pulling a modular pipeline with the same name as the project's package name would throw an error (or silently pass without including the pipeline source code in the wheel file).
* Removed unintentional dependency on `git`.
* Fixed an issue where nested pipeline configuration was not included in the packaged pipeline.
* Deprecated the "Thanks for supporting contributions" section of release notes to simplify the contribution process; Kedro 0.17.6 is the last release that includes this. This process has been replaced with the [automatic GitHub feature](https://github.com/kedro-org/kedro/graphs/contributors).
* Fixed a bug where the version on the tracking datasets didn't match the session id and the versions of regular versioned datasets.
* Fixed an issue where datasets in `load_versions` that are not found in the data catalog would silently pass.
* Altered the string representation of nodes so that node inputs/outputs order is preserved rather than being alphabetically sorted.
* Update `APIDataSet` to accept `auth` through `credentials` and allow any iterable for `auth`.

## Upcoming deprecations for Kedro 0.18.0
* `kedro.extras.decorators` and `kedro.pipeline.decorators` are being deprecated in favour of Hooks.
* `kedro.extras.transformers` and `kedro.io.transformers` are being deprecated in favour of Hooks.
* The `--parallel` flag on `kedro run` is being removed in favour of `--runner=ParallelRunner`. The `-p` flag will change to be an alias for `--pipeline`.
* `kedro.io.DataCatalogWithDefault` is being deprecated, to be removed entirely in 0.18.0.

## Thanks for supporting contributions
[Deepyaman Datta](https://github.com/deepyaman),
[Brites](https://github.com/brites101),
[Manish Swami](https://github.com/ManishS6),
[Avaneesh Yembadi](https://github.com/avan-sh),
[Zain Patel](https://github.com/mzjp2),
[Simon Brugman](https://github.com/sbrugman),
[Kiyo Kunii](https://github.com/921kiyo),
[Benjamin Levy](https://github.com/BenjaminLevyQB),
[Louis de Charsonville](https://github.com/louisdecharson),
[Simon Picard](https://github.com/simonpicard)

# Release 0.17.5

## Major features and improvements
* Added new CLI group `registry`, with the associated commands `kedro registry list` and `kedro registry describe`, to replace `kedro pipeline list` and `kedro pipeline describe`.
* Added support for dependency management at a modular pipeline level. When a pipeline with `requirements.txt` is packaged, its dependencies are embedded in the modular pipeline wheel file. Upon pulling the pipeline, Kedro will append dependencies to the project's `requirements.in`. More information is available in [our documentation](https://docs.kedro.org/en/0.17.5/06_nodes_and_pipelines/03_modular_pipelines.html).
* Added support for bulk packaging/pulling modular pipelines using `kedro pipeline package/pull --all` and `pyproject.toml`.
* Removed `cli.py` from the Kedro project template. By default all CLI commands, including `kedro run`, are now defined on the Kedro framework side. These can be overridden in turn by a plugin or a `cli.py` file in your project. A packaged Kedro project will respect the same hierarchy when executed with `python -m my_package`.
* Removed `.ipython/profile_default/startup/` from the Kedro project template in favour of `.ipython/profile_default/ipython_config.py` and the `kedro.extras.extensions.ipython`.
* Added support for `dill` backend to `PickleDataSet`.
* Imports are now refactored at `kedro pipeline package` and `kedro pipeline pull` time, so that _aliasing_ a modular pipeline doesn't break it.
* Added the following new datasets to support basic Experiment Tracking:

| Type                      | Description                                              | Location                         |
| ------------------------- | -------------------------------------------------------- | -------------------------------- |
| `tracking.MetricsDataSet` | Dataset to track numeric metrics for experiment tracking | `kedro.extras.datasets.tracking` |
| `tracking.JSONDataSet`    | Dataset to track data for experiment tracking            | `kedro.extras.datasets.tracking` |

## Bug fixes and other changes
* Bumped minimum required `fsspec` version to 2021.04.
* Fixed the `kedro install` and `kedro build-reqs` flows when uninstalled dependencies are present in a project's `settings.py`, `context.py` or `hooks.py` ([Issue #829](https://github.com/kedro-org/kedro/issues/829)).
* Imports are now refactored at `kedro pipeline package` and `kedro pipeline pull` time, so that _aliasing_ a modular pipeline doesn't break it.

## Minor breaking changes to the API
* Pinned `dynaconf` to `<3.1.6` because the method signature for `_validate_items` changed which is used in Kedro.

## Upcoming deprecations for Kedro 0.18.0
* `kedro pipeline list` and `kedro pipeline describe` are being deprecated in favour of new commands `kedro registry list ` and `kedro registry describe`.
* `kedro install` is being deprecated in favour of using `pip install -r src/requirements.txt` to install project dependencies.

## Thanks for supporting contributions
[Moussa Taifi](https://github.com/moutai),
[Deepyaman Datta](https://github.com/deepyaman)

# Release 0.17.4

## Major features and improvements
* Added the following new datasets:

| Type                   | Description                                                 | Location                       |
| ---------------------- | ----------------------------------------------------------- | ------------------------------ |
| `plotly.PlotlyDataSet` | Works with plotly graph object Figures (saves as json file) | `kedro.extras.datasets.plotly` |

## Bug fixes and other changes
* Defined our set of Kedro Principles! Have a read through [our docs](https://docs.kedro.org/en/0.17.4/12_faq/03_kedro_principles.html).
* `ConfigLoader.get()` now raises a `BadConfigException`, with a more helpful error message, if a configuration file cannot be loaded (for instance due to wrong syntax or poor formatting).
* `run_id` now defaults to `save_version` when `after_catalog_created` is called, similarly to what happens during a `kedro run`.
* Fixed a bug where `kedro ipython` and `kedro jupyter notebook` didn't work if the `PYTHONPATH` was already set.
* Update the IPython extension to allow passing `env` and `extra_params` to `reload_kedro`  similar to how the IPython script works.
* `kedro info` now outputs if a plugin has any `hooks` or `cli_hooks` implemented.
* `PartitionedDataSet` now supports lazily materializing data on save.
* `kedro pipeline describe` now defaults to the `__default__` pipeline when no pipeline name is provided and also shows the namespace the nodes belong to.
* Fixed an issue where spark.SparkDataSet with enabled versioning would throw a VersionNotFoundError when using databricks-connect from a remote machine and saving to dbfs filesystem.
* `EmailMessageDataSet` added to doctree.
* When node inputs do not pass validation, the error message is now shown as the most recent exception in the traceback ([Issue #761](https://github.com/kedro-org/kedro/issues/761)).
* `kedro pipeline package` now only packages the parameter file that exactly matches the pipeline name specified and the parameter files in a directory with the pipeline name.
* Extended support to newer versions of third-party dependencies ([Issue #735](https://github.com/kedro-org/kedro/issues/735)).
* Ensured consistent references to `model input` tables in accordance with our Data Engineering convention.
* Changed behaviour where `kedro pipeline package` takes the pipeline package version, rather than the kedro package version. If the pipeline package version is not present, then the package version is used.
* Launched [GitHub Discussions](https://github.com/kedro-org/kedro/discussions/) and [Kedro Discord Server](https://discord.gg/akJDeVaxnB)
* Improved error message when versioning is enabled for a dataset previously saved as non-versioned ([Issue #625](https://github.com/kedro-org/kedro/issues/625)).

## Minor breaking changes to the API

## Upcoming deprecations for Kedro 0.18.0

## Thanks for supporting contributions
[Lou Kratz](https://github.com/lou-k),
[Lucas Jamar](https://github.com/lucasjamar)

# Release 0.17.3

## Major features and improvements
* Kedro plugins can now override built-in CLI commands.
* Added a `before_command_run` hook for plugins to add extra behaviour before Kedro CLI commands run.
* `pipelines` from `pipeline_registry.py` and `register_pipeline` hooks are now loaded lazily when they are first accessed, not on startup:

    ```python
    from kedro.framework.project import pipelines

    print(pipelines["__default__"])  # pipeline loading is only triggered here
    ```

## Bug fixes and other changes
* `TemplatedConfigLoader` now correctly inserts default values when no globals are supplied.
* Fixed a bug where the `KEDRO_ENV` environment variable had no effect on instantiating the `context` variable in an iPython session or a Jupyter notebook.
* Plugins with empty CLI groups are no longer displayed in the Kedro CLI help screen.
* Duplicate commands will no longer appear twice in the Kedro CLI help screen.
* CLI commands from sources with the same name will show under one list in the help screen.
* The setup of a Kedro project, including adding src to path and configuring settings, is now handled via the `bootstrap_project` method.
* `configure_project` is invoked if a `package_name` is supplied to `KedroSession.create`. This is added for backward-compatibility purpose to support a workflow that creates `Session` manually. It will be removed in `0.18.0`.
* Stopped swallowing up all `ModuleNotFoundError` if `register_pipelines` not found, so that a more helpful error message will appear when a dependency is missing, e.g. [Issue #722](https://github.com/kedro-org/kedro/issues/722).
* When `kedro new` is invoked using a configuration yaml file, `output_dir` is no longer a required key; by default the current working directory will be used.
* When `kedro new` is invoked using a configuration yaml file, the appropriate `prompts.yml` file is now used for validating the provided configuration. Previously, validation was always performed against the kedro project template `prompts.yml` file.
* When a relative path to a starter template is provided, `kedro new` now generates user prompts to obtain configuration rather than supplying empty configuration.
* Fixed error when using starters on Windows with Python 3.7 (Issue [#722](https://github.com/kedro-org/kedro/issues/722)).
* Fixed decoding error of config files that contain accented characters by opening them for reading in UTF-8.
* Fixed an issue where `after_dataset_loaded` run would finish before a dataset is actually loaded when using `--async` flag.

## Upcoming deprecations for Kedro 0.18.0

* `kedro.versioning.journal.Journal` will be removed.
* The following properties on `kedro.framework.context.KedroContext` will be removed:
  * `io` in favour of `KedroContext.catalog`
  * `pipeline` (equivalent to `pipelines["__default__"]`)
  * `pipelines` in favour of `kedro.framework.project.pipelines`

# Release 0.17.2

## Major features and improvements
* Added support for `compress_pickle` backend to `PickleDataSet`.
* Enabled loading pipelines without creating a `KedroContext` instance:

    ```python
    from kedro.framework.project import pipelines

    print(pipelines)
    ```

* Projects generated with kedro>=0.17.2:
  - should define pipelines in `pipeline_registry.py` rather than `hooks.py`.
  - when run as a package, will behave the same as `kedro run`

## Bug fixes and other changes
* If `settings.py` is not importable, the errors will be surfaced earlier in the process, rather than at runtime.

## Minor breaking changes to the API
* `kedro pipeline list` and `kedro pipeline describe` no longer accept redundant `--env` parameter.
* `from kedro.framework.cli.cli import cli` no longer includes the `new` and `starter` commands.

## Upcoming deprecations for Kedro 0.18.0

* `kedro.framework.context.KedroContext.run` will be removed in release 0.18.0.

## Thanks for supporting contributions
[Sasaki Takeru](https://github.com/takeru)

# Release 0.17.1

## Major features and improvements
* Added `env` and `extra_params` to `reload_kedro()` line magic.
* Extended the `pipeline()` API to allow strings and sets of strings as `inputs` and `outputs`, to specify when a dataset name remains the same (not namespaced).
* Added the ability to add custom prompts with regexp validator for starters by repurposing `default_config.yml` as `prompts.yml`.
* Added the `env` and `extra_params` arguments to `register_config_loader` hook.
* Refactored the way `settings` are loaded. You will now be able to run:

    ```python
    from kedro.framework.project import settings

    print(settings.CONF_ROOT)
    ```

* Added a check on `kedro.runner.parallel_runner.ParallelRunner` which checks datasets for the `_SINGLE_PROCESS` attribute in the `_validate_catalog` method. If this attribute is set to `True` in an instance of a dataset (e.g. `SparkDataSet`), the `ParallelRunner` will raise an `AttributeError`.
* Any user-defined dataset that should not be used with `ParallelRunner` may now have the `_SINGLE_PROCESS` attribute set to `True`.

## Bug fixes and other changes
* The version of a packaged modular pipeline now defaults to the version of the project package.
* Added fix to prevent new lines being added to pandas CSV datasets.
* Fixed issue with loading a versioned `SparkDataSet` in the interactive workflow.
* Kedro CLI now checks `pyproject.toml` for a `tool.kedro` section before treating the project as a Kedro project.
* Added fix to `DataCatalog::shallow_copy` now it should copy layers.
* `kedro pipeline pull` now uses `pip download` for protocols that are not supported by `fsspec`.
* Cleaned up documentation to fix broken links and rewrite permanently redirected ones.
* Added a `jsonschema` schema definition for the Kedro 0.17 catalog.
* `kedro install` now waits on Windows until all the requirements are installed.
* Exposed `--to-outputs` option in the CLI, throughout the codebase, and as part of hooks specifications.
* Fixed a bug where `ParquetDataSet` wasn't creating parent directories on the fly.
* Updated documentation.

## Breaking changes to the API
* This release has broken the `kedro ipython` and `kedro jupyter` workflows. To fix this, follow the instructions in the migration guide below.
* You will also need to upgrade `kedro-viz` to 3.10.1 if you use the `%run_viz` line magic in Jupyter Notebook.

> *Note:* If you're using the `ipython` [extension](https://docs.kedro.org/en/0.17.1/11_tools_integration/02_ipython.html#ipython-extension) instead, you will not encounter this problem.

## Migration guide
You will have to update the file `<your_project>/.ipython/profile_default/startup/00-kedro-init.py` in order to make `kedro ipython` and/or `kedro jupyter` work. Add the following line before the `KedroSession` is created:

```python
configure_project(metadata.package_name)  # to add

session = KedroSession.create(metadata.package_name, path)
```

Make sure that the associated import is provided in the same place as others in the file:

```python
from kedro.framework.project import configure_project  # to add
from kedro.framework.session import KedroSession
```

## Thanks for supporting contributions
[Mariana Silva](https://github.com/marianansilva),
[Kiyohito Kunii](https://github.com/921kiyo),
[noklam](https://github.com/noklam),
[Ivan Doroshenko](https://github.com/imdoroshenko),
[Zain Patel](https://github.com/mzjp2),
[Deepyaman Datta](https://github.com/deepyaman),
[Sam Hiscox](https://github.com/samhiscoxqb),
[Pascal Brokmeier](https://github.com/pascalwhoop)

# Release 0.17.0

## Major features and improvements

* In a significant change, [we have introduced `KedroSession`](https://docs.kedro.org/en/0.17.0/04_kedro_project_setup/03_session.html) which is responsible for managing the lifecycle of a Kedro run.
* Created a new Kedro Starter: `kedro new --starter=mini-kedro`. It is possible to [use the DataCatalog as a standalone component](https://github.com/kedro-org/kedro-starters/tree/master/mini-kedro) in a Jupyter notebook and transition into the rest of the Kedro framework.
* Added `DatasetSpecs` with Hooks to run before and after datasets are loaded from/saved to the catalog.
* Added a command: `kedro catalog create`. For a registered pipeline, it creates a `<conf_root>/<env>/catalog/<pipeline_name>.yml` configuration file with `MemoryDataSet` datasets for each dataset that is missing from `DataCatalog`.
* Added `settings.py` and `pyproject.toml` (to replace `.kedro.yml`) for project configuration, in line with Python best practice.
* `ProjectContext` is no longer needed, unless for very complex customisations. `KedroContext`, `ProjectHooks` and `settings.py` together implement sensible default behaviour. As a result `context_path` is also now an _optional_ key in `pyproject.toml`.
* Removed `ProjectContext` from `src/<package_name>/run.py`.
* `TemplatedConfigLoader` now supports [Jinja2 template syntax](https://jinja.palletsprojects.com/en/2.11.x/templates/) alongside its original syntax.
* Made [registration Hooks](https://docs.kedro.org/en/0.17.0/07_extend_kedro/02_hooks.html#registration-hooks) mandatory, as the only way to customise the `ConfigLoader` or the `DataCatalog` used in a project. If no such Hook is provided in `src/<package_name>/hooks.py`, a `KedroContextError` is raised. There are sensible defaults defined in any project generated with Kedro >= 0.16.5.

## Bug fixes and other changes

* `ParallelRunner` no longer results in a run failure, when triggered from a notebook, if the run is started using `KedroSession` (`session.run()`).
* `before_node_run` can now overwrite node inputs by returning a dictionary with the corresponding updates.
* Added minimal, black-compatible flake8 configuration to the project template.
* Moved `isort` and `pytest` configuration from `<project_root>/setup.cfg` to `<project_root>/pyproject.toml`.
* Extra parameters are no longer incorrectly passed from `KedroSession` to `KedroContext`.
* Relaxed `pyspark` requirements to allow for installation of `pyspark` 3.0.
* Added a `--fs-args` option to the `kedro pipeline pull` command to specify configuration options for the `fsspec` filesystem arguments used when pulling modular pipelines from non-PyPI locations.
* Bumped maximum required `fsspec` version to 0.9.
* Bumped maximum supported `s3fs` version to 0.5 (`S3FileSystem` interface has changed since 0.4.1 version).

## Deprecations
* In Kedro 0.17.0 we have deleted the deprecated `kedro.cli` and `kedro.context` modules in favour of `kedro.framework.cli` and `kedro.framework.context` respectively.

## Other breaking changes to the API
* `kedro.io.DataCatalog.exists()` returns `False` when the dataset does not exist, as opposed to raising an exception.
* The pipeline-specific `catalog.yml` file is no longer automatically created for modular pipelines when running `kedro pipeline create`. Use `kedro catalog create` to replace this functionality.
* Removed `include_examples` prompt from `kedro new`. To generate boilerplate example code, you should use a Kedro starter.
* Changed the `--verbose` flag from a global command to a project-specific command flag (e.g `kedro --verbose new` becomes `kedro new --verbose`).
* Dropped support of the `dataset_credentials` key in credentials in `PartitionedDataSet`.
* `get_source_dir()` was removed from `kedro/framework/cli/utils.py`.
* Dropped support of `get_config`, `create_catalog`, `create_pipeline`, `template_version`, `project_name` and `project_path` keys by `get_project_context()` function (`kedro/framework/cli/cli.py`).
* `kedro new --starter` now defaults to fetching the starter template matching the installed Kedro version.
* Renamed `kedro_cli.py` to `cli.py` and moved it inside the Python package (`src/<package_name>/`), for a better packaging and deployment experience.
* Removed `.kedro.yml` from the project template and replaced it with `pyproject.toml`.
* Removed `KEDRO_CONFIGS` constant (previously residing in `kedro.framework.context.context`).
* Modified `kedro pipeline create` CLI command to add a boilerplate parameter config file in `conf/<env>/parameters/<pipeline_name>.yml` instead of `conf/<env>/pipelines/<pipeline_name>/parameters.yml`. CLI commands `kedro pipeline delete` / `package` / `pull` were updated accordingly.
* Removed `get_static_project_data` from `kedro.framework.context`.
* Removed `KedroContext.static_data`.
* The `KedroContext` constructor now takes `package_name` as first argument.
* Replaced `context` property on `KedroSession` with `load_context()` method.
* Renamed `_push_session` and `_pop_session` in `kedro.framework.session.session` to `_activate_session` and `_deactivate_session` respectively.
* Custom context class is set via `CONTEXT_CLASS` variable in `src/<your_project>/settings.py`.
* Removed `KedroContext.hooks` attribute. Instead, hooks should be registered in `src/<your_project>/settings.py` under the `HOOKS` key.
* Restricted names given to nodes to match the regex pattern `[\w\.-]+$`.
* Removed `KedroContext._create_config_loader()` and `KedroContext._create_data_catalog()`. They have been replaced by registration hooks, namely `register_config_loader()` and `register_catalog()` (see also [upcoming deprecations](#upcoming_deprecations_for_kedro_0.18.0)).


## Upcoming deprecations for Kedro 0.18.0

* `kedro.framework.context.load_context` will be removed in release 0.18.0.
* `kedro.framework.cli.get_project_context` will be removed in release 0.18.0.
* We've added a `DeprecationWarning` to the decorator API for both `node` and `pipeline`. These will be removed in release 0.18.0. Use Hooks to extend a node's behaviour instead.
* We've added a `DeprecationWarning` to the Transformers API when adding a transformer to the catalog. These will be removed in release 0.18.0. Use Hooks to customise the `load` and `save` methods.

## Thanks for supporting contributions
[Deepyaman Datta](https://github.com/deepyaman),
[Zach Schuster](https://github.com/zschuster)

## Migration guide from Kedro 0.16.* to 0.17.*

**Reminder:** Our documentation on [how to upgrade Kedro](https://docs.kedro.org/en/0.17.0/12_faq/01_faq.html#how-do-i-upgrade-kedro) covers a few key things to remember when updating any Kedro version.

The Kedro 0.17.0 release contains some breaking changes. If you update Kedro to 0.17.0 and then try to work with projects created against earlier versions of Kedro, you may encounter some issues when trying to run `kedro` commands in the terminal for that project. Here's a short guide to getting your projects running against the new version of Kedro.


>*Note*: As always, if you hit any problems, please check out our documentation:
>* [How can I find out more about Kedro?](https://docs.kedro.org/en/0.17.0/12_faq/01_faq.html#how-can-i-find-out-more-about-kedro)
>* [How can I get my questions answered?](https://docs.kedro.org/en/0.17.0/12_faq/01_faq.html#how-can-i-get-my-question-answered).

To get an existing Kedro project to work after you upgrade to Kedro 0.17.0, we recommend that you create a new project against Kedro 0.17.0 and move the code from your existing project into it. Let's go through the changes, but first, note that if you create a new Kedro project with Kedro 0.17.0 you will not be asked whether you want to include the boilerplate code for the Iris dataset example. We've removed this option (you should now use a Kedro starter if you want to create a project that is pre-populated with code).

To create a new, blank Kedro 0.17.0 project to drop your existing code into, you can create one, as always, with `kedro new`. We also recommend creating a new virtual environment for your new project, or you might run into conflicts with existing dependencies.

* **Update `pyproject.toml`**: Copy the following three keys from the `.kedro.yml` of your existing Kedro project into the `pyproject.toml` file of your new Kedro 0.17.0 project:


    ```toml
    [tools.kedro]
    package_name = "<package_name>"
    project_name = "<project_name>"
    project_version = "0.17.0"
    ```

Check your source directory. If you defined a different source directory (`source_dir`), make sure you also move that to `pyproject.toml`.


* **Copy files from your existing project**:

  + Copy subfolders of `project/src/project_name/pipelines` from existing to new project
  + Copy subfolders of `project/src/test/pipelines` from existing to new project
  + Copy the requirements your project needs into `requirements.txt` and/or `requirements.in`.
  + Copy your project configuration from the `conf` folder. Take note of the new locations needed for modular pipeline configuration (move it from `conf/<env>/pipeline_name/catalog.yml` to `conf/<env>/catalog/pipeline_name.yml` and likewise for `parameters.yml`).
  + Copy from the `data/` folder of your existing project, if needed, into the same location in your new project.
  + Copy any Hooks from `src/<package_name>/hooks.py`.

* **Update your new project's README and docs as necessary**.

* **Update `settings.py`**: For example, if you specified additional Hook implementations in `hooks`, or listed plugins under `disable_hooks_by_plugin` in your `.kedro.yml`, you will need to move them to `settings.py` accordingly:

    ```python
    from <package_name>.hooks import MyCustomHooks, ProjectHooks

    HOOKS = (ProjectHooks(), MyCustomHooks())

    DISABLE_HOOKS_FOR_PLUGINS = ("my_plugin1",)
    ```

* **Migration for `node` names**. From 0.17.0 the only allowed characters for node names are letters, digits, hyphens, underscores and/or fullstops. If you have previously defined node names that have special characters, spaces or other characters that are no longer permitted, you will need to rename those nodes.

* **Copy changes to `kedro_cli.py`**. If you previously customised the `kedro run` command or added more CLI commands to your `kedro_cli.py`, you should move them into `<project_root>/src/<package_name>/cli.py`. Note, however, that the new way to run a Kedro pipeline is via a `KedroSession`, rather than using the `KedroContext`:

    ```python
    with KedroSession.create(package_name=...) as session:
        session.run()
    ```

* **Copy changes made to `ConfigLoader`**. If you have defined a custom class, such as `TemplatedConfigLoader`, by overriding `ProjectContext._create_config_loader`, you should move the contents of the function in `src/<package_name>/hooks.py`, under `register_config_loader`.

* **Copy changes made to `DataCatalog`**. Likewise, if you have `DataCatalog` defined with `ProjectContext._create_catalog`, you should copy-paste the contents into `register_catalog`.

* **Optional**: If you have plugins such as [Kedro-Viz](https://github.com/kedro-org/kedro-viz) installed, it's likely that Kedro 0.17.0 won't work with their older versions, so please either upgrade to the plugin's newest version or follow their migration guides.

# Release 0.16.6

## Major features and improvements

* Added documentation with a focus on single machine and distributed environment deployment; the series includes Docker, Argo, Prefect, Kubeflow, AWS Batch, AWS Sagemaker and extends our section on Databricks.
* Added [kedro-starter-spaceflights](https://github.com/kedro-org/kedro-starter-spaceflights/) alias for generating a project: `kedro new --starter spaceflights`.

## Bug fixes and other changes
* Fixed `TypeError` when converting dict inputs to a node made from a wrapped `partial` function.
* `PartitionedDataSet` improvements:
  - Supported passing arguments to the underlying filesystem.
* Improved handling of non-ASCII word characters in dataset names.
  - For example, a dataset named `jalapeño` will be accessible as `DataCatalog.datasets.jalapeño` rather than `DataCatalog.datasets.jalape__o`.
* Fixed `kedro install` for an Anaconda environment defined in `environment.yml`.
* Fixed backwards compatibility with templates generated with older Kedro versions <0.16.5. No longer need to update `.kedro.yml` to use `kedro lint` and `kedro jupyter notebook convert`.
* Improved documentation.
* Added documentation using MinIO with Kedro.
* Improved error messages for incorrect parameters passed into a node.
* Fixed issue with saving a `TensorFlowModelDataset` in the HDF5 format with versioning enabled.
* Added missing `run_result` argument in `after_pipeline_run` Hooks spec.
* Fixed a bug in IPython script that was causing context hooks to be registered twice. To apply this fix to a project generated with an older Kedro version, apply the same changes made in [this PR](https://github.com/kedro-org/kedro-starter-pandas-iris/pull/16) to your `00-kedro-init.py` file.
* Improved documentation.

## Breaking changes to the API

## Thanks for supporting contributions
[Deepyaman Datta](https://github.com/deepyaman), [Bhavya Merchant](https://github.com/bnmerchant), [Lovkush Agarwal](https://github.com/Lovkush-A), [Varun Krishna S](https://github.com/vhawk19), [Sebastian Bertoli](https://github.com/sebastianbertoli), [noklam](https://github.com/noklam), [Daniel Petti](https://github.com/djpetti), [Waylon Walker](https://github.com/waylonwalker), [Saran Balaji C](https://github.com/csaranbalaji)

# Release 0.16.5

## Major features and improvements
* Added the following new datasets.

| Type                        | Description                                                                                             | Location                      |
| --------------------------- | ------------------------------------------------------------------------------------------------------- | ----------------------------- |
| `email.EmailMessageDataSet` | Manage email messages using [the Python standard library](https://docs.python.org/3/library/email.html) | `kedro.extras.datasets.email` |

* Added support for `pyproject.toml` to configure Kedro. `pyproject.toml` is used if `.kedro.yml` doesn't exist (Kedro configuration should be under `[tool.kedro]` section).
* Projects created with this version will have no `pipeline.py`, having been replaced by `hooks.py`.
* Added a set of registration hooks, as the new way of registering library components with a Kedro project:
    * `register_pipelines()`, to replace `_get_pipelines()`
    * `register_config_loader()`, to replace `_create_config_loader()`
    * `register_catalog()`, to replace `_create_catalog()`
These can be defined in `src/<python_package>/hooks.py` and added to `.kedro.yml` (or `pyproject.toml`). The order of execution is: plugin hooks, `.kedro.yml` hooks, hooks in `ProjectContext.hooks`.
* Added ability to disable auto-registered Hooks using `.kedro.yml` (or `pyproject.toml`) configuration file.

## Bug fixes and other changes
* Added option to run asynchronously via the Kedro CLI.
* Absorbed `.isort.cfg` settings into `setup.cfg`.
* Packaging a modular pipeline raises an error if the pipeline directory is empty or non-existent.

## Breaking changes to the API
* `project_name`, `project_version` and `package_name` now have to be defined in `.kedro.yml` for projects using Kedro 0.16.5+.

## Migration Guide
This release has accidentally broken the usage of `kedro lint` and `kedro jupyter notebook convert` on a project template generated with previous versions of Kedro (<=0.16.4). To amend this, please either upgrade to `kedro==0.16.6` or update `.kedro.yml` within your project root directory to include the following keys:

```yaml
project_name: "<your_project_name>"
project_version: "<kedro_version_of_the_project>"
package_name: "<your_package_name>"
```

## Thanks for supporting contributions
[Deepyaman Datta](https://github.com/deepyaman), [Bas Nijholt](https://github.com/basnijholt), [Sebastian Bertoli](https://github.com/sebastianbertoli)

# Release 0.16.4

## Major features and improvements
* Fixed a bug for using `ParallelRunner` on Windows.
* Enabled auto-discovery of hooks implementations coming from installed plugins.

## Bug fixes and other changes
* Fixed a bug for using `ParallelRunner` on Windows.
* Modified `GBQTableDataSet` to load customized results using customized queries from Google Big Query tables.
* Documentation improvements.

## Breaking changes to the API

## Thanks for supporting contributions
[Ajay Bisht](https://github.com/ajb7), [Vijay Sajjanar](https://github.com/vjkr), [Deepyaman Datta](https://github.com/deepyaman), [Sebastian Bertoli](https://github.com/sebastianbertoli), [Shahil Mawjee](https://github.com/s-mawjee), [Louis Guitton](https://github.com/louisguitton), [Emanuel Ferm](https://github.com/eferm)

# Release 0.16.3

## Major features and improvements
* Added the `kedro pipeline pull` CLI command to extract a packaged modular pipeline, and place the contents in a Kedro project.
* Added the `--version` option to `kedro pipeline package` to allow specifying alternative versions to package under.
* Added the `--starter` option to `kedro new` to create a new project from a local, remote or aliased starter template.
* Added the `kedro starter list` CLI command to list all starter templates that can be used to bootstrap a new Kedro project.
* Added the following new datasets.

| Type               | Description                                                                                           | Location                     |
| ------------------ | ----------------------------------------------------------------------------------------------------- | ---------------------------- |
| `json.JSONDataSet` | Work with JSON files using [the Python standard library](https://docs.python.org/3/library/json.html) | `kedro.extras.datasets.json` |

## Bug fixes and other changes
* Removed `/src/nodes` directory from the project template and made `kedro jupyter convert` create it on the fly if necessary.
* Fixed a bug in `MatplotlibWriter` which prevented saving lists and dictionaries of plots locally on Windows.
* Closed all pyplot windows after saving in `MatplotlibWriter`.
* Documentation improvements:
  - Added [kedro-wings](https://github.com/tamsanh/kedro-wings) and [kedro-great](https://github.com/tamsanh/kedro-great) to the list of community plugins.
* Fixed broken versioning for Windows paths.
* Fixed `DataSet` string representation for falsy values.
* Improved the error message when duplicate nodes are passed to the `Pipeline` initializer.
* Fixed a bug where `kedro docs` would fail because the built docs were located in a different directory.
* Fixed a bug where `ParallelRunner` would fail on Windows machines whose reported CPU count exceeded 61.
* Fixed an issue with saving TensorFlow model to `h5` file on Windows.
* Added a `json` parameter to `APIDataSet` for the convenience of generating requests with JSON bodies.
* Fixed dependencies for `SparkDataSet` to include spark.

## Breaking changes to the API

## Thanks for supporting contributions
[Deepyaman Datta](https://github.com/deepyaman), [Tam-Sanh Nguyen](https://github.com/tamsanh), [DataEngineerOne](http://youtube.com/DataEngineerOne)

# Release 0.16.2

## Major features and improvements
* Added the following new datasets.

| Type                                | Description                                                                                                          | Location                           |
| ----------------------------------- | -------------------------------------------------------------------------------------------------------------------- | ---------------------------------- |
| `pandas.AppendableExcelDataSet`     | Work with `Excel` files opened in append mode                                                                        | `kedro.extras.datasets.pandas`     |
| `tensorflow.TensorFlowModelDataset` | Work with `TensorFlow` models using [TensorFlow 2.X](https://www.tensorflow.org/api_docs/python/tf/keras/Model#save) | `kedro.extras.datasets.tensorflow` |
| `holoviews.HoloviewsWriter`         | Work with `Holoviews` objects (saves as image file)                                                                  | `kedro.extras.datasets.holoviews`  |

* `kedro install` will now compile project dependencies (by running `kedro build-reqs` behind the scenes) before the installation if the `src/requirements.in` file doesn't exist.
* Added `only_nodes_with_namespace` in `Pipeline` class to filter only nodes with a specified namespace.
* Added the `kedro pipeline delete` command to help delete unwanted or unused pipelines (it won't remove references to the pipeline in your `create_pipelines()` code).
* Added the `kedro pipeline package` command to help package up a modular pipeline. It will bundle up the pipeline source code, tests, and parameters configuration into a .whl file.

## Bug fixes and other changes
* `DataCatalog` improvements:
  - Introduced regex filtering to the `DataCatalog.list()` method.
  - Non-alphanumeric characters (except underscore) in dataset name are replaced with `__` in `DataCatalog.datasets`, for ease of access to transcoded datasets.
* Dataset improvements:
  - Improved initialization speed of `spark.SparkHiveDataSet`.
  - Improved S3 cache in `spark.SparkDataSet`.
  - Added support of options for building `pyarrow` table in `pandas.ParquetDataSet`.
* `kedro build-reqs` CLI command improvements:
  - `kedro build-reqs` is now called with `-q` option and will no longer print out compiled requirements to the console for security reasons.
  - All unrecognized CLI options in `kedro build-reqs` command are now passed to [pip-compile](https://github.com/jazzband/pip-tools#example-usage-for-pip-compile) call (e.g. `kedro build-reqs --generate-hashes`).
* `kedro jupyter` CLI command improvements:
  - Improved error message when running `kedro jupyter notebook`, `kedro jupyter lab` or `kedro ipython` with Jupyter/IPython dependencies not being installed.
  - Fixed `%run_viz` line magic for showing kedro viz inside a Jupyter notebook. For the fix to be applied on existing Kedro project, please see the migration guide.
  - Fixed the bug in IPython startup script ([issue 298](https://github.com/kedro-org/kedro/issues/298)).
* Documentation improvements:
  - Updated community-generated content in FAQ.
  - Added [find-kedro](https://github.com/WaylonWalker/find-kedro) and [kedro-static-viz](https://github.com/WaylonWalker/kedro-static-viz) to the list of community plugins.
  - Add missing `pillow.ImageDataSet` entry to the documentation.

## Breaking changes to the API

### Migration guide from Kedro 0.16.1 to 0.16.2

#### Guide to apply the fix for `%run_viz` line magic in existing project

Even though this release ships a fix for project generated with `kedro==0.16.2`, after upgrading, you will still need to make a change in your existing project if it was generated with `kedro>=0.16.0,<=0.16.1` for the fix to take effect. Specifically, please change the content of your project's IPython init script located at `.ipython/profile_default/startup/00-kedro-init.py` with the content of [this file](https://github.com/kedro-org/kedro/blob/0.16.2/kedro/templates/project/%7B%7B%20cookiecutter.repo_name%20%7D%7D/.ipython/profile_default/startup/00-kedro-init.py). You will also need `kedro-viz>=3.3.1`.

## Thanks for supporting contributions
[Miguel Rodriguez Gutierrez](https://github.com/MigQ2), [Joel Schwarzmann](https://github.com/datajoely), [w0rdsm1th](https://github.com/w0rdsm1th), [Deepyaman Datta](https://github.com/deepyaman), [Tam-Sanh Nguyen](https://github.com/tamsanh), [Marcus Gawronsky](https://github.com/marcusinthesky)

# 0.16.1

## Major features and improvements

## Bug fixes and other changes
* Fixed deprecation warnings from `kedro.cli` and `kedro.context` when running `kedro jupyter notebook`.
* Fixed a bug where `catalog` and `context` were not available in Jupyter Lab and Notebook.
* Fixed a bug where `kedro build-reqs` would fail if you didn't have your project dependencies installed.

## Breaking changes to the API

## Thanks for supporting contributions

# 0.16.0

## Major features and improvements
### CLI
* Added new CLI commands (only available for the projects created using Kedro 0.16.0 or later):
  - `kedro catalog list` to list datasets in your catalog
  - `kedro pipeline list` to list pipelines
  - `kedro pipeline describe` to describe a specific pipeline
  - `kedro pipeline create` to create a modular pipeline
* Improved the CLI speed by up to 50%.
* Improved error handling when making a typo on the CLI. We now suggest some of the possible commands you meant to type, in `git`-style.

### Framework
* All modules in `kedro.cli` and `kedro.context` have been moved into `kedro.framework.cli` and `kedro.framework.context` respectively. `kedro.cli` and `kedro.context` will be removed in future releases.
* Added `Hooks`, which is a new mechanism for extending Kedro.
* Fixed `load_context` changing user's current working directory.
* Allowed the source directory to be configurable in `.kedro.yml`.
* Added the ability to specify nested parameter values inside your node inputs, e.g. `node(func, "params:a.b", None)`
### DataSets
* Added the following new datasets.

| Type                       | Description                                 | Location                          |
| -------------------------- | ------------------------------------------- | --------------------------------- |
| `pillow.ImageDataSet`      | Work with image files using `Pillow`        | `kedro.extras.datasets.pillow`    |
| `geopandas.GeoJSONDataSet` | Work with geospatial data using `GeoPandas` | `kedro.extras.datasets.geopandas` |
| `api.APIDataSet`           | Work with data from HTTP(S) API requests    | `kedro.extras.datasets.api`       |

* Added `joblib` backend support to `pickle.PickleDataSet`.
* Added versioning support to `MatplotlibWriter` dataset.
* Added the ability to install dependencies for a given dataset with more granularity, e.g. `pip install "kedro[pandas.ParquetDataSet]"`.
* Added the ability to specify extra arguments, e.g. `encoding` or `compression`, for `fsspec.spec.AbstractFileSystem.open()` calls when loading/saving a dataset. See Example 3 under [docs](https://docs.kedro.org/en/0.16.0/04_user_guide/04_data_catalog.html#use-the-data-catalog-with-the-yaml-api).

### Other
* Added `namespace` property on ``Node``, related to the modular pipeline where the node belongs.
* Added an option to enable asynchronous loading inputs and saving outputs in both `SequentialRunner(is_async=True)` and `ParallelRunner(is_async=True)` class.
* Added `MemoryProfiler` transformer.
* Removed the requirement to have all dependencies for a dataset module to use only a subset of the datasets within.
* Added support for `pandas>=1.0`.
* Enabled Python 3.8 compatibility. _Please note that a Spark workflow may be unreliable for this Python version as `pyspark` is not fully-compatible with 3.8 yet._
* Renamed "features" layer to "feature" layer to be consistent with (most) other layers and the [relevant FAQ](https://docs.kedro.org/en/0.16.0/06_resources/01_faq.html#what-is-data-engineering-convention).

## Bug fixes and other changes
* Fixed a bug where a new version created mid-run by an external system caused inconsistencies in the load versions used in the current run.
* Documentation improvements
  * Added instruction in the documentation on how to create a custom runner).
  * Updated contribution process in `CONTRIBUTING.md` - added Developer Workflow.
  * Documented installation of development version of Kedro in the [FAQ section](https://docs.kedro.org/en/0.16.0/06_resources/01_faq.html#how-can-i-use-development-version-of-kedro).
  * Added missing `_exists` method to `MyOwnDataSet` example in 04_user_guide/08_advanced_io.
* Fixed a bug where `PartitionedDataSet` and `IncrementalDataSet` were not working with `s3a` or `s3n` protocol.
* Added ability to read partitioned parquet file from a directory in `pandas.ParquetDataSet`.
* Replaced `functools.lru_cache` with `cachetools.cachedmethod` in `PartitionedDataSet` and `IncrementalDataSet` for per-instance cache invalidation.
* Implemented custom glob function for `SparkDataSet` when running on Databricks.
* Fixed a bug in `SparkDataSet` not allowing for loading data from DBFS in a Windows machine using Databricks-connect.
* Improved the error message for `DataSetNotFoundError` to suggest possible dataset names user meant to type.
* Added the option for contributors to run Kedro tests locally without Spark installation with `make test-no-spark`.
* Added option to lint the project without applying the formatting changes (`kedro lint --check-only`).

## Breaking changes to the API
### Datasets
* Deleted obsolete datasets from `kedro.io`.
* Deleted `kedro.contrib` and `extras` folders.
* Deleted obsolete `CSVBlobDataSet` and `JSONBlobDataSet` dataset types.
* Made `invalidate_cache` method on datasets private.
* `get_last_load_version` and `get_last_save_version` methods are no longer available on `AbstractDataSet`.
* `get_last_load_version` and `get_last_save_version` have been renamed to `resolve_load_version` and `resolve_save_version` on ``AbstractVersionedDataSet``, the results of which are cached.
* The `release()` method on datasets extending ``AbstractVersionedDataSet`` clears the cached load and save version. All custom datasets must call `super()._release()` inside `_release()`.
* ``TextDataSet`` no longer has `load_args` and `save_args`. These can instead be specified under `open_args_load` or `open_args_save` in `fs_args`.
* `PartitionedDataSet` and `IncrementalDataSet` method `invalidate_cache` was made private: `_invalidate_caches`.

### Other
* Removed `KEDRO_ENV_VAR` from `kedro.context` to speed up the CLI run time.
* `Pipeline.name` has been removed in favour of `Pipeline.tag()`.
* Dropped `Pipeline.transform()` in favour of `kedro.pipeline.modular_pipeline.pipeline()` helper function.
* Made constant `PARAMETER_KEYWORDS` private, and moved it from `kedro.pipeline.pipeline` to `kedro.pipeline.modular_pipeline`.
* Layers are no longer part of the dataset object, as they've moved to the `DataCatalog`.
* Python 3.5 is no longer supported by the current and all future versions of Kedro.

### Migration guide from Kedro 0.15.* to 0.16.*

#### General Migration

**reminder** [How do I upgrade Kedro](https://docs.kedro.org/en/0.16.0/06_resources/01_faq.html#how-do-i-upgrade-kedro) covers a few key things to remember when updating any kedro version.

#### Migration for datasets

Since all the datasets (from `kedro.io` and `kedro.contrib.io`) were moved to `kedro/extras/datasets` you must update the type of all datasets in `<project>/conf/base/catalog.yml` file.
Here how it should be changed: `type: <SomeDataSet>` -> `type: <subfolder of kedro/extras/datasets>.<SomeDataSet>` (e.g. `type: CSVDataSet` -> `type: pandas.CSVDataSet`).

In addition, all the specific datasets like `CSVLocalDataSet`, `CSVS3DataSet` etc. were deprecated. Instead, you must use generalized datasets like `CSVDataSet`.
E.g. `type: CSVS3DataSet` -> `type: pandas.CSVDataSet`.

> Note: No changes required if you are using your custom dataset.

#### Migration for Pipeline.transform()
`Pipeline.transform()` has been dropped in favour of the `pipeline()` constructor. The following changes apply:
- Remember to import `from kedro.pipeline import pipeline`
- The `prefix` argument has been renamed to `namespace`
- And `datasets` has been broken down into more granular arguments:
  - `inputs`: Independent inputs to the pipeline
  - `outputs`: Any output created in the pipeline, whether an intermediary dataset or a leaf output
  - `parameters`: `params:...` or `parameters`

As an example, code that used to look like this with the `Pipeline.transform()` constructor:
```python
result = my_pipeline.transform(
    datasets={"input": "new_input", "output": "new_output", "params:x": "params:y"},
    prefix="pre",
)
```

When used with the new `pipeline()` constructor, becomes:
```python
from kedro.pipeline import pipeline

result = pipeline(
    my_pipeline,
    inputs={"input": "new_input"},
    outputs={"output": "new_output"},
    parameters={"params:x": "params:y"},
    namespace="pre",
)
```

#### Migration for decorators, color logger, transformers etc.
Since some modules were moved to other locations you need to update import paths appropriately.
You can find the list of moved files in the [`0.15.6` release notes](https://github.com/kedro-org/kedro/releases/tag/0.15.6) under the section titled `Files with a new location`.

#### Migration for CLI and KEDRO_ENV environment variable
> Note: If you haven't made significant changes to your `kedro_cli.py`, it may be easier to simply copy the updated `kedro_cli.py` `.ipython/profile_default/startup/00-kedro-init.py` and from GitHub or a newly generated project into your old project.

* We've removed `KEDRO_ENV_VAR` from `kedro.context`. To get your existing project template working, you'll need to remove all instances of `KEDRO_ENV_VAR` from your project template:
  - From the imports in `kedro_cli.py` and `.ipython/profile_default/startup/00-kedro-init.py`: `from kedro.context import KEDRO_ENV_VAR, load_context` -> `from kedro.framework.context import load_context`
  - Remove the `envvar=KEDRO_ENV_VAR` line from the click options in `run`, `jupyter_notebook` and `jupyter_lab` in `kedro_cli.py`
  - Replace `KEDRO_ENV_VAR` with `"KEDRO_ENV"` in `_build_jupyter_env`
  - Replace `context = load_context(path, env=os.getenv(KEDRO_ENV_VAR))` with `context = load_context(path)` in `.ipython/profile_default/startup/00-kedro-init.py`

 #### Migration for `kedro build-reqs`

 We have upgraded `pip-tools` which is used by `kedro build-reqs` to 5.x. This `pip-tools` version requires `pip>=20.0`. To upgrade `pip`, please refer to [their documentation](https://pip.pypa.io/en/stable/installing/#upgrading-pip).

## Thanks for supporting contributions
[@foolsgold](https://github.com/foolsgold), [Mani Sarkar](https://github.com/neomatrix369), [Priyanka Shanbhag](https://github.com/priyanka1414), [Luis Blanche](https://github.com/LuisBlanche), [Deepyaman Datta](https://github.com/deepyaman), [Antony Milne](https://github.com/AntonyMilneQB), [Panos Psimatikas](https://github.com/ppsimatikas), [Tam-Sanh Nguyen](https://github.com/tamsanh), [Tomasz Kaczmarczyk](https://github.com/TomaszKaczmarczyk), [Kody Fischer](https://github.com/Klio-Foxtrot187), [Waylon Walker](https://github.com/waylonwalker)

# 0.15.9

## Major features and improvements

## Bug fixes and other changes

* Pinned `fsspec>=0.5.1, <0.7.0` and `s3fs>=0.3.0, <0.4.1` to fix incompatibility issues with their latest release.

## Breaking changes to the API

## Thanks for supporting contributions

# 0.15.8

## Major features and improvements

## Bug fixes and other changes

* Added the additional libraries to our `requirements.txt` so `pandas.CSVDataSet` class works out of box with `pip install kedro`.
* Added `pandas` to our `extra_requires` in `setup.py`.
* Improved the error message when dependencies of a `DataSet` class are missing.

## Breaking changes to the API

## Thanks for supporting contributions

# 0.15.7

## Major features and improvements

* Added in documentation on how to contribute a custom `AbstractDataSet` implementation.

## Bug fixes and other changes

* Fixed the link to the Kedro banner image in the documentation.

## Breaking changes to the API

## Thanks for supporting contributions

# 0.15.6

## Major features and improvements
> _TL;DR_ We're launching [`kedro.extras`](https://github.com/kedro-org/kedro/tree/master/extras), the new home for our revamped series of datasets, decorators and dataset transformers. The datasets in [`kedro.extras.datasets`](https://github.com/kedro-org/kedro/tree/master/extras/datasets) use [`fsspec`](https://filesystem-spec.readthedocs.io/en/latest/) to access a variety of data stores including local file systems, network file systems, cloud object stores (including S3 and GCP), and Hadoop, read more about this [**here**](https://docs.kedro.org/en/0.15.6/04_user_guide/04_data_catalog.html#specifying-the-location-of-the-dataset). The change will allow [#178](https://github.com/kedro-org/kedro/issues/178) to happen in the next major release of Kedro.

An example of this new system can be seen below, loading the CSV `SparkDataSet` from S3:

```yaml
weather:
  type: spark.SparkDataSet  # Observe the specified type, this  affects all datasets
  filepath: s3a://your_bucket/data/01_raw/weather*  # filepath uses fsspec to indicate the file storage system
  credentials: dev_s3
  file_format: csv
```

You can also load data incrementally whenever it is dumped into a directory with the extension to [`PartionedDataSet`](https://docs.kedro.org/en/0.15.6/04_user_guide/08_advanced_io.html#partitioned-dataset), a feature that allows you to load a directory of files. The [`IncrementalDataSet`](https://docs.kedro.org/en/0.15.6/04_user_guide/08_advanced_io.html#incremental-loads-with-incrementaldataset) stores the information about the last processed partition in a `checkpoint`, read more about this feature [**here**](https://docs.kedro.org/en/0.15.6/04_user_guide/08_advanced_io.html#incremental-loads-with-incrementaldataset).

### New features

* Added `layer` attribute for datasets in `kedro.extras.datasets` to specify the name of a layer according to [data engineering convention](https://docs.kedro.org/en/0.15.6/06_resources/01_faq.html#what-is-data-engineering-convention), this feature will be passed to [`kedro-viz`](https://github.com/kedro-org/kedro-viz) in future releases.
* Enabled loading a particular version of a dataset in Jupyter Notebooks and iPython, using `catalog.load("dataset_name", version="<2019-12-13T15.08.09.255Z>")`.
* Added property `run_id` on `ProjectContext`, used for versioning using the [`Journal`](https://docs.kedro.org/en/0.15.6/04_user_guide/13_journal.html). To customise your journal `run_id` you can override the private method `_get_run_id()`.
* Added the ability to install all optional kedro dependencies via `pip install "kedro[all]"`.
* Modified the `DataCatalog`'s load order for datasets, loading order is the following:
  - `kedro.io`
  - `kedro.extras.datasets`
  - Import path, specified in `type`
* Added an optional `copy_mode` flag to `CachedDataSet` and `MemoryDataSet` to specify (`deepcopy`, `copy` or `assign`) the copy mode to use when loading and saving.

### New Datasets

| Type                             | Description                                                                                                                                      | Location                            |
| -------------------------------- | ------------------------------------------------------------------------------------------------------------------------------------------------ | ----------------------------------- |
| `dask.ParquetDataSet`            | Handles parquet datasets using Dask                                                                                                              | `kedro.extras.datasets.dask`        |
| `pickle.PickleDataSet`           | Work with Pickle files using [`fsspec`](https://filesystem-spec.readthedocs.io/en/latest/) to communicate with the underlying filesystem         | `kedro.extras.datasets.pickle`      |
| `pandas.CSVDataSet`              | Work with CSV files using [`fsspec`](https://filesystem-spec.readthedocs.io/en/latest/) to communicate with the underlying filesystem            | `kedro.extras.datasets.pandas`      |
| `pandas.TextDataSet`             | Work with text files using [`fsspec`](https://filesystem-spec.readthedocs.io/en/latest/) to communicate with the underlying filesystem           | `kedro.extras.datasets.pandas`      |
| `pandas.ExcelDataSet`            | Work with Excel files using [`fsspec`](https://filesystem-spec.readthedocs.io/en/latest/) to communicate with the underlying filesystem          | `kedro.extras.datasets.pandas`      |
| `pandas.HDFDataSet`              | Work with HDF using [`fsspec`](https://filesystem-spec.readthedocs.io/en/latest/) to communicate with the underlying filesystem                  | `kedro.extras.datasets.pandas`      |
| `yaml.YAMLDataSet`               | Work with YAML files using [`fsspec`](https://filesystem-spec.readthedocs.io/en/latest/) to communicate with the underlying filesystem           | `kedro.extras.datasets.yaml`        |
| `matplotlib.MatplotlibWriter`    | Save with Matplotlib images using [`fsspec`](https://filesystem-spec.readthedocs.io/en/latest/) to communicate with the underlying filesystem    | `kedro.extras.datasets.matplotlib`  |
| `networkx.NetworkXDataSet`       | Work with NetworkX files using [`fsspec`](https://filesystem-spec.readthedocs.io/en/latest/) to communicate with the underlying filesystem       | `kedro.extras.datasets.networkx`    |
| `biosequence.BioSequenceDataSet` | Work with bio-sequence objects using [`fsspec`](https://filesystem-spec.readthedocs.io/en/latest/) to communicate with the underlying filesystem | `kedro.extras.datasets.biosequence` |
| `pandas.GBQTableDataSet`         | Work with Google BigQuery                                                                                                                        | `kedro.extras.datasets.pandas`      |
| `pandas.FeatherDataSet`          | Work with feather files using [`fsspec`](https://filesystem-spec.readthedocs.io/en/latest/) to communicate with the underlying filesystem        | `kedro.extras.datasets.pandas`      |
| `IncrementalDataSet`             | Inherit from `PartitionedDataSet` and remembers the last processed partition                                                                     | `kedro.io`                          |

### Files with a new location

| Type                                                                 | New Location                                 |
| -------------------------------------------------------------------- | -------------------------------------------- |
| `JSONDataSet`                                                        | `kedro.extras.datasets.pandas`               |
| `CSVBlobDataSet`                                                     | `kedro.extras.datasets.pandas`               |
| `JSONBlobDataSet`                                                    | `kedro.extras.datasets.pandas`               |
| `SQLTableDataSet`                                                    | `kedro.extras.datasets.pandas`               |
| `SQLQueryDataSet`                                                    | `kedro.extras.datasets.pandas`               |
| `SparkDataSet`                                                       | `kedro.extras.datasets.spark`                |
| `SparkHiveDataSet`                                                   | `kedro.extras.datasets.spark`                |
| `SparkJDBCDataSet`                                                   | `kedro.extras.datasets.spark`                |
| `kedro/contrib/decorators/retry.py`                                  | `kedro/extras/decorators/retry_node.py`      |
| `kedro/contrib/decorators/memory_profiler.py`                        | `kedro/extras/decorators/memory_profiler.py` |
| `kedro/contrib/io/transformers/transformers.py`                      | `kedro/extras/transformers/time_profiler.py` |
| `kedro/contrib/colors/logging/color_logger.py`                       | `kedro/extras/logging/color_logger.py`       |
| `extras/ipython_loader.py`                                           | `tools/ipython/ipython_loader.py`            |
| `kedro/contrib/io/cached/cached_dataset.py`                          | `kedro/io/cached_dataset.py`                 |
| `kedro/contrib/io/catalog_with_default/data_catalog_with_default.py` | `kedro/io/data_catalog_with_default.py`      |
| `kedro/contrib/config/templated_config.py`                           | `kedro/config/templated_config.py`           |

## Upcoming deprecations

| Category                  | Type                                                           |
| ------------------------- | -------------------------------------------------------------- |
| **Datasets**              | `BioSequenceLocalDataSet`                                      |
|                           | `CSVGCSDataSet`                                                |
|                           | `CSVHTTPDataSet`                                               |
|                           | `CSVLocalDataSet`                                              |
|                           | `CSVS3DataSet`                                                 |
|                           | `ExcelLocalDataSet`                                            |
|                           | `FeatherLocalDataSet`                                          |
|                           | `JSONGCSDataSet`                                               |
|                           | `JSONLocalDataSet`                                             |
|                           | `HDFLocalDataSet`                                              |
|                           | `HDFS3DataSet`                                                 |
|                           | `kedro.contrib.io.cached.CachedDataSet`                        |
|                           | `kedro.contrib.io.catalog_with_default.DataCatalogWithDefault` |
|                           | `MatplotlibLocalWriter`                                        |
|                           | `MatplotlibS3Writer`                                           |
|                           | `NetworkXLocalDataSet`                                         |
|                           | `ParquetGCSDataSet`                                            |
|                           | `ParquetLocalDataSet`                                          |
|                           | `ParquetS3DataSet`                                             |
|                           | `PickleLocalDataSet`                                           |
|                           | `PickleS3DataSet`                                              |
|                           | `TextLocalDataSet`                                             |
|                           | `YAMLLocalDataSet`                                             |
| **Decorators**            | `kedro.contrib.decorators.memory_profiler`                     |
|                           | `kedro.contrib.decorators.retry`                               |
|                           | `kedro.contrib.decorators.pyspark.spark_to_pandas`             |
|                           | `kedro.contrib.decorators.pyspark.pandas_to_spark`             |
| **Transformers**          | `kedro.contrib.io.transformers.transformers`                   |
| **Configuration Loaders** | `kedro.contrib.config.TemplatedConfigLoader`                   |

## Bug fixes and other changes
* Added the option to set/overwrite params in `config.yaml` using YAML dict style instead of string CLI formatting only.
* Kedro CLI arguments `--node` and `--tag` support comma-separated values, alternative methods will be deprecated in future releases.
* Fixed a bug in the `invalidate_cache` method of `ParquetGCSDataSet` and `CSVGCSDataSet`.
* `--load-version` now won't break if version value contains a colon.
* Enabled running `node`s with duplicate inputs.
* Improved error message when empty credentials are passed into `SparkJDBCDataSet`.
* Fixed bug that caused an empty project to fail unexpectedly with ImportError in `template/.../pipeline.py`.
* Fixed bug related to saving dataframe with categorical variables in table mode using `HDFS3DataSet`.
* Fixed bug that caused unexpected behavior when using `from_nodes` and `to_nodes` in pipelines using transcoding.
* Credentials nested in the dataset config are now also resolved correctly.
* Bumped minimum required pandas version to 0.24.0 to make use of `pandas.DataFrame.to_numpy` (recommended alternative to `pandas.DataFrame.values`).
* Docs improvements.
* `Pipeline.transform` skips modifying node inputs/outputs containing `params:` or `parameters` keywords.
* Support for `dataset_credentials` key in the credentials for `PartitionedDataSet` is now deprecated. The dataset credentials should be specified explicitly inside the dataset config.
* Datasets can have a new `confirm` function which is called after a successful node function execution if the node contains `confirms` argument with such dataset name.
* Make the resume prompt on pipeline run failure use `--from-nodes` instead of `--from-inputs` to avoid unnecessarily re-running nodes that had already executed.
* When closed, Jupyter notebook kernels are automatically terminated after 30 seconds of inactivity by default. Use `--idle-timeout` option to update it.
* Added `kedro-viz` to the Kedro project template `requirements.txt` file.
* Removed the `results` and `references` folder from the project template.
* Updated contribution process in `CONTRIBUTING.md`.

## Breaking changes to the API
* Existing `MatplotlibWriter` dataset in `contrib` was renamed to `MatplotlibLocalWriter`.
* `kedro/contrib/io/matplotlib/matplotlib_writer.py` was renamed to `kedro/contrib/io/matplotlib/matplotlib_local_writer.py`.
* `kedro.contrib.io.bioinformatics.sequence_dataset.py` was renamed to `kedro.contrib.io.bioinformatics.biosequence_local_dataset.py`.

## Thanks for supporting contributions
[Andrii Ivaniuk](https://github.com/andrii-ivaniuk), [Jonas Kemper](https://github.com/jonasrk), [Yuhao Zhu](https://github.com/yhzqb), [Balazs Konig](https://github.com/BalazsKonigQB), [Pedro Abreu](https://github.com/PedroAbreuQB), [Tam-Sanh Nguyen](https://github.com/tamsanh), [Peter Zhao](https://github.com/zxpeter), [Deepyaman Datta](https://github.com/deepyaman), [Florian Roessler](https://github.com/fdroessler/), [Miguel Rodriguez Gutierrez](https://github.com/MigQ2)

# 0.15.5

## Major features and improvements
* New CLI commands and command flags:
  - Load multiple `kedro run` CLI flags from a configuration file with the `--config` flag (e.g. `kedro run --config run_config.yml`)
  - Run parametrised pipeline runs with the `--params` flag (e.g. `kedro run --params param1:value1,param2:value2`).
  - Lint your project code using the `kedro lint` command, your project is linted with [`black`](https://github.com/psf/black) (Python 3.6+), [`flake8`](https://gitlab.com/pycqa/flake8) and [`isort`](https://github.com/PyCQA/isort).
* Load specific environments with Jupyter notebooks using `KEDRO_ENV` which will globally set `run`, `jupyter notebook` and `jupyter lab` commands using environment variables.
* Added the following datasets:
  - `CSVGCSDataSet` dataset in `contrib` for working with CSV files in Google Cloud Storage.
  - `ParquetGCSDataSet` dataset in `contrib` for working with Parquet files in Google Cloud Storage.
  - `JSONGCSDataSet` dataset in `contrib` for working with JSON files in Google Cloud Storage.
  - `MatplotlibS3Writer` dataset in `contrib` for saving Matplotlib images to S3.
  - `PartitionedDataSet` for working with datasets split across multiple files.
  - `JSONDataSet` dataset for working with JSON files that uses [`fsspec`](https://filesystem-spec.readthedocs.io/en/latest/) to communicate with the underlying filesystem. It doesn't support `http(s)` protocol for now.
* Added `s3fs_args` to all S3 datasets.
* Pipelines can be deducted with `pipeline1 - pipeline2`.

## Bug fixes and other changes
* `ParallelRunner` now works with `SparkDataSet`.
* Allowed the use of nulls in `parameters.yml`.
* Fixed an issue where `%reload_kedro` wasn't reloading all user modules.
* Fixed `pandas_to_spark` and `spark_to_pandas` decorators to work with functions with kwargs.
* Fixed a bug where `kedro jupyter notebook` and `kedro jupyter lab` would run a different Jupyter installation to the one in the local environment.
* Implemented Databricks-compatible dataset versioning for `SparkDataSet`.
* Fixed a bug where `kedro package` would fail in certain situations where `kedro build-reqs` was used to generate `requirements.txt`.
* Made `bucket_name` argument optional for the following datasets: `CSVS3DataSet`, `HDFS3DataSet`, `PickleS3DataSet`, `contrib.io.parquet.ParquetS3DataSet`, `contrib.io.gcs.JSONGCSDataSet` - bucket name can now be included into the filepath along with the filesystem protocol (e.g. `s3://bucket-name/path/to/key.csv`).
* Documentation improvements and fixes.

## Breaking changes to the API
* Renamed entry point for running pip-installed projects to `run_package()` instead of `main()` in `src/<package>/run.py`.
* `bucket_name` key has been removed from the string representation of the following datasets: `CSVS3DataSet`, `HDFS3DataSet`, `PickleS3DataSet`, `contrib.io.parquet.ParquetS3DataSet`, `contrib.io.gcs.JSONGCSDataSet`.
* Moved the `mem_profiler` decorator to `contrib` and separated the `contrib` decorators so that dependencies are modular. You may need to update your import paths, for example the pyspark decorators should be imported as `from kedro.contrib.decorators.pyspark import <pyspark_decorator>` instead of `from kedro.contrib.decorators import <pyspark_decorator>`.

## Thanks for supporting contributions
[Sheldon Tsen](https://github.com/sheldontsen-qb), [@roumail](https://github.com/roumail), [Karlson Lee](https://github.com/i25959341), [Waylon Walker](https://github.com/WaylonWalker), [Deepyaman Datta](https://github.com/deepyaman), [Giovanni](https://github.com/plauto), [Zain Patel](https://github.com/mzjp2)

# 0.15.4

## Major features and improvements
* `kedro jupyter` now gives the default kernel a sensible name.
* `Pipeline.name` has been deprecated in favour of `Pipeline.tags`.
* Reuse pipelines within a Kedro project using `Pipeline.transform`, it simplifies dataset and node renaming.
* Added Jupyter Notebook line magic (`%run_viz`) to run `kedro viz` in a Notebook cell (requires [`kedro-viz`](https://github.com/kedro-org/kedro-viz) version 3.0.0 or later).
* Added the following datasets:
  - `NetworkXLocalDataSet` in `kedro.contrib.io.networkx` to load and save local graphs (JSON format) via NetworkX. (by [@josephhaaga](https://github.com/josephhaaga))
  - `SparkHiveDataSet` in `kedro.contrib.io.pyspark.SparkHiveDataSet` allowing usage of Spark and insert/upsert on non-transactional Hive tables.
* `kedro.contrib.config.TemplatedConfigLoader` now supports name/dict key templating and default values.

## Bug fixes and other changes
* `get_last_load_version()` method for versioned datasets now returns exact last load version if the dataset has been loaded at least once and `None` otherwise.
* Fixed a bug in `_exists` method for versioned `SparkDataSet`.
* Enabled the customisation of the ExcelWriter in `ExcelLocalDataSet` by specifying options under `writer` key in `save_args`.
* Fixed a bug in IPython startup script, attempting to load context from the incorrect location.
* Removed capping the length of a dataset's string representation.
* Fixed `kedro install` command failing on Windows if `src/requirements.txt` contains a different version of Kedro.
* Enabled passing a single tag into a node or a pipeline without having to wrap it in a list (i.e. `tags="my_tag"`).

## Breaking changes to the API
* Removed `_check_paths_consistency()` method from `AbstractVersionedDataSet`. Version consistency check is now done in `AbstractVersionedDataSet.save()`. Custom versioned datasets should modify `save()` method implementation accordingly.

## Thanks for supporting contributions
[Joseph Haaga](https://github.com/josephhaaga), [Deepyaman Datta](https://github.com/deepyaman), [Joost Duisters](https://github.com/JoostDuisters), [Zain Patel](https://github.com/mzjp2), [Tom Vigrass](https://github.com/tomvigrass)

# 0.15.3

## Bug Fixes and other changes
* Narrowed the requirements for `PyTables` so that we maintain support for Python 3.5.

# 0.15.2

## Major features and improvements
* Added `--load-version`, a `kedro run` argument that allows you run the pipeline with a particular load version of a dataset.
* Support for modular pipelines in `src/`, break the pipeline into isolated parts with reusability in mind.
* Support for multiple pipelines, an ability to have multiple entry point pipelines and choose one with `kedro run --pipeline NAME`.
* Added a `MatplotlibWriter` dataset in `contrib` for saving Matplotlib images.
* An ability to template/parameterize configuration files with `kedro.contrib.config.TemplatedConfigLoader`.
* Parameters are exposed as a context property for ease of access in iPython / Jupyter Notebooks with `context.params`.
* Added `max_workers` parameter for ``ParallelRunner``.

## Bug fixes and other changes
* Users will override the `_get_pipeline` abstract method in `ProjectContext(KedroContext)` in `run.py` rather than the `pipeline` abstract property. The `pipeline` property is not abstract anymore.
* Improved an error message when versioned local dataset is saved and unversioned path already exists.
* Added `catalog` global variable to `00-kedro-init.py`, allowing you to load datasets with `catalog.load()`.
* Enabled tuples to be returned from a node.
* Disallowed the ``ConfigLoader`` loading the same file more than once, and deduplicated the `conf_paths` passed in.
* Added a `--open` flag to `kedro build-docs` that opens the documentation on build.
* Updated the ``Pipeline`` representation to include name of the pipeline, also making it readable as a context property.
* `kedro.contrib.io.pyspark.SparkDataSet` and `kedro.contrib.io.azure.CSVBlobDataSet` now support versioning.

## Breaking changes to the API
* `KedroContext.run()` no longer accepts `catalog` and `pipeline` arguments.
* `node.inputs` now returns the node's inputs in the order required to bind them properly to the node's function.

## Thanks for supporting contributions
[Deepyaman Datta](https://github.com/deepyaman), [Luciano Issoe](https://github.com/Lucianois), [Joost Duisters](https://github.com/JoostDuisters), [Zain Patel](https://github.com/mzjp2), [William Ashford](https://github.com/williamashfordQB), [Karlson Lee](https://github.com/i25959341)

# 0.15.1

## Major features and improvements
* Extended `versioning` support to cover the tracking of environment setup, code and datasets.
* Added the following datasets:
  - `FeatherLocalDataSet` in `contrib` for usage with pandas. (by [@mdomarsaleem](https://github.com/mdomarsaleem))
* Added `get_last_load_version` and `get_last_save_version` to `AbstractVersionedDataSet`.
* Implemented `__call__` method on `Node` to allow for users to execute `my_node(input1=1, input2=2)` as an alternative to `my_node.run(dict(input1=1, input2=2))`.
* Added new `--from-inputs` run argument.

## Bug fixes and other changes
* Fixed a bug in `load_context()` not loading context in non-Kedro Jupyter Notebooks.
* Fixed a bug in `ConfigLoader.get()` not listing nested files for `**`-ending glob patterns.
* Fixed a logging config error in Jupyter Notebook.
* Updated documentation in `03_configuration` regarding how to modify the configuration path.
* Documented the architecture of Kedro showing how we think about library, project and framework components.
* `extras/kedro_project_loader.py` renamed to `extras/ipython_loader.py` and now runs any IPython startup scripts without relying on the Kedro project structure.
* Fixed TypeError when validating partial function's signature.
* After a node failure during a pipeline run, a resume command will be suggested in the logs. This command will not work if the required inputs are MemoryDataSets.

## Breaking changes to the API

## Thanks for supporting contributions
[Omar Saleem](https://github.com/mdomarsaleem), [Mariana Silva](https://github.com/marianansilva), [Anil Choudhary](https://github.com/aniryou), [Craig](https://github.com/cfranklin11)

# 0.15.0

## Major features and improvements
* Added `KedroContext` base class which holds the configuration and Kedro's main functionality (catalog, pipeline, config, runner).
* Added a new CLI command `kedro jupyter convert` to facilitate converting Jupyter Notebook cells into Kedro nodes.
* Added support for `pip-compile` and new Kedro command `kedro build-reqs` that generates `requirements.txt` based on `requirements.in`.
* Running `kedro install` will install packages to conda environment if `src/environment.yml` exists in your project.
* Added a new `--node` flag to `kedro run`, allowing users to run only the nodes with the specified names.
* Added new `--from-nodes` and `--to-nodes` run arguments, allowing users to run a range of nodes from the pipeline.
* Added prefix `params:` to the parameters specified in `parameters.yml` which allows users to differentiate between their different parameter node inputs and outputs.
* Jupyter Lab/Notebook now starts with only one kernel by default.
* Added the following datasets:
  -  `CSVHTTPDataSet` to load CSV using HTTP(s) links.
  - `JSONBlobDataSet` to load json (-delimited) files from Azure Blob Storage.
  - `ParquetS3DataSet` in `contrib` for usage with pandas. (by [@mmchougule](https://github.com/mmchougule))
  - `CachedDataSet` in `contrib` which will cache data in memory to avoid io/network operations. It will clear the cache once a dataset is no longer needed by a pipeline. (by [@tsanikgr](https://github.com/tsanikgr))
  - `YAMLLocalDataSet` in `contrib` to load and save local YAML files. (by [@Minyus](https://github.com/Minyus))

## Bug fixes and other changes
* Documentation improvements including instructions on how to initialise a Spark session using YAML configuration.
* `anyconfig` default log level changed from `INFO` to `WARNING`.
* Added information on installed plugins to `kedro info`.
* Added style sheets for project documentation, so the output of `kedro build-docs` will resemble the style of `kedro docs`.

## Breaking changes to the API
* Simplified the Kedro template in `run.py` with the introduction of `KedroContext` class.
* Merged `FilepathVersionMixIn` and `S3VersionMixIn` under one abstract class `AbstractVersionedDataSet` which extends`AbstractDataSet`.
* `name` changed to be a keyword-only argument for `Pipeline`.
* `CSVLocalDataSet` no longer supports URLs. `CSVHTTPDataSet` supports URLs.

### Migration guide from Kedro 0.14.* to Kedro 0.15.0
#### Migration for Kedro project template
This guide assumes that:
  * The framework specific code has not been altered significantly
  * Your project specific code is stored in the dedicated python package under `src/`.

The breaking changes were introduced in the following project template files:
- `<project-name>/.ipython/profile_default/startup/00-kedro-init.py`
- `<project-name>/kedro_cli.py`
- `<project-name>/src/tests/test_run.py`
- `<project-name>/src/<python_package>/run.py`
- `<project-name>/.kedro.yml` (new file)

The easiest way to migrate your project from Kedro 0.14.* to Kedro 0.15.0 is to create a new project (by using `kedro new`) and move code and files bit by bit as suggested in the detailed guide below:

1. Create a new project with the same name by running `kedro new`

2. Copy the following folders to the new project:
 - `results/`
 - `references/`
 - `notebooks/`
 - `logs/`
 - `data/`
 - `conf/`

3. If you customised your `src/<package>/run.py`, make sure you apply the same customisations to `src/<package>/run.py`
 - If you customised `get_config()`, you can override `config_loader` property in `ProjectContext` derived class
 - If you customised `create_catalog()`, you can override `catalog()` property in `ProjectContext` derived class
 - If you customised `run()`, you can override `run()` method in `ProjectContext` derived class
 - If you customised default `env`, you can override it in `ProjectContext` derived class or pass it at construction. By default, `env` is `local`.
 - If you customised default `root_conf`, you can override `CONF_ROOT` attribute in `ProjectContext` derived class. By default, `KedroContext` base class has `CONF_ROOT` attribute set to `conf`.

4. The following syntax changes are introduced in ipython or Jupyter notebook/labs:
 - `proj_dir` -> `context.project_path`
 - `proj_name` -> `context.project_name`
 - `conf` -> `context.config_loader`.
 - `io` -> `context.catalog` (e.g., `io.load()` -> `context.catalog.load()`)

5. If you customised your `kedro_cli.py`, you need to apply the same customisations to your `kedro_cli.py` in the new project.

6. Copy the contents of the old project's `src/requirements.txt` into the new project's `src/requirements.in` and, from the project root directory, run the `kedro build-reqs` command in your terminal window.

#### Migration for versioning custom dataset classes

If you defined any custom dataset classes which support versioning in your project, you need to apply the following changes:

1. Make sure your dataset inherits from `AbstractVersionedDataSet` only.
2. Call `super().__init__()` with the appropriate arguments in the dataset's `__init__`. If storing on local filesystem, providing the filepath and the version is enough. Otherwise, you should also pass in an `exists_function` and a `glob_function` that emulate `exists` and `glob` in a different filesystem (see `CSVS3DataSet` as an example).
3. Remove setting of the `_filepath` and `_version` attributes in the dataset's `__init__`, as this is taken care of in the base abstract class.
4. Any calls to `_get_load_path` and `_get_save_path` methods should take no arguments.
5. Ensure you convert the output of `_get_load_path` and `_get_save_path` appropriately, as these now return [`PurePath`s](https://docs.python.org/3/library/pathlib.html#pure-paths) instead of strings.
6. Make sure `_check_paths_consistency` is called with [`PurePath`s](https://docs.python.org/3/library/pathlib.html#pure-paths) as input arguments, instead of strings.

These steps should have brought your project to Kedro 0.15.0. There might be some more minor tweaks needed as every project is unique, but now you have a pretty solid base to work with. If you run into any problems, please consult the [Kedro documentation](https://docs.kedro.org).

## Thanks for supporting contributions
[Dmitry Vukolov](https://github.com/dvukolov), [Jo Stichbury](https://github.com/stichbury), [Angus Williams](https://github.com/awqb), [Deepyaman Datta](https://github.com/deepyaman), [Mayur Chougule](https://github.com/mmchougule), [Marat Kopytjuk](https://github.com/kopytjuk), [Evan Miller](https://github.com/evanmiller29), [Yusuke Minami](https://github.com/Minyus)

# 0.14.3

## Major features and improvements
* Tab completion for catalog datasets in `ipython` or `jupyter` sessions. (Thank you [@datajoely](https://github.com/datajoely) and [@WaylonWalker](https://github.com/WaylonWalker))
* Added support for transcoding, an ability to decouple loading/saving mechanisms of a dataset from its storage location, denoted by adding '@' to the dataset name.
* Datasets have a new `release` function that instructs them to free any cached data. The runners will call this when the dataset is no longer needed downstream.

## Bug fixes and other changes
* Add support for pipeline nodes made up from partial functions.
* Expand user home directory `~` for TextLocalDataSet (see issue #19).
* Add a `short_name` property to `Node`s for a display-friendly (but not necessarily unique) name.
* Add Kedro project loader for IPython: `extras/kedro_project_loader.py`.
* Fix source file encoding issues with Python 3.5 on Windows.
* Fix local project source not having priority over the same source installed as a package, leading to local updates not being recognised.

## Breaking changes to the API
* Remove the max_loads argument from the `MemoryDataSet` constructor and from the `AbstractRunner.create_default_data_set` method.

## Thanks for supporting contributions
[Joel Schwarzmann](https://github.com/datajoely), [Alex Kalmikov](https://github.com/kalexqb)

# 0.14.2

## Major features and improvements
* Added Data Set transformer support in the form of AbstractTransformer and DataCatalog.add_transformer.

## Breaking changes to the API
* Merged the `ExistsMixin` into `AbstractDataSet`.
* `Pipeline.node_dependencies` returns a dictionary keyed by node, with sets of parent nodes as values; `Pipeline` and `ParallelRunner` were refactored to make use of this for topological sort for node dependency resolution and running pipelines respectively.
* `Pipeline.grouped_nodes` returns a list of sets, rather than a list of lists.

## Thanks for supporting contributions

[Darren Gallagher](https://github.com/dazzag24), [Zain Patel](https://github.com/mzjp2)

# 0.14.1

## Major features and improvements
* New I/O module `HDFS3DataSet`.

## Bug fixes and other changes
* Improved API docs.
* Template `run.py` will throw a warning instead of error if `credentials.yml`
  is not present.

## Breaking changes to the API
None


# 0.14.0

The initial release of Kedro.


## Thanks for supporting contributions

Jo Stichbury, Aris Valtazanos, Fabian Peters, Guilherme Braccialli, Joel Schwarzmann, Miguel Beltre, Mohammed ElNabawy, Deepyaman Datta, Shubham Agrawal, Oleg Andreyev, Mayur Chougule, William Ashford, Ed Cannon, Nikhilesh Nukala, Sean Bailey, Vikram Tegginamath, Thomas Huijskens, Musa Bilal

We are also grateful to everyone who advised and supported us, filed issues or helped resolve them, asked and answered questions and were part of inspiring discussions.<|MERGE_RESOLUTION|>--- conflicted
+++ resolved
@@ -18,27 +18,21 @@
 * Anonymous nodes are given default names of the form `<function_name>([in1;in2;...]) -> [out1;out2;...]`, with the names of inputs and outputs separated by semicolons.
 
 ## Migration guide from Kedro 0.18.* to 0.19.*
-
-<<<<<<< HEAD
-
-# Upcoming Release
-
-## Major features and improvements
-
-## Bug fixes and other changes
-
-## Breaking changes to the API
-
-## Upcoming deprecations for Kedro 0.19.0
-
-# Release 0.18.7
-=======
 ### DataSets
 * If you use `APIDataSet`, move all `requests` specific arguments (e.g. `params`, `headers`), except for `url` and `method`, to under `load_args`.
 
-
-# Upcoming Release 0.18.7
->>>>>>> 67615e8a
+# Upcoming Release
+
+## Major features and improvements
+
+## Bug fixes and other changes
+
+## Breaking changes to the API
+
+## Upcoming deprecations for Kedro 0.19.0
+
+
+# Release 0.18.7
 
 ## Major features and improvements
 * Added new Kedro CLI `kedro jupyter setup` to setup Jupyter Kernel for Kedro.
@@ -46,17 +40,11 @@
 * Added functionality to the `OmegaConfigLoader` to load configuration from compressed files of `zip` or `tar` format. This feature requires `fsspec>=2023.1.0`.
 * Signficant improvements to on-boarding documentation that covers setup for new Kedro users. Also some major changes to the spaceflights tutorial to make it faster to work through. We think it's a better read. Tell us if it's not.
 
-
 ## Bug fixes and other changes
 * Added a guide and tooling for developing Kedro for Databricks.
 * Implement missing dict-like interface for `_ProjectPipeline`.
 
-<<<<<<< HEAD
-=======
-## Breaking changes to the API
-
-
->>>>>>> 67615e8a
+
 # Release 0.18.6
 
 ## Bug fixes and other changes
