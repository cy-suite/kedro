# Upcoming Release 0.17.6

## Major features and improvements
* Added `pipelines` global variable to IPython extension, allowing you to access the project's pipelines in `kedro ipython` or `kedro jupyter notebook`.
* Enabled overriding nested parameters with `params` in CLI, i.e. `kedro run --params="model.model_tuning.booster:gbtree"` updates parameters to `{"model": {"model_tuning": {"booster": "gbtree"}}}`.
* Added option to `pandas.SQLQueryDataSet` to specify a `filepath` with a SQL query, in addition to the current method of supplying the query itself in the `sql` argument.
* Extended `ExcelDataSet` to support saving Excel files with multiple sheets.
* Added the following new dataset (see ([Issue #839](https://github.com/quantumblacklabs/kedro/issues/839)):

| Type                        | Description                                          | Location                          |
| --------------------------- | ---------------------------------------------------- | --------------------------------- |
| `plotly.JSONDataSet` | Works with plotly graph object Figures (saves as json file) | `kedro.extras.datasets.plotly` |

## Bug fixes and other changes
* Fixed an issue where `kedro new --config config.yml` was ignoring the config file when `prompts.yml` didn't exist.
* Added documentation for `kedro viz --autoreload`.
* Added support for arbitrary backends (via importable module paths) that satisfy the `pickle` interface to `PickleDataSet`.
* Added support for `sum` syntax for connecting pipeline objects.
* Upgraded `pip-tools`, which is used by `kedro build-reqs`, to 6.4. This `pip-tools` version requires `pip>=21.2` while [adding support for `pip>=21.3`](https://github.com/jazzband/pip-tools/pull/1501). To upgrade `pip`, please refer to [their documentation](https://pip.pypa.io/en/stable/installing/#upgrading-pip).
* Relaxed the bounds on the `plotly` requirement for `plotly.PlotlyDataSet`.
* `kedro pipeline package <pipeline>` now raises an error if the `<pipeline>` argument doesn't look like a valid Python module path (e.g. has `/` instead of `.`).
<<<<<<< HEAD
* Deprecated the "Thanks for supporting contributions" section of release notes to simplify the contribution process; Kedro 0.17.6 is the last release that includes this.
=======
* Fixed slow startup because of catalog processing by reducing the exponential growth of extra processing during `_FrozenDatasets` creations.
>>>>>>> e9b28897

## Minor breaking changes to the API

## Upcoming deprecations for Kedro 0.18.0

## Thanks for supporting contributions
[Deepyaman Datta](https://github.com/deepyaman),
[Brites](https://github.com/brites101),
[Manish Swami](https://github.com/ManishS6),
[Zain Patel](https://github.com/mzjp2),
[Simon Brugman](https://github.com/sbrugman),
[Kiyo Kunii](https://github.com/921kiyo),
[Benjamin Levy](https://github.com/BenjaminLevyQB),
[Louis de Charsonville](https://github.com/louisdecharson)

# Release 0.17.5

## Major features and improvements
* Added new CLI group `registry`, with the associated commands `kedro registry list` and `kedro registry describe`, to replace `kedro pipeline list` and `kedro pipeline describe`.
* Added support for dependency management at a modular pipeline level. When a pipeline with `requirements.txt` is packaged, its dependencies are embedded in the modular pipeline wheel file. Upon pulling the pipeline, Kedro will append dependencies to the project's `requirements.in`. More information is available in [our documentation](https://kedro.readthedocs.io/en/stable/06_nodes_and_pipelines/03_modular_pipelines.html#package-a-modular-pipeline).
* Added support for bulk packaging/pulling modular pipelines using `kedro pipeline package/pull --all` and `pyproject.toml`.
* Removed `cli.py` from the Kedro project template. By default all CLI commands, including `kedro run`, are now defined on the Kedro framework side. These can be overridden in turn by a plugin or a `cli.py` file in your project. A packaged Kedro project will respect the same hierarchy when executed with `python -m my_package`.
* Removed `.ipython/profile_default/startup/` from the Kedro project template in favour of `.ipython/profile_default/ipython_config.py` and the `kedro.extras.extensions.ipython`.
* Added support for `dill` backend to `PickleDataSet`.
* Imports are now refactored at `kedro pipeline package` and `kedro pipeline pull` time, so that _aliasing_ a modular pipeline doesn't break it.
* Added the following new datasets to support basic Experiment Tracking:

| Type                        | Description                                          | Location                          |
| --------------------------- | ---------------------------------------------------- | --------------------------------- |
| `tracking.MetricsDataSet` | Dataset to track numeric metrics for experiment tracking | `kedro.extras.datasets.tracking` |
| `tracking.JSONDataSet` | Dataset to track data for experiment tracking | `kedro.extras.datasets.tracking` |

## Bug fixes and other changes
* Bumped minimum required `fsspec` version to 2021.04.
* Fixed the `kedro install` and `kedro build-reqs` flows when uninstalled dependencies are present in a project's `settings.py`, `context.py` or `hooks.py` ([Issue #829](https://github.com/quantumblacklabs/kedro/issues/829)).
* Imports are now refactored at `kedro pipeline package` and `kedro pipeline pull` time, so that _aliasing_ a modular pipeline doesn't break it.

## Minor breaking changes to the API
* Pinned `dynaconf` to `<3.1.6` because the method signature for `_validate_items` changed which is used in Kedro.

## Upcoming deprecations for Kedro 0.18.0
* `kedro pipeline list` and `kedro pipeline describe` are being deprecated in favour of new commands `kedro registry list ` and `kedro registry describe`.
* `kedro install` is being deprecated in favour of using `pip install -r src/requirements.txt` to install project dependencies.

## Thanks for supporting contributions
[Moussa Taifi](https://github.com/moutai),
[Deepyaman Datta](https://github.com/deepyaman)

# Release 0.17.4

## Major features and improvements
* Added the following new datasets:

| Type                        | Description                                          | Location                          |
| --------------------------- | ---------------------------------------------------- | --------------------------------- |
| `plotly.PlotlyDataSet` | Works with plotly graph object Figures (saves as json file) | `kedro.extras.datasets.plotly` |

## Bug fixes and other changes
* Defined our set of Kedro Principles! Have a read through [our docs](https://kedro.readthedocs.io/en/0.17.4/12_faq/03_kedro_principles.html).
* `ConfigLoader.get()` now raises a `BadConfigException`, with a more helpful error message, if a configuration file cannot be loaded (for instance due to wrong syntax or poor formatting).
* `run_id` now defaults to `save_version` when `after_catalog_created` is called, similarly to what happens during a `kedro run`.
* Fixed a bug where `kedro ipython` and `kedro jupyter notebook` didn't work if the `PYTHONPATH` was already set.
* Update the IPython extension to allow passing `env` and `extra_params` to `reload_kedro`  similar to how the IPython script works.
* `kedro info` now outputs if a plugin has any `hooks` or `cli_hooks` implemented.
* `PartitionedDataSet` now supports lazily materializing data on save.
* `kedro pipeline describe` now defaults to the `__default__` pipeline when no pipeline name is provided and also shows the namespace the nodes belong to.
* Fixed an issue where spark.SparkDataSet with enabled versioning would throw a VersionNotFoundError when using databricks-connect from a remote machine and saving to dbfs filesystem.
* `EmailMessageDataSet` added to doctree.
* When node inputs do not pass validation, the error message is now shown as the most recent exception in the traceback ([Issue #761](https://github.com/quantumblacklabs/kedro/issues/761)).
* `kedro pipeline package` now only packages the parameter file that exactly matches the pipeline name specified and the parameter files in a directory with the pipeline name.
* Extended support to newer versions of third-party dependencies ([Issue #735](https://github.com/quantumblacklabs/kedro/issues/735)).
* Ensured consistent references to `model input` tables in accordance with our Data Engineering convention.
* Changed behaviour where `kedro pipeline package` takes the pipeline package version, rather than the kedro package version. If the pipeline package version is not present, then the package version is used.
* Launched [GitHub Discussions](https://github.com/quantumblacklabs/kedro/discussions/) and [Kedro Discord Server](https://discord.gg/akJDeVaxnB)
* Improved error message when versioning is enabled for a dataset previously saved as non-versioned ([Issue #625](https://github.com/quantumblacklabs/kedro/issues/625)).

## Minor breaking changes to the API

## Upcoming deprecations for Kedro 0.18.0

## Thanks for supporting contributions
[Lou Kratz](https://github.com/lou-k),
[Lucas Jamar](https://github.com/lucasjamar)

# Release 0.17.3

## Major features and improvements
* Kedro plugins can now override built-in CLI commands.
* Added a `before_command_run` hook for plugins to add extra behaviour before Kedro CLI commands run.
* `pipelines` from `pipeline_registry.py` and `register_pipeline` hooks are now loaded lazily when they are first accessed, not on startup:

    ```python
    from kedro.framework.project import pipelines

    print(pipelines["__default__"])  # pipeline loading is only triggered here
    ```

## Bug fixes and other changes
* `TemplatedConfigLoader` now correctly inserts default values when no globals are supplied.
* Fixed a bug where the `KEDRO_ENV` environment variable had no effect on instantiating the `context` variable in an iPython session or a Jupyter notebook.
* Plugins with empty CLI groups are no longer displayed in the Kedro CLI help screen.
* Duplicate commands will no longer appear twice in the Kedro CLI help screen.
* CLI commands from sources with the same name will show under one list in the help screen.
* The setup of a Kedro project, including adding src to path and configuring settings, is now handled via the `bootstrap_project` method.
* `configure_project` is invoked if a `package_name` is supplied to `KedroSession.create`. This is added for backward-compatibility purpose to support a workflow that creates `Session` manually. It will be removed in `0.18.0`.
* Stopped swallowing up all `ModuleNotFoundError` if `register_pipelines` not found, so that a more helpful error message will appear when a dependency is missing, e.g. [Issue #722](https://github.com/quantumblacklabs/kedro/issues/722).
* When `kedro new` is invoked using a configuration yaml file, `output_dir` is no longer a required key; by default the current working directory will be used.
* When `kedro new` is invoked using a configuration yaml file, the appropriate `prompts.yml` file is now used for validating the provided configuration. Previously, validation was always performed against the kedro project template `prompts.yml` file.
* When a relative path to a starter template is provided, `kedro new` now generates user prompts to obtain configuration rather than supplying empty configuration.
* Fixed error when using starters on Windows with Python 3.7 (Issue [#722](https://github.com/quantumblacklabs/kedro/issues/722)).
* Fixed decoding error of config files that contain accented characters by opening them for reading in UTF-8.
* Fixed an issue where `after_dataset_loaded` run would finish before a dataset is actually loaded when using `--async` flag.

## Upcoming deprecations for Kedro 0.18.0

* `kedro.versioning.journal.Journal` will be removed.
* The following properties on `kedro.framework.context.KedroContext` will be removed:
  * `io` in favour of `KedroContext.catalog`
  * `pipeline` (equivalent to `pipelines["__default__"]`)
  * `pipelines` in favour of `kedro.framework.project.pipelines`

# Release 0.17.2

## Major features and improvements
* Added support for `compress_pickle` backend to `PickleDataSet`.
* Enabled loading pipelines without creating a `KedroContext` instance:

    ```python
    from kedro.framework.project import pipelines

    print(pipelines)
    ```

* Projects generated with kedro>=0.17.2:
  - should define pipelines in `pipeline_registry.py` rather than `hooks.py`.
  - when run as a package, will behave the same as `kedro run`

## Bug fixes and other changes
* If `settings.py` is not importable, the errors will be surfaced earlier in the process, rather than at runtime.

## Minor breaking changes to the API
* `kedro pipeline list` and `kedro pipeline describe` no longer accept redundant `--env` parameter.
* `from kedro.framework.cli.cli import cli` no longer includes the `new` and `starter` commands.

## Upcoming deprecations for Kedro 0.18.0

* `kedro.framework.context.KedroContext.run` will be removed in release 0.18.0.

## Thanks for supporting contributions
[Sasaki Takeru](https://github.com/takeru)

# Release 0.17.1

## Major features and improvements
* Added `env` and `extra_params` to `reload_kedro()` line magic.
* Extended the `pipeline()` API to allow strings and sets of strings as `inputs` and `outputs`, to specify when a dataset name remains the same (not namespaced).
* Added the ability to add custom prompts with regexp validator for starters by repurposing `default_config.yml` as `prompts.yml`.
* Added the `env` and `extra_params` arguments to `register_config_loader` hook.
* Refactored the way `settings` are loaded. You will now be able to run:

    ```python
    from kedro.framework.project import settings

    print(settings.CONF_ROOT)
    ```

* Added a check on `kedro.runner.parallel_runner.ParallelRunner` which checks datasets for the `_SINGLE_PROCESS` attribute in the `_validate_catalog` method. If this attribute is set to `True` in an instance of a dataset (e.g. `SparkDataSet`), the `ParallelRunner` will raise an `AttributeError`.
* Any user-defined dataset that should not be used with `ParallelRunner` may now have the `_SINGLE_PROCESS` attribute set to `True`.

## Bug fixes and other changes
* The version of a packaged modular pipeline now defaults to the version of the project package.
* Added fix to prevent new lines being added to pandas CSV datasets.
* Fixed issue with loading a versioned `SparkDataSet` in the interactive workflow.
* Kedro CLI now checks `pyproject.toml` for a `tool.kedro` section before treating the project as a Kedro project.
* Added fix to `DataCatalog::shallow_copy` now it should copy layers.
* `kedro pipeline pull` now uses `pip download` for protocols that are not supported by `fsspec`.
* Cleaned up documentation to fix broken links and rewrite permanently redirected ones.
* Added a `jsonschema` schema definition for the Kedro 0.17 catalog.
* `kedro install` now waits on Windows until all the requirements are installed.
* Exposed `--to-outputs` option in the CLI, throughout the codebase, and as part of hooks specifications.
* Fixed a bug where `ParquetDataSet` wasn't creating parent directories on the fly.
* Updated documentation.

## Breaking changes to the API
* This release has broken the `kedro ipython` and `kedro jupyter` workflows. To fix this, follow the instructions in the migration guide below.
* You will also need to upgrade `kedro-viz` to 3.10.1 if you use the `%run_viz` line magic in Jupyter Notebook.

> *Note:* If you're using the `ipython` [extension](https://kedro.readthedocs.io/en/stable/11_tools_integration/02_ipython.html#ipython-extension) instead, you will not encounter this problem.

## Migration guide
You will have to update the file `<your_project>/.ipython/profile_default/startup/00-kedro-init.py` in order to make `kedro ipython` and/or `kedro jupyter` work. Add the following line before the `KedroSession` is created:

```python
configure_project(metadata.package_name)  # to add

session = KedroSession.create(metadata.package_name, path)
```

Make sure that the associated import is provided in the same place as others in the file:

```python
from kedro.framework.project import configure_project  # to add
from kedro.framework.session import KedroSession
```

## Thanks for supporting contributions
[Mariana Silva](https://github.com/marianansilva),
[Kiyohito Kunii](https://github.com/921kiyo),
[noklam](https://github.com/noklam),
[Ivan Doroshenko](https://github.com/imdoroshenko),
[Zain Patel](https://github.com/mzjp2),
[Deepyaman Datta](https://github.com/deepyaman),
[Sam Hiscox](https://github.com/samhiscoxqb),
[Pascal Brokmeier](https://github.com/pascalwhoop)

# Release 0.17.0

## Major features and improvements

* In a significant change, [we have introduced `KedroSession`](https://kedro.readthedocs.io/en/stable/04_kedro_project_setup/03_session.html) which is responsible for managing the lifecycle of a Kedro run.
* Created a new Kedro Starter: `kedro new --starter=mini-kedro`. It is possible to [use the DataCatalog as a standalone component](https://github.com/quantumblacklabs/kedro-starters/tree/master/mini-kedro) in a Jupyter notebook and transition into the rest of the Kedro framework.
* Added `DatasetSpecs` with Hooks to run before and after datasets are loaded from/saved to the catalog.
* Added a command: `kedro catalog create`. For a registered pipeline, it creates a `<conf_root>/<env>/catalog/<pipeline_name>.yml` configuration file with `MemoryDataSet` datasets for each dataset that is missing from `DataCatalog`.
* Added `settings.py` and `pyproject.toml` (to replace `.kedro.yml`) for project configuration, in line with Python best practice.
* `ProjectContext` is no longer needed, unless for very complex customisations. `KedroContext`, `ProjectHooks` and `settings.py` together implement sensible default behaviour. As a result `context_path` is also now an _optional_ key in `pyproject.toml`.
* Removed `ProjectContext` from `src/<package_name>/run.py`.
* `TemplatedConfigLoader` now supports [Jinja2 template syntax](https://jinja.palletsprojects.com/en/2.11.x/templates/) alongside its original syntax.
* Made [registration Hooks](https://kedro.readthedocs.io/en/stable/07_extend_kedro/02_hooks.html#registration-hooks) mandatory, as the only way to customise the `ConfigLoader` or the `DataCatalog` used in a project. If no such Hook is provided in `src/<package_name>/hooks.py`, a `KedroContextError` is raised. There are sensible defaults defined in any project generated with Kedro >= 0.16.5.

## Bug fixes and other changes

* `ParallelRunner` no longer results in a run failure, when triggered from a notebook, if the run is started using `KedroSession` (`session.run()`).
* `before_node_run` can now overwrite node inputs by returning a dictionary with the corresponding updates.
* Added minimal, black-compatible flake8 configuration to the project template.
* Moved `isort` and `pytest` configuration from `<project_root>/setup.cfg` to `<project_root>/pyproject.toml`.
* Extra parameters are no longer incorrectly passed from `KedroSession` to `KedroContext`.
* Relaxed `pyspark` requirements to allow for installation of `pyspark` 3.0.
* Added a `--fs-args` option to the `kedro pipeline pull` command to specify configuration options for the `fsspec` filesystem arguments used when pulling modular pipelines from non-PyPI locations.
* Bumped maximum required `fsspec` version to 0.9.
* Bumped maximum supported `s3fs` version to 0.5 (`S3FileSystem` interface has changed since 0.4.1 version).

## Deprecations
* In Kedro 0.17.0 we have deleted the deprecated `kedro.cli` and `kedro.context` modules in favour of `kedro.framework.cli` and `kedro.framework.context` respectively.

## Other breaking changes to the API
* `kedro.io.DataCatalog.exists()` returns `False` when the dataset does not exist, as opposed to raising an exception.
* The pipeline-specific `catalog.yml` file is no longer automatically created for modular pipelines when running `kedro pipeline create`. Use `kedro catalog create` to replace this functionality.
* Removed `include_examples` prompt from `kedro new`. To generate boilerplate example code, you should use a Kedro starter.
* Changed the `--verbose` flag from a global command to a project-specific command flag (e.g `kedro --verbose new` becomes `kedro new --verbose`).
* Dropped support of the `dataset_credentials` key in credentials in `PartitionedDataSet`.
* `get_source_dir()` was removed from `kedro/framework/cli/utils.py`.
* Dropped support of `get_config`, `create_catalog`, `create_pipeline`, `template_version`, `project_name` and `project_path` keys by `get_project_context()` function (`kedro/framework/cli/cli.py`).
* `kedro new --starter` now defaults to fetching the starter template matching the installed Kedro version.
* Renamed `kedro_cli.py` to `cli.py` and moved it inside the Python package (`src/<package_name>/`), for a better packaging and deployment experience.
* Removed `.kedro.yml` from the project template and replaced it with `pyproject.toml`.
* Removed `KEDRO_CONFIGS` constant (previously residing in `kedro.framework.context.context`).
* Modified `kedro pipeline create` CLI command to add a boilerplate parameter config file in `conf/<env>/parameters/<pipeline_name>.yml` instead of `conf/<env>/pipelines/<pipeline_name>/parameters.yml`. CLI commands `kedro pipeline delete` / `package` / `pull` were updated accordingly.
* Removed `get_static_project_data` from `kedro.framework.context`.
* Removed `KedroContext.static_data`.
* The `KedroContext` constructor now takes `package_name` as first argument.
* Replaced `context` property on `KedroSession` with `load_context()` method.
* Renamed `_push_session` and `_pop_session` in `kedro.framework.session.session` to `_activate_session` and `_deactivate_session` respectively.
* Custom context class is set via `CONTEXT_CLASS` variable in `src/<your_project>/settings.py`.
* Removed `KedroContext.hooks` attribute. Instead, hooks should be registered in `src/<your_project>/settings.py` under the `HOOKS` key.
* Restricted names given to nodes to match the regex pattern `[\w\.-]+$`.
* Removed `KedroContext._create_config_loader()` and `KedroContext._create_data_catalog()`. They have been replaced by registration hooks, namely `register_config_loader()` and `register_catalog()` (see also [upcoming deprecations](#upcoming_deprecations_for_kedro_0.18.0)).


## Upcoming deprecations for Kedro 0.18.0

* `kedro.framework.context.load_context` will be removed in release 0.18.0.
* `kedro.framework.cli.get_project_context` will be removed in release 0.18.0.
* We've added a `DeprecationWarning` to the decorator API for both `node` and `pipeline`. These will be removed in release 0.18.0. Use Hooks to extend a node's behaviour instead.
* We've added a `DeprecationWarning` to the Transformers API when adding a transformer to the catalog. These will be removed in release 0.18.0. Use Hooks to customise the `load` and `save` methods.

## Thanks for supporting contributions
[Deepyaman Datta](https://github.com/deepyaman),
[Zach Schuster](https://github.com/zschuster)

## Migration guide from Kedro 0.16.* to 0.17.*

**Reminder:** Our documentation on [how to upgrade Kedro](https://kedro.readthedocs.io/en/stable/12_faq/01_faq.html#how-do-i-upgrade-kedro) covers a few key things to remember when updating any Kedro version.

The Kedro 0.17.0 release contains some breaking changes. If you update Kedro to 0.17.0 and then try to work with projects created against earlier versions of Kedro, you may encounter some issues when trying to run `kedro` commands in the terminal for that project. Here's a short guide to getting your projects running against the new version of Kedro.


>*Note*: As always, if you hit any problems, please check out our documentation:
>* [How can I find out more about Kedro?](https://kedro.readthedocs.io/en/stable/12_faq/01_faq.html#how-can-i-find-out-more-about-kedro)
>* [How can I get my questions answered?](https://kedro.readthedocs.io/en/stable/12_faq/01_faq.html#how-can-i-get-my-question-answered).

To get an existing Kedro project to work after you upgrade to Kedro 0.17.0, we recommend that you create a new project against Kedro 0.17.0 and move the code from your existing project into it. Let's go through the changes, but first, note that if you create a new Kedro project with Kedro 0.17.0 you will not be asked whether you want to include the boilerplate code for the Iris dataset example. We've removed this option (you should now use a Kedro starter if you want to create a project that is pre-populated with code).

To create a new, blank Kedro 0.17.0 project to drop your existing code into, you can create one, as always, with `kedro new`. We also recommend creating a new virtual environment for your new project, or you might run into conflicts with existing dependencies.

* **Update `pyproject.toml`**: Copy the following three keys from the `.kedro.yml` of your existing Kedro project into the `pyproject.toml` file of your new Kedro 0.17.0 project:


    ```toml
    [tools.kedro]
    package_name = "<package_name>"
    project_name = "<project_name>"
    project_version = "0.17.0"
    ```

Check your source directory. If you defined a different source directory (`source_dir`), make sure you also move that to `pyproject.toml`.


* **Copy files from your existing project**:

  + Copy subfolders of `project/src/project_name/pipelines` from existing to new project
  + Copy subfolders of `project/src/test/pipelines` from existing to new project
  + Copy the requirements your project needs into `requirements.txt` and/or `requirements.in`.
  + Copy your project configuration from the `conf` folder. Take note of the new locations needed for modular pipeline configuration (move it from `conf/<env>/pipeline_name/catalog.yml` to `conf/<env>/catalog/pipeline_name.yml` and likewise for `parameters.yml`).
  + Copy from the `data/` folder of your existing project, if needed, into the same location in your new project.
  + Copy any Hooks from `src/<package_name>/hooks.py`.

* **Update your new project's README and docs as necessary**.

* **Update `settings.py`**: For example, if you specified additional Hook implementations in `hooks`, or listed plugins under `disable_hooks_by_plugin` in your `.kedro.yml`, you will need to move them to `settings.py` accordingly:

    ```python
    from <package_name>.hooks import MyCustomHooks, ProjectHooks

    HOOKS = (ProjectHooks(), MyCustomHooks())

    DISABLE_HOOKS_FOR_PLUGINS = ("my_plugin1",)
    ```

* **Migration for `node` names**. From 0.17.0 the only allowed characters for node names are letters, digits, hyphens, underscores and/or fullstops. If you have previously defined node names that have special characters, spaces or other characters that are no longer permitted, you will need to rename those nodes.

* **Copy changes to `kedro_cli.py`**. If you previously customised the `kedro run` command or added more CLI commands to your `kedro_cli.py`, you should move them into `<project_root>/src/<package_name>/cli.py`. Note, however, that the new way to run a Kedro pipeline is via a `KedroSession`, rather than using the `KedroContext`:

    ```python
    with KedroSession.create(package_name=...) as session:
        session.run()
    ```

* **Copy changes made to `ConfigLoader`**. If you have defined a custom class, such as `TemplatedConfigLoader`, by overriding `ProjectContext._create_config_loader`, you should move the contents of the function in `src/<package_name>/hooks.py`, under `register_config_loader`.

* **Copy changes made to `DataCatalog`**. Likewise, if you have `DataCatalog` defined with `ProjectContext._create_catalog`, you should copy-paste the contents into `register_catalog`.

* **Optional**: If you have plugins such as [Kedro-Viz](https://github.com/quantumblacklabs/kedro-viz) installed, it's likely that Kedro 0.17.0 won't work with their older versions, so please either upgrade to the plugin's newest version or follow their migration guides.

# Release 0.16.6

## Major features and improvements

* Added documentation with a focus on single machine and distributed environment deployment; the series includes Docker, Argo, Prefect, Kubeflow, AWS Batch, AWS Sagemaker and extends our section on Databricks
* Added [kedro-starter-spaceflights](https://github.com/quantumblacklabs/kedro-starter-spaceflights/) alias for generating a project: `kedro new --starter spaceflights`.

## Bug fixes and other changes
* Fixed `TypeError` when converting dict inputs to a node made from a wrapped `partial` function.
* `PartitionedDataSet` improvements:
  - Supported passing arguments to the underlying filesystem.
* Improved handling of non-ASCII word characters in dataset names.
  - For example, a dataset named `jalapeño` will be accessible as `DataCatalog.datasets.jalapeño` rather than `DataCatalog.datasets.jalape__o`.
* Fixed `kedro install` for an Anaconda environment defined in `environment.yml`.
* Fixed backwards compatibility with templates generated with older Kedro versions <0.16.5. No longer need to update `.kedro.yml` to use `kedro lint` and `kedro jupyter notebook convert`.
* Improved documentation.
* Added documentation using MinIO with Kedro.
* Improved error messages for incorrect parameters passed into a node.
* Fixed issue with saving a `TensorFlowModelDataset` in the HDF5 format with versioning enabled.
* Added missing `run_result` argument in `after_pipeline_run` Hooks spec.
* Fixed a bug in IPython script that was causing context hooks to be registered twice. To apply this fix to a project generated with an older Kedro version, apply the same changes made in [this PR](https://github.com/quantumblacklabs/kedro-starter-pandas-iris/pull/16) to your `00-kedro-init.py` file.
* Improved documentation.

## Breaking changes to the API

## Thanks for supporting contributions
[Deepyaman Datta](https://github.com/deepyaman), [Bhavya Merchant](https://github.com/bnmerchant), [Lovkush Agarwal](https://github.com/Lovkush-A), [Varun Krishna S](https://github.com/vhawk19), [Sebastian Bertoli](https://github.com/sebastianbertoli), [noklam](https://github.com/noklam), [Daniel Petti](https://github.com/djpetti), [Waylon Walker](https://github.com/waylonwalker), [Saran Balaji C](https://github.com/csaranbalaji)

# Release 0.16.5

## Major features and improvements
* Added the following new datasets.

| Type                        | Description                                                                                             | Location                      |
| --------------------------- | ------------------------------------------------------------------------------------------------------- | ----------------------------- |
| `email.EmailMessageDataSet` | Manage email messages using [the Python standard library](https://docs.python.org/3/library/email.html) | `kedro.extras.datasets.email` |

* Added support for `pyproject.toml` to configure Kedro. `pyproject.toml` is used if `.kedro.yml` doesn't exist (Kedro configuration should be under `[tool.kedro]` section).
* Projects created with this version will have no `pipeline.py`, having been replaced by `hooks.py`.
* Added a set of registration hooks, as the new way of registering library components with a Kedro project:
    * `register_pipelines()`, to replace `_get_pipelines()`
    * `register_config_loader()`, to replace `_create_config_loader()`
    * `register_catalog()`, to replace `_create_catalog()`
These can be defined in `src/<package-name>/hooks.py` and added to `.kedro.yml` (or `pyproject.toml`). The order of execution is: plugin hooks, `.kedro.yml` hooks, hooks in `ProjectContext.hooks`.
* Added ability to disable auto-registered Hooks using `.kedro.yml` (or `pyproject.toml`) configuration file.

## Bug fixes and other changes
* Added option to run asynchronously via the Kedro CLI.
* Absorbed `.isort.cfg` settings into `setup.cfg`.
* Packaging a modular pipeline raises an error if the pipeline directory is empty or non-existent.

## Breaking changes to the API
* `project_name`, `project_version` and `package_name` now have to be defined in `.kedro.yml` for projects using Kedro 0.16.5+.

## Migration Guide
This release has accidentally broken the usage of `kedro lint` and `kedro jupyter notebook convert` on a project template generated with previous versions of Kedro (<=0.16.4). To amend this, please either upgrade to `kedro==0.16.6` or update `.kedro.yml` within your project root directory to include the following keys:

```yaml
project_name: "<your_project_name>"
project_version: "<kedro_version_of_the_project>"
package_name: "<your_package_name>"
```

## Thanks for supporting contributions
[Deepyaman Datta](https://github.com/deepyaman), [Bas Nijholt](https://github.com/basnijholt), [Sebastian Bertoli](https://github.com/sebastianbertoli)

# Release 0.16.4

## Major features and improvements
* Fixed a bug for using `ParallelRunner` on Windows.
* Enabled auto-discovery of hooks implementations coming from installed plugins.

## Bug fixes and other changes
* Fixed a bug for using `ParallelRunner` on Windows.
* Modified `GBQTableDataSet` to load customized results using customized queries from Google Big Query tables.
* Documentation improvements.

## Breaking changes to the API

## Thanks for supporting contributions
[Ajay Bisht](https://github.com/ajb7), [Vijay Sajjanar](https://github.com/vjkr), [Deepyaman Datta](https://github.com/deepyaman), [Sebastian Bertoli](https://github.com/sebastianbertoli), [Shahil Mawjee](https://github.com/s-mawjee), [Louis Guitton](https://github.com/louisguitton), [Emanuel Ferm](https://github.com/eferm)

# Release 0.16.3

## Major features and improvements
* Added the `kedro pipeline pull` CLI command to extract a packaged modular pipeline, and place the contents in a Kedro project.
* Added the `--version` option to `kedro pipeline package` to allow specifying alternative versions to package under.
* Added the `--starter` option to `kedro new` to create a new project from a local, remote or aliased starter template.
* Added the `kedro starter list` CLI command to list all starter templates that can be used to bootstrap a new Kedro project.
* Added the following new datasets.

| Type               | Description                                                                                           | Location                     |
| ------------------ | ----------------------------------------------------------------------------------------------------- | ---------------------------- |
| `json.JSONDataSet` | Work with JSON files using [the Python standard library](https://docs.python.org/3/library/json.html) | `kedro.extras.datasets.json` |

## Bug fixes and other changes
* Removed `/src/nodes` directory from the project template and made `kedro jupyter convert` create it on the fly if necessary.
* Fixed a bug in `MatplotlibWriter` which prevented saving lists and dictionaries of plots locally on Windows.
* Closed all pyplot windows after saving in `MatplotlibWriter`.
* Documentation improvements:
  - Added [kedro-wings](https://github.com/tamsanh/kedro-wings) and [kedro-great](https://github.com/tamsanh/kedro-great) to the list of community plugins.
* Fixed broken versioning for Windows paths.
* Fixed `DataSet` string representation for falsy values.
* Improved the error message when duplicate nodes are passed to the `Pipeline` initializer.
* Fixed a bug where `kedro docs` would fail because the built docs were located in a different directory.
* Fixed a bug where `ParallelRunner` would fail on Windows machines whose reported CPU count exceeded 61.
* Fixed an issue with saving TensorFlow model to `h5` file on Windows.
* Added a `json` parameter to `APIDataSet` for the convenience of generating requests with JSON bodies.
* Fixed dependencies for `SparkDataSet` to include spark.

## Breaking changes to the API

## Thanks for supporting contributions
[Deepyaman Datta](https://github.com/deepyaman), [Tam-Sanh Nguyen](https://github.com/tamsanh), [DataEngineerOne](http://youtube.com/DataEngineerOne)

# Release 0.16.2

## Major features and improvements
* Added the following new datasets.

| Type                                | Description                                                                                                          | Location                           |
| ----------------------------------- | -------------------------------------------------------------------------------------------------------------------- | ---------------------------------- |
| `pandas.AppendableExcelDataSet`     | Work with `Excel` files opened in append mode                                                                        | `kedro.extras.datasets.pandas`     |
| `tensorflow.TensorFlowModelDataset` | Work with `TensorFlow` models using [TensorFlow 2.X](https://www.tensorflow.org/api_docs/python/tf/keras/Model#save) | `kedro.extras.datasets.tensorflow` |
| `holoviews.HoloviewsWriter`         | Work with `Holoviews` objects (saves as image file)                                                                  | `kedro.extras.datasets.holoviews`  |

* `kedro install` will now compile project dependencies (by running `kedro build-reqs` behind the scenes) before the installation if the `src/requirements.in` file doesn't exist.
* Added `only_nodes_with_namespace` in `Pipeline` class to filter only nodes with a specified namespace.
* Added the `kedro pipeline delete` command to help delete unwanted or unused pipelines (it won't remove references to the pipeline in your `create_pipelines()` code).
* Added the `kedro pipeline package` command to help package up a modular pipeline. It will bundle up the pipeline source code, tests, and parameters configuration into a .whl file.

## Bug fixes and other changes
* `DataCatalog` improvements:
  - Introduced regex filtering to the `DataCatalog.list()` method.
  - Non-alphanumeric characters (except underscore) in dataset name are replaced with `__` in `DataCatalog.datasets`, for ease of access to transcoded datasets.
* Dataset improvements:
  - Improved initialization speed of `spark.SparkHiveDataSet`.
  - Improved S3 cache in `spark.SparkDataSet`.
  - Added support of options for building `pyarrow` table in `pandas.ParquetDataSet`.
* `kedro build-reqs` CLI command improvements:
  - `kedro build-reqs` is now called with `-q` option and will no longer print out compiled requirements to the console for security reasons.
  - All unrecognized CLI options in `kedro build-reqs` command are now passed to [pip-compile](https://github.com/jazzband/pip-tools#example-usage-for-pip-compile) call (e.g. `kedro build-reqs --generate-hashes`).
* `kedro jupyter` CLI command improvements:
  - Improved error message when running `kedro jupyter notebook`, `kedro jupyter lab` or `kedro ipython` with Jupyter/IPython dependencies not being installed.
  - Fixed `%run_viz` line magic for showing kedro viz inside a Jupyter notebook. For the fix to be applied on existing Kedro project, please see the migration guide.
  - Fixed the bug in IPython startup script ([issue 298](https://github.com/quantumblacklabs/kedro/issues/298)).
* Documentation improvements:
  - Updated community-generated content in FAQ.
  - Added [find-kedro](https://github.com/WaylonWalker/find-kedro) and [kedro-static-viz](https://github.com/WaylonWalker/kedro-static-viz) to the list of community plugins.
  - Add missing `pillow.ImageDataSet` entry to the documentation.

## Breaking changes to the API

### Migration guide from Kedro 0.16.1 to 0.16.2

#### Guide to apply the fix for `%run_viz` line magic in existing project

Even though this release ships a fix for project generated with `kedro==0.16.2`, after upgrading, you will still need to make a change in your existing project if it was generated with `kedro>=0.16.0,<=0.16.1` for the fix to take effect. Specifically, please change the content of your project's IPython init script located at `.ipython/profile_default/startup/00-kedro-init.py` with the content of [this file](https://github.com/quantumblacklabs/kedro/blob/0.16.2/kedro/templates/project/%7B%7B%20cookiecutter.repo_name%20%7D%7D/.ipython/profile_default/startup/00-kedro-init.py). You will also need `kedro-viz>=3.3.1`.

## Thanks for supporting contributions
[Miguel Rodriguez Gutierrez](https://github.com/MigQ2), [Joel Schwarzmann](https://github.com/datajoely), [w0rdsm1th](https://github.com/w0rdsm1th), [Deepyaman Datta](https://github.com/deepyaman), [Tam-Sanh Nguyen](https://github.com/tamsanh), [Marcus Gawronsky](https://github.com/marcusinthesky)

# 0.16.1

## Major features and improvements

## Bug fixes and other changes
* Fixed deprecation warnings from `kedro.cli` and `kedro.context` when running `kedro jupyter notebook`.
* Fixed a bug where `catalog` and `context` were not available in Jupyter Lab and Notebook.
* Fixed a bug where `kedro build-reqs` would fail if you didn't have your project dependencies installed.

## Breaking changes to the API

## Thanks for supporting contributions

# 0.16.0

## Major features and improvements
### CLI
* Added new CLI commands (only available for the projects created using Kedro 0.16.0 or later):
  - `kedro catalog list` to list datasets in your catalog
  - `kedro pipeline list` to list pipelines
  - `kedro pipeline describe` to describe a specific pipeline
  - `kedro pipeline create` to create a modular pipeline
* Improved the CLI speed by up to 50%.
* Improved error handling when making a typo on the CLI. We now suggest some of the possible commands you meant to type, in `git`-style.

### Framework
* All modules in `kedro.cli` and `kedro.context` have been moved into `kedro.framework.cli` and `kedro.framework.context` respectively. `kedro.cli` and `kedro.context` will be removed in future releases.
* Added `Hooks`, which is a new mechanism for extending Kedro.
* Fixed `load_context` changing user's current working directory.
* Allowed the source directory to be configurable in `.kedro.yml`.
* Added the ability to specify nested parameter values inside your node inputs, e.g. `node(func, "params:a.b", None)`
### DataSets
* Added the following new datasets.

| Type                       | Description                                 | Location                          |
| -------------------------- | ------------------------------------------- | --------------------------------- |
| `pillow.ImageDataSet`      | Work with image files using `Pillow`        | `kedro.extras.datasets.pillow`    |
| `geopandas.GeoJSONDataSet` | Work with geospatial data using `GeoPandas` | `kedro.extras.datasets.geopandas` |
| `api.APIDataSet`           | Work with data from HTTP(S) API requests    | `kedro.extras.datasets.api`       |

* Added `joblib` backend support to `pickle.PickleDataSet`.
* Added versioning support to `MatplotlibWriter` dataset.
* Added the ability to install dependencies for a given dataset with more granularity, e.g. `pip install "kedro[pandas.ParquetDataSet]"`.
* Added the ability to specify extra arguments, e.g. `encoding` or `compression`, for `fsspec.spec.AbstractFileSystem.open()` calls when loading/saving a dataset. See Example 3 under [docs](https://kedro.readthedocs.io/en/stable/04_user_guide/04_data_catalog.html#using-the-data-catalog-with-the-yaml-api).

### Other
* Added `namespace` property on ``Node``, related to the modular pipeline where the node belongs.
* Added an option to enable asynchronous loading inputs and saving outputs in both `SequentialRunner(is_async=True)` and `ParallelRunner(is_async=True)` class.
* Added `MemoryProfiler` transformer.
* Removed the requirement to have all dependencies for a dataset module to use only a subset of the datasets within.
* Added support for `pandas>=1.0`.
* Enabled Python 3.8 compatibility. _Please note that a Spark workflow may be unreliable for this Python version as `pyspark` is not fully-compatible with 3.8 yet._
* Renamed "features" layer to "feature" layer to be consistent with (most) other layers and the [relevant FAQ](https://kedro.readthedocs.io/en/stable/11_faq/01_faq.html#what-is-data-engineering-convention).

## Bug fixes and other changes
* Fixed a bug where a new version created mid-run by an external system caused inconsistencies in the load versions used in the current run.
* Documentation improvements
  * Added instruction in the documentation on how to create a custom runner).
  * Updated contribution process in `CONTRIBUTING.md` - added Developer Workflow.
  * Documented installation of development version of Kedro in the [FAQ section](https://kedro.readthedocs.io/en/stable/11_faq/01_faq.html#how-can-i-use-a-development-version-of-kedro).
  * Added missing `_exists` method to `MyOwnDataSet` example in 04_user_guide/08_advanced_io.
* Fixed a bug where `PartitionedDataSet` and `IncrementalDataSet` were not working with `s3a` or `s3n` protocol.
* Added ability to read partitioned parquet file from a directory in `pandas.ParquetDataSet`.
* Replaced `functools.lru_cache` with `cachetools.cachedmethod` in `PartitionedDataSet` and `IncrementalDataSet` for per-instance cache invalidation.
* Implemented custom glob function for `SparkDataSet` when running on Databricks.
* Fixed a bug in `SparkDataSet` not allowing for loading data from DBFS in a Windows machine using Databricks-connect.
* Improved the error message for `DataSetNotFoundError` to suggest possible dataset names user meant to type.
* Added the option for contributors to run Kedro tests locally without Spark installation with `make test-no-spark`.
* Added option to lint the project without applying the formatting changes (`kedro lint --check-only`).

## Breaking changes to the API
### Datasets
* Deleted obsolete datasets from `kedro.io`.
* Deleted `kedro.contrib` and `extras` folders.
* Deleted obsolete `CSVBlobDataSet` and `JSONBlobDataSet` dataset types.
* Made `invalidate_cache` method on datasets private.
* `get_last_load_version` and `get_last_save_version` methods are no longer available on `AbstractDataSet`.
* `get_last_load_version` and `get_last_save_version` have been renamed to `resolve_load_version` and `resolve_save_version` on ``AbstractVersionedDataSet``, the results of which are cached.
* The `release()` method on datasets extending ``AbstractVersionedDataSet`` clears the cached load and save version. All custom datasets must call `super()._release()` inside `_release()`.
* ``TextDataSet`` no longer has `load_args` and `save_args`. These can instead be specified under `open_args_load` or `open_args_save` in `fs_args`.
* `PartitionedDataSet` and `IncrementalDataSet` method `invalidate_cache` was made private: `_invalidate_caches`.

### Other
* Removed `KEDRO_ENV_VAR` from `kedro.context` to speed up the CLI run time.
* `Pipeline.name` has been removed in favour of `Pipeline.tag()`.
* Dropped `Pipeline.transform()` in favour of `kedro.pipeline.modular_pipeline.pipeline()` helper function.
* Made constant `PARAMETER_KEYWORDS` private, and moved it from `kedro.pipeline.pipeline` to `kedro.pipeline.modular_pipeline`.
* Layers are no longer part of the dataset object, as they've moved to the `DataCatalog`.
* Python 3.5 is no longer supported by the current and all future versions of Kedro.

### Migration guide from Kedro 0.15.* to 0.16.*

#### General Migration

**reminder** [How do I upgrade Kedro](https://kedro.readthedocs.io/en/stable/11_faq/01_faq.html#how-do-i-upgrade-kedro) covers a few key things to remember when updating any kedro version.

#### Migration for datasets

Since all the datasets (from `kedro.io` and `kedro.contrib.io`) were moved to `kedro/extras/datasets` you must update the type of all datasets in `<project>/conf/base/catalog.yml` file.
Here how it should be changed: `type: <SomeDataSet>` -> `type: <subfolder of kedro/extras/datasets>.<SomeDataSet>` (e.g. `type: CSVDataSet` -> `type: pandas.CSVDataSet`).

In addition, all the specific datasets like `CSVLocalDataSet`, `CSVS3DataSet` etc. were deprecated. Instead, you must use generalized datasets like `CSVDataSet`.
E.g. `type: CSVS3DataSet` -> `type: pandas.CSVDataSet`.

> Note: No changes required if you are using your custom dataset.

#### Migration for Pipeline.transform()
`Pipeline.transform()` has been dropped in favour of the `pipeline()` constructor. The following changes apply:
- Remember to import `from kedro.pipeline import pipeline`
- The `prefix` argument has been renamed to `namespace`
- And `datasets` has been broken down into more granular arguments:
  - `inputs`: Independent inputs to the pipeline
  - `outputs`: Any output created in the pipeline, whether an intermediary dataset or a leaf output
  - `parameters`: `params:...` or `parameters`

As an example, code that used to look like this with the `Pipeline.transform()` constructor:
```python
result = my_pipeline.transform(
    datasets={"input": "new_input", "output": "new_output", "params:x": "params:y"},
    prefix="pre",
)
```

When used with the new `pipeline()` constructor, becomes:
```python
from kedro.pipeline import pipeline

result = pipeline(
    my_pipeline,
    inputs={"input": "new_input"},
    outputs={"output": "new_output"},
    parameters={"params:x": "params:y"},
    namespace="pre",
)
```

#### Migration for decorators, color logger, transformers etc.
Since some modules were moved to other locations you need to update import paths appropriately.
You can find the list of moved files in the [`0.15.6` release notes](https://github.com/quantumblacklabs/kedro/releases/tag/0.15.6) under the section titled `Files with a new location`.

#### Migration for CLI and KEDRO_ENV environment variable
> Note: If you haven't made significant changes to your `kedro_cli.py`, it may be easier to simply copy the updated `kedro_cli.py` `.ipython/profile_default/startup/00-kedro-init.py` and from GitHub or a newly generated project into your old project.

* We've removed `KEDRO_ENV_VAR` from `kedro.context`. To get your existing project template working, you'll need to remove all instances of `KEDRO_ENV_VAR` from your project template:
  - From the imports in `kedro_cli.py` and `.ipython/profile_default/startup/00-kedro-init.py`: `from kedro.context import KEDRO_ENV_VAR, load_context` -> `from kedro.framework.context import load_context`
  - Remove the `envvar=KEDRO_ENV_VAR` line from the click options in `run`, `jupyter_notebook` and `jupyter_lab` in `kedro_cli.py`
  - Replace `KEDRO_ENV_VAR` with `"KEDRO_ENV"` in `_build_jupyter_env`
  - Replace `context = load_context(path, env=os.getenv(KEDRO_ENV_VAR))` with `context = load_context(path)` in `.ipython/profile_default/startup/00-kedro-init.py`

 #### Migration for `kedro build-reqs`

 We have upgraded `pip-tools` which is used by `kedro build-reqs` to 5.x. This `pip-tools` version requires `pip>=20.0`. To upgrade `pip`, please refer to [their documentation](https://pip.pypa.io/en/stable/installing/#upgrading-pip).

## Thanks for supporting contributions
[@foolsgold](https://github.com/foolsgold), [Mani Sarkar](https://github.com/neomatrix369), [Priyanka Shanbhag](https://github.com/priyanka1414), [Luis Blanche](https://github.com/LuisBlanche), [Deepyaman Datta](https://github.com/deepyaman), [Antony Milne](https://github.com/AntonyMilneQB), [Panos Psimatikas](https://github.com/ppsimatikas), [Tam-Sanh Nguyen](https://github.com/tamsanh), [Tomasz Kaczmarczyk](https://github.com/TomaszKaczmarczyk), [Kody Fischer](https://github.com/Klio-Foxtrot187), [Waylon Walker](https://github.com/waylonwalker)

# 0.15.9

## Major features and improvements

## Bug fixes and other changes

* Pinned `fsspec>=0.5.1, <0.7.0` and `s3fs>=0.3.0, <0.4.1` to fix incompatibility issues with their latest release.

## Breaking changes to the API

## Thanks for supporting contributions

# 0.15.8

## Major features and improvements

## Bug fixes and other changes

* Added the additional libraries to our `requirements.txt` so `pandas.CSVDataSet` class works out of box with `pip install kedro`.
* Added `pandas` to our `extra_requires` in `setup.py`.
* Improved the error message when dependencies of a `DataSet` class are missing.

## Breaking changes to the API

## Thanks for supporting contributions

# 0.15.7

## Major features and improvements

* Added in documentation on how to contribute a custom `AbstractDataSet` implementation.

## Bug fixes and other changes

* Fixed the link to the Kedro banner image in the documentation.

## Breaking changes to the API

## Thanks for supporting contributions

# 0.15.6

## Major features and improvements
> _TL;DR_ We're launching [`kedro.extras`](https://github.com/quantumblacklabs/kedro/tree/master/extras), the new home for our revamped series of datasets, decorators and dataset transformers. The datasets in [`kedro.extras.datasets`](https://github.com/quantumblacklabs/kedro/tree/master/extras/datasets) use [`fsspec`](https://filesystem-spec.readthedocs.io/en/latest/) to access a variety of data stores including local file systems, network file systems, cloud object stores (including S3 and GCP), and Hadoop, read more about this [**here**](https://kedro.readthedocs.io/en/latest/04_user_guide/04_data_catalog.html#specifying-the-location-of-the-dataset). The change will allow [#178](https://github.com/quantumblacklabs/kedro/issues/178) to happen in the next major release of Kedro.

An example of this new system can be seen below, loading the CSV `SparkDataSet` from S3:

```yaml
weather:
  type: spark.SparkDataSet  # Observe the specified type, this  affects all datasets
  filepath: s3a://your_bucket/data/01_raw/weather*  # filepath uses fsspec to indicate the file storage system
  credentials: dev_s3
  file_format: csv
```

You can also load data incrementally whenever it is dumped into a directory with the extension to [`PartionedDataSet`](https://kedro.readthedocs.io/en/latest/04_user_guide/08_advanced_io.html#partitioned-dataset), a feature that allows you to load a directory of files. The [`IncrementalDataSet`](https://kedro.readthedocs.io/en/stable/04_user_guide/08_advanced_io.html#incremental-loads-with-incrementaldataset) stores the information about the last processed partition in a `checkpoint`, read more about this feature [**here**](https://kedro.readthedocs.io/en/stable/04_user_guide/08_advanced_io.html#incremental-loads-with-incrementaldataset).

### New features

* Added `layer` attribute for datasets in `kedro.extras.datasets` to specify the name of a layer according to [data engineering convention](https://kedro.readthedocs.io/en/stable/11_faq/01_faq.html#what-is-data-engineering-convention), this feature will be passed to [`kedro-viz`](https://github.com/quantumblacklabs/kedro-viz) in future releases.
* Enabled loading a particular version of a dataset in Jupyter Notebooks and iPython, using `catalog.load("dataset_name", version="<2019-12-13T15.08.09.255Z>")`.
* Added property `run_id` on `ProjectContext`, used for versioning using the [`Journal`](https://kedro.readthedocs.io/en/stable/04_user_guide/13_journal.html). To customise your journal `run_id` you can override the private method `_get_run_id()`.
* Added the ability to install all optional kedro dependencies via `pip install "kedro[all]"`.
* Modified the `DataCatalog`'s load order for datasets, loading order is the following:
  - `kedro.io`
  - `kedro.extras.datasets`
  - Import path, specified in `type`
* Added an optional `copy_mode` flag to `CachedDataSet` and `MemoryDataSet` to specify (`deepcopy`, `copy` or `assign`) the copy mode to use when loading and saving.

### New Datasets

| Type                             | Description                                                                                                                                      | Location                            |
| -------------------------------- | ------------------------------------------------------------------------------------------------------------------------------------------------ | ----------------------------------- |
| `dask.ParquetDataSet`            | Handles parquet datasets using Dask                                                                                                              | `kedro.extras.datasets.dask`        |
| `pickle.PickleDataSet`           | Work with Pickle files using [`fsspec`](https://filesystem-spec.readthedocs.io/en/latest/) to communicate with the underlying filesystem         | `kedro.extras.datasets.pickle`      |
| `pandas.CSVDataSet`              | Work with CSV files using [`fsspec`](https://filesystem-spec.readthedocs.io/en/latest/) to communicate with the underlying filesystem            | `kedro.extras.datasets.pandas`      |
| `pandas.TextDataSet`             | Work with text files using [`fsspec`](https://filesystem-spec.readthedocs.io/en/latest/) to communicate with the underlying filesystem           | `kedro.extras.datasets.pandas`      |
| `pandas.ExcelDataSet`            | Work with Excel files using [`fsspec`](https://filesystem-spec.readthedocs.io/en/latest/) to communicate with the underlying filesystem          | `kedro.extras.datasets.pandas`      |
| `pandas.HDFDataSet`              | Work with HDF using [`fsspec`](https://filesystem-spec.readthedocs.io/en/latest/) to communicate with the underlying filesystem                  | `kedro.extras.datasets.pandas`      |
| `yaml.YAMLDataSet`               | Work with YAML files using [`fsspec`](https://filesystem-spec.readthedocs.io/en/latest/) to communicate with the underlying filesystem           | `kedro.extras.datasets.yaml`        |
| `matplotlib.MatplotlibWriter`    | Save with Matplotlib images using [`fsspec`](https://filesystem-spec.readthedocs.io/en/latest/) to communicate with the underlying filesystem    | `kedro.extras.datasets.matplotlib`  |
| `networkx.NetworkXDataSet`       | Work with NetworkX files using [`fsspec`](https://filesystem-spec.readthedocs.io/en/latest/) to communicate with the underlying filesystem       | `kedro.extras.datasets.networkx`    |
| `biosequence.BioSequenceDataSet` | Work with bio-sequence objects using [`fsspec`](https://filesystem-spec.readthedocs.io/en/latest/) to communicate with the underlying filesystem | `kedro.extras.datasets.biosequence` |
| `pandas.GBQTableDataSet`         | Work with Google BigQuery                                                                                                                        | `kedro.extras.datasets.pandas`      |
| `pandas.FeatherDataSet`          | Work with feather files using [`fsspec`](https://filesystem-spec.readthedocs.io/en/latest/) to communicate with the underlying filesystem        | `kedro.extras.datasets.pandas`      |
| `IncrementalDataSet`             | Inherit from `PartitionedDataSet` and remembers the last processed partition                                                                     | `kedro.io`                          |

### Files with a new location

| Type                                                                 | New Location                                 |
| -------------------------------------------------------------------- | -------------------------------------------- |
| `JSONDataSet`                                                        | `kedro.extras.datasets.pandas`               |
| `CSVBlobDataSet`                                                     | `kedro.extras.datasets.pandas`               |
| `JSONBlobDataSet`                                                    | `kedro.extras.datasets.pandas`               |
| `SQLTableDataSet`                                                    | `kedro.extras.datasets.pandas`               |
| `SQLQueryDataSet`                                                    | `kedro.extras.datasets.pandas`               |
| `SparkDataSet`                                                       | `kedro.extras.datasets.spark`                |
| `SparkHiveDataSet`                                                   | `kedro.extras.datasets.spark`                |
| `SparkJDBCDataSet`                                                   | `kedro.extras.datasets.spark`                |
| `kedro/contrib/decorators/retry.py`                                  | `kedro/extras/decorators/retry_node.py`      |
| `kedro/contrib/decorators/memory_profiler.py`                        | `kedro/extras/decorators/memory_profiler.py` |
| `kedro/contrib/io/transformers/transformers.py`                      | `kedro/extras/transformers/time_profiler.py` |
| `kedro/contrib/colors/logging/color_logger.py`                       | `kedro/extras/logging/color_logger.py`       |
| `extras/ipython_loader.py`                                           | `tools/ipython/ipython_loader.py`            |
| `kedro/contrib/io/cached/cached_dataset.py`                          | `kedro/io/cached_dataset.py`                 |
| `kedro/contrib/io/catalog_with_default/data_catalog_with_default.py` | `kedro/io/data_catalog_with_default.py`      |
| `kedro/contrib/config/templated_config.py`                           | `kedro/config/templated_config.py`           |

## Upcoming deprecations

| Category                  | Type                                                           |
| ------------------------- | -------------------------------------------------------------- |
| **Datasets**              | `BioSequenceLocalDataSet`                                      |
|                           | `CSVGCSDataSet`                                                |
|                           | `CSVHTTPDataSet`                                               |
|                           | `CSVLocalDataSet`                                              |
|                           | `CSVS3DataSet`                                                 |
|                           | `ExcelLocalDataSet`                                            |
|                           | `FeatherLocalDataSet`                                          |
|                           | `JSONGCSDataSet`                                               |
|                           | `JSONLocalDataSet`                                             |
|                           | `HDFLocalDataSet`                                              |
|                           | `HDFS3DataSet`                                                 |
|                           | `kedro.contrib.io.cached.CachedDataSet`                        |
|                           | `kedro.contrib.io.catalog_with_default.DataCatalogWithDefault` |
|                           | `MatplotlibLocalWriter`                                        |
|                           | `MatplotlibS3Writer`                                           |
|                           | `NetworkXLocalDataSet`                                         |
|                           | `ParquetGCSDataSet`                                            |
|                           | `ParquetLocalDataSet`                                          |
|                           | `ParquetS3DataSet`                                             |
|                           | `PickleLocalDataSet`                                           |
|                           | `PickleS3DataSet`                                              |
|                           | `TextLocalDataSet`                                             |
|                           | `YAMLLocalDataSet`                                             |
| **Decorators**            | `kedro.contrib.decorators.memory_profiler`                     |
|                           | `kedro.contrib.decorators.retry`                               |
|                           | `kedro.contrib.decorators.pyspark.spark_to_pandas`             |
|                           | `kedro.contrib.decorators.pyspark.pandas_to_spark`             |
| **Transformers**          | `kedro.contrib.io.transformers.transformers`                   |
| **Configuration Loaders** | `kedro.contrib.config.TemplatedConfigLoader`                   |

## Bug fixes and other changes
* Added the option to set/overwrite params in `config.yaml` using YAML dict style instead of string CLI formatting only.
* Kedro CLI arguments `--node` and `--tag` support comma-separated values, alternative methods will be deprecated in future releases.
* Fixed a bug in the `invalidate_cache` method of `ParquetGCSDataSet` and `CSVGCSDataSet`.
* `--load-version` now won't break if version value contains a colon.
* Enabled running `node`s with duplicate inputs.
* Improved error message when empty credentials are passed into `SparkJDBCDataSet`.
* Fixed bug that caused an empty project to fail unexpectedly with ImportError in `template/.../pipeline.py`.
* Fixed bug related to saving dataframe with categorical variables in table mode using `HDFS3DataSet`.
* Fixed bug that caused unexpected behavior when using `from_nodes` and `to_nodes` in pipelines using transcoding.
* Credentials nested in the dataset config are now also resolved correctly.
* Bumped minimum required pandas version to 0.24.0 to make use of `pandas.DataFrame.to_numpy` (recommended alternative to `pandas.DataFrame.values`).
* Docs improvements.
* `Pipeline.transform` skips modifying node inputs/outputs containing `params:` or `parameters` keywords.
* Support for `dataset_credentials` key in the credentials for `PartitionedDataSet` is now deprecated. The dataset credentials should be specified explicitly inside the dataset config.
* Datasets can have a new `confirm` function which is called after a successful node function execution if the node contains `confirms` argument with such dataset name.
* Make the resume prompt on pipeline run failure use `--from-nodes` instead of `--from-inputs` to avoid unnecessarily re-running nodes that had already executed.
* When closed, Jupyter notebook kernels are automatically terminated after 30 seconds of inactivity by default. Use `--idle-timeout` option to update it.
* Added `kedro-viz` to the Kedro project template `requirements.txt` file.
* Removed the `results` and `references` folder from the project template.
* Updated contribution process in `CONTRIBUTING.md`.

## Breaking changes to the API
* Existing `MatplotlibWriter` dataset in `contrib` was renamed to `MatplotlibLocalWriter`.
* `kedro/contrib/io/matplotlib/matplotlib_writer.py` was renamed to `kedro/contrib/io/matplotlib/matplotlib_local_writer.py`.
* `kedro.contrib.io.bioinformatics.sequence_dataset.py` was renamed to `kedro.contrib.io.bioinformatics.biosequence_local_dataset.py`.

## Thanks for supporting contributions
[Andrii Ivaniuk](https://github.com/andrii-ivaniuk), [Jonas Kemper](https://github.com/jonasrk), [Yuhao Zhu](https://github.com/yhzqb), [Balazs Konig](https://github.com/BalazsKonigQB), [Pedro Abreu](https://github.com/PedroAbreuQB), [Tam-Sanh Nguyen](https://github.com/tamsanh), [Peter Zhao](https://github.com/zxpeter), [Deepyaman Datta](https://github.com/deepyaman), [Florian Roessler](https://github.com/fdroessler/), [Miguel Rodriguez Gutierrez](https://github.com/MigQ2)

# 0.15.5

## Major features and improvements
* New CLI commands and command flags:
  - Load multiple `kedro run` CLI flags from a configuration file with the `--config` flag (e.g. `kedro run --config run_config.yml`)
  - Run parametrised pipeline runs with the `--params` flag (e.g. `kedro run --params param1:value1,param2:value2`).
  - Lint your project code using the `kedro lint` command, your project is linted with [`black`](https://github.com/psf/black) (Python 3.6+), [`flake8`](https://gitlab.com/pycqa/flake8) and [`isort`](https://github.com/PyCQA/isort).
* Load specific environments with Jupyter notebooks using `KEDRO_ENV` which will globally set `run`, `jupyter notebook` and `jupyter lab` commands using environment variables.
* Added the following datasets:
  - `CSVGCSDataSet` dataset in `contrib` for working with CSV files in Google Cloud Storage.
  - `ParquetGCSDataSet` dataset in `contrib` for working with Parquet files in Google Cloud Storage.
  - `JSONGCSDataSet` dataset in `contrib` for working with JSON files in Google Cloud Storage.
  - `MatplotlibS3Writer` dataset in `contrib` for saving Matplotlib images to S3.
  - `PartitionedDataSet` for working with datasets split across multiple files.
  - `JSONDataSet` dataset for working with JSON files that uses [`fsspec`](https://filesystem-spec.readthedocs.io/en/latest/) to communicate with the underlying filesystem. It doesn't support `http(s)` protocol for now.
* Added `s3fs_args` to all S3 datasets.
* Pipelines can be deducted with `pipeline1 - pipeline2`.

## Bug fixes and other changes
* `ParallelRunner` now works with `SparkDataSet`.
* Allowed the use of nulls in `parameters.yml`.
* Fixed an issue where `%reload_kedro` wasn't reloading all user modules.
* Fixed `pandas_to_spark` and `spark_to_pandas` decorators to work with functions with kwargs.
* Fixed a bug where `kedro jupyter notebook` and `kedro jupyter lab` would run a different Jupyter installation to the one in the local environment.
* Implemented Databricks-compatible dataset versioning for `SparkDataSet`.
* Fixed a bug where `kedro package` would fail in certain situations where `kedro build-reqs` was used to generate `requirements.txt`.
* Made `bucket_name` argument optional for the following datasets: `CSVS3DataSet`, `HDFS3DataSet`, `PickleS3DataSet`, `contrib.io.parquet.ParquetS3DataSet`, `contrib.io.gcs.JSONGCSDataSet` - bucket name can now be included into the filepath along with the filesystem protocol (e.g. `s3://bucket-name/path/to/key.csv`).
* Documentation improvements and fixes.

## Breaking changes to the API
* Renamed entry point for running pip-installed projects to `run_package()` instead of `main()` in `src/<package>/run.py`.
* `bucket_name` key has been removed from the string representation of the following datasets: `CSVS3DataSet`, `HDFS3DataSet`, `PickleS3DataSet`, `contrib.io.parquet.ParquetS3DataSet`, `contrib.io.gcs.JSONGCSDataSet`.
* Moved the `mem_profiler` decorator to `contrib` and separated the `contrib` decorators so that dependencies are modular. You may need to update your import paths, for example the pyspark decorators should be imported as `from kedro.contrib.decorators.pyspark import <pyspark_decorator>` instead of `from kedro.contrib.decorators import <pyspark_decorator>`.

## Thanks for supporting contributions
[Sheldon Tsen](https://github.com/sheldontsen-qb), [@roumail](https://github.com/roumail), [Karlson Lee](https://github.com/i25959341), [Waylon Walker](https://github.com/WaylonWalker), [Deepyaman Datta](https://github.com/deepyaman), [Giovanni](https://github.com/plauto), [Zain Patel](https://github.com/mzjp2)

# 0.15.4

## Major features and improvements
* `kedro jupyter` now gives the default kernel a sensible name.
* `Pipeline.name` has been deprecated in favour of `Pipeline.tags`.
* Reuse pipelines within a Kedro project using `Pipeline.transform`, it simplifies dataset and node renaming.
* Added Jupyter Notebook line magic (`%run_viz`) to run `kedro viz` in a Notebook cell (requires [`kedro-viz`](https://github.com/quantumblacklabs/kedro-viz) version 3.0.0 or later).
* Added the following datasets:
  - `NetworkXLocalDataSet` in `kedro.contrib.io.networkx` to load and save local graphs (JSON format) via NetworkX. (by [@josephhaaga](https://github.com/josephhaaga))
  - `SparkHiveDataSet` in `kedro.contrib.io.pyspark.SparkHiveDataSet` allowing usage of Spark and insert/upsert on non-transactional Hive tables.
* `kedro.contrib.config.TemplatedConfigLoader` now supports name/dict key templating and default values.

## Bug fixes and other changes
* `get_last_load_version()` method for versioned datasets now returns exact last load version if the dataset has been loaded at least once and `None` otherwise.
* Fixed a bug in `_exists` method for versioned `SparkDataSet`.
* Enabled the customisation of the ExcelWriter in `ExcelLocalDataSet` by specifying options under `writer` key in `save_args`.
* Fixed a bug in IPython startup script, attempting to load context from the incorrect location.
* Removed capping the length of a dataset's string representation.
* Fixed `kedro install` command failing on Windows if `src/requirements.txt` contains a different version of Kedro.
* Enabled passing a single tag into a node or a pipeline without having to wrap it in a list (i.e. `tags="my_tag"`).

## Breaking changes to the API
* Removed `_check_paths_consistency()` method from `AbstractVersionedDataSet`. Version consistency check is now done in `AbstractVersionedDataSet.save()`. Custom versioned datasets should modify `save()` method implementation accordingly.

## Thanks for supporting contributions
[Joseph Haaga](https://github.com/josephhaaga), [Deepyaman Datta](https://github.com/deepyaman), [Joost Duisters](https://github.com/JoostDuisters), [Zain Patel](https://github.com/mzjp2), [Tom Vigrass](https://github.com/tomvigrass)

# 0.15.3

## Bug Fixes and other changes
* Narrowed the requirements for `PyTables` so that we maintain support for Python 3.5.

# 0.15.2

## Major features and improvements
* Added `--load-version`, a `kedro run` argument that allows you run the pipeline with a particular load version of a dataset.
* Support for modular pipelines in `src/`, break the pipeline into isolated parts with reusability in mind.
* Support for multiple pipelines, an ability to have multiple entry point pipelines and choose one with `kedro run --pipeline NAME`.
* Added a `MatplotlibWriter` dataset in `contrib` for saving Matplotlib images.
* An ability to template/parameterize configuration files with `kedro.contrib.config.TemplatedConfigLoader`.
* Parameters are exposed as a context property for ease of access in iPython / Jupyter Notebooks with `context.params`.
* Added `max_workers` parameter for ``ParallelRunner``.

## Bug fixes and other changes
* Users will override the `_get_pipeline` abstract method in `ProjectContext(KedroContext)` in `run.py` rather than the `pipeline` abstract property. The `pipeline` property is not abstract anymore.
* Improved an error message when versioned local dataset is saved and unversioned path already exists.
* Added `catalog` global variable to `00-kedro-init.py`, allowing you to load datasets with `catalog.load()`.
* Enabled tuples to be returned from a node.
* Disallowed the ``ConfigLoader`` loading the same file more than once, and deduplicated the `conf_paths` passed in.
* Added a `--open` flag to `kedro build-docs` that opens the documentation on build.
* Updated the ``Pipeline`` representation to include name of the pipeline, also making it readable as a context property.
* `kedro.contrib.io.pyspark.SparkDataSet` and `kedro.contrib.io.azure.CSVBlobDataSet` now support versioning.

## Breaking changes to the API
* `KedroContext.run()` no longer accepts `catalog` and `pipeline` arguments.
* `node.inputs` now returns the node's inputs in the order required to bind them properly to the node's function.

## Thanks for supporting contributions
[Deepyaman Datta](https://github.com/deepyaman), [Luciano Issoe](https://github.com/Lucianois), [Joost Duisters](https://github.com/JoostDuisters), [Zain Patel](https://github.com/mzjp2), [William Ashford](https://github.com/williamashfordQB), [Karlson Lee](https://github.com/i25959341)

# 0.15.1

## Major features and improvements
* Extended `versioning` support to cover the tracking of environment setup, code and datasets.
* Added the following datasets:
  - `FeatherLocalDataSet` in `contrib` for usage with pandas. (by [@mdomarsaleem](https://github.com/mdomarsaleem))
* Added `get_last_load_version` and `get_last_save_version` to `AbstractVersionedDataSet`.
* Implemented `__call__` method on `Node` to allow for users to execute `my_node(input1=1, input2=2)` as an alternative to `my_node.run(dict(input1=1, input2=2))`.
* Added new `--from-inputs` run argument.

## Bug fixes and other changes
* Fixed a bug in `load_context()` not loading context in non-Kedro Jupyter Notebooks.
* Fixed a bug in `ConfigLoader.get()` not listing nested files for `**`-ending glob patterns.
* Fixed a logging config error in Jupyter Notebook.
* Updated documentation in `03_configuration` regarding how to modify the configuration path.
* Documented the architecture of Kedro showing how we think about library, project and framework components.
* `extras/kedro_project_loader.py` renamed to `extras/ipython_loader.py` and now runs any IPython startup scripts without relying on the Kedro project structure.
* Fixed TypeError when validating partial function's signature.
* After a node failure during a pipeline run, a resume command will be suggested in the logs. This command will not work if the required inputs are MemoryDataSets.

## Breaking changes to the API

## Thanks for supporting contributions
[Omar Saleem](https://github.com/mdomarsaleem), [Mariana Silva](https://github.com/marianansilva), [Anil Choudhary](https://github.com/aniryou), [Craig](https://github.com/cfranklin11)

# 0.15.0

## Major features and improvements
* Added `KedroContext` base class which holds the configuration and Kedro's main functionality (catalog, pipeline, config, runner).
* Added a new CLI command `kedro jupyter convert` to facilitate converting Jupyter Notebook cells into Kedro nodes.
* Added support for `pip-compile` and new Kedro command `kedro build-reqs` that generates `requirements.txt` based on `requirements.in`.
* Running `kedro install` will install packages to conda environment if `src/environment.yml` exists in your project.
* Added a new `--node` flag to `kedro run`, allowing users to run only the nodes with the specified names.
* Added new `--from-nodes` and `--to-nodes` run arguments, allowing users to run a range of nodes from the pipeline.
* Added prefix `params:` to the parameters specified in `parameters.yml` which allows users to differentiate between their different parameter node inputs and outputs.
* Jupyter Lab/Notebook now starts with only one kernel by default.
* Added the following datasets:
  -  `CSVHTTPDataSet` to load CSV using HTTP(s) links.
  - `JSONBlobDataSet` to load json (-delimited) files from Azure Blob Storage.
  - `ParquetS3DataSet` in `contrib` for usage with pandas. (by [@mmchougule](https://github.com/mmchougule))
  - `CachedDataSet` in `contrib` which will cache data in memory to avoid io/network operations. It will clear the cache once a dataset is no longer needed by a pipeline. (by [@tsanikgr](https://github.com/tsanikgr))
  - `YAMLLocalDataSet` in `contrib` to load and save local YAML files. (by [@Minyus](https://github.com/Minyus))

## Bug fixes and other changes
* Documentation improvements including instructions on how to initialise a Spark session using YAML configuration.
* `anyconfig` default log level changed from `INFO` to `WARNING`.
* Added information on installed plugins to `kedro info`.
* Added style sheets for project documentation, so the output of `kedro build-docs` will resemble the style of `kedro docs`.

## Breaking changes to the API
* Simplified the Kedro template in `run.py` with the introduction of `KedroContext` class.
* Merged `FilepathVersionMixIn` and `S3VersionMixIn` under one abstract class `AbstractVersionedDataSet` which extends`AbstractDataSet`.
* `name` changed to be a keyword-only argument for `Pipeline`.
* `CSVLocalDataSet` no longer supports URLs. `CSVHTTPDataSet` supports URLs.

### Migration guide from Kedro 0.14.* to Kedro 0.15.0
#### Migration for Kedro project template
This guide assumes that:
  * The framework specific code has not been altered significantly
  * Your project specific code is stored in the dedicated python package under `src/`.

The breaking changes were introduced in the following project template files:
- `<project-name>/.ipython/profile_default/startup/00-kedro-init.py`
- `<project-name>/kedro_cli.py`
- `<project-name>/src/tests/test_run.py`
- `<project-name>/src/<package-name>/run.py`
- `<project-name>/.kedro.yml` (new file)

The easiest way to migrate your project from Kedro 0.14.* to Kedro 0.15.0 is to create a new project (by using `kedro new`) and move code and files bit by bit as suggested in the detailed guide below:

1. Create a new project with the same name by running `kedro new`

2. Copy the following folders to the new project:
 - `results/`
 - `references/`
 - `notebooks/`
 - `logs/`
 - `data/`
 - `conf/`

3. If you customised your `src/<package>/run.py`, make sure you apply the same customisations to `src/<package>/run.py`
 - If you customised `get_config()`, you can override `config_loader` property in `ProjectContext` derived class
 - If you customised `create_catalog()`, you can override `catalog()` property in `ProjectContext` derived class
 - If you customised `run()`, you can override `run()` method in `ProjectContext` derived class
 - If you customised default `env`, you can override it in `ProjectContext` derived class or pass it at construction. By default, `env` is `local`.
 - If you customised default `root_conf`, you can override `CONF_ROOT` attribute in `ProjectContext` derived class. By default, `KedroContext` base class has `CONF_ROOT` attribute set to `conf`.

4. The following syntax changes are introduced in ipython or Jupyter notebook/labs:
 - `proj_dir` -> `context.project_path`
 - `proj_name` -> `context.project_name`
 - `conf` -> `context.config_loader`.
 - `io` -> `context.catalog` (e.g., `io.load()` -> `context.catalog.load()`)

5. If you customised your `kedro_cli.py`, you need to apply the same customisations to your `kedro_cli.py` in the new project.

6. Copy the contents of the old project's `src/requirements.txt` into the new project's `src/requirements.in` and, from the project root directory, run the `kedro build-reqs` command in your terminal window.

#### Migration for versioning custom dataset classes

If you defined any custom dataset classes which support versioning in your project, you need to apply the following changes:

1. Make sure your dataset inherits from `AbstractVersionedDataSet` only.
2. Call `super().__init__()` with the appropriate arguments in the dataset's `__init__`. If storing on local filesystem, providing the filepath and the version is enough. Otherwise, you should also pass in an `exists_function` and a `glob_function` that emulate `exists` and `glob` in a different filesystem (see `CSVS3DataSet` as an example).
3. Remove setting of the `_filepath` and `_version` attributes in the dataset's `__init__`, as this is taken care of in the base abstract class.
4. Any calls to `_get_load_path` and `_get_save_path` methods should take no arguments.
5. Ensure you convert the output of `_get_load_path` and `_get_save_path` appropriately, as these now return [`PurePath`s](https://docs.python.org/3/library/pathlib.html#pure-paths) instead of strings.
6. Make sure `_check_paths_consistency` is called with [`PurePath`s](https://docs.python.org/3/library/pathlib.html#pure-paths) as input arguments, instead of strings.

These steps should have brought your project to Kedro 0.15.0. There might be some more minor tweaks needed as every project is unique, but now you have a pretty solid base to work with. If you run into any problems, please consult the [Kedro documentation](https://kedro.readthedocs.io).

## Thanks for supporting contributions
[Dmitry Vukolov](https://github.com/dvukolov), [Jo Stichbury](https://github.com/stichbury), [Angus Williams](https://github.com/awqb), [Deepyaman Datta](https://github.com/deepyaman), [Mayur Chougule](https://github.com/mmchougule), [Marat Kopytjuk](https://github.com/kopytjuk), [Evan Miller](https://github.com/evanmiller29), [Yusuke Minami](https://github.com/Minyus)

# 0.14.3

## Major features and improvements
* Tab completion for catalog datasets in `ipython` or `jupyter` sessions. (Thank you [@datajoely](https://github.com/datajoely) and [@WaylonWalker](https://github.com/WaylonWalker))
* Added support for transcoding, an ability to decouple loading/saving mechanisms of a dataset from its storage location, denoted by adding '@' to the dataset name.
* Datasets have a new `release` function that instructs them to free any cached data. The runners will call this when the dataset is no longer needed downstream.

## Bug fixes and other changes
* Add support for pipeline nodes made up from partial functions.
* Expand user home directory `~` for TextLocalDataSet (see issue #19).
* Add a `short_name` property to `Node`s for a display-friendly (but not necessarily unique) name.
* Add Kedro project loader for IPython: `extras/kedro_project_loader.py`.
* Fix source file encoding issues with Python 3.5 on Windows.
* Fix local project source not having priority over the same source installed as a package, leading to local updates not being recognised.

## Breaking changes to the API
* Remove the max_loads argument from the `MemoryDataSet` constructor and from the `AbstractRunner.create_default_data_set` method.

## Thanks for supporting contributions
[Joel Schwarzmann](https://github.com/datajoely), [Alex Kalmikov](https://github.com/kalexqb)

# 0.14.2

## Major features and improvements
* Added Data Set transformer support in the form of AbstractTransformer and DataCatalog.add_transformer.

## Breaking changes to the API
* Merged the `ExistsMixin` into `AbstractDataSet`.
* `Pipeline.node_dependencies` returns a dictionary keyed by node, with sets of parent nodes as values; `Pipeline` and `ParallelRunner` were refactored to make use of this for topological sort for node dependency resolution and running pipelines respectively.
* `Pipeline.grouped_nodes` returns a list of sets, rather than a list of lists.

## Thanks for supporting contributions

[Darren Gallagher](https://github.com/dazzag24), [Zain Patel](https://github.com/mzjp2)

# 0.14.1

## Major features and improvements
* New I/O module `HDFS3DataSet`.

## Bug fixes and other changes
* Improved API docs.
* Template `run.py` will throw a warning instead of error if `credentials.yml`
  is not present.

## Breaking changes to the API
None


# 0.14.0

The initial release of Kedro.


## Thanks for supporting contributions

Jo Stichbury, Aris Valtazanos, Fabian Peters, Guilherme Braccialli, Joel Schwarzmann, Miguel Beltre, Mohammed ElNabawy, Deepyaman Datta, Shubham Agrawal, Oleg Andreyev, Mayur Chougule, William Ashford, Ed Cannon, Nikhilesh Nukala, Sean Bailey, Vikram Tegginamath, Thomas Huijskens, Musa Bilal

We are also grateful to everyone who advised and supported us, filed issues or helped resolve them, asked and answered questions and were part of inspiring discussions.<|MERGE_RESOLUTION|>--- conflicted
+++ resolved
@@ -19,11 +19,8 @@
 * Upgraded `pip-tools`, which is used by `kedro build-reqs`, to 6.4. This `pip-tools` version requires `pip>=21.2` while [adding support for `pip>=21.3`](https://github.com/jazzband/pip-tools/pull/1501). To upgrade `pip`, please refer to [their documentation](https://pip.pypa.io/en/stable/installing/#upgrading-pip).
 * Relaxed the bounds on the `plotly` requirement for `plotly.PlotlyDataSet`.
 * `kedro pipeline package <pipeline>` now raises an error if the `<pipeline>` argument doesn't look like a valid Python module path (e.g. has `/` instead of `.`).
-<<<<<<< HEAD
+* Fixed slow startup because of catalog processing by reducing the exponential growth of extra processing during `_FrozenDatasets` creations.
 * Deprecated the "Thanks for supporting contributions" section of release notes to simplify the contribution process; Kedro 0.17.6 is the last release that includes this.
-=======
-* Fixed slow startup because of catalog processing by reducing the exponential growth of extra processing during `_FrozenDatasets` creations.
->>>>>>> e9b28897
 
 ## Minor breaking changes to the API
 
