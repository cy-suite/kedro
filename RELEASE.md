# Release 0.18.0

## TL;DR ✨
Kedro 0.18.0 strives to reduce the complexity of the project template and get us closer to a stable release of the framework. We've introduced the full [micro-packaging workflow](https://kedro.readthedocs.io/en/0.18.0/nodes_and_pipelines/micro_packaging.html) 📦, which allows you to import packages, utility functions and existing pipelines into your Kedro project. [Integration with IPython and Jupyter](https://kedro.readthedocs.io/en/0.18.0/tools_integration/ipython.html) has been streamlined in preparation for enhancements to Kedro's interactive workflow. Additionally, the release comes with long-awaited Python 3.9 and 3.10 support 🐍.

## Major features and improvements

### Framework
* Added `kedro.config.abstract_config.AbstractConfigLoader` as an abstract base class for all `ConfigLoader` implementations. `ConfigLoader` and `TemplatedConfigLoader` now inherit directly from this base class.
* Streamlined the `ConfigLoader.get` and `TemplatedConfigLoader.get` API and delegated the actual `get` method functional implementation to the `kedro.config.common` module.
* The `hook_manager` is no longer a global singleton. The `hook_manager` lifecycle is now managed by the `KedroSession`, and a new `hook_manager` will be created every time a `session` is instantiated.
* Added support for specifying parameters mapping in `pipeline()` without the `params:` prefix.
* Added new API `Pipeline.filter()` (previously in `KedroContext._filter_pipeline()`) to filter parts of a pipeline.
* Added `username` to Session store for logging during Experiment Tracking.
* A packaged Kedro project can now be imported and run from another Python project as following:
```python
from my_package.__main__ import main

<<<<<<< HEAD
## Upcoming deprecations for Kedro 0.18.0
=======
main(
    ["--pipleine", "my_pipeline"]
)  # or just main() if no parameters are needed for the run
```

### Project template
* Removed `cli.py` from the Kedro project template. By default, all CLI commands, including `kedro run`, are now defined on the Kedro framework side. You can still define custom CLI commands by creating your own `cli.py`.
* Removed `hooks.py` from the Kedro project template. Registration hooks have been removed in favour of `settings.py` configuration, but you can still define execution timeline hooks by creating your own `hooks.py`.
* Removed `.ipython` directory from the Kedro project template. The IPython/Jupyter workflow no longer uses IPython profiles; it now uses an IPython extension.
* The default `kedro` run configuration environment names can now be set in `settings.py` using the `CONFIG_LOADER_ARGS` variable. The relevant keyword arguments to supply are `base_env` and `default_run_env`, which are set to `base` and `local` respectively by default.

### DataSets
* Added the following new datasets:

| Type                      | Description                                                   | Location                         |
| ------------------------- | ------------------------------------------------------------- | -------------------------------- |
| `pandas.XMLDataSet`       | Read XML into Pandas DataFrame. Write Pandas DataFrame to XML | `kedro.extras.datasets.pandas`   |
| `networkx.GraphMLDataSet` | Work with NetworkX using GraphML files                         | `kedro.extras.datasets.networkx` |
| `networkx.GMLDataSet`     | Work with NetworkX using Graph Modelling Language files        | `kedro.extras.datasets.networkx` |
| `redis.PickleDataSet`     | loads/saves data from/to a Redis database                      | `kedro.extras.datasets.redis`    |

* Added `partitionBy` support and exposed `save_args` for `SparkHiveDataSet`.
* Exposed `open_args_save` in `fs_args` for `pandas.ParquetDataSet`.
* Refactored the `load` and `save` operations for `pandas` datasets in order to leverage `pandas` own API and delegate `fsspec` operations to them. This reduces the need to have our own `fsspec` wrappers.
* Merged `pandas.AppendableExcelDataSet` into `pandas.ExcelDataSet`.
* Added `save_args` to `feather.FeatherDataSet`.

### Jupyter and IPython integration
* The [only recommended way to work with Kedro in Jupyter or IPython is now the Kedro IPython extension](https://kedro.readthedocs.io/en/0.18.0/tools_integration/ipython.html). Managed Jupyter instances should load this via `%load_ext kedro.extras.extensions.ipython` and use the line magic `%reload_kedro`.
* `kedro ipython` launches an IPython session that preloads the Kedro IPython extension.
* `kedro jupyter notebook/lab` creates a custom Jupyter kernel that preloads the Kedro IPython extension and launches a notebook with that kernel selected. There is no longer a need to specify `--all-kernels` to show all available kernels.

### Dependencies
* Bumped the minimum version of `pandas` to 1.3. Any `storage_options` should continue to be specified under `fs_args` and/or `credentials`.
* Added support for Python 3.9 and 3.10, dropped support for Python 3.6.
* Updated `black` dependency in the project template to a non pre-release version.

### Other
* Documented distribution of Kedro pipelines with Dask.

## Breaking changes to the API

### Framework
* Removed `RegistrationSpecs` and its associated `register_config_loader` and `register_catalog` hook specifications in favour of `CONFIG_LOADER_CLASS`/`CONFIG_LOADER_ARGS` and `DATA_CATALOG_CLASS` in `settings.py`.
* Removed deprecated functions `load_context` and `get_project_context`.
* Removed deprecated `CONF_SOURCE`, `package_name`, `pipeline`, `pipelines`, `config_loader` and `io` attributes from `KedroContext` as well as the deprecated `KedroContext.run` method.
* Added the `PluginManager` `hook_manager` argument to `KedroContext` and the `Runner.run()` method, which will be provided by the `KedroSession`.
* Removed the public method `get_hook_manager()` and replaced its functionality by `_create_hook_manager()`.
* Enforced that only one run can be successfully executed as part of a `KedroSession`. `run_id` has been renamed to `session_id` as a result.

### Configuration loaders
* The `settings.py` setting `CONF_ROOT` has been renamed to `CONF_SOURCE`. Default value of `conf` remains unchanged.
* `ConfigLoader` and `TemplatedConfigLoader` argument `conf_root` has been renamed to `conf_source`.
* `extra_params` has been renamed to `runtime_params` in `kedro.config.config.ConfigLoader` and `kedro.config.templated_config.TemplatedConfigLoader`.
* The environment defaulting behaviour has been removed from `KedroContext` and is now implemented in a `ConfigLoader` class (or equivalent) with the `base_env` and `default_run_env` attributes.

### DataSets
* `pandas.ExcelDataSet` now uses `openpyxl` engine instead of `xlrd`.
* `pandas.ParquetDataSet` now calls `pd.to_parquet()` upon saving. Note that the argument `partition_cols` is not supported.
* `spark.SparkHiveDataSet` API has been updated to reflect `spark.SparkDataSet`. The `write_mode=insert` option has also been replaced with `write_mode=append` as per Spark styleguide. This change addresses [Issue 725](https://github.com/kedro-org/kedro/issues/725) and [Issue 745](https://github.com/kedro-org/kedro/issues/745). Additionally, `upsert` mode now leverages `checkpoint` functionality and requires a valid `checkpointDir` be set for current `SparkContext`.
* `yaml.YAMLDataSet` can no longer save a `pandas.DataFrame` directly, but it can save a dictionary. Use `pandas.DataFrame.to_dict()` to convert your `pandas.DataFrame` to a dictionary before you attempt to save it to YAML.
* Removed `open_args_load` and `open_args_save` from the following datasets:
  * `pandas.CSVDataSet`
  * `pandas.ExcelDataSet`
  * `pandas.FeatherDataSet`
  * `pandas.JSONDataSet`
  * `pandas.ParquetDataSet`
* `storage_options` are now dropped if they are specified under `load_args` or `save_args` for the following datasets:
  * `pandas.CSVDataSet`
  * `pandas.ExcelDataSet`
  * `pandas.FeatherDataSet`
  * `pandas.JSONDataSet`
  * `pandas.ParquetDataSet`
* Renamed `lambda_data_set`, `memory_data_set`, and `partitioned_data_set` to `lambda_dataset`, `memory_dataset`, and `partitioned_dataset`, respectively, in `kedro.io`.
* The dataset `networkx.NetworkXDataSet` has been renamed to `networkx.JSONDataSet`.

### CLI
* Removed `kedro install` in favour of `pip install -r src/requirements.txt` to install project dependencies.
* Removed `--parallel` flag from `kedro run` in favour of `--runner=ParallelRunner`. The `-p` flag is now an alias for `--pipeline`.
* `kedro pipeline package` has been replaced by `kedro micropkg package` and, in addition to the `--alias` flag used to rename the package, now accepts a module name and path to the pipeline or utility module to package, relative to `src/<package_name>/`. The `--version` CLI option has been removed in favour of setting a `__version__` variable in the micro-package's `__init__.py` file.
* `kedro pipeline pull` has been replaced by `kedro micropkg pull` and now also supports `--destination` to provide a location for pulling the package.
* Removed `kedro pipeline list` and `kedro pipeline describe` in favour of `kedro registry list` and `kedro registry describe`.
* `kedro package` and `kedro micropkg package` now save `egg` and `whl` or `tar` files in the `<project_root>/dist` folder (previously `<project_root>/src/dist`).
* Changed the behaviour of `kedro build-reqs` to compile requirements from `requirements.txt` instead of `requirements.in` and save them to `requirements.lock` instead of `requirements.txt`.
* `kedro jupyter notebook/lab` no longer accept `--all-kernels` or `--idle-timeout` flags. `--all-kernels` is now the default behaviour.
* `KedroSession.run` now raises `ValueError` rather than `KedroContextError` when the pipeline contains no nodes. The same `ValueError` is raised when there are no matching tags.
* `KedroSession.run` now raises `ValueError` rather than `KedroContextError` when the pipeline name doesn't exist in the pipeline registry.

### Other
* Added namespace to parameters in a modular pipeline, which addresses [Issue 399](https://github.com/kedro-org/kedro/issues/399).
* Switched from packaging pipelines as wheel files to tar archive files compressed with gzip (`.tar.gz`).
* Removed decorator API from `Node` and `Pipeline`, as well as the modules `kedro.extras.decorators` and `kedro.pipeline.decorators`.
* Removed transformer API from `DataCatalog`, as well as the modules `kedro.extras.transformers` and `kedro.io.transformers`.
* Removed the `Journal` and `DataCatalogWithDefault`.
* Removed `%init_kedro` IPython line magic, with its functionality incorporated into `%reload_kedro`. This means that if `%reload_kedro` is called with a filepath, that will be set as default for subsequent calls.

## Migration guide from Kedro 0.17.* to 0.18.*

### Hooks
* Remove any existing `hook_impl` of the `register_config_loader` and `register_catalog` methods from `ProjectHooks` in `hooks.py` (or custom alternatives).
* If you use `run_id` in the `after_catalog_created` hook, replace it with `save_version` instead.
* If you use `run_id` in any of the `before_node_run`, `after_node_run`, `on_node_error`, `before_pipeline_run`, `after_pipeline_run` or `on_pipeline_error` hooks, replace it with `session_id` instead.

### `settings.py` file
* If you use a custom config loader class such as `kedro.config.TemplatedConfigLoader`, alter `CONFIG_LOADER_CLASS` to specify the class and `CONFIG_LOADER_ARGS` to specify keyword arguments. If not set, these default to `kedro.config.ConfigLoader` and an empty dictionary respectively.
* If you use a custom data catalog class, alter `DATA_CATALOG_CLASS` to specify the class. If not set, this defaults to `kedro.io.DataCatalog`.
* If you have a custom config location (i.e. not `conf`), update `CONF_ROOT` to `CONF_SOURCE` and set it to a string with the expected configuration location. If not set, this defaults to `"conf"`.

### Modular pipelines
* If you use any modular pipelines with parameters, make sure they are declared with the correct namespace. See example below:

For a given pipeline:
```python
active_pipeline = pipeline(
    pipe=[
        node(
            func=some_func,
            inputs=["model_input_table", "params:model_options"],
            outputs=["**my_output"],
        ),
        ...,
    ],
    inputs="model_input_table",
    namespace="candidate_modelling_pipeline",
)
```

The parameters should look like this:

```diff
-model_options:
-    test_size: 0.2
-    random_state: 8
-    features:
-    - engines
-    - passenger_capacity
-    - crew
+candidate_modelling_pipeline:
+    model_options:
+      test_size: 0.2
+      random_state: 8
+      features:
+        - engines
+        - passenger_capacity
+        - crew

```
* Optional: You can now remove all `params:` prefix when supplying values to `parameters` argument in a `pipeline()` call.
* If you pull modular pipelines with `kedro pipeline pull my_pipeline --alias other_pipeline`, now use `kedro micropkg pull my_pipeline --alias pipelines.other_pipeline` instead.
* If you package modular pipelines with `kedro pipeline package my_pipeline`, now use `kedro micropkg package pipelines.my_pipeline` instead.
* Similarly, if you package any modular pipelines using `pyproject.toml`, you should modify the keys to include the full module path, and wrapped in double-quotes, e.g:

```diff
[tool.kedro.micropkg.package]
-data_engineering = {destination = "path/to/here"}
-data_science = {alias = "ds", env = "local"}
+"pipelines.data_engineering" = {destination = "path/to/here"}
+"pipelines.data_science" = {alias = "ds", env = "local"}

[tool.kedro.micropkg.pull]
-"s3://my_bucket/my_pipeline" = {alias = "aliased_pipeline"}
+"s3://my_bucket/my_pipeline" = {alias = "pipelines.aliased_pipeline"}
```

### DataSets
* If you use `pandas.ExcelDataSet`, make sure you have `openpyxl` installed in your environment. This is automatically installed if you specify `kedro[pandas.ExcelDataSet]==0.18.0` in your `requirements.txt`. You can uninstall `xlrd` if you were only using it for this dataset.
* If you use`pandas.ParquetDataSet`, pass pandas saving arguments directly to `save_args` instead of nested in `from_pandas` (e.g. `save_args = {"preserve_index": False}` instead of `save_args = {"from_pandas": {"preserve_index": False}}`).
* If you use `spark.SparkHiveDataSet` with `write_mode` option set to `insert`, change this to `append` in line with the Spark styleguide. If you use `spark.SparkHiveDataSet` with `write_mode` option set to `upsert`, make sure that your `SparkContext` has a valid `checkpointDir` set either by `SparkContext.setCheckpointDir` method or directly in the `conf` folder.
* If you use `pandas~=1.2.0` and pass `storage_options` through `load_args` or `savs_args`, specify them under `fs_args` or via `credentials` instead.
* If you import from `kedro.io.lambda_data_set`, `kedro.io.memory_data_set`, or `kedro.io.partitioned_data_set`, change the import to `kedro.io.lambda_dataset`, `kedro.io.memory_dataset`, or `kedro.io.partitioned_dataset`, respectively (or import the dataset directly from `kedro.io`).
* If you have any `pandas.AppendableExcelDataSet` entries in your catalog, replace them with `pandas.ExcelDataSet`.
* If you have any `networkx.NetworkXDataSet` entries in your catalog, replace them with `networkx.JSONDataSet`.

### Other
* Edit any scripts containing `kedro pipeline package --version` to use `kedro micropkg package` instead. If you wish to set a specific pipeline package version, set the `__version__` variable in the pipeline package's `__init__.py` file.
* To run a pipeline in parallel, use `kedro run --runner=ParallelRunner` rather than `--parallel` or `-p`.
* If you call `ConfigLoader` or `TemplatedConfigLoader` directly, update the keyword arguments `conf_root` to `conf_source` and `extra_params` to `runtime_params`.
* If you use `KedroContext` to access `ConfigLoader`, use `settings.CONFIG_LOADER_CLASS` to access the currently used `ConfigLoader` instead.
>>>>>>> fa77a07d

# Release 0.17.7

## Major features and improvements
* `pipeline` now accepts `tags` and a collection of `Node`s and/or `Pipeline`s rather than just a single `Pipeline` object. `pipeline` should be used in preference to `Pipeline` when creating a Kedro pipeline.
* `pandas.SQLTableDataSet` and `pandas.SQLQueryDataSet` now only open one connection per database, at instantiation time (therefore at catalog creation time), rather than one per load/save operation.
* Added new command group, `micropkg`, to replace `kedro pipeline pull` and `kedro pipeline package` with `kedro micropkg pull` and `kedro micropkg package` for Kedro 0.18.0. `kedro micropkg package` saves packages to `project/dist` while `kedro pipeline package` saves packages to `project/src/dist`.

## Bug fixes and other changes
* Added tutorial documentation for [experiment tracking](https://kedro.readthedocs.io/en/0.17.7/08_logging/02_experiment_tracking.html).
* Added [Plotly dataset documentation](https://kedro.readthedocs.io/en/0.17.7/03_tutorial/05_visualise_pipeline.html#visualise-plotly-charts-in-kedro-viz).
* Added the upper limit `pandas<1.4` to maintain compatibility with `xlrd~=1.0`.
* Bumped the `Pillow` minimum version requirement to 9.0 (Python 3.7+ only) following [CVE-2022-22817](https://cve.mitre.org/cgi-bin/cvename.cgi?name=CVE-2022-22817).
* Fixed `PickleDataSet` to be copyable and hence work with the parallel runner.
* Upgraded `pip-tools`, which is used by `kedro build-reqs`, to 6.5 (Python 3.7+ only). This `pip-tools` version is compatible with `pip>=21.2`, including the most recent releases of `pip`. Python 3.6 users should continue to use `pip-tools` 6.4 and `pip<22`.
* Added `astro-iris` as alias for `astro-airlow-iris`, so that old tutorials can still be followed.
* Added details about [Kedro's Technical Steering Committee and governance model](https://kedro.readthedocs.io/en/0.17.7/14_contribution/technical_steering_committee.html).

## Upcoming deprecations for Kedro 0.18.0
* `kedro pipeline pull` and `kedro pipeline package` will be deprecated. Please use `kedro micropkg` instead.


# Release 0.17.6

## Major features and improvements
* Added `pipelines` global variable to IPython extension, allowing you to access the project's pipelines in `kedro ipython` or `kedro jupyter notebook`.
* Enabled overriding nested parameters with `params` in CLI, i.e. `kedro run --params="model.model_tuning.booster:gbtree"` updates parameters to `{"model": {"model_tuning": {"booster": "gbtree"}}}`.
* Added option to `pandas.SQLQueryDataSet` to specify a `filepath` with a SQL query, in addition to the current method of supplying the query itself in the `sql` argument.
* Extended `ExcelDataSet` to support saving Excel files with multiple sheets.
* Added the following new datasets:

| Type                      | Description                                                                                                            | Location                       |
| ------------------------- | ---------------------------------------------------------------------------------------------------------------------- | ------------------------------ |
| `plotly.JSONDataSet`      | Works with plotly graph object Figures (saves as json file)                                                            | `kedro.extras.datasets.plotly` |
| `pandas.GenericDataSet`   | Provides a 'best effort' facility to read / write any format provided by the `pandas` library                          | `kedro.extras.datasets.pandas` |
| `pandas.GBQQueryDataSet`  | Loads data from a Google Bigquery table using provided SQL query                                                       | `kedro.extras.datasets.pandas` |
| `spark.DeltaTableDataSet` | Dataset designed to handle Delta Lake Tables and their CRUD-style operations, including `update`, `merge` and `delete` | `kedro.extras.datasets.spark`  |

## Bug fixes and other changes
* Fixed an issue where `kedro new --config config.yml` was ignoring the config file when `prompts.yml` didn't exist.
* Added documentation for `kedro viz --autoreload`.
* Added support for arbitrary backends (via importable module paths) that satisfy the `pickle` interface to `PickleDataSet`.
* Added support for `sum` syntax for connecting pipeline objects.
* Upgraded `pip-tools`, which is used by `kedro build-reqs`, to 6.4. This `pip-tools` version requires `pip>=21.2` while [adding support for `pip>=21.3`](https://github.com/jazzband/pip-tools/pull/1501). To upgrade `pip`, please refer to [their documentation](https://pip.pypa.io/en/stable/installing/#upgrading-pip).
* Relaxed the bounds on the `plotly` requirement for `plotly.PlotlyDataSet` and the `pyarrow` requirement for `pandas.ParquetDataSet`.
* `kedro pipeline package <pipeline>` now raises an error if the `<pipeline>` argument doesn't look like a valid Python module path (e.g. has `/` instead of `.`).
* Added new `overwrite` argument to `PartitionedDataSet` and `MatplotlibWriter` to enable deletion of existing partitions and plots on dataset `save`.
* `kedro pipeline pull` now works when the project requirements contains entries such as `-r`, `--extra-index-url` and local wheel files ([Issue #913](https://github.com/kedro-org/kedro/issues/913)).
* Fixed slow startup because of catalog processing by reducing the exponential growth of extra processing during `_FrozenDatasets` creations.
* Removed `.coveragerc` from the Kedro project template. `coverage` settings are now given in `pyproject.toml`.
* Fixed a bug where packaging or pulling a modular pipeline with the same name as the project's package name would throw an error (or silently pass without including the pipeline source code in the wheel file).
* Removed unintentional dependency on `git`.
* Fixed an issue where nested pipeline configuration was not included in the packaged pipeline.
* Deprecated the "Thanks for supporting contributions" section of release notes to simplify the contribution process; Kedro 0.17.6 is the last release that includes this. This process has been replaced with the [automatic GitHub feature](https://github.com/kedro-org/kedro/graphs/contributors).
* Fixed a bug where the version on the tracking datasets didn't match the session id and the versions of regular versioned datasets.
* Fixed an issue where datasets in `load_versions` that are not found in the data catalog would silently pass.
* Altered the string representation of nodes so that node inputs/outputs order is preserved rather than being alphabetically sorted.
* Update `APIDataSet` to accept `auth` through `credentials` and allow any iterable for `auth`.

## Upcoming deprecations for Kedro 0.18.0
* `kedro.extras.decorators` and `kedro.pipeline.decorators` are being deprecated in favour of Hooks.
* `kedro.extras.transformers` and `kedro.io.transformers` are being deprecated in favour of Hooks.
* The `--parallel` flag on `kedro run` is being removed in favour of `--runner=ParallelRunner`. The `-p` flag will change to be an alias for `--pipeline`.
* `kedro.io.DataCatalogWithDefault` is being deprecated, to be removed entirely in 0.18.0.

## Thanks for supporting contributions
[Deepyaman Datta](https://github.com/deepyaman),
[Brites](https://github.com/brites101),
[Manish Swami](https://github.com/ManishS6),
[Avaneesh Yembadi](https://github.com/avan-sh),
[Zain Patel](https://github.com/mzjp2),
[Simon Brugman](https://github.com/sbrugman),
[Kiyo Kunii](https://github.com/921kiyo),
[Benjamin Levy](https://github.com/BenjaminLevyQB),
[Louis de Charsonville](https://github.com/louisdecharson),
[Simon Picard](https://github.com/simonpicard)

# Release 0.17.5

## Major features and improvements
* Added new CLI group `registry`, with the associated commands `kedro registry list` and `kedro registry describe`, to replace `kedro pipeline list` and `kedro pipeline describe`.
* Added support for dependency management at a modular pipeline level. When a pipeline with `requirements.txt` is packaged, its dependencies are embedded in the modular pipeline wheel file. Upon pulling the pipeline, Kedro will append dependencies to the project's `requirements.in`. More information is available in [our documentation](https://kedro.readthedocs.io/en/0.17.5/06_nodes_and_pipelines/03_modular_pipelines.html).
* Added support for bulk packaging/pulling modular pipelines using `kedro pipeline package/pull --all` and `pyproject.toml`.
* Removed `cli.py` from the Kedro project template. By default all CLI commands, including `kedro run`, are now defined on the Kedro framework side. These can be overridden in turn by a plugin or a `cli.py` file in your project. A packaged Kedro project will respect the same hierarchy when executed with `python -m my_package`.
* Removed `.ipython/profile_default/startup/` from the Kedro project template in favour of `.ipython/profile_default/ipython_config.py` and the `kedro.extras.extensions.ipython`.
* Added support for `dill` backend to `PickleDataSet`.
* Imports are now refactored at `kedro pipeline package` and `kedro pipeline pull` time, so that _aliasing_ a modular pipeline doesn't break it.
* Added the following new datasets to support basic Experiment Tracking:

| Type                      | Description                                              | Location                         |
| ------------------------- | -------------------------------------------------------- | -------------------------------- |
| `tracking.MetricsDataSet` | Dataset to track numeric metrics for experiment tracking | `kedro.extras.datasets.tracking` |
| `tracking.JSONDataSet`    | Dataset to track data for experiment tracking            | `kedro.extras.datasets.tracking` |

## Bug fixes and other changes
* Bumped minimum required `fsspec` version to 2021.04.
* Fixed the `kedro install` and `kedro build-reqs` flows when uninstalled dependencies are present in a project's `settings.py`, `context.py` or `hooks.py` ([Issue #829](https://github.com/kedro-org/kedro/issues/829)).
* Imports are now refactored at `kedro pipeline package` and `kedro pipeline pull` time, so that _aliasing_ a modular pipeline doesn't break it.

## Minor breaking changes to the API
* Pinned `dynaconf` to `<3.1.6` because the method signature for `_validate_items` changed which is used in Kedro.

## Upcoming deprecations for Kedro 0.18.0
* `kedro pipeline list` and `kedro pipeline describe` are being deprecated in favour of new commands `kedro registry list ` and `kedro registry describe`.
* `kedro install` is being deprecated in favour of using `pip install -r src/requirements.txt` to install project dependencies.

## Thanks for supporting contributions
[Moussa Taifi](https://github.com/moutai),
[Deepyaman Datta](https://github.com/deepyaman)

# Release 0.17.4

## Major features and improvements
* Added the following new datasets:

| Type                   | Description                                                 | Location                       |
| ---------------------- | ----------------------------------------------------------- | ------------------------------ |
| `plotly.PlotlyDataSet` | Works with plotly graph object Figures (saves as json file) | `kedro.extras.datasets.plotly` |

## Bug fixes and other changes
* Defined our set of Kedro Principles! Have a read through [our docs](https://kedro.readthedocs.io/en/0.17.4/12_faq/03_kedro_principles.html).
* `ConfigLoader.get()` now raises a `BadConfigException`, with a more helpful error message, if a configuration file cannot be loaded (for instance due to wrong syntax or poor formatting).
* `run_id` now defaults to `save_version` when `after_catalog_created` is called, similarly to what happens during a `kedro run`.
* Fixed a bug where `kedro ipython` and `kedro jupyter notebook` didn't work if the `PYTHONPATH` was already set.
* Update the IPython extension to allow passing `env` and `extra_params` to `reload_kedro`  similar to how the IPython script works.
* `kedro info` now outputs if a plugin has any `hooks` or `cli_hooks` implemented.
* `PartitionedDataSet` now supports lazily materializing data on save.
* `kedro pipeline describe` now defaults to the `__default__` pipeline when no pipeline name is provided and also shows the namespace the nodes belong to.
* Fixed an issue where spark.SparkDataSet with enabled versioning would throw a VersionNotFoundError when using databricks-connect from a remote machine and saving to dbfs filesystem.
* `EmailMessageDataSet` added to doctree.
* When node inputs do not pass validation, the error message is now shown as the most recent exception in the traceback ([Issue #761](https://github.com/kedro-org/kedro/issues/761)).
* `kedro pipeline package` now only packages the parameter file that exactly matches the pipeline name specified and the parameter files in a directory with the pipeline name.
* Extended support to newer versions of third-party dependencies ([Issue #735](https://github.com/kedro-org/kedro/issues/735)).
* Ensured consistent references to `model input` tables in accordance with our Data Engineering convention.
* Changed behaviour where `kedro pipeline package` takes the pipeline package version, rather than the kedro package version. If the pipeline package version is not present, then the package version is used.
* Launched [GitHub Discussions](https://github.com/kedro-org/kedro/discussions/) and [Kedro Discord Server](https://discord.gg/akJDeVaxnB)
* Improved error message when versioning is enabled for a dataset previously saved as non-versioned ([Issue #625](https://github.com/kedro-org/kedro/issues/625)).

## Minor breaking changes to the API

## Upcoming deprecations for Kedro 0.18.0

## Thanks for supporting contributions
[Lou Kratz](https://github.com/lou-k),
[Lucas Jamar](https://github.com/lucasjamar)

# Release 0.17.3

## Major features and improvements
* Kedro plugins can now override built-in CLI commands.
* Added a `before_command_run` hook for plugins to add extra behaviour before Kedro CLI commands run.
* `pipelines` from `pipeline_registry.py` and `register_pipeline` hooks are now loaded lazily when they are first accessed, not on startup:

    ```python
    from kedro.framework.project import pipelines

    print(pipelines["__default__"])  # pipeline loading is only triggered here
    ```

## Bug fixes and other changes
* `TemplatedConfigLoader` now correctly inserts default values when no globals are supplied.
* Fixed a bug where the `KEDRO_ENV` environment variable had no effect on instantiating the `context` variable in an iPython session or a Jupyter notebook.
* Plugins with empty CLI groups are no longer displayed in the Kedro CLI help screen.
* Duplicate commands will no longer appear twice in the Kedro CLI help screen.
* CLI commands from sources with the same name will show under one list in the help screen.
* The setup of a Kedro project, including adding src to path and configuring settings, is now handled via the `bootstrap_project` method.
* `configure_project` is invoked if a `package_name` is supplied to `KedroSession.create`. This is added for backward-compatibility purpose to support a workflow that creates `Session` manually. It will be removed in `0.18.0`.
* Stopped swallowing up all `ModuleNotFoundError` if `register_pipelines` not found, so that a more helpful error message will appear when a dependency is missing, e.g. [Issue #722](https://github.com/kedro-org/kedro/issues/722).
* When `kedro new` is invoked using a configuration yaml file, `output_dir` is no longer a required key; by default the current working directory will be used.
* When `kedro new` is invoked using a configuration yaml file, the appropriate `prompts.yml` file is now used for validating the provided configuration. Previously, validation was always performed against the kedro project template `prompts.yml` file.
* When a relative path to a starter template is provided, `kedro new` now generates user prompts to obtain configuration rather than supplying empty configuration.
* Fixed error when using starters on Windows with Python 3.7 (Issue [#722](https://github.com/kedro-org/kedro/issues/722)).
* Fixed decoding error of config files that contain accented characters by opening them for reading in UTF-8.
* Fixed an issue where `after_dataset_loaded` run would finish before a dataset is actually loaded when using `--async` flag.

## Upcoming deprecations for Kedro 0.18.0

* `kedro.versioning.journal.Journal` will be removed.
* The following properties on `kedro.framework.context.KedroContext` will be removed:
  * `io` in favour of `KedroContext.catalog`
  * `pipeline` (equivalent to `pipelines["__default__"]`)
  * `pipelines` in favour of `kedro.framework.project.pipelines`

# Release 0.17.2

## Major features and improvements
* Added support for `compress_pickle` backend to `PickleDataSet`.
* Enabled loading pipelines without creating a `KedroContext` instance:

    ```python
    from kedro.framework.project import pipelines

    print(pipelines)
    ```

* Projects generated with kedro>=0.17.2:
  - should define pipelines in `pipeline_registry.py` rather than `hooks.py`.
  - when run as a package, will behave the same as `kedro run`

## Bug fixes and other changes
* If `settings.py` is not importable, the errors will be surfaced earlier in the process, rather than at runtime.

## Minor breaking changes to the API
* `kedro pipeline list` and `kedro pipeline describe` no longer accept redundant `--env` parameter.
* `from kedro.framework.cli.cli import cli` no longer includes the `new` and `starter` commands.

## Upcoming deprecations for Kedro 0.18.0

* `kedro.framework.context.KedroContext.run` will be removed in release 0.18.0.

## Thanks for supporting contributions
[Sasaki Takeru](https://github.com/takeru)

# Release 0.17.1

## Major features and improvements
* Added `env` and `extra_params` to `reload_kedro()` line magic.
* Extended the `pipeline()` API to allow strings and sets of strings as `inputs` and `outputs`, to specify when a dataset name remains the same (not namespaced).
* Added the ability to add custom prompts with regexp validator for starters by repurposing `default_config.yml` as `prompts.yml`.
* Added the `env` and `extra_params` arguments to `register_config_loader` hook.
* Refactored the way `settings` are loaded. You will now be able to run:

    ```python
    from kedro.framework.project import settings

    print(settings.CONF_ROOT)
    ```

* Added a check on `kedro.runner.parallel_runner.ParallelRunner` which checks datasets for the `_SINGLE_PROCESS` attribute in the `_validate_catalog` method. If this attribute is set to `True` in an instance of a dataset (e.g. `SparkDataSet`), the `ParallelRunner` will raise an `AttributeError`.
* Any user-defined dataset that should not be used with `ParallelRunner` may now have the `_SINGLE_PROCESS` attribute set to `True`.

## Bug fixes and other changes
* The version of a packaged modular pipeline now defaults to the version of the project package.
* Added fix to prevent new lines being added to pandas CSV datasets.
* Fixed issue with loading a versioned `SparkDataSet` in the interactive workflow.
* Kedro CLI now checks `pyproject.toml` for a `tool.kedro` section before treating the project as a Kedro project.
* Added fix to `DataCatalog::shallow_copy` now it should copy layers.
* `kedro pipeline pull` now uses `pip download` for protocols that are not supported by `fsspec`.
* Cleaned up documentation to fix broken links and rewrite permanently redirected ones.
* Added a `jsonschema` schema definition for the Kedro 0.17 catalog.
* `kedro install` now waits on Windows until all the requirements are installed.
* Exposed `--to-outputs` option in the CLI, throughout the codebase, and as part of hooks specifications.
* Fixed a bug where `ParquetDataSet` wasn't creating parent directories on the fly.
* Updated documentation.

## Breaking changes to the API
* This release has broken the `kedro ipython` and `kedro jupyter` workflows. To fix this, follow the instructions in the migration guide below.
* You will also need to upgrade `kedro-viz` to 3.10.1 if you use the `%run_viz` line magic in Jupyter Notebook.

> *Note:* If you're using the `ipython` [extension](https://kedro.readthedocs.io/en/0.17.1/11_tools_integration/02_ipython.html#ipython-extension) instead, you will not encounter this problem.

## Migration guide
You will have to update the file `<your_project>/.ipython/profile_default/startup/00-kedro-init.py` in order to make `kedro ipython` and/or `kedro jupyter` work. Add the following line before the `KedroSession` is created:

```python
configure_project(metadata.package_name)  # to add

session = KedroSession.create(metadata.package_name, path)
```

Make sure that the associated import is provided in the same place as others in the file:

```python
from kedro.framework.project import configure_project  # to add
from kedro.framework.session import KedroSession
```

## Thanks for supporting contributions
[Mariana Silva](https://github.com/marianansilva),
[Kiyohito Kunii](https://github.com/921kiyo),
[noklam](https://github.com/noklam),
[Ivan Doroshenko](https://github.com/imdoroshenko),
[Zain Patel](https://github.com/mzjp2),
[Deepyaman Datta](https://github.com/deepyaman),
[Sam Hiscox](https://github.com/samhiscoxqb),
[Pascal Brokmeier](https://github.com/pascalwhoop)

# Release 0.17.0

## Major features and improvements

* In a significant change, [we have introduced `KedroSession`](https://kedro.readthedocs.io/en/0.17.0/04_kedro_project_setup/03_session.html) which is responsible for managing the lifecycle of a Kedro run.
* Created a new Kedro Starter: `kedro new --starter=mini-kedro`. It is possible to [use the DataCatalog as a standalone component](https://github.com/kedro-org/kedro-starters/tree/master/mini-kedro) in a Jupyter notebook and transition into the rest of the Kedro framework.
* Added `DatasetSpecs` with Hooks to run before and after datasets are loaded from/saved to the catalog.
* Added a command: `kedro catalog create`. For a registered pipeline, it creates a `<conf_root>/<env>/catalog/<pipeline_name>.yml` configuration file with `MemoryDataSet` datasets for each dataset that is missing from `DataCatalog`.
* Added `settings.py` and `pyproject.toml` (to replace `.kedro.yml`) for project configuration, in line with Python best practice.
* `ProjectContext` is no longer needed, unless for very complex customisations. `KedroContext`, `ProjectHooks` and `settings.py` together implement sensible default behaviour. As a result `context_path` is also now an _optional_ key in `pyproject.toml`.
* Removed `ProjectContext` from `src/<package_name>/run.py`.
* `TemplatedConfigLoader` now supports [Jinja2 template syntax](https://jinja.palletsprojects.com/en/2.11.x/templates/) alongside its original syntax.
* Made [registration Hooks](https://kedro.readthedocs.io/en/0.17.0/07_extend_kedro/02_hooks.html#registration-hooks) mandatory, as the only way to customise the `ConfigLoader` or the `DataCatalog` used in a project. If no such Hook is provided in `src/<package_name>/hooks.py`, a `KedroContextError` is raised. There are sensible defaults defined in any project generated with Kedro >= 0.16.5.

## Bug fixes and other changes

* `ParallelRunner` no longer results in a run failure, when triggered from a notebook, if the run is started using `KedroSession` (`session.run()`).
* `before_node_run` can now overwrite node inputs by returning a dictionary with the corresponding updates.
* Added minimal, black-compatible flake8 configuration to the project template.
* Moved `isort` and `pytest` configuration from `<project_root>/setup.cfg` to `<project_root>/pyproject.toml`.
* Extra parameters are no longer incorrectly passed from `KedroSession` to `KedroContext`.
* Relaxed `pyspark` requirements to allow for installation of `pyspark` 3.0.
* Added a `--fs-args` option to the `kedro pipeline pull` command to specify configuration options for the `fsspec` filesystem arguments used when pulling modular pipelines from non-PyPI locations.
* Bumped maximum required `fsspec` version to 0.9.
* Bumped maximum supported `s3fs` version to 0.5 (`S3FileSystem` interface has changed since 0.4.1 version).

## Deprecations
* In Kedro 0.17.0 we have deleted the deprecated `kedro.cli` and `kedro.context` modules in favour of `kedro.framework.cli` and `kedro.framework.context` respectively.

## Other breaking changes to the API
* `kedro.io.DataCatalog.exists()` returns `False` when the dataset does not exist, as opposed to raising an exception.
* The pipeline-specific `catalog.yml` file is no longer automatically created for modular pipelines when running `kedro pipeline create`. Use `kedro catalog create` to replace this functionality.
* Removed `include_examples` prompt from `kedro new`. To generate boilerplate example code, you should use a Kedro starter.
* Changed the `--verbose` flag from a global command to a project-specific command flag (e.g `kedro --verbose new` becomes `kedro new --verbose`).
* Dropped support of the `dataset_credentials` key in credentials in `PartitionedDataSet`.
* `get_source_dir()` was removed from `kedro/framework/cli/utils.py`.
* Dropped support of `get_config`, `create_catalog`, `create_pipeline`, `template_version`, `project_name` and `project_path` keys by `get_project_context()` function (`kedro/framework/cli/cli.py`).
* `kedro new --starter` now defaults to fetching the starter template matching the installed Kedro version.
* Renamed `kedro_cli.py` to `cli.py` and moved it inside the Python package (`src/<package_name>/`), for a better packaging and deployment experience.
* Removed `.kedro.yml` from the project template and replaced it with `pyproject.toml`.
* Removed `KEDRO_CONFIGS` constant (previously residing in `kedro.framework.context.context`).
* Modified `kedro pipeline create` CLI command to add a boilerplate parameter config file in `conf/<env>/parameters/<pipeline_name>.yml` instead of `conf/<env>/pipelines/<pipeline_name>/parameters.yml`. CLI commands `kedro pipeline delete` / `package` / `pull` were updated accordingly.
* Removed `get_static_project_data` from `kedro.framework.context`.
* Removed `KedroContext.static_data`.
* The `KedroContext` constructor now takes `package_name` as first argument.
* Replaced `context` property on `KedroSession` with `load_context()` method.
* Renamed `_push_session` and `_pop_session` in `kedro.framework.session.session` to `_activate_session` and `_deactivate_session` respectively.
* Custom context class is set via `CONTEXT_CLASS` variable in `src/<your_project>/settings.py`.
* Removed `KedroContext.hooks` attribute. Instead, hooks should be registered in `src/<your_project>/settings.py` under the `HOOKS` key.
* Restricted names given to nodes to match the regex pattern `[\w\.-]+$`.
* Removed `KedroContext._create_config_loader()` and `KedroContext._create_data_catalog()`. They have been replaced by registration hooks, namely `register_config_loader()` and `register_catalog()` (see also [upcoming deprecations](#upcoming_deprecations_for_kedro_0.18.0)).


## Upcoming deprecations for Kedro 0.18.0

* `kedro.framework.context.load_context` will be removed in release 0.18.0.
* `kedro.framework.cli.get_project_context` will be removed in release 0.18.0.
* We've added a `DeprecationWarning` to the decorator API for both `node` and `pipeline`. These will be removed in release 0.18.0. Use Hooks to extend a node's behaviour instead.
* We've added a `DeprecationWarning` to the Transformers API when adding a transformer to the catalog. These will be removed in release 0.18.0. Use Hooks to customise the `load` and `save` methods.

## Thanks for supporting contributions
[Deepyaman Datta](https://github.com/deepyaman),
[Zach Schuster](https://github.com/zschuster)

## Migration guide from Kedro 0.16.* to 0.17.*

**Reminder:** Our documentation on [how to upgrade Kedro](https://kedro.readthedocs.io/en/0.17.0/12_faq/01_faq.html#how-do-i-upgrade-kedro) covers a few key things to remember when updating any Kedro version.

The Kedro 0.17.0 release contains some breaking changes. If you update Kedro to 0.17.0 and then try to work with projects created against earlier versions of Kedro, you may encounter some issues when trying to run `kedro` commands in the terminal for that project. Here's a short guide to getting your projects running against the new version of Kedro.


>*Note*: As always, if you hit any problems, please check out our documentation:
>* [How can I find out more about Kedro?](https://kedro.readthedocs.io/en/0.17.0/12_faq/01_faq.html#how-can-i-find-out-more-about-kedro)
>* [How can I get my questions answered?](https://kedro.readthedocs.io/en/0.17.0/12_faq/01_faq.html#how-can-i-get-my-question-answered).

To get an existing Kedro project to work after you upgrade to Kedro 0.17.0, we recommend that you create a new project against Kedro 0.17.0 and move the code from your existing project into it. Let's go through the changes, but first, note that if you create a new Kedro project with Kedro 0.17.0 you will not be asked whether you want to include the boilerplate code for the Iris dataset example. We've removed this option (you should now use a Kedro starter if you want to create a project that is pre-populated with code).

To create a new, blank Kedro 0.17.0 project to drop your existing code into, you can create one, as always, with `kedro new`. We also recommend creating a new virtual environment for your new project, or you might run into conflicts with existing dependencies.

* **Update `pyproject.toml`**: Copy the following three keys from the `.kedro.yml` of your existing Kedro project into the `pyproject.toml` file of your new Kedro 0.17.0 project:


    ```toml
    [tools.kedro]
    package_name = "<package_name>"
    project_name = "<project_name>"
    project_version = "0.17.0"
    ```

Check your source directory. If you defined a different source directory (`source_dir`), make sure you also move that to `pyproject.toml`.


* **Copy files from your existing project**:

  + Copy subfolders of `project/src/project_name/pipelines` from existing to new project
  + Copy subfolders of `project/src/test/pipelines` from existing to new project
  + Copy the requirements your project needs into `requirements.txt` and/or `requirements.in`.
  + Copy your project configuration from the `conf` folder. Take note of the new locations needed for modular pipeline configuration (move it from `conf/<env>/pipeline_name/catalog.yml` to `conf/<env>/catalog/pipeline_name.yml` and likewise for `parameters.yml`).
  + Copy from the `data/` folder of your existing project, if needed, into the same location in your new project.
  + Copy any Hooks from `src/<package_name>/hooks.py`.

* **Update your new project's README and docs as necessary**.

* **Update `settings.py`**: For example, if you specified additional Hook implementations in `hooks`, or listed plugins under `disable_hooks_by_plugin` in your `.kedro.yml`, you will need to move them to `settings.py` accordingly:

    ```python
    from <package_name>.hooks import MyCustomHooks, ProjectHooks

    HOOKS = (ProjectHooks(), MyCustomHooks())

    DISABLE_HOOKS_FOR_PLUGINS = ("my_plugin1",)
    ```

* **Migration for `node` names**. From 0.17.0 the only allowed characters for node names are letters, digits, hyphens, underscores and/or fullstops. If you have previously defined node names that have special characters, spaces or other characters that are no longer permitted, you will need to rename those nodes.

* **Copy changes to `kedro_cli.py`**. If you previously customised the `kedro run` command or added more CLI commands to your `kedro_cli.py`, you should move them into `<project_root>/src/<package_name>/cli.py`. Note, however, that the new way to run a Kedro pipeline is via a `KedroSession`, rather than using the `KedroContext`:

    ```python
    with KedroSession.create(package_name=...) as session:
        session.run()
    ```

* **Copy changes made to `ConfigLoader`**. If you have defined a custom class, such as `TemplatedConfigLoader`, by overriding `ProjectContext._create_config_loader`, you should move the contents of the function in `src/<package_name>/hooks.py`, under `register_config_loader`.

* **Copy changes made to `DataCatalog`**. Likewise, if you have `DataCatalog` defined with `ProjectContext._create_catalog`, you should copy-paste the contents into `register_catalog`.

* **Optional**: If you have plugins such as [Kedro-Viz](https://github.com/kedro-org/kedro-viz) installed, it's likely that Kedro 0.17.0 won't work with their older versions, so please either upgrade to the plugin's newest version or follow their migration guides.

# Release 0.16.6

## Major features and improvements

* Added documentation with a focus on single machine and distributed environment deployment; the series includes Docker, Argo, Prefect, Kubeflow, AWS Batch, AWS Sagemaker and extends our section on Databricks.
* Added [kedro-starter-spaceflights](https://github.com/kedro-org/kedro-starter-spaceflights/) alias for generating a project: `kedro new --starter spaceflights`.

## Bug fixes and other changes
* Fixed `TypeError` when converting dict inputs to a node made from a wrapped `partial` function.
* `PartitionedDataSet` improvements:
  - Supported passing arguments to the underlying filesystem.
* Improved handling of non-ASCII word characters in dataset names.
  - For example, a dataset named `jalapeño` will be accessible as `DataCatalog.datasets.jalapeño` rather than `DataCatalog.datasets.jalape__o`.
* Fixed `kedro install` for an Anaconda environment defined in `environment.yml`.
* Fixed backwards compatibility with templates generated with older Kedro versions <0.16.5. No longer need to update `.kedro.yml` to use `kedro lint` and `kedro jupyter notebook convert`.
* Improved documentation.
* Added documentation using MinIO with Kedro.
* Improved error messages for incorrect parameters passed into a node.
* Fixed issue with saving a `TensorFlowModelDataset` in the HDF5 format with versioning enabled.
* Added missing `run_result` argument in `after_pipeline_run` Hooks spec.
* Fixed a bug in IPython script that was causing context hooks to be registered twice. To apply this fix to a project generated with an older Kedro version, apply the same changes made in [this PR](https://github.com/kedro-org/kedro-starter-pandas-iris/pull/16) to your `00-kedro-init.py` file.
* Improved documentation.

## Breaking changes to the API

## Thanks for supporting contributions
[Deepyaman Datta](https://github.com/deepyaman), [Bhavya Merchant](https://github.com/bnmerchant), [Lovkush Agarwal](https://github.com/Lovkush-A), [Varun Krishna S](https://github.com/vhawk19), [Sebastian Bertoli](https://github.com/sebastianbertoli), [noklam](https://github.com/noklam), [Daniel Petti](https://github.com/djpetti), [Waylon Walker](https://github.com/waylonwalker), [Saran Balaji C](https://github.com/csaranbalaji)

# Release 0.16.5

## Major features and improvements
* Added the following new datasets.

| Type                        | Description                                                                                             | Location                      |
| --------------------------- | ------------------------------------------------------------------------------------------------------- | ----------------------------- |
| `email.EmailMessageDataSet` | Manage email messages using [the Python standard library](https://docs.python.org/3/library/email.html) | `kedro.extras.datasets.email` |

* Added support for `pyproject.toml` to configure Kedro. `pyproject.toml` is used if `.kedro.yml` doesn't exist (Kedro configuration should be under `[tool.kedro]` section).
* Projects created with this version will have no `pipeline.py`, having been replaced by `hooks.py`.
* Added a set of registration hooks, as the new way of registering library components with a Kedro project:
    * `register_pipelines()`, to replace `_get_pipelines()`
    * `register_config_loader()`, to replace `_create_config_loader()`
    * `register_catalog()`, to replace `_create_catalog()`
These can be defined in `src/<package-name>/hooks.py` and added to `.kedro.yml` (or `pyproject.toml`). The order of execution is: plugin hooks, `.kedro.yml` hooks, hooks in `ProjectContext.hooks`.
* Added ability to disable auto-registered Hooks using `.kedro.yml` (or `pyproject.toml`) configuration file.

## Bug fixes and other changes
* Added option to run asynchronously via the Kedro CLI.
* Absorbed `.isort.cfg` settings into `setup.cfg`.
* Packaging a modular pipeline raises an error if the pipeline directory is empty or non-existent.

## Breaking changes to the API
* `project_name`, `project_version` and `package_name` now have to be defined in `.kedro.yml` for projects using Kedro 0.16.5+.

## Migration Guide
This release has accidentally broken the usage of `kedro lint` and `kedro jupyter notebook convert` on a project template generated with previous versions of Kedro (<=0.16.4). To amend this, please either upgrade to `kedro==0.16.6` or update `.kedro.yml` within your project root directory to include the following keys:

```yaml
project_name: "<your_project_name>"
project_version: "<kedro_version_of_the_project>"
package_name: "<your_package_name>"
```

## Thanks for supporting contributions
[Deepyaman Datta](https://github.com/deepyaman), [Bas Nijholt](https://github.com/basnijholt), [Sebastian Bertoli](https://github.com/sebastianbertoli)

# Release 0.16.4

## Major features and improvements
* Fixed a bug for using `ParallelRunner` on Windows.
* Enabled auto-discovery of hooks implementations coming from installed plugins.

## Bug fixes and other changes
* Fixed a bug for using `ParallelRunner` on Windows.
* Modified `GBQTableDataSet` to load customized results using customized queries from Google Big Query tables.
* Documentation improvements.

## Breaking changes to the API

## Thanks for supporting contributions
[Ajay Bisht](https://github.com/ajb7), [Vijay Sajjanar](https://github.com/vjkr), [Deepyaman Datta](https://github.com/deepyaman), [Sebastian Bertoli](https://github.com/sebastianbertoli), [Shahil Mawjee](https://github.com/s-mawjee), [Louis Guitton](https://github.com/louisguitton), [Emanuel Ferm](https://github.com/eferm)

# Release 0.16.3

## Major features and improvements
* Added the `kedro pipeline pull` CLI command to extract a packaged modular pipeline, and place the contents in a Kedro project.
* Added the `--version` option to `kedro pipeline package` to allow specifying alternative versions to package under.
* Added the `--starter` option to `kedro new` to create a new project from a local, remote or aliased starter template.
* Added the `kedro starter list` CLI command to list all starter templates that can be used to bootstrap a new Kedro project.
* Added the following new datasets.

| Type               | Description                                                                                           | Location                     |
| ------------------ | ----------------------------------------------------------------------------------------------------- | ---------------------------- |
| `json.JSONDataSet` | Work with JSON files using [the Python standard library](https://docs.python.org/3/library/json.html) | `kedro.extras.datasets.json` |

## Bug fixes and other changes
* Removed `/src/nodes` directory from the project template and made `kedro jupyter convert` create it on the fly if necessary.
* Fixed a bug in `MatplotlibWriter` which prevented saving lists and dictionaries of plots locally on Windows.
* Closed all pyplot windows after saving in `MatplotlibWriter`.
* Documentation improvements:
  - Added [kedro-wings](https://github.com/tamsanh/kedro-wings) and [kedro-great](https://github.com/tamsanh/kedro-great) to the list of community plugins.
* Fixed broken versioning for Windows paths.
* Fixed `DataSet` string representation for falsy values.
* Improved the error message when duplicate nodes are passed to the `Pipeline` initializer.
* Fixed a bug where `kedro docs` would fail because the built docs were located in a different directory.
* Fixed a bug where `ParallelRunner` would fail on Windows machines whose reported CPU count exceeded 61.
* Fixed an issue with saving TensorFlow model to `h5` file on Windows.
* Added a `json` parameter to `APIDataSet` for the convenience of generating requests with JSON bodies.
* Fixed dependencies for `SparkDataSet` to include spark.

## Breaking changes to the API

## Thanks for supporting contributions
[Deepyaman Datta](https://github.com/deepyaman), [Tam-Sanh Nguyen](https://github.com/tamsanh), [DataEngineerOne](http://youtube.com/DataEngineerOne)

# Release 0.16.2

## Major features and improvements
* Added the following new datasets.

| Type                                | Description                                                                                                          | Location                           |
| ----------------------------------- | -------------------------------------------------------------------------------------------------------------------- | ---------------------------------- |
| `pandas.AppendableExcelDataSet`     | Work with `Excel` files opened in append mode                                                                        | `kedro.extras.datasets.pandas`     |
| `tensorflow.TensorFlowModelDataset` | Work with `TensorFlow` models using [TensorFlow 2.X](https://www.tensorflow.org/api_docs/python/tf/keras/Model#save) | `kedro.extras.datasets.tensorflow` |
| `holoviews.HoloviewsWriter`         | Work with `Holoviews` objects (saves as image file)                                                                  | `kedro.extras.datasets.holoviews`  |

* `kedro install` will now compile project dependencies (by running `kedro build-reqs` behind the scenes) before the installation if the `src/requirements.in` file doesn't exist.
* Added `only_nodes_with_namespace` in `Pipeline` class to filter only nodes with a specified namespace.
* Added the `kedro pipeline delete` command to help delete unwanted or unused pipelines (it won't remove references to the pipeline in your `create_pipelines()` code).
* Added the `kedro pipeline package` command to help package up a modular pipeline. It will bundle up the pipeline source code, tests, and parameters configuration into a .whl file.

## Bug fixes and other changes
* `DataCatalog` improvements:
  - Introduced regex filtering to the `DataCatalog.list()` method.
  - Non-alphanumeric characters (except underscore) in dataset name are replaced with `__` in `DataCatalog.datasets`, for ease of access to transcoded datasets.
* Dataset improvements:
  - Improved initialization speed of `spark.SparkHiveDataSet`.
  - Improved S3 cache in `spark.SparkDataSet`.
  - Added support of options for building `pyarrow` table in `pandas.ParquetDataSet`.
* `kedro build-reqs` CLI command improvements:
  - `kedro build-reqs` is now called with `-q` option and will no longer print out compiled requirements to the console for security reasons.
  - All unrecognized CLI options in `kedro build-reqs` command are now passed to [pip-compile](https://github.com/jazzband/pip-tools#example-usage-for-pip-compile) call (e.g. `kedro build-reqs --generate-hashes`).
* `kedro jupyter` CLI command improvements:
  - Improved error message when running `kedro jupyter notebook`, `kedro jupyter lab` or `kedro ipython` with Jupyter/IPython dependencies not being installed.
  - Fixed `%run_viz` line magic for showing kedro viz inside a Jupyter notebook. For the fix to be applied on existing Kedro project, please see the migration guide.
  - Fixed the bug in IPython startup script ([issue 298](https://github.com/kedro-org/kedro/issues/298)).
* Documentation improvements:
  - Updated community-generated content in FAQ.
  - Added [find-kedro](https://github.com/WaylonWalker/find-kedro) and [kedro-static-viz](https://github.com/WaylonWalker/kedro-static-viz) to the list of community plugins.
  - Add missing `pillow.ImageDataSet` entry to the documentation.

## Breaking changes to the API

### Migration guide from Kedro 0.16.1 to 0.16.2

#### Guide to apply the fix for `%run_viz` line magic in existing project

Even though this release ships a fix for project generated with `kedro==0.16.2`, after upgrading, you will still need to make a change in your existing project if it was generated with `kedro>=0.16.0,<=0.16.1` for the fix to take effect. Specifically, please change the content of your project's IPython init script located at `.ipython/profile_default/startup/00-kedro-init.py` with the content of [this file](https://github.com/kedro-org/kedro/blob/0.16.2/kedro/templates/project/%7B%7B%20cookiecutter.repo_name%20%7D%7D/.ipython/profile_default/startup/00-kedro-init.py). You will also need `kedro-viz>=3.3.1`.

## Thanks for supporting contributions
[Miguel Rodriguez Gutierrez](https://github.com/MigQ2), [Joel Schwarzmann](https://github.com/datajoely), [w0rdsm1th](https://github.com/w0rdsm1th), [Deepyaman Datta](https://github.com/deepyaman), [Tam-Sanh Nguyen](https://github.com/tamsanh), [Marcus Gawronsky](https://github.com/marcusinthesky)

# 0.16.1

## Major features and improvements

## Bug fixes and other changes
* Fixed deprecation warnings from `kedro.cli` and `kedro.context` when running `kedro jupyter notebook`.
* Fixed a bug where `catalog` and `context` were not available in Jupyter Lab and Notebook.
* Fixed a bug where `kedro build-reqs` would fail if you didn't have your project dependencies installed.

## Breaking changes to the API

## Thanks for supporting contributions

# 0.16.0

## Major features and improvements
### CLI
* Added new CLI commands (only available for the projects created using Kedro 0.16.0 or later):
  - `kedro catalog list` to list datasets in your catalog
  - `kedro pipeline list` to list pipelines
  - `kedro pipeline describe` to describe a specific pipeline
  - `kedro pipeline create` to create a modular pipeline
* Improved the CLI speed by up to 50%.
* Improved error handling when making a typo on the CLI. We now suggest some of the possible commands you meant to type, in `git`-style.

### Framework
* All modules in `kedro.cli` and `kedro.context` have been moved into `kedro.framework.cli` and `kedro.framework.context` respectively. `kedro.cli` and `kedro.context` will be removed in future releases.
* Added `Hooks`, which is a new mechanism for extending Kedro.
* Fixed `load_context` changing user's current working directory.
* Allowed the source directory to be configurable in `.kedro.yml`.
* Added the ability to specify nested parameter values inside your node inputs, e.g. `node(func, "params:a.b", None)`
### DataSets
* Added the following new datasets.

| Type                       | Description                                 | Location                          |
| -------------------------- | ------------------------------------------- | --------------------------------- |
| `pillow.ImageDataSet`      | Work with image files using `Pillow`        | `kedro.extras.datasets.pillow`    |
| `geopandas.GeoJSONDataSet` | Work with geospatial data using `GeoPandas` | `kedro.extras.datasets.geopandas` |
| `api.APIDataSet`           | Work with data from HTTP(S) API requests    | `kedro.extras.datasets.api`       |

* Added `joblib` backend support to `pickle.PickleDataSet`.
* Added versioning support to `MatplotlibWriter` dataset.
* Added the ability to install dependencies for a given dataset with more granularity, e.g. `pip install "kedro[pandas.ParquetDataSet]"`.
* Added the ability to specify extra arguments, e.g. `encoding` or `compression`, for `fsspec.spec.AbstractFileSystem.open()` calls when loading/saving a dataset. See Example 3 under [docs](https://kedro.readthedocs.io/en/0.16.0/04_user_guide/04_data_catalog.html#using-the-data-catalog-with-the-yaml-api).

### Other
* Added `namespace` property on ``Node``, related to the modular pipeline where the node belongs.
* Added an option to enable asynchronous loading inputs and saving outputs in both `SequentialRunner(is_async=True)` and `ParallelRunner(is_async=True)` class.
* Added `MemoryProfiler` transformer.
* Removed the requirement to have all dependencies for a dataset module to use only a subset of the datasets within.
* Added support for `pandas>=1.0`.
* Enabled Python 3.8 compatibility. _Please note that a Spark workflow may be unreliable for this Python version as `pyspark` is not fully-compatible with 3.8 yet._
* Renamed "features" layer to "feature" layer to be consistent with (most) other layers and the [relevant FAQ](https://kedro.readthedocs.io/en/0.16.0/06_resources/01_faq.html#what-is-data-engineering-convention).

## Bug fixes and other changes
* Fixed a bug where a new version created mid-run by an external system caused inconsistencies in the load versions used in the current run.
* Documentation improvements
  * Added instruction in the documentation on how to create a custom runner).
  * Updated contribution process in `CONTRIBUTING.md` - added Developer Workflow.
  * Documented installation of development version of Kedro in the [FAQ section](https://kedro.readthedocs.io/en/0.16.0/06_resources/01_faq.html#how-can-i-use-development-version-of-kedro).
  * Added missing `_exists` method to `MyOwnDataSet` example in 04_user_guide/08_advanced_io.
* Fixed a bug where `PartitionedDataSet` and `IncrementalDataSet` were not working with `s3a` or `s3n` protocol.
* Added ability to read partitioned parquet file from a directory in `pandas.ParquetDataSet`.
* Replaced `functools.lru_cache` with `cachetools.cachedmethod` in `PartitionedDataSet` and `IncrementalDataSet` for per-instance cache invalidation.
* Implemented custom glob function for `SparkDataSet` when running on Databricks.
* Fixed a bug in `SparkDataSet` not allowing for loading data from DBFS in a Windows machine using Databricks-connect.
* Improved the error message for `DataSetNotFoundError` to suggest possible dataset names user meant to type.
* Added the option for contributors to run Kedro tests locally without Spark installation with `make test-no-spark`.
* Added option to lint the project without applying the formatting changes (`kedro lint --check-only`).

## Breaking changes to the API
### Datasets
* Deleted obsolete datasets from `kedro.io`.
* Deleted `kedro.contrib` and `extras` folders.
* Deleted obsolete `CSVBlobDataSet` and `JSONBlobDataSet` dataset types.
* Made `invalidate_cache` method on datasets private.
* `get_last_load_version` and `get_last_save_version` methods are no longer available on `AbstractDataSet`.
* `get_last_load_version` and `get_last_save_version` have been renamed to `resolve_load_version` and `resolve_save_version` on ``AbstractVersionedDataSet``, the results of which are cached.
* The `release()` method on datasets extending ``AbstractVersionedDataSet`` clears the cached load and save version. All custom datasets must call `super()._release()` inside `_release()`.
* ``TextDataSet`` no longer has `load_args` and `save_args`. These can instead be specified under `open_args_load` or `open_args_save` in `fs_args`.
* `PartitionedDataSet` and `IncrementalDataSet` method `invalidate_cache` was made private: `_invalidate_caches`.

### Other
* Removed `KEDRO_ENV_VAR` from `kedro.context` to speed up the CLI run time.
* `Pipeline.name` has been removed in favour of `Pipeline.tag()`.
* Dropped `Pipeline.transform()` in favour of `kedro.pipeline.modular_pipeline.pipeline()` helper function.
* Made constant `PARAMETER_KEYWORDS` private, and moved it from `kedro.pipeline.pipeline` to `kedro.pipeline.modular_pipeline`.
* Layers are no longer part of the dataset object, as they've moved to the `DataCatalog`.
* Python 3.5 is no longer supported by the current and all future versions of Kedro.

### Migration guide from Kedro 0.15.* to 0.16.*

#### General Migration

**reminder** [How do I upgrade Kedro](https://kedro.readthedocs.io/en/0.16.0/06_resources/01_faq.html#how-do-i-upgrade-kedro) covers a few key things to remember when updating any kedro version.

#### Migration for datasets

Since all the datasets (from `kedro.io` and `kedro.contrib.io`) were moved to `kedro/extras/datasets` you must update the type of all datasets in `<project>/conf/base/catalog.yml` file.
Here how it should be changed: `type: <SomeDataSet>` -> `type: <subfolder of kedro/extras/datasets>.<SomeDataSet>` (e.g. `type: CSVDataSet` -> `type: pandas.CSVDataSet`).

In addition, all the specific datasets like `CSVLocalDataSet`, `CSVS3DataSet` etc. were deprecated. Instead, you must use generalized datasets like `CSVDataSet`.
E.g. `type: CSVS3DataSet` -> `type: pandas.CSVDataSet`.

> Note: No changes required if you are using your custom dataset.

#### Migration for Pipeline.transform()
`Pipeline.transform()` has been dropped in favour of the `pipeline()` constructor. The following changes apply:
- Remember to import `from kedro.pipeline import pipeline`
- The `prefix` argument has been renamed to `namespace`
- And `datasets` has been broken down into more granular arguments:
  - `inputs`: Independent inputs to the pipeline
  - `outputs`: Any output created in the pipeline, whether an intermediary dataset or a leaf output
  - `parameters`: `params:...` or `parameters`

As an example, code that used to look like this with the `Pipeline.transform()` constructor:
```python
result = my_pipeline.transform(
    datasets={"input": "new_input", "output": "new_output", "params:x": "params:y"},
    prefix="pre",
)
```

When used with the new `pipeline()` constructor, becomes:
```python
from kedro.pipeline import pipeline

result = pipeline(
    my_pipeline,
    inputs={"input": "new_input"},
    outputs={"output": "new_output"},
    parameters={"params:x": "params:y"},
    namespace="pre",
)
```

#### Migration for decorators, color logger, transformers etc.
Since some modules were moved to other locations you need to update import paths appropriately.
You can find the list of moved files in the [`0.15.6` release notes](https://github.com/kedro-org/kedro/releases/tag/0.15.6) under the section titled `Files with a new location`.

#### Migration for CLI and KEDRO_ENV environment variable
> Note: If you haven't made significant changes to your `kedro_cli.py`, it may be easier to simply copy the updated `kedro_cli.py` `.ipython/profile_default/startup/00-kedro-init.py` and from GitHub or a newly generated project into your old project.

* We've removed `KEDRO_ENV_VAR` from `kedro.context`. To get your existing project template working, you'll need to remove all instances of `KEDRO_ENV_VAR` from your project template:
  - From the imports in `kedro_cli.py` and `.ipython/profile_default/startup/00-kedro-init.py`: `from kedro.context import KEDRO_ENV_VAR, load_context` -> `from kedro.framework.context import load_context`
  - Remove the `envvar=KEDRO_ENV_VAR` line from the click options in `run`, `jupyter_notebook` and `jupyter_lab` in `kedro_cli.py`
  - Replace `KEDRO_ENV_VAR` with `"KEDRO_ENV"` in `_build_jupyter_env`
  - Replace `context = load_context(path, env=os.getenv(KEDRO_ENV_VAR))` with `context = load_context(path)` in `.ipython/profile_default/startup/00-kedro-init.py`

 #### Migration for `kedro build-reqs`

 We have upgraded `pip-tools` which is used by `kedro build-reqs` to 5.x. This `pip-tools` version requires `pip>=20.0`. To upgrade `pip`, please refer to [their documentation](https://pip.pypa.io/en/stable/installing/#upgrading-pip).

## Thanks for supporting contributions
[@foolsgold](https://github.com/foolsgold), [Mani Sarkar](https://github.com/neomatrix369), [Priyanka Shanbhag](https://github.com/priyanka1414), [Luis Blanche](https://github.com/LuisBlanche), [Deepyaman Datta](https://github.com/deepyaman), [Antony Milne](https://github.com/AntonyMilneQB), [Panos Psimatikas](https://github.com/ppsimatikas), [Tam-Sanh Nguyen](https://github.com/tamsanh), [Tomasz Kaczmarczyk](https://github.com/TomaszKaczmarczyk), [Kody Fischer](https://github.com/Klio-Foxtrot187), [Waylon Walker](https://github.com/waylonwalker)

# 0.15.9

## Major features and improvements

## Bug fixes and other changes

* Pinned `fsspec>=0.5.1, <0.7.0` and `s3fs>=0.3.0, <0.4.1` to fix incompatibility issues with their latest release.

## Breaking changes to the API

## Thanks for supporting contributions

# 0.15.8

## Major features and improvements

## Bug fixes and other changes

* Added the additional libraries to our `requirements.txt` so `pandas.CSVDataSet` class works out of box with `pip install kedro`.
* Added `pandas` to our `extra_requires` in `setup.py`.
* Improved the error message when dependencies of a `DataSet` class are missing.

## Breaking changes to the API

## Thanks for supporting contributions

# 0.15.7

## Major features and improvements

* Added in documentation on how to contribute a custom `AbstractDataSet` implementation.

## Bug fixes and other changes

* Fixed the link to the Kedro banner image in the documentation.

## Breaking changes to the API

## Thanks for supporting contributions

# 0.15.6

## Major features and improvements
> _TL;DR_ We're launching [`kedro.extras`](https://github.com/kedro-org/kedro/tree/master/extras), the new home for our revamped series of datasets, decorators and dataset transformers. The datasets in [`kedro.extras.datasets`](https://github.com/kedro-org/kedro/tree/master/extras/datasets) use [`fsspec`](https://filesystem-spec.readthedocs.io/en/latest/) to access a variety of data stores including local file systems, network file systems, cloud object stores (including S3 and GCP), and Hadoop, read more about this [**here**](https://kedro.readthedocs.io/en/0.15.6/04_user_guide/04_data_catalog.html#specifying-the-location-of-the-dataset). The change will allow [#178](https://github.com/kedro-org/kedro/issues/178) to happen in the next major release of Kedro.

An example of this new system can be seen below, loading the CSV `SparkDataSet` from S3:

```yaml
weather:
  type: spark.SparkDataSet  # Observe the specified type, this  affects all datasets
  filepath: s3a://your_bucket/data/01_raw/weather*  # filepath uses fsspec to indicate the file storage system
  credentials: dev_s3
  file_format: csv
```

You can also load data incrementally whenever it is dumped into a directory with the extension to [`PartionedDataSet`](https://kedro.readthedocs.io/en/0.15.6/04_user_guide/08_advanced_io.html#partitioned-dataset), a feature that allows you to load a directory of files. The [`IncrementalDataSet`](https://kedro.readthedocs.io/en/0.15.6/04_user_guide/08_advanced_io.html#incremental-loads-with-incrementaldataset) stores the information about the last processed partition in a `checkpoint`, read more about this feature [**here**](https://kedro.readthedocs.io/en/0.15.6/04_user_guide/08_advanced_io.html#incremental-loads-with-incrementaldataset).

### New features

* Added `layer` attribute for datasets in `kedro.extras.datasets` to specify the name of a layer according to [data engineering convention](https://kedro.readthedocs.io/en/0.15.6/06_resources/01_faq.html#what-is-data-engineering-convention), this feature will be passed to [`kedro-viz`](https://github.com/kedro-org/kedro-viz) in future releases.
* Enabled loading a particular version of a dataset in Jupyter Notebooks and iPython, using `catalog.load("dataset_name", version="<2019-12-13T15.08.09.255Z>")`.
* Added property `run_id` on `ProjectContext`, used for versioning using the [`Journal`](https://kedro.readthedocs.io/en/0.15.6/04_user_guide/13_journal.html). To customise your journal `run_id` you can override the private method `_get_run_id()`.
* Added the ability to install all optional kedro dependencies via `pip install "kedro[all]"`.
* Modified the `DataCatalog`'s load order for datasets, loading order is the following:
  - `kedro.io`
  - `kedro.extras.datasets`
  - Import path, specified in `type`
* Added an optional `copy_mode` flag to `CachedDataSet` and `MemoryDataSet` to specify (`deepcopy`, `copy` or `assign`) the copy mode to use when loading and saving.

### New Datasets

| Type                             | Description                                                                                                                                      | Location                            |
| -------------------------------- | ------------------------------------------------------------------------------------------------------------------------------------------------ | ----------------------------------- |
| `dask.ParquetDataSet`            | Handles parquet datasets using Dask                                                                                                              | `kedro.extras.datasets.dask`        |
| `pickle.PickleDataSet`           | Work with Pickle files using [`fsspec`](https://filesystem-spec.readthedocs.io/en/latest/) to communicate with the underlying filesystem         | `kedro.extras.datasets.pickle`      |
| `pandas.CSVDataSet`              | Work with CSV files using [`fsspec`](https://filesystem-spec.readthedocs.io/en/latest/) to communicate with the underlying filesystem            | `kedro.extras.datasets.pandas`      |
| `pandas.TextDataSet`             | Work with text files using [`fsspec`](https://filesystem-spec.readthedocs.io/en/latest/) to communicate with the underlying filesystem           | `kedro.extras.datasets.pandas`      |
| `pandas.ExcelDataSet`            | Work with Excel files using [`fsspec`](https://filesystem-spec.readthedocs.io/en/latest/) to communicate with the underlying filesystem          | `kedro.extras.datasets.pandas`      |
| `pandas.HDFDataSet`              | Work with HDF using [`fsspec`](https://filesystem-spec.readthedocs.io/en/latest/) to communicate with the underlying filesystem                  | `kedro.extras.datasets.pandas`      |
| `yaml.YAMLDataSet`               | Work with YAML files using [`fsspec`](https://filesystem-spec.readthedocs.io/en/latest/) to communicate with the underlying filesystem           | `kedro.extras.datasets.yaml`        |
| `matplotlib.MatplotlibWriter`    | Save with Matplotlib images using [`fsspec`](https://filesystem-spec.readthedocs.io/en/latest/) to communicate with the underlying filesystem    | `kedro.extras.datasets.matplotlib`  |
| `networkx.NetworkXDataSet`       | Work with NetworkX files using [`fsspec`](https://filesystem-spec.readthedocs.io/en/latest/) to communicate with the underlying filesystem       | `kedro.extras.datasets.networkx`    |
| `biosequence.BioSequenceDataSet` | Work with bio-sequence objects using [`fsspec`](https://filesystem-spec.readthedocs.io/en/latest/) to communicate with the underlying filesystem | `kedro.extras.datasets.biosequence` |
| `pandas.GBQTableDataSet`         | Work with Google BigQuery                                                                                                                        | `kedro.extras.datasets.pandas`      |
| `pandas.FeatherDataSet`          | Work with feather files using [`fsspec`](https://filesystem-spec.readthedocs.io/en/latest/) to communicate with the underlying filesystem        | `kedro.extras.datasets.pandas`      |
| `IncrementalDataSet`             | Inherit from `PartitionedDataSet` and remembers the last processed partition                                                                     | `kedro.io`                          |

### Files with a new location

| Type                                                                 | New Location                                 |
| -------------------------------------------------------------------- | -------------------------------------------- |
| `JSONDataSet`                                                        | `kedro.extras.datasets.pandas`               |
| `CSVBlobDataSet`                                                     | `kedro.extras.datasets.pandas`               |
| `JSONBlobDataSet`                                                    | `kedro.extras.datasets.pandas`               |
| `SQLTableDataSet`                                                    | `kedro.extras.datasets.pandas`               |
| `SQLQueryDataSet`                                                    | `kedro.extras.datasets.pandas`               |
| `SparkDataSet`                                                       | `kedro.extras.datasets.spark`                |
| `SparkHiveDataSet`                                                   | `kedro.extras.datasets.spark`                |
| `SparkJDBCDataSet`                                                   | `kedro.extras.datasets.spark`                |
| `kedro/contrib/decorators/retry.py`                                  | `kedro/extras/decorators/retry_node.py`      |
| `kedro/contrib/decorators/memory_profiler.py`                        | `kedro/extras/decorators/memory_profiler.py` |
| `kedro/contrib/io/transformers/transformers.py`                      | `kedro/extras/transformers/time_profiler.py` |
| `kedro/contrib/colors/logging/color_logger.py`                       | `kedro/extras/logging/color_logger.py`       |
| `extras/ipython_loader.py`                                           | `tools/ipython/ipython_loader.py`            |
| `kedro/contrib/io/cached/cached_dataset.py`                          | `kedro/io/cached_dataset.py`                 |
| `kedro/contrib/io/catalog_with_default/data_catalog_with_default.py` | `kedro/io/data_catalog_with_default.py`      |
| `kedro/contrib/config/templated_config.py`                           | `kedro/config/templated_config.py`           |

## Upcoming deprecations

| Category                  | Type                                                           |
| ------------------------- | -------------------------------------------------------------- |
| **Datasets**              | `BioSequenceLocalDataSet`                                      |
|                           | `CSVGCSDataSet`                                                |
|                           | `CSVHTTPDataSet`                                               |
|                           | `CSVLocalDataSet`                                              |
|                           | `CSVS3DataSet`                                                 |
|                           | `ExcelLocalDataSet`                                            |
|                           | `FeatherLocalDataSet`                                          |
|                           | `JSONGCSDataSet`                                               |
|                           | `JSONLocalDataSet`                                             |
|                           | `HDFLocalDataSet`                                              |
|                           | `HDFS3DataSet`                                                 |
|                           | `kedro.contrib.io.cached.CachedDataSet`                        |
|                           | `kedro.contrib.io.catalog_with_default.DataCatalogWithDefault` |
|                           | `MatplotlibLocalWriter`                                        |
|                           | `MatplotlibS3Writer`                                           |
|                           | `NetworkXLocalDataSet`                                         |
|                           | `ParquetGCSDataSet`                                            |
|                           | `ParquetLocalDataSet`                                          |
|                           | `ParquetS3DataSet`                                             |
|                           | `PickleLocalDataSet`                                           |
|                           | `PickleS3DataSet`                                              |
|                           | `TextLocalDataSet`                                             |
|                           | `YAMLLocalDataSet`                                             |
| **Decorators**            | `kedro.contrib.decorators.memory_profiler`                     |
|                           | `kedro.contrib.decorators.retry`                               |
|                           | `kedro.contrib.decorators.pyspark.spark_to_pandas`             |
|                           | `kedro.contrib.decorators.pyspark.pandas_to_spark`             |
| **Transformers**          | `kedro.contrib.io.transformers.transformers`                   |
| **Configuration Loaders** | `kedro.contrib.config.TemplatedConfigLoader`                   |

## Bug fixes and other changes
* Added the option to set/overwrite params in `config.yaml` using YAML dict style instead of string CLI formatting only.
* Kedro CLI arguments `--node` and `--tag` support comma-separated values, alternative methods will be deprecated in future releases.
* Fixed a bug in the `invalidate_cache` method of `ParquetGCSDataSet` and `CSVGCSDataSet`.
* `--load-version` now won't break if version value contains a colon.
* Enabled running `node`s with duplicate inputs.
* Improved error message when empty credentials are passed into `SparkJDBCDataSet`.
* Fixed bug that caused an empty project to fail unexpectedly with ImportError in `template/.../pipeline.py`.
* Fixed bug related to saving dataframe with categorical variables in table mode using `HDFS3DataSet`.
* Fixed bug that caused unexpected behavior when using `from_nodes` and `to_nodes` in pipelines using transcoding.
* Credentials nested in the dataset config are now also resolved correctly.
* Bumped minimum required pandas version to 0.24.0 to make use of `pandas.DataFrame.to_numpy` (recommended alternative to `pandas.DataFrame.values`).
* Docs improvements.
* `Pipeline.transform` skips modifying node inputs/outputs containing `params:` or `parameters` keywords.
* Support for `dataset_credentials` key in the credentials for `PartitionedDataSet` is now deprecated. The dataset credentials should be specified explicitly inside the dataset config.
* Datasets can have a new `confirm` function which is called after a successful node function execution if the node contains `confirms` argument with such dataset name.
* Make the resume prompt on pipeline run failure use `--from-nodes` instead of `--from-inputs` to avoid unnecessarily re-running nodes that had already executed.
* When closed, Jupyter notebook kernels are automatically terminated after 30 seconds of inactivity by default. Use `--idle-timeout` option to update it.
* Added `kedro-viz` to the Kedro project template `requirements.txt` file.
* Removed the `results` and `references` folder from the project template.
* Updated contribution process in `CONTRIBUTING.md`.

## Breaking changes to the API
* Existing `MatplotlibWriter` dataset in `contrib` was renamed to `MatplotlibLocalWriter`.
* `kedro/contrib/io/matplotlib/matplotlib_writer.py` was renamed to `kedro/contrib/io/matplotlib/matplotlib_local_writer.py`.
* `kedro.contrib.io.bioinformatics.sequence_dataset.py` was renamed to `kedro.contrib.io.bioinformatics.biosequence_local_dataset.py`.

## Thanks for supporting contributions
[Andrii Ivaniuk](https://github.com/andrii-ivaniuk), [Jonas Kemper](https://github.com/jonasrk), [Yuhao Zhu](https://github.com/yhzqb), [Balazs Konig](https://github.com/BalazsKonigQB), [Pedro Abreu](https://github.com/PedroAbreuQB), [Tam-Sanh Nguyen](https://github.com/tamsanh), [Peter Zhao](https://github.com/zxpeter), [Deepyaman Datta](https://github.com/deepyaman), [Florian Roessler](https://github.com/fdroessler/), [Miguel Rodriguez Gutierrez](https://github.com/MigQ2)

# 0.15.5

## Major features and improvements
* New CLI commands and command flags:
  - Load multiple `kedro run` CLI flags from a configuration file with the `--config` flag (e.g. `kedro run --config run_config.yml`)
  - Run parametrised pipeline runs with the `--params` flag (e.g. `kedro run --params param1:value1,param2:value2`).
  - Lint your project code using the `kedro lint` command, your project is linted with [`black`](https://github.com/psf/black) (Python 3.6+), [`flake8`](https://gitlab.com/pycqa/flake8) and [`isort`](https://github.com/PyCQA/isort).
* Load specific environments with Jupyter notebooks using `KEDRO_ENV` which will globally set `run`, `jupyter notebook` and `jupyter lab` commands using environment variables.
* Added the following datasets:
  - `CSVGCSDataSet` dataset in `contrib` for working with CSV files in Google Cloud Storage.
  - `ParquetGCSDataSet` dataset in `contrib` for working with Parquet files in Google Cloud Storage.
  - `JSONGCSDataSet` dataset in `contrib` for working with JSON files in Google Cloud Storage.
  - `MatplotlibS3Writer` dataset in `contrib` for saving Matplotlib images to S3.
  - `PartitionedDataSet` for working with datasets split across multiple files.
  - `JSONDataSet` dataset for working with JSON files that uses [`fsspec`](https://filesystem-spec.readthedocs.io/en/latest/) to communicate with the underlying filesystem. It doesn't support `http(s)` protocol for now.
* Added `s3fs_args` to all S3 datasets.
* Pipelines can be deducted with `pipeline1 - pipeline2`.

## Bug fixes and other changes
* `ParallelRunner` now works with `SparkDataSet`.
* Allowed the use of nulls in `parameters.yml`.
* Fixed an issue where `%reload_kedro` wasn't reloading all user modules.
* Fixed `pandas_to_spark` and `spark_to_pandas` decorators to work with functions with kwargs.
* Fixed a bug where `kedro jupyter notebook` and `kedro jupyter lab` would run a different Jupyter installation to the one in the local environment.
* Implemented Databricks-compatible dataset versioning for `SparkDataSet`.
* Fixed a bug where `kedro package` would fail in certain situations where `kedro build-reqs` was used to generate `requirements.txt`.
* Made `bucket_name` argument optional for the following datasets: `CSVS3DataSet`, `HDFS3DataSet`, `PickleS3DataSet`, `contrib.io.parquet.ParquetS3DataSet`, `contrib.io.gcs.JSONGCSDataSet` - bucket name can now be included into the filepath along with the filesystem protocol (e.g. `s3://bucket-name/path/to/key.csv`).
* Documentation improvements and fixes.

## Breaking changes to the API
* Renamed entry point for running pip-installed projects to `run_package()` instead of `main()` in `src/<package>/run.py`.
* `bucket_name` key has been removed from the string representation of the following datasets: `CSVS3DataSet`, `HDFS3DataSet`, `PickleS3DataSet`, `contrib.io.parquet.ParquetS3DataSet`, `contrib.io.gcs.JSONGCSDataSet`.
* Moved the `mem_profiler` decorator to `contrib` and separated the `contrib` decorators so that dependencies are modular. You may need to update your import paths, for example the pyspark decorators should be imported as `from kedro.contrib.decorators.pyspark import <pyspark_decorator>` instead of `from kedro.contrib.decorators import <pyspark_decorator>`.

## Thanks for supporting contributions
[Sheldon Tsen](https://github.com/sheldontsen-qb), [@roumail](https://github.com/roumail), [Karlson Lee](https://github.com/i25959341), [Waylon Walker](https://github.com/WaylonWalker), [Deepyaman Datta](https://github.com/deepyaman), [Giovanni](https://github.com/plauto), [Zain Patel](https://github.com/mzjp2)

# 0.15.4

## Major features and improvements
* `kedro jupyter` now gives the default kernel a sensible name.
* `Pipeline.name` has been deprecated in favour of `Pipeline.tags`.
* Reuse pipelines within a Kedro project using `Pipeline.transform`, it simplifies dataset and node renaming.
* Added Jupyter Notebook line magic (`%run_viz`) to run `kedro viz` in a Notebook cell (requires [`kedro-viz`](https://github.com/kedro-org/kedro-viz) version 3.0.0 or later).
* Added the following datasets:
  - `NetworkXLocalDataSet` in `kedro.contrib.io.networkx` to load and save local graphs (JSON format) via NetworkX. (by [@josephhaaga](https://github.com/josephhaaga))
  - `SparkHiveDataSet` in `kedro.contrib.io.pyspark.SparkHiveDataSet` allowing usage of Spark and insert/upsert on non-transactional Hive tables.
* `kedro.contrib.config.TemplatedConfigLoader` now supports name/dict key templating and default values.

## Bug fixes and other changes
* `get_last_load_version()` method for versioned datasets now returns exact last load version if the dataset has been loaded at least once and `None` otherwise.
* Fixed a bug in `_exists` method for versioned `SparkDataSet`.
* Enabled the customisation of the ExcelWriter in `ExcelLocalDataSet` by specifying options under `writer` key in `save_args`.
* Fixed a bug in IPython startup script, attempting to load context from the incorrect location.
* Removed capping the length of a dataset's string representation.
* Fixed `kedro install` command failing on Windows if `src/requirements.txt` contains a different version of Kedro.
* Enabled passing a single tag into a node or a pipeline without having to wrap it in a list (i.e. `tags="my_tag"`).

## Breaking changes to the API
* Removed `_check_paths_consistency()` method from `AbstractVersionedDataSet`. Version consistency check is now done in `AbstractVersionedDataSet.save()`. Custom versioned datasets should modify `save()` method implementation accordingly.

## Thanks for supporting contributions
[Joseph Haaga](https://github.com/josephhaaga), [Deepyaman Datta](https://github.com/deepyaman), [Joost Duisters](https://github.com/JoostDuisters), [Zain Patel](https://github.com/mzjp2), [Tom Vigrass](https://github.com/tomvigrass)

# 0.15.3

## Bug Fixes and other changes
* Narrowed the requirements for `PyTables` so that we maintain support for Python 3.5.

# 0.15.2

## Major features and improvements
* Added `--load-version`, a `kedro run` argument that allows you run the pipeline with a particular load version of a dataset.
* Support for modular pipelines in `src/`, break the pipeline into isolated parts with reusability in mind.
* Support for multiple pipelines, an ability to have multiple entry point pipelines and choose one with `kedro run --pipeline NAME`.
* Added a `MatplotlibWriter` dataset in `contrib` for saving Matplotlib images.
* An ability to template/parameterize configuration files with `kedro.contrib.config.TemplatedConfigLoader`.
* Parameters are exposed as a context property for ease of access in iPython / Jupyter Notebooks with `context.params`.
* Added `max_workers` parameter for ``ParallelRunner``.

## Bug fixes and other changes
* Users will override the `_get_pipeline` abstract method in `ProjectContext(KedroContext)` in `run.py` rather than the `pipeline` abstract property. The `pipeline` property is not abstract anymore.
* Improved an error message when versioned local dataset is saved and unversioned path already exists.
* Added `catalog` global variable to `00-kedro-init.py`, allowing you to load datasets with `catalog.load()`.
* Enabled tuples to be returned from a node.
* Disallowed the ``ConfigLoader`` loading the same file more than once, and deduplicated the `conf_paths` passed in.
* Added a `--open` flag to `kedro build-docs` that opens the documentation on build.
* Updated the ``Pipeline`` representation to include name of the pipeline, also making it readable as a context property.
* `kedro.contrib.io.pyspark.SparkDataSet` and `kedro.contrib.io.azure.CSVBlobDataSet` now support versioning.

## Breaking changes to the API
* `KedroContext.run()` no longer accepts `catalog` and `pipeline` arguments.
* `node.inputs` now returns the node's inputs in the order required to bind them properly to the node's function.

## Thanks for supporting contributions
[Deepyaman Datta](https://github.com/deepyaman), [Luciano Issoe](https://github.com/Lucianois), [Joost Duisters](https://github.com/JoostDuisters), [Zain Patel](https://github.com/mzjp2), [William Ashford](https://github.com/williamashfordQB), [Karlson Lee](https://github.com/i25959341)

# 0.15.1

## Major features and improvements
* Extended `versioning` support to cover the tracking of environment setup, code and datasets.
* Added the following datasets:
  - `FeatherLocalDataSet` in `contrib` for usage with pandas. (by [@mdomarsaleem](https://github.com/mdomarsaleem))
* Added `get_last_load_version` and `get_last_save_version` to `AbstractVersionedDataSet`.
* Implemented `__call__` method on `Node` to allow for users to execute `my_node(input1=1, input2=2)` as an alternative to `my_node.run(dict(input1=1, input2=2))`.
* Added new `--from-inputs` run argument.

## Bug fixes and other changes
* Fixed a bug in `load_context()` not loading context in non-Kedro Jupyter Notebooks.
* Fixed a bug in `ConfigLoader.get()` not listing nested files for `**`-ending glob patterns.
* Fixed a logging config error in Jupyter Notebook.
* Updated documentation in `03_configuration` regarding how to modify the configuration path.
* Documented the architecture of Kedro showing how we think about library, project and framework components.
* `extras/kedro_project_loader.py` renamed to `extras/ipython_loader.py` and now runs any IPython startup scripts without relying on the Kedro project structure.
* Fixed TypeError when validating partial function's signature.
* After a node failure during a pipeline run, a resume command will be suggested in the logs. This command will not work if the required inputs are MemoryDataSets.

## Breaking changes to the API

## Thanks for supporting contributions
[Omar Saleem](https://github.com/mdomarsaleem), [Mariana Silva](https://github.com/marianansilva), [Anil Choudhary](https://github.com/aniryou), [Craig](https://github.com/cfranklin11)

# 0.15.0

## Major features and improvements
* Added `KedroContext` base class which holds the configuration and Kedro's main functionality (catalog, pipeline, config, runner).
* Added a new CLI command `kedro jupyter convert` to facilitate converting Jupyter Notebook cells into Kedro nodes.
* Added support for `pip-compile` and new Kedro command `kedro build-reqs` that generates `requirements.txt` based on `requirements.in`.
* Running `kedro install` will install packages to conda environment if `src/environment.yml` exists in your project.
* Added a new `--node` flag to `kedro run`, allowing users to run only the nodes with the specified names.
* Added new `--from-nodes` and `--to-nodes` run arguments, allowing users to run a range of nodes from the pipeline.
* Added prefix `params:` to the parameters specified in `parameters.yml` which allows users to differentiate between their different parameter node inputs and outputs.
* Jupyter Lab/Notebook now starts with only one kernel by default.
* Added the following datasets:
  -  `CSVHTTPDataSet` to load CSV using HTTP(s) links.
  - `JSONBlobDataSet` to load json (-delimited) files from Azure Blob Storage.
  - `ParquetS3DataSet` in `contrib` for usage with pandas. (by [@mmchougule](https://github.com/mmchougule))
  - `CachedDataSet` in `contrib` which will cache data in memory to avoid io/network operations. It will clear the cache once a dataset is no longer needed by a pipeline. (by [@tsanikgr](https://github.com/tsanikgr))
  - `YAMLLocalDataSet` in `contrib` to load and save local YAML files. (by [@Minyus](https://github.com/Minyus))

## Bug fixes and other changes
* Documentation improvements including instructions on how to initialise a Spark session using YAML configuration.
* `anyconfig` default log level changed from `INFO` to `WARNING`.
* Added information on installed plugins to `kedro info`.
* Added style sheets for project documentation, so the output of `kedro build-docs` will resemble the style of `kedro docs`.

## Breaking changes to the API
* Simplified the Kedro template in `run.py` with the introduction of `KedroContext` class.
* Merged `FilepathVersionMixIn` and `S3VersionMixIn` under one abstract class `AbstractVersionedDataSet` which extends`AbstractDataSet`.
* `name` changed to be a keyword-only argument for `Pipeline`.
* `CSVLocalDataSet` no longer supports URLs. `CSVHTTPDataSet` supports URLs.

### Migration guide from Kedro 0.14.* to Kedro 0.15.0
#### Migration for Kedro project template
This guide assumes that:
  * The framework specific code has not been altered significantly
  * Your project specific code is stored in the dedicated python package under `src/`.

The breaking changes were introduced in the following project template files:
- `<project-name>/.ipython/profile_default/startup/00-kedro-init.py`
- `<project-name>/kedro_cli.py`
- `<project-name>/src/tests/test_run.py`
- `<project-name>/src/<package-name>/run.py`
- `<project-name>/.kedro.yml` (new file)

The easiest way to migrate your project from Kedro 0.14.* to Kedro 0.15.0 is to create a new project (by using `kedro new`) and move code and files bit by bit as suggested in the detailed guide below:

1. Create a new project with the same name by running `kedro new`

2. Copy the following folders to the new project:
 - `results/`
 - `references/`
 - `notebooks/`
 - `logs/`
 - `data/`
 - `conf/`

3. If you customised your `src/<package>/run.py`, make sure you apply the same customisations to `src/<package>/run.py`
 - If you customised `get_config()`, you can override `config_loader` property in `ProjectContext` derived class
 - If you customised `create_catalog()`, you can override `catalog()` property in `ProjectContext` derived class
 - If you customised `run()`, you can override `run()` method in `ProjectContext` derived class
 - If you customised default `env`, you can override it in `ProjectContext` derived class or pass it at construction. By default, `env` is `local`.
 - If you customised default `root_conf`, you can override `CONF_ROOT` attribute in `ProjectContext` derived class. By default, `KedroContext` base class has `CONF_ROOT` attribute set to `conf`.

4. The following syntax changes are introduced in ipython or Jupyter notebook/labs:
 - `proj_dir` -> `context.project_path`
 - `proj_name` -> `context.project_name`
 - `conf` -> `context.config_loader`.
 - `io` -> `context.catalog` (e.g., `io.load()` -> `context.catalog.load()`)

5. If you customised your `kedro_cli.py`, you need to apply the same customisations to your `kedro_cli.py` in the new project.

6. Copy the contents of the old project's `src/requirements.txt` into the new project's `src/requirements.in` and, from the project root directory, run the `kedro build-reqs` command in your terminal window.

#### Migration for versioning custom dataset classes

If you defined any custom dataset classes which support versioning in your project, you need to apply the following changes:

1. Make sure your dataset inherits from `AbstractVersionedDataSet` only.
2. Call `super().__init__()` with the appropriate arguments in the dataset's `__init__`. If storing on local filesystem, providing the filepath and the version is enough. Otherwise, you should also pass in an `exists_function` and a `glob_function` that emulate `exists` and `glob` in a different filesystem (see `CSVS3DataSet` as an example).
3. Remove setting of the `_filepath` and `_version` attributes in the dataset's `__init__`, as this is taken care of in the base abstract class.
4. Any calls to `_get_load_path` and `_get_save_path` methods should take no arguments.
5. Ensure you convert the output of `_get_load_path` and `_get_save_path` appropriately, as these now return [`PurePath`s](https://docs.python.org/3/library/pathlib.html#pure-paths) instead of strings.
6. Make sure `_check_paths_consistency` is called with [`PurePath`s](https://docs.python.org/3/library/pathlib.html#pure-paths) as input arguments, instead of strings.

These steps should have brought your project to Kedro 0.15.0. There might be some more minor tweaks needed as every project is unique, but now you have a pretty solid base to work with. If you run into any problems, please consult the [Kedro documentation](https://kedro.readthedocs.io).

## Thanks for supporting contributions
[Dmitry Vukolov](https://github.com/dvukolov), [Jo Stichbury](https://github.com/stichbury), [Angus Williams](https://github.com/awqb), [Deepyaman Datta](https://github.com/deepyaman), [Mayur Chougule](https://github.com/mmchougule), [Marat Kopytjuk](https://github.com/kopytjuk), [Evan Miller](https://github.com/evanmiller29), [Yusuke Minami](https://github.com/Minyus)

# 0.14.3

## Major features and improvements
* Tab completion for catalog datasets in `ipython` or `jupyter` sessions. (Thank you [@datajoely](https://github.com/datajoely) and [@WaylonWalker](https://github.com/WaylonWalker))
* Added support for transcoding, an ability to decouple loading/saving mechanisms of a dataset from its storage location, denoted by adding '@' to the dataset name.
* Datasets have a new `release` function that instructs them to free any cached data. The runners will call this when the dataset is no longer needed downstream.

## Bug fixes and other changes
* Add support for pipeline nodes made up from partial functions.
* Expand user home directory `~` for TextLocalDataSet (see issue #19).
* Add a `short_name` property to `Node`s for a display-friendly (but not necessarily unique) name.
* Add Kedro project loader for IPython: `extras/kedro_project_loader.py`.
* Fix source file encoding issues with Python 3.5 on Windows.
* Fix local project source not having priority over the same source installed as a package, leading to local updates not being recognised.

## Breaking changes to the API
* Remove the max_loads argument from the `MemoryDataSet` constructor and from the `AbstractRunner.create_default_data_set` method.

## Thanks for supporting contributions
[Joel Schwarzmann](https://github.com/datajoely), [Alex Kalmikov](https://github.com/kalexqb)

# 0.14.2

## Major features and improvements
* Added Data Set transformer support in the form of AbstractTransformer and DataCatalog.add_transformer.

## Breaking changes to the API
* Merged the `ExistsMixin` into `AbstractDataSet`.
* `Pipeline.node_dependencies` returns a dictionary keyed by node, with sets of parent nodes as values; `Pipeline` and `ParallelRunner` were refactored to make use of this for topological sort for node dependency resolution and running pipelines respectively.
* `Pipeline.grouped_nodes` returns a list of sets, rather than a list of lists.

## Thanks for supporting contributions

[Darren Gallagher](https://github.com/dazzag24), [Zain Patel](https://github.com/mzjp2)

# 0.14.1

## Major features and improvements
* New I/O module `HDFS3DataSet`.

## Bug fixes and other changes
* Improved API docs.
* Template `run.py` will throw a warning instead of error if `credentials.yml`
  is not present.

## Breaking changes to the API
None


# 0.14.0

The initial release of Kedro.


## Thanks for supporting contributions

Jo Stichbury, Aris Valtazanos, Fabian Peters, Guilherme Braccialli, Joel Schwarzmann, Miguel Beltre, Mohammed ElNabawy, Deepyaman Datta, Shubham Agrawal, Oleg Andreyev, Mayur Chougule, William Ashford, Ed Cannon, Nikhilesh Nukala, Sean Bailey, Vikram Tegginamath, Thomas Huijskens, Musa Bilal

We are also grateful to everyone who advised and supported us, filed issues or helped resolve them, asked and answered questions and were part of inspiring discussions.<|MERGE_RESOLUTION|>--- conflicted
+++ resolved
@@ -16,9 +16,6 @@
 ```python
 from my_package.__main__ import main
 
-<<<<<<< HEAD
-## Upcoming deprecations for Kedro 0.18.0
-=======
 main(
     ["--pipleine", "my_pipeline"]
 )  # or just main() if no parameters are needed for the run
@@ -197,7 +194,6 @@
 * To run a pipeline in parallel, use `kedro run --runner=ParallelRunner` rather than `--parallel` or `-p`.
 * If you call `ConfigLoader` or `TemplatedConfigLoader` directly, update the keyword arguments `conf_root` to `conf_source` and `extra_params` to `runtime_params`.
 * If you use `KedroContext` to access `ConfigLoader`, use `settings.CONFIG_LOADER_CLASS` to access the currently used `ConfigLoader` instead.
->>>>>>> fa77a07d
 
 # Release 0.17.7
 
