--- conflicted
+++ resolved
@@ -1,26 +1,20 @@
 # Release 0.15.6
 
 ## Major features and improvements
-
-
-## Bug fixes and other changes
-
-
-## Breaking changes to the API
-
-
-## Thanks for supporting contributions
-
+* Added the following datasets:
+  - `ParquetDaskDataSet` in `kedro.contrib.io.dask` for handling parquet datasets using Dask.
+## Bug fixes and other changes
+
+
+## Breaking changes to the API
+
+
+## Thanks for supporting contributions
+ [Yuhao Zhu](https://github.com/yhzqb)
 
 # Release 0.15.5
 
 ## Major features and improvements
-<<<<<<< HEAD
-* Added the following datasets:
-  - `MatplotlibS3Writer` in `kedro.contrib.io.matplotlib` for saving Matplotlib images to S3.
-  - `ParquetDaskDataSet` in `kedro.contrib.io.dask` for handling parquet datasets using Dask.
-  -  `JSONGCSDataSet` in `kedro.contrib.io.gcs` for connecting to Google Cloud Storage.
-=======
 * New CLI commands and command flags:
   - Load mulitple `kedro run` CLI flags from a configuration file with the `--config` flag (e.g. `kedro run --config run_config.yml`)
   - Run parametrised pipeline runs with the `--params` flag (e.g. `kedro run --params param1:value1,param2:value2`).
@@ -35,7 +29,6 @@
   - `JSONDataSet` dataset for working with JSON files that uses [`fsspec`](https://filesystem-spec.readthedocs.io/en/latest/) to communicate with the underlying filesystem. It doesn't support `http(s)` protocol for now.
 * Added `s3fs_args` to all S3 datasets.
 * Pipelines can be deducted with `pipeline1 - pipeline2`.
->>>>>>> 613a297e
 
 ## Bug fixes and other changes
 * `ParallelRunner` now works with `SparkDataSet`.
@@ -54,12 +47,7 @@
 * Moved the `mem_profiler` decorator to `contrib` and separated the `contrib` decorators so that dependencies are modular. You may need to update your import paths, for example the pyspark decorators should be imported as `from kedro.contrib.decorators.pyspark import <pyspark_decorator>` instead of `from kedro.contrib.decorators import <pyspark_decorator>`.
 
 ## Thanks for supporting contributions
-<<<<<<< HEAD
-[Sheldon Tsen](https://github.com/sheldontsen-qb), [@roumail](https://github.com/roumail), [Karlson Lee](https://github.com/i25959341), [Yuhao Zhu](https://github.com/yhzqb)
-=======
 [Sheldon Tsen](https://github.com/sheldontsen-qb), [@roumail](https://github.com/roumail), [Karlson Lee](https://github.com/i25959341), [Waylon Walker](https://github.com/WaylonWalker), [Deepyaman Datta](https://github.com/deepyaman), [Giovanni](https://github.com/plauto), [Zain Patel](https://github.com/mzjp2)
-
->>>>>>> 613a297e
 # Release 0.15.4
 
 ## Major features and improvements
