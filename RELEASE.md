# Release 0.17.8

## Major features and improvements
* Documented distribution of Kedro pipelines with Dask.

## Bug fixes and other changes

## Upcoming deprecations for Kedro 0.18.0

# Upcoming Release 0.18.0

## TL;DR ✨
Kedro 0.18.0 strives to reduce the complexity of the project template and get us closer to a stable release of the framework. We've also introduced the full [micro-packaging workflow](/docs/source/nodes_and_pipelines/micro_packaging.md) 📦, which allows you to import packages, utility functions and existing pipelines into your Kedro project.
Additionally, the release comes with long-awaited Python 3.9 and 3.10 support 🐍.

## Major features and improvements

### Framework
* Removed `cli.py` from the Kedro project template. By default, all CLI commands, including `kedro run`, are now defined on the Kedro framework side. These can be overridden in turn by a plugin or a `cli.py` file in your project. A packaged Kedro project will respect the same hierarchy when executed with `python -m my_package`.
* The default `kedro` environment names can now be set in `settings.py` with the help of the `CONFIG_LOADER_ARGS` variable. The relevant keys to be supplied are `base_env` and `default_run_env`. These values are set to `base` and `local` respectively as a default.
* Added `kedro.config.abstract_config.AbstractConfigLoader` as an abstract base class for all `ConfigLoader` implementations. `ConfigLoader` and `TemplatedConfigLoader` now inherit directly from this base class.
* Streamlined the `ConfigLoader.get` and `TemplatedConfigLoader.get` API and delegated the actual `get` method functional implementation to the `kedro.config.common` module.
* The `hook_manager` is no longer a global singleton. The `hook_manager` lifecycle is now managed by the `KedroSession`, a new `hook_manager` will be created everytime a `session` is instantiated.

### DataSets
* Added the following new datasets:

| Type                | Description                                                    | Location                       |
| ------------------- | -------------------------------------------------------------- | ------------------------------ |
| `pandas.XMLDataSet` | Read XML into Pandas DataFrame. Write Pandas DataFrame to XML. | `kedro.extras.datasets.pandas` |
| `networkx.GraphMLDataSet`       |  Work with NetworkX using GraphML files            | `kedro.extras.datasets.networkx` |
| `networkx.GMLDataSet`      | Work with NetworkX using Graph Modelling Language files | `kedro.extras.datasets.networkx` |

* Added `partitionBy` support and exposed `save_args` for `SparkHiveDataSet`.
* Exposed `open_args_save` in `fs_args` for `pandas.ParquetDataSet`.
* Refactored the `load` and `save` operations for `pandas` datasets in order to leverage `pandas` own API and delegate `fsspec` operations to them. This reduces the need to have our own `fsspec` wrappers.
* Merged `pandas.AppendableExcelDataSet` into `pandas.ExcelDataSet`.
* Added `save_args` to `feather.FeatherDataSet`.

### Dependencies
* Bumped the minimum version of `pandas` to 1.3. Any `storage_options` should continue to be specified under `fs_args` and/or `credentials`.

### Other
* Added support for Python 3.9 and 3.10, dropped support for Python 3.6.
* Support specifying parameters mapping in `pipeline()` without the `params:` prefix.
* Added new API `Pipeline.filter()` (previously in `KedroContext._filter_pipeline()`) to filter parts of a pipeline.

## Breaking changes to the API

### Framework
* Removed deprecated functions `load_context` and `get_project_context`.
* Deprecated and removed `ProjectHooks.register_config_loader` `hook_spec` in favour of loading `CONFIG_LOADER_CLASS` directly from `settings.py`. The default option for `CONFIG_LOADER_CLASS` is now set to `kedro.config.ConfigLoader`.
* Added `CONFIG_LOADER_ARGS` to `settings.py` to facilitate the provision of additional keyword arguments to the constructor of the project `config_loader`. The default option for `CONFIG_LOADER_ARGS` is an empty dictionary.
* The environment defaulting behaviour has been removed from `KedroContext` and is now implemented in a `ConfigLoader` class (or equivalent) with the `base_env` and `default_run_env` attributes.
* `ConfigLoader` and `TemplatedConfigLoader` argument `conf_root` has been renamed to `conf_source` to align the API.
* The `settings.py` setting `CONF_ROOT` has been renamed to `CONF_SOURCE` to align the API. Default value of `conf` remains unchanged.
* Renamed `extra_params` to `runtime_params` in `kedro.config.config.ConfigLoader` and `kedro.config.templated_config.TemplatedConfigLoader`.
* Removed the `config_loader` property from `KedroContext`.
* Removed deprecated `CONF_SOURCE`, `package_name`, `pipeline`, `pipelines`, and `io` attributes from `KedroContext` as well as the deprecated `KedroContext.run` method.
* Removed `ProjectHooks.register_catalog` `hook_spec` in favour of loading `DATA_CATALOG_CLASS` directly from `settings.py`. The default option for `DATA_CATALOG_CLASS` is now set to `kedro.io.DataCatalog`.
* Removed `RegistrationSpecs` and all registration hooks that belonged to it. Going forward users can register custom library components through `settings.py`.
* Added the `PluginManager` `hook_manager` argument to `KedroContext` and the `Runner.run()` method, which will be provided by the `KedroSession`.
* Removed the public method `get_hook_manager()` and replaced its functionality by `_create_hook_manager()`.
* Enforced that only one run can be successfully executed as part of a `KedroSession`. `run_id` has been renamed to `session_id` as a result of that.

### DataSets
* `pandas.ExcelDataSet` now uses `openpyxl` engine instead of `xlrd`.
* `pandas.ParquetDataSet` now calls `pd.to_parquet()` upon saving. Note that the argument `partition_cols` is not supported.
* `spark.SparkHiveDataSet` API has been updated to reflect `spark.SparkDataSet`. The `write_mode=insert` option has also been replaced with `write_mode=append` as per Spark styleguide. This change addresses [Issue 725](https://github.com/kedro-org/kedro/issues/725) and [Issue 745](https://github.com/kedro-org/kedro/issues/745). Additionally, `upsert` mode now leverages `checkpoint` functionality and requires a valid `checkpointDir` be set for current `SparkContext`.
* `yaml.YAMLDataSet` can no longer save a `pandas.DataFrame` directly, but it can save a dictionary. Use `pandas.DataFrame.to_dict()` to convert your `pandas.DataFrame` to a dictionary before you attempt to save it to YAML.
* Removed `open_args_load` and `open_args_save` from the following datasets:
  * `pandas.CSVDataSet`
  * `pandas.ExcelDataSet`
  * `pandas.FeatherDataSet`
  * `pandas.JSONDataSet`
  * `pandas.ParquetDataSet`
* `storage_options` are now dropped if they are specified under `load_args` or `save_args` for the following datasets:
  * `pandas.CSVDataSet`
  * `pandas.ExcelDataSet`
  * `pandas.FeatherDataSet`
  * `pandas.JSONDataSet`
  * `pandas.ParquetDataSet`
* Renamed `lambda_data_set`, `memory_data_set`, and `partitioned_data_set` to `lambda_dataset`, `memory_dataset`, and `partitioned_dataset`, respectively, in `kedro.io`.
* The dataset `networkx.NetworkXDataSet` has been renamed to `networkx.JSONDataSet`.

### CLI
* `KedroSession.run` now raises `ValueError` rather than `KedroContextError` when the pipeline contains no nodes. The same `ValueError` is raised when there are no matching tags.
* `KedroSession.run` now raises `ValueError` rather than `KedroContextError` when the pipeline name doesn't exist in the pipeline registry.
* Removed the `--parallel` flag from `kedro run` in favour of `--runner=ParallelRunner`. The `-p` flag is now an alias for `--pipeline`.
* Removed `--version` CLI option for `kedro pipeline package` command. Specific pipeline package version can be added by setting the `__version__` variable in the pipeline package's `__init__.py` file.
* `kedro pipeline package` now accepts a module name and path to the pipeline or utility module to package, relative to `src/<package_name>/`. In addition to the `--alias` flag used to rename the package, `kedro pipeline pull` now also supports `--destination` to provide a location for pulling the package.
* The `kedro package` and `kedro pipeline package` now save `egg` and `whl` or `tar` files in the `<project_root>/dist` folder (previously `<project_root>/src/dist`).
* Removed `kedro pipeline list` and `kedro pipeline describe` commands in favour of `kedro registry list` and `kedro registry describe`.
* Removed the `kedro install` command in favour of using `pip install -r src/requirements.txt` to install project dependencies.
* Changed the behaviour of `kedro build-reqs` to compile requirements from `requirements.txt` instead of `requirements.in` and save them to `requirements.lock` instead of `requirements.txt`.

### Other
* Added namespace to parameters in a modular pipeline, which addresses [Issue 399](https://github.com/kedro-org/kedro/issues/399)
* Switched from packaging pipelines as wheel files to tar archive files compressed with gzip (`.tar.gz`)
* Removed decorator API from `Node` and `Pipeline`, as well as the modules `kedro.extras.decorators` and `kedro.pipeline.decorators`.
* Removed transformer API from `DataCatalog`, as well as the modules `kedro.extras.transformers` and `kedro.io.transformers`.
* Removed the `Journal` and `DataCatalogWithDefault`.
<<<<<<< HEAD
=======
* Removed the `--parallel` flag from `kedro run` in favour of `--runner=ParallelRunner`. The `-p` flag is now an alias for `--pipeline`.
* Removed deprecated `CONF_SOURCE`, `package_name`, `pipeline`, `pipelines`, and `io` attributes from `KedroContext` as well as the deprecated `KedroContext.run` method.
* Changed the behaviour of `kedro build-reqs` to compile requirements from `requirements.txt` instead of `requirements.in` and save them to `requirements.lock` instead of `requirements.txt`.
* Removed `ProjectHooks.register_catalog` `hook_spec` in favour of loading `DATA_CATALOG_CLASS` directly from `settings.py`. The default option for `DATA_CATALOG_CLASS` is now set to `kedro.io.DataCatalog`.
* Removed `RegistrationSpecs` and all registration hooks that belonged to it. Going forward users can register custom library components through `settings.py`.
* Added the `PluginManager` `hook_manager` argument to `KedroContext` and the `Runner.run()` method, which will be provided by the `KedroSession`.
* Removed the public method `get_hook_manager()` and replaced its functionality by `_create_hook_manager()`.
* Enforced that only one run can be successfully executed as part of a `KedroSession`. `run_id` has been renamed to `session_id` as a result of that.
>>>>>>> 5f3a5bbf

## Thanks for supporting contributions

[Deepyaman Datta](https://github.com/deepyaman), [Lucas Jamar](https://github.com/lucasjamar), [Simon Brugman](https://github.com/sbrugman)

## Migration guide from Kedro 0.17.* to 0.18.*

### To remove
* Please remove any existing `hook_impl` of the `register_config_loader` and `register_catalog` methods from `ProjectHooks` (or custom alternatives).
* Optional: You can now remove all `params:` prefix when supplying values to `parameters` argument in a `pipeline()` call.

### To update

#### ConfigLoader
* Update the key-word argument `conf_root` to `conf_source` when calling `ConfigLoader` or `TemplatedConfigLoader` directly.
* Rename `extra_params` to `runtime_params` in `kedro.config.config.ConfigLoader` and `kedro.config.templated_config.TemplatedConfigLoader`, or your custom implementation, if it calls to `ConfigLoader` or any of its parent classes.
* If you were using the `KedroContext` to access `ConfigLoader`, please use `settings.CONFIG_LOADER_CLASS` to access the currently used `ConfigLoader` instead.
* Populate `settings.py` with `CONFIG_LOADER_CLASS` set to your expected config loader class (for example `kedro.config.TemplatedConfigLoader` or custom implementation). If `CONFIG_LOADER_CLASS` value is not set, it will default to `kedro.config.ConfigLoader` at runtime.
* Populate `settings.py` with `CONFIG_LOADER_ARGS` set to a dictionary with expected keyword arguments. If `CONFIG_LOADER_ARGS` is not set, it will default to an empty dictionary.
* Update the `settings.py` setting `CONF_ROOT` to `CONF_SOURCE` and set to a string with the expected configuration location. If `CONF_SOURCE` is not set, it will default to "conf".

#### DataCatalog
* Populate `settings.py` with `DATA_CATALOG_CLASS` set to your expected data catalog class. If `DATA_CATALOG_CLASS` value is not set, it will default to `kedro.io.DataCatalog` at runtime.

#### Modular pipelines
* If you are using any modular pipelines with parameters, make sure they are declared with the correct namespace. See example below:

For a given pipeline:
```python
active_pipeline = pipeline(
    pipe=[
        node(
            func=some_func,
            inputs=["model_input_table", "params:model_options"],
            outputs=["**my_output"],
        ),
        ...,
    ],
    inputs="model_input_table",
    namespace="candidate_modelling_pipeline",
)
```

The parameters should look like this:

```diff
-model_options:
-    test_size: 0.2
-    random_state: 8
-    features:
-    - engines
-    - passenger_capacity
-    - crew
+candidate_modelling_pipeline:
+    model_options:
+      test_size: 0.2
+      random_state: 8
+      features:
+        - engines
+        - passenger_capacity
+        - crew

```

* If you were pulling any modular pipelines with `kedro pipeline pull my_pipeline --alias other_pipeline`, please use `kedro pipeline pull my_pipeline --alias pipelines.other_pipeline` instead.
* If you were packaging any modular pipelines with `kedro pipeline package my_pipeline`, please use `kedro pipeline package pipelines.my_pipeline` instead.
* Similarly, if you were packaging any modular pipelines using `pyproject.toml`, you should modify the keys to include the full module path, and wrapped in double-quotes, e.g:

  ```toml
  [tool.kedro.pipeline.package]
  data_engineering = {destination = "path/to/here"}
  data_science = {alias = "ds", env = "local"}

  [tool.kedro.pipeline.pull]
  "s3://my_bucket/my_pipeline" = {alias = "aliased_pipeline"}
  ```

  becomes

  ```toml
  [tool.kedro.pipeline.package]
  "pipelines.data_engineering" = {destination = "path/to/here"}
  "pipelines.data_science" = {alias = "ds", env = "local"}

  [tool.kedro.pipeline.pull]
  "s3://my_bucket/my_pipeline" = {alias = "pipelines.aliased_pipeline"}

  ```

#### DataSets
* If you're using `pandas.ExcelDataSet`, make sure you have `openpyxl` installed in your environment. Note that this is automatically pulled if you specify `kedro[pandas.ExcelDataSet]==0.18.0` in your `requirements.in`. You can uninstall `xlrd` if you were only using it for this dataset.
* If you're using `pandas.ParquetDataSet`, please pass pandas saving arguments directly to `save_args` instead of nested in `from_pandas` (e.g. `save_args = {"preserve_index": False}` instead of `save_args = {"from_pandas": {"preserve_index": False}}`).
* If you're using `spark.SparkHiveDataSet` with `write_mode` option set to `insert`, please update this to `append` in line with the Spark styleguide. If you're using `spark.SparkHiveDataSet` with `write_mode` option set to `upsert`, please make sure that your `SparkContext` has a valid `checkpointDir` set either by `SparkContext.setCheckpointDir` method or directly in the `conf` folder.
* If you were using `pandas~=1.2.0` and passing `storage_options` through `load_args` or `savs_args`, please specify them under `fs_args` or via `credentials` instead.
* If you were importing from `kedro.io.lambda_data_set`, `kedro.io.memory_data_set`, or `kedro.io.partitioned_data_set`, change the import to `kedro.io.lambda_dataset`, `kedro.io.memory_dataset`, or `kedro.io.partitioned_dataset`, respectively (or import the dataset directly from `kedro.io`).
* If you had any `pandas.AppendableExcelDataSet` entries in your catalog, replace them with `pandas.ExcelDataSet`.
* If you had any `networkx.NetworkXDataSet` entries in your catalog, replace them with `networkx.JSONDataSet`.

#### CLI
* Edit any scripts containing `kedro pipeline package --version` to remove the `--version` option. If you wish to set a specific pipeline package version, set the `__version__` variable in the pipeline package's `__init__.py` file.
* To run a pipeline in parallel, use `kedro run --runner=ParallelRunner` rather than `--parallel` or `-p`.
<<<<<<< HEAD

#### Hooks
=======
>>>>>>> 5f3a5bbf
* If you were using `run_id` in the `after_catalog_created` hook, replace it with `save_version` instead.
* If you were using `run_id` in any of the `before_node_run`, `after_node_run`, `on_node_error`, `before_pipeline_run`, `after_pipeline_run` or `on_pipeline_error` hooks, replace it with `session_id` instead.

# Release 0.17.7

## Major features and improvements
* `pipeline` now accepts `tags` and a collection of `Node`s and/or `Pipeline`s rather than just a single `Pipeline` object. `pipeline` should be used in preference to `Pipeline` when creating a Kedro pipeline.
* `pandas.SQLTableDataSet` and `pandas.SQLQueryDataSet` now only open one connection per database, at instantiation time (therefore at catalog creation time), rather than one per load/save operation.
* Added new command group, `micropkg`, to replace `kedro pipeline pull` and `kedro pipeline package` with `kedro micropkg pull` and `kedro micropkg package` for Kedro 0.18.0. `kedro micropkg package` saves packages to `project/dist` while `kedro pipeline package` saves packages to `project/src/dist`.

## Bug fixes and other changes
* Added tutorial documentation for [experiment tracking](https://kedro.readthedocs.io/en/0.17.7/08_logging/02_experiment_tracking.html).
* Added [Plotly dataset documentation](https://kedro.readthedocs.io/en/0.17.7/03_tutorial/05_visualise_pipeline.html#visualise-plotly-charts-in-kedro-viz).
* Added the upper limit `pandas<1.4` to maintain compatibility with `xlrd~=1.0`.
* Bumped the `Pillow` minimum version requirement to 9.0 (Python 3.7+ only) following [CVE-2022-22817](https://cve.mitre.org/cgi-bin/cvename.cgi?name=CVE-2022-22817).
* Fixed `PickleDataSet` to be copyable and hence work with the parallel runner.
* Upgraded `pip-tools`, which is used by `kedro build-reqs`, to 6.5 (Python 3.7+ only). This `pip-tools` version is compatible with `pip>=21.2`, including the most recent releases of `pip`. Python 3.6 users should continue to use `pip-tools` 6.4 and `pip<22`.
* Added `astro-iris` as alias for `astro-airlow-iris`, so that old tutorials can still be followed.
* Added details about [Kedro's Technical Steering Committee and governance model](https://kedro.readthedocs.io/en/0.17.7/14_contribution/technical_steering_committee.html).

## Upcoming deprecations for Kedro 0.18.0
* `kedro pipeline pull` and `kedro pipeline package` will be deprecated. Please use `kedro micropkg` instead.


# Release 0.17.6

## Major features and improvements
* Added `pipelines` global variable to IPython extension, allowing you to access the project's pipelines in `kedro ipython` or `kedro jupyter notebook`.
* Enabled overriding nested parameters with `params` in CLI, i.e. `kedro run --params="model.model_tuning.booster:gbtree"` updates parameters to `{"model": {"model_tuning": {"booster": "gbtree"}}}`.
* Added option to `pandas.SQLQueryDataSet` to specify a `filepath` with a SQL query, in addition to the current method of supplying the query itself in the `sql` argument.
* Extended `ExcelDataSet` to support saving Excel files with multiple sheets.
* Added the following new datasets:

| Type                        | Description                                          | Location                          |
| --------------------------- | ---------------------------------------------------- | --------------------------------- |
| `plotly.JSONDataSet` | Works with plotly graph object Figures (saves as json file) | `kedro.extras.datasets.plotly` |
| `pandas.GenericDataSet` | Provides a 'best effort' facility to read / write any format provided by the `pandas` library | `kedro.extras.datasets.pandas` |
| `pandas.GBQQueryDataSet` | Loads data from a Google Bigquery table using provided SQL query | `kedro.extras.datasets.pandas` |
| `spark.DeltaTableDataSet` | Dataset designed to handle Delta Lake Tables and their CRUD-style operations, including `update`, `merge` and `delete` | `kedro.extras.datasets.spark` |

## Bug fixes and other changes
* Fixed an issue where `kedro new --config config.yml` was ignoring the config file when `prompts.yml` didn't exist.
* Added documentation for `kedro viz --autoreload`.
* Added support for arbitrary backends (via importable module paths) that satisfy the `pickle` interface to `PickleDataSet`.
* Added support for `sum` syntax for connecting pipeline objects.
* Upgraded `pip-tools`, which is used by `kedro build-reqs`, to 6.4. This `pip-tools` version requires `pip>=21.2` while [adding support for `pip>=21.3`](https://github.com/jazzband/pip-tools/pull/1501). To upgrade `pip`, please refer to [their documentation](https://pip.pypa.io/en/stable/installing/#upgrading-pip).
* Relaxed the bounds on the `plotly` requirement for `plotly.PlotlyDataSet` and the `pyarrow` requirement for `pandas.ParquetDataSet`.
* `kedro pipeline package <pipeline>` now raises an error if the `<pipeline>` argument doesn't look like a valid Python module path (e.g. has `/` instead of `.`).
* Added new `overwrite` argument to `PartitionedDataSet` and `MatplotlibWriter` to enable deletion of existing partitions and plots on dataset `save`.
* `kedro pipeline pull` now works when the project requirements contains entries such as `-r`, `--extra-index-url` and local wheel files ([Issue #913](https://github.com/kedro-org/kedro/issues/913)).
* Fixed slow startup because of catalog processing by reducing the exponential growth of extra processing during `_FrozenDatasets` creations.
* Removed `.coveragerc` from the Kedro project template. `coverage` settings are now given in `pyproject.toml`.
* Fixed a bug where packaging or pulling a modular pipeline with the same name as the project's package name would throw an error (or silently pass without including the pipeline source code in the wheel file).
* Removed unintentional dependency on `git`.
* Fixed an issue where nested pipeline configuration was not included in the packaged pipeline.
* Deprecated the "Thanks for supporting contributions" section of release notes to simplify the contribution process; Kedro 0.17.6 is the last release that includes this. This process has been replaced with the [automatic GitHub feature](https://github.com/kedro-org/kedro/graphs/contributors).
* Fixed a bug where the version on the tracking datasets didn't match the session id and the versions of regular versioned datasets.
* Fixed an issue where datasets in `load_versions` that are not found in the data catalog would silently pass.
* Altered the string representation of nodes so that node inputs/outputs order is preserved rather than being alphabetically sorted.
* Update `APIDataSet` to accept `auth` through `credentials` and allow any iterable for `auth`.

## Upcoming deprecations for Kedro 0.18.0
* `kedro.extras.decorators` and `kedro.pipeline.decorators` are being deprecated in favour of Hooks.
* `kedro.extras.transformers` and `kedro.io.transformers` are being deprecated in favour of Hooks.
* The `--parallel` flag on `kedro run` is being removed in favour of `--runner=ParallelRunner`. The `-p` flag will change to be an alias for `--pipeline`.
* `kedro.io.DataCatalogWithDefault` is being deprecated, to be removed entirely in 0.18.0.

## Thanks for supporting contributions
[Deepyaman Datta](https://github.com/deepyaman),
[Brites](https://github.com/brites101),
[Manish Swami](https://github.com/ManishS6),
[Avaneesh Yembadi](https://github.com/avan-sh),
[Zain Patel](https://github.com/mzjp2),
[Simon Brugman](https://github.com/sbrugman),
[Kiyo Kunii](https://github.com/921kiyo),
[Benjamin Levy](https://github.com/BenjaminLevyQB),
[Louis de Charsonville](https://github.com/louisdecharson),
[Simon Picard](https://github.com/simonpicard)

# Release 0.17.5

## Major features and improvements
* Added new CLI group `registry`, with the associated commands `kedro registry list` and `kedro registry describe`, to replace `kedro pipeline list` and `kedro pipeline describe`.
* Added support for dependency management at a modular pipeline level. When a pipeline with `requirements.txt` is packaged, its dependencies are embedded in the modular pipeline wheel file. Upon pulling the pipeline, Kedro will append dependencies to the project's `requirements.in`. More information is available in [our documentation](https://kedro.readthedocs.io/en/0.17.5/06_nodes_and_pipelines/03_modular_pipelines.html).
* Added support for bulk packaging/pulling modular pipelines using `kedro pipeline package/pull --all` and `pyproject.toml`.
* Removed `cli.py` from the Kedro project template. By default all CLI commands, including `kedro run`, are now defined on the Kedro framework side. These can be overridden in turn by a plugin or a `cli.py` file in your project. A packaged Kedro project will respect the same hierarchy when executed with `python -m my_package`.
* Removed `.ipython/profile_default/startup/` from the Kedro project template in favour of `.ipython/profile_default/ipython_config.py` and the `kedro.extras.extensions.ipython`.
* Added support for `dill` backend to `PickleDataSet`.
* Imports are now refactored at `kedro pipeline package` and `kedro pipeline pull` time, so that _aliasing_ a modular pipeline doesn't break it.
* Added the following new datasets to support basic Experiment Tracking:

| Type                      | Description                                              | Location                         |
| ------------------------- | -------------------------------------------------------- | -------------------------------- |
| `tracking.MetricsDataSet` | Dataset to track numeric metrics for experiment tracking | `kedro.extras.datasets.tracking` |
| `tracking.JSONDataSet`    | Dataset to track data for experiment tracking            | `kedro.extras.datasets.tracking` |

## Bug fixes and other changes
* Bumped minimum required `fsspec` version to 2021.04.
* Fixed the `kedro install` and `kedro build-reqs` flows when uninstalled dependencies are present in a project's `settings.py`, `context.py` or `hooks.py` ([Issue #829](https://github.com/kedro-org/kedro/issues/829)).
* Imports are now refactored at `kedro pipeline package` and `kedro pipeline pull` time, so that _aliasing_ a modular pipeline doesn't break it.

## Minor breaking changes to the API
* Pinned `dynaconf` to `<3.1.6` because the method signature for `_validate_items` changed which is used in Kedro.

## Upcoming deprecations for Kedro 0.18.0
* `kedro pipeline list` and `kedro pipeline describe` are being deprecated in favour of new commands `kedro registry list ` and `kedro registry describe`.
* `kedro install` is being deprecated in favour of using `pip install -r src/requirements.txt` to install project dependencies.

## Thanks for supporting contributions
[Moussa Taifi](https://github.com/moutai),
[Deepyaman Datta](https://github.com/deepyaman)

# Release 0.17.4

## Major features and improvements
* Added the following new datasets:

| Type                   | Description                                                 | Location                       |
| ---------------------- | ----------------------------------------------------------- | ------------------------------ |
| `plotly.PlotlyDataSet` | Works with plotly graph object Figures (saves as json file) | `kedro.extras.datasets.plotly` |

## Bug fixes and other changes
* Defined our set of Kedro Principles! Have a read through [our docs](https://kedro.readthedocs.io/en/0.17.4/12_faq/03_kedro_principles.html).
* `ConfigLoader.get()` now raises a `BadConfigException`, with a more helpful error message, if a configuration file cannot be loaded (for instance due to wrong syntax or poor formatting).
* `run_id` now defaults to `save_version` when `after_catalog_created` is called, similarly to what happens during a `kedro run`.
* Fixed a bug where `kedro ipython` and `kedro jupyter notebook` didn't work if the `PYTHONPATH` was already set.
* Update the IPython extension to allow passing `env` and `extra_params` to `reload_kedro`  similar to how the IPython script works.
* `kedro info` now outputs if a plugin has any `hooks` or `cli_hooks` implemented.
* `PartitionedDataSet` now supports lazily materializing data on save.
* `kedro pipeline describe` now defaults to the `__default__` pipeline when no pipeline name is provided and also shows the namespace the nodes belong to.
* Fixed an issue where spark.SparkDataSet with enabled versioning would throw a VersionNotFoundError when using databricks-connect from a remote machine and saving to dbfs filesystem.
* `EmailMessageDataSet` added to doctree.
* When node inputs do not pass validation, the error message is now shown as the most recent exception in the traceback ([Issue #761](https://github.com/kedro-org/kedro/issues/761)).
* `kedro pipeline package` now only packages the parameter file that exactly matches the pipeline name specified and the parameter files in a directory with the pipeline name.
* Extended support to newer versions of third-party dependencies ([Issue #735](https://github.com/kedro-org/kedro/issues/735)).
* Ensured consistent references to `model input` tables in accordance with our Data Engineering convention.
* Changed behaviour where `kedro pipeline package` takes the pipeline package version, rather than the kedro package version. If the pipeline package version is not present, then the package version is used.
* Launched [GitHub Discussions](https://github.com/kedro-org/kedro/discussions/) and [Kedro Discord Server](https://discord.gg/akJDeVaxnB)
* Improved error message when versioning is enabled for a dataset previously saved as non-versioned ([Issue #625](https://github.com/kedro-org/kedro/issues/625)).

## Minor breaking changes to the API

## Upcoming deprecations for Kedro 0.18.0

## Thanks for supporting contributions
[Lou Kratz](https://github.com/lou-k),
[Lucas Jamar](https://github.com/lucasjamar)

# Release 0.17.3

## Major features and improvements
* Kedro plugins can now override built-in CLI commands.
* Added a `before_command_run` hook for plugins to add extra behaviour before Kedro CLI commands run.
* `pipelines` from `pipeline_registry.py` and `register_pipeline` hooks are now loaded lazily when they are first accessed, not on startup:

    ```python
    from kedro.framework.project import pipelines

    print(pipelines["__default__"])  # pipeline loading is only triggered here
    ```

## Bug fixes and other changes
* `TemplatedConfigLoader` now correctly inserts default values when no globals are supplied.
* Fixed a bug where the `KEDRO_ENV` environment variable had no effect on instantiating the `context` variable in an iPython session or a Jupyter notebook.
* Plugins with empty CLI groups are no longer displayed in the Kedro CLI help screen.
* Duplicate commands will no longer appear twice in the Kedro CLI help screen.
* CLI commands from sources with the same name will show under one list in the help screen.
* The setup of a Kedro project, including adding src to path and configuring settings, is now handled via the `bootstrap_project` method.
* `configure_project` is invoked if a `package_name` is supplied to `KedroSession.create`. This is added for backward-compatibility purpose to support a workflow that creates `Session` manually. It will be removed in `0.18.0`.
* Stopped swallowing up all `ModuleNotFoundError` if `register_pipelines` not found, so that a more helpful error message will appear when a dependency is missing, e.g. [Issue #722](https://github.com/kedro-org/kedro/issues/722).
* When `kedro new` is invoked using a configuration yaml file, `output_dir` is no longer a required key; by default the current working directory will be used.
* When `kedro new` is invoked using a configuration yaml file, the appropriate `prompts.yml` file is now used for validating the provided configuration. Previously, validation was always performed against the kedro project template `prompts.yml` file.
* When a relative path to a starter template is provided, `kedro new` now generates user prompts to obtain configuration rather than supplying empty configuration.
* Fixed error when using starters on Windows with Python 3.7 (Issue [#722](https://github.com/kedro-org/kedro/issues/722)).
* Fixed decoding error of config files that contain accented characters by opening them for reading in UTF-8.
* Fixed an issue where `after_dataset_loaded` run would finish before a dataset is actually loaded when using `--async` flag.

## Upcoming deprecations for Kedro 0.18.0

* `kedro.versioning.journal.Journal` will be removed.
* The following properties on `kedro.framework.context.KedroContext` will be removed:
  * `io` in favour of `KedroContext.catalog`
  * `pipeline` (equivalent to `pipelines["__default__"]`)
  * `pipelines` in favour of `kedro.framework.project.pipelines`

# Release 0.17.2

## Major features and improvements
* Added support for `compress_pickle` backend to `PickleDataSet`.
* Enabled loading pipelines without creating a `KedroContext` instance:

    ```python
    from kedro.framework.project import pipelines

    print(pipelines)
    ```

* Projects generated with kedro>=0.17.2:
  - should define pipelines in `pipeline_registry.py` rather than `hooks.py`.
  - when run as a package, will behave the same as `kedro run`

## Bug fixes and other changes
* If `settings.py` is not importable, the errors will be surfaced earlier in the process, rather than at runtime.

## Minor breaking changes to the API
* `kedro pipeline list` and `kedro pipeline describe` no longer accept redundant `--env` parameter.
* `from kedro.framework.cli.cli import cli` no longer includes the `new` and `starter` commands.

## Upcoming deprecations for Kedro 0.18.0

* `kedro.framework.context.KedroContext.run` will be removed in release 0.18.0.

## Thanks for supporting contributions
[Sasaki Takeru](https://github.com/takeru)

# Release 0.17.1

## Major features and improvements
* Added `env` and `extra_params` to `reload_kedro()` line magic.
* Extended the `pipeline()` API to allow strings and sets of strings as `inputs` and `outputs`, to specify when a dataset name remains the same (not namespaced).
* Added the ability to add custom prompts with regexp validator for starters by repurposing `default_config.yml` as `prompts.yml`.
* Added the `env` and `extra_params` arguments to `register_config_loader` hook.
* Refactored the way `settings` are loaded. You will now be able to run:

    ```python
    from kedro.framework.project import settings

    print(settings.CONF_ROOT)
    ```

* Added a check on `kedro.runner.parallel_runner.ParallelRunner` which checks datasets for the `_SINGLE_PROCESS` attribute in the `_validate_catalog` method. If this attribute is set to `True` in an instance of a dataset (e.g. `SparkDataSet`), the `ParallelRunner` will raise an `AttributeError`.
* Any user-defined dataset that should not be used with `ParallelRunner` may now have the `_SINGLE_PROCESS` attribute set to `True`.

## Bug fixes and other changes
* The version of a packaged modular pipeline now defaults to the version of the project package.
* Added fix to prevent new lines being added to pandas CSV datasets.
* Fixed issue with loading a versioned `SparkDataSet` in the interactive workflow.
* Kedro CLI now checks `pyproject.toml` for a `tool.kedro` section before treating the project as a Kedro project.
* Added fix to `DataCatalog::shallow_copy` now it should copy layers.
* `kedro pipeline pull` now uses `pip download` for protocols that are not supported by `fsspec`.
* Cleaned up documentation to fix broken links and rewrite permanently redirected ones.
* Added a `jsonschema` schema definition for the Kedro 0.17 catalog.
* `kedro install` now waits on Windows until all the requirements are installed.
* Exposed `--to-outputs` option in the CLI, throughout the codebase, and as part of hooks specifications.
* Fixed a bug where `ParquetDataSet` wasn't creating parent directories on the fly.
* Updated documentation.

## Breaking changes to the API
* This release has broken the `kedro ipython` and `kedro jupyter` workflows. To fix this, follow the instructions in the migration guide below.
* You will also need to upgrade `kedro-viz` to 3.10.1 if you use the `%run_viz` line magic in Jupyter Notebook.

> *Note:* If you're using the `ipython` [extension](https://kedro.readthedocs.io/en/0.17.1/11_tools_integration/02_ipython.html#ipython-extension) instead, you will not encounter this problem.

## Migration guide
You will have to update the file `<your_project>/.ipython/profile_default/startup/00-kedro-init.py` in order to make `kedro ipython` and/or `kedro jupyter` work. Add the following line before the `KedroSession` is created:

```python
configure_project(metadata.package_name)  # to add

session = KedroSession.create(metadata.package_name, path)
```

Make sure that the associated import is provided in the same place as others in the file:

```python
from kedro.framework.project import configure_project  # to add
from kedro.framework.session import KedroSession
```

## Thanks for supporting contributions
[Mariana Silva](https://github.com/marianansilva),
[Kiyohito Kunii](https://github.com/921kiyo),
[noklam](https://github.com/noklam),
[Ivan Doroshenko](https://github.com/imdoroshenko),
[Zain Patel](https://github.com/mzjp2),
[Deepyaman Datta](https://github.com/deepyaman),
[Sam Hiscox](https://github.com/samhiscoxqb),
[Pascal Brokmeier](https://github.com/pascalwhoop)

# Release 0.17.0

## Major features and improvements

* In a significant change, [we have introduced `KedroSession`](https://kedro.readthedocs.io/en/0.17.0/04_kedro_project_setup/03_session.html) which is responsible for managing the lifecycle of a Kedro run.
* Created a new Kedro Starter: `kedro new --starter=mini-kedro`. It is possible to [use the DataCatalog as a standalone component](https://github.com/kedro-org/kedro-starters/tree/master/mini-kedro) in a Jupyter notebook and transition into the rest of the Kedro framework.
* Added `DatasetSpecs` with Hooks to run before and after datasets are loaded from/saved to the catalog.
* Added a command: `kedro catalog create`. For a registered pipeline, it creates a `<conf_root>/<env>/catalog/<pipeline_name>.yml` configuration file with `MemoryDataSet` datasets for each dataset that is missing from `DataCatalog`.
* Added `settings.py` and `pyproject.toml` (to replace `.kedro.yml`) for project configuration, in line with Python best practice.
* `ProjectContext` is no longer needed, unless for very complex customisations. `KedroContext`, `ProjectHooks` and `settings.py` together implement sensible default behaviour. As a result `context_path` is also now an _optional_ key in `pyproject.toml`.
* Removed `ProjectContext` from `src/<package_name>/run.py`.
* `TemplatedConfigLoader` now supports [Jinja2 template syntax](https://jinja.palletsprojects.com/en/2.11.x/templates/) alongside its original syntax.
* Made [registration Hooks](https://kedro.readthedocs.io/en/0.17.0/07_extend_kedro/02_hooks.html#registration-hooks) mandatory, as the only way to customise the `ConfigLoader` or the `DataCatalog` used in a project. If no such Hook is provided in `src/<package_name>/hooks.py`, a `KedroContextError` is raised. There are sensible defaults defined in any project generated with Kedro >= 0.16.5.

## Bug fixes and other changes

* `ParallelRunner` no longer results in a run failure, when triggered from a notebook, if the run is started using `KedroSession` (`session.run()`).
* `before_node_run` can now overwrite node inputs by returning a dictionary with the corresponding updates.
* Added minimal, black-compatible flake8 configuration to the project template.
* Moved `isort` and `pytest` configuration from `<project_root>/setup.cfg` to `<project_root>/pyproject.toml`.
* Extra parameters are no longer incorrectly passed from `KedroSession` to `KedroContext`.
* Relaxed `pyspark` requirements to allow for installation of `pyspark` 3.0.
* Added a `--fs-args` option to the `kedro pipeline pull` command to specify configuration options for the `fsspec` filesystem arguments used when pulling modular pipelines from non-PyPI locations.
* Bumped maximum required `fsspec` version to 0.9.
* Bumped maximum supported `s3fs` version to 0.5 (`S3FileSystem` interface has changed since 0.4.1 version).

## Deprecations
* In Kedro 0.17.0 we have deleted the deprecated `kedro.cli` and `kedro.context` modules in favour of `kedro.framework.cli` and `kedro.framework.context` respectively.

## Other breaking changes to the API
* `kedro.io.DataCatalog.exists()` returns `False` when the dataset does not exist, as opposed to raising an exception.
* The pipeline-specific `catalog.yml` file is no longer automatically created for modular pipelines when running `kedro pipeline create`. Use `kedro catalog create` to replace this functionality.
* Removed `include_examples` prompt from `kedro new`. To generate boilerplate example code, you should use a Kedro starter.
* Changed the `--verbose` flag from a global command to a project-specific command flag (e.g `kedro --verbose new` becomes `kedro new --verbose`).
* Dropped support of the `dataset_credentials` key in credentials in `PartitionedDataSet`.
* `get_source_dir()` was removed from `kedro/framework/cli/utils.py`.
* Dropped support of `get_config`, `create_catalog`, `create_pipeline`, `template_version`, `project_name` and `project_path` keys by `get_project_context()` function (`kedro/framework/cli/cli.py`).
* `kedro new --starter` now defaults to fetching the starter template matching the installed Kedro version.
* Renamed `kedro_cli.py` to `cli.py` and moved it inside the Python package (`src/<package_name>/`), for a better packaging and deployment experience.
* Removed `.kedro.yml` from the project template and replaced it with `pyproject.toml`.
* Removed `KEDRO_CONFIGS` constant (previously residing in `kedro.framework.context.context`).
* Modified `kedro pipeline create` CLI command to add a boilerplate parameter config file in `conf/<env>/parameters/<pipeline_name>.yml` instead of `conf/<env>/pipelines/<pipeline_name>/parameters.yml`. CLI commands `kedro pipeline delete` / `package` / `pull` were updated accordingly.
* Removed `get_static_project_data` from `kedro.framework.context`.
* Removed `KedroContext.static_data`.
* The `KedroContext` constructor now takes `package_name` as first argument.
* Replaced `context` property on `KedroSession` with `load_context()` method.
* Renamed `_push_session` and `_pop_session` in `kedro.framework.session.session` to `_activate_session` and `_deactivate_session` respectively.
* Custom context class is set via `CONTEXT_CLASS` variable in `src/<your_project>/settings.py`.
* Removed `KedroContext.hooks` attribute. Instead, hooks should be registered in `src/<your_project>/settings.py` under the `HOOKS` key.
* Restricted names given to nodes to match the regex pattern `[\w\.-]+$`.
* Removed `KedroContext._create_config_loader()` and `KedroContext._create_data_catalog()`. They have been replaced by registration hooks, namely `register_config_loader()` and `register_catalog()` (see also [upcoming deprecations](#upcoming_deprecations_for_kedro_0.18.0)).


## Upcoming deprecations for Kedro 0.18.0

* `kedro.framework.context.load_context` will be removed in release 0.18.0.
* `kedro.framework.cli.get_project_context` will be removed in release 0.18.0.
* We've added a `DeprecationWarning` to the decorator API for both `node` and `pipeline`. These will be removed in release 0.18.0. Use Hooks to extend a node's behaviour instead.
* We've added a `DeprecationWarning` to the Transformers API when adding a transformer to the catalog. These will be removed in release 0.18.0. Use Hooks to customise the `load` and `save` methods.

## Thanks for supporting contributions
[Deepyaman Datta](https://github.com/deepyaman),
[Zach Schuster](https://github.com/zschuster)

## Migration guide from Kedro 0.16.* to 0.17.*

**Reminder:** Our documentation on [how to upgrade Kedro](https://kedro.readthedocs.io/en/0.17.0/12_faq/01_faq.html#how-do-i-upgrade-kedro) covers a few key things to remember when updating any Kedro version.

The Kedro 0.17.0 release contains some breaking changes. If you update Kedro to 0.17.0 and then try to work with projects created against earlier versions of Kedro, you may encounter some issues when trying to run `kedro` commands in the terminal for that project. Here's a short guide to getting your projects running against the new version of Kedro.


>*Note*: As always, if you hit any problems, please check out our documentation:
>* [How can I find out more about Kedro?](https://kedro.readthedocs.io/en/0.17.0/12_faq/01_faq.html#how-can-i-find-out-more-about-kedro)
>* [How can I get my questions answered?](https://kedro.readthedocs.io/en/0.17.0/12_faq/01_faq.html#how-can-i-get-my-question-answered).

To get an existing Kedro project to work after you upgrade to Kedro 0.17.0, we recommend that you create a new project against Kedro 0.17.0 and move the code from your existing project into it. Let's go through the changes, but first, note that if you create a new Kedro project with Kedro 0.17.0 you will not be asked whether you want to include the boilerplate code for the Iris dataset example. We've removed this option (you should now use a Kedro starter if you want to create a project that is pre-populated with code).

To create a new, blank Kedro 0.17.0 project to drop your existing code into, you can create one, as always, with `kedro new`. We also recommend creating a new virtual environment for your new project, or you might run into conflicts with existing dependencies.

* **Update `pyproject.toml`**: Copy the following three keys from the `.kedro.yml` of your existing Kedro project into the `pyproject.toml` file of your new Kedro 0.17.0 project:


    ```toml
    [tools.kedro]
    package_name = "<package_name>"
    project_name = "<project_name>"
    project_version = "0.17.0"
    ```

Check your source directory. If you defined a different source directory (`source_dir`), make sure you also move that to `pyproject.toml`.


* **Copy files from your existing project**:

  + Copy subfolders of `project/src/project_name/pipelines` from existing to new project
  + Copy subfolders of `project/src/test/pipelines` from existing to new project
  + Copy the requirements your project needs into `requirements.txt` and/or `requirements.in`.
  + Copy your project configuration from the `conf` folder. Take note of the new locations needed for modular pipeline configuration (move it from `conf/<env>/pipeline_name/catalog.yml` to `conf/<env>/catalog/pipeline_name.yml` and likewise for `parameters.yml`).
  + Copy from the `data/` folder of your existing project, if needed, into the same location in your new project.
  + Copy any Hooks from `src/<package_name>/hooks.py`.

* **Update your new project's README and docs as necessary**.

* **Update `settings.py`**: For example, if you specified additional Hook implementations in `hooks`, or listed plugins under `disable_hooks_by_plugin` in your `.kedro.yml`, you will need to move them to `settings.py` accordingly:

    ```python
    from <package_name>.hooks import MyCustomHooks, ProjectHooks

    HOOKS = (ProjectHooks(), MyCustomHooks())

    DISABLE_HOOKS_FOR_PLUGINS = ("my_plugin1",)
    ```

* **Migration for `node` names**. From 0.17.0 the only allowed characters for node names are letters, digits, hyphens, underscores and/or fullstops. If you have previously defined node names that have special characters, spaces or other characters that are no longer permitted, you will need to rename those nodes.

* **Copy changes to `kedro_cli.py`**. If you previously customised the `kedro run` command or added more CLI commands to your `kedro_cli.py`, you should move them into `<project_root>/src/<package_name>/cli.py`. Note, however, that the new way to run a Kedro pipeline is via a `KedroSession`, rather than using the `KedroContext`:

    ```python
    with KedroSession.create(package_name=...) as session:
        session.run()
    ```

* **Copy changes made to `ConfigLoader`**. If you have defined a custom class, such as `TemplatedConfigLoader`, by overriding `ProjectContext._create_config_loader`, you should move the contents of the function in `src/<package_name>/hooks.py`, under `register_config_loader`.

* **Copy changes made to `DataCatalog`**. Likewise, if you have `DataCatalog` defined with `ProjectContext._create_catalog`, you should copy-paste the contents into `register_catalog`.

* **Optional**: If you have plugins such as [Kedro-Viz](https://github.com/kedro-org/kedro-viz) installed, it's likely that Kedro 0.17.0 won't work with their older versions, so please either upgrade to the plugin's newest version or follow their migration guides.

# Release 0.16.6

## Major features and improvements

* Added documentation with a focus on single machine and distributed environment deployment; the series includes Docker, Argo, Prefect, Kubeflow, AWS Batch, AWS Sagemaker and extends our section on Databricks.
* Added [kedro-starter-spaceflights](https://github.com/kedro-org/kedro-starter-spaceflights/) alias for generating a project: `kedro new --starter spaceflights`.

## Bug fixes and other changes
* Fixed `TypeError` when converting dict inputs to a node made from a wrapped `partial` function.
* `PartitionedDataSet` improvements:
  - Supported passing arguments to the underlying filesystem.
* Improved handling of non-ASCII word characters in dataset names.
  - For example, a dataset named `jalapeño` will be accessible as `DataCatalog.datasets.jalapeño` rather than `DataCatalog.datasets.jalape__o`.
* Fixed `kedro install` for an Anaconda environment defined in `environment.yml`.
* Fixed backwards compatibility with templates generated with older Kedro versions <0.16.5. No longer need to update `.kedro.yml` to use `kedro lint` and `kedro jupyter notebook convert`.
* Improved documentation.
* Added documentation using MinIO with Kedro.
* Improved error messages for incorrect parameters passed into a node.
* Fixed issue with saving a `TensorFlowModelDataset` in the HDF5 format with versioning enabled.
* Added missing `run_result` argument in `after_pipeline_run` Hooks spec.
* Fixed a bug in IPython script that was causing context hooks to be registered twice. To apply this fix to a project generated with an older Kedro version, apply the same changes made in [this PR](https://github.com/kedro-org/kedro-starter-pandas-iris/pull/16) to your `00-kedro-init.py` file.
* Improved documentation.

## Breaking changes to the API

## Thanks for supporting contributions
[Deepyaman Datta](https://github.com/deepyaman), [Bhavya Merchant](https://github.com/bnmerchant), [Lovkush Agarwal](https://github.com/Lovkush-A), [Varun Krishna S](https://github.com/vhawk19), [Sebastian Bertoli](https://github.com/sebastianbertoli), [noklam](https://github.com/noklam), [Daniel Petti](https://github.com/djpetti), [Waylon Walker](https://github.com/waylonwalker), [Saran Balaji C](https://github.com/csaranbalaji)

# Release 0.16.5

## Major features and improvements
* Added the following new datasets.

| Type                        | Description                                                                                             | Location                      |
| --------------------------- | ------------------------------------------------------------------------------------------------------- | ----------------------------- |
| `email.EmailMessageDataSet` | Manage email messages using [the Python standard library](https://docs.python.org/3/library/email.html) | `kedro.extras.datasets.email` |

* Added support for `pyproject.toml` to configure Kedro. `pyproject.toml` is used if `.kedro.yml` doesn't exist (Kedro configuration should be under `[tool.kedro]` section).
* Projects created with this version will have no `pipeline.py`, having been replaced by `hooks.py`.
* Added a set of registration hooks, as the new way of registering library components with a Kedro project:
    * `register_pipelines()`, to replace `_get_pipelines()`
    * `register_config_loader()`, to replace `_create_config_loader()`
    * `register_catalog()`, to replace `_create_catalog()`
These can be defined in `src/<package-name>/hooks.py` and added to `.kedro.yml` (or `pyproject.toml`). The order of execution is: plugin hooks, `.kedro.yml` hooks, hooks in `ProjectContext.hooks`.
* Added ability to disable auto-registered Hooks using `.kedro.yml` (or `pyproject.toml`) configuration file.

## Bug fixes and other changes
* Added option to run asynchronously via the Kedro CLI.
* Absorbed `.isort.cfg` settings into `setup.cfg`.
* Packaging a modular pipeline raises an error if the pipeline directory is empty or non-existent.

## Breaking changes to the API
* `project_name`, `project_version` and `package_name` now have to be defined in `.kedro.yml` for projects using Kedro 0.16.5+.

## Migration Guide
This release has accidentally broken the usage of `kedro lint` and `kedro jupyter notebook convert` on a project template generated with previous versions of Kedro (<=0.16.4). To amend this, please either upgrade to `kedro==0.16.6` or update `.kedro.yml` within your project root directory to include the following keys:

```yaml
project_name: "<your_project_name>"
project_version: "<kedro_version_of_the_project>"
package_name: "<your_package_name>"
```

## Thanks for supporting contributions
[Deepyaman Datta](https://github.com/deepyaman), [Bas Nijholt](https://github.com/basnijholt), [Sebastian Bertoli](https://github.com/sebastianbertoli)

# Release 0.16.4

## Major features and improvements
* Fixed a bug for using `ParallelRunner` on Windows.
* Enabled auto-discovery of hooks implementations coming from installed plugins.

## Bug fixes and other changes
* Fixed a bug for using `ParallelRunner` on Windows.
* Modified `GBQTableDataSet` to load customized results using customized queries from Google Big Query tables.
* Documentation improvements.

## Breaking changes to the API

## Thanks for supporting contributions
[Ajay Bisht](https://github.com/ajb7), [Vijay Sajjanar](https://github.com/vjkr), [Deepyaman Datta](https://github.com/deepyaman), [Sebastian Bertoli](https://github.com/sebastianbertoli), [Shahil Mawjee](https://github.com/s-mawjee), [Louis Guitton](https://github.com/louisguitton), [Emanuel Ferm](https://github.com/eferm)

# Release 0.16.3

## Major features and improvements
* Added the `kedro pipeline pull` CLI command to extract a packaged modular pipeline, and place the contents in a Kedro project.
* Added the `--version` option to `kedro pipeline package` to allow specifying alternative versions to package under.
* Added the `--starter` option to `kedro new` to create a new project from a local, remote or aliased starter template.
* Added the `kedro starter list` CLI command to list all starter templates that can be used to bootstrap a new Kedro project.
* Added the following new datasets.

| Type               | Description                                                                                           | Location                     |
| ------------------ | ----------------------------------------------------------------------------------------------------- | ---------------------------- |
| `json.JSONDataSet` | Work with JSON files using [the Python standard library](https://docs.python.org/3/library/json.html) | `kedro.extras.datasets.json` |

## Bug fixes and other changes
* Removed `/src/nodes` directory from the project template and made `kedro jupyter convert` create it on the fly if necessary.
* Fixed a bug in `MatplotlibWriter` which prevented saving lists and dictionaries of plots locally on Windows.
* Closed all pyplot windows after saving in `MatplotlibWriter`.
* Documentation improvements:
  - Added [kedro-wings](https://github.com/tamsanh/kedro-wings) and [kedro-great](https://github.com/tamsanh/kedro-great) to the list of community plugins.
* Fixed broken versioning for Windows paths.
* Fixed `DataSet` string representation for falsy values.
* Improved the error message when duplicate nodes are passed to the `Pipeline` initializer.
* Fixed a bug where `kedro docs` would fail because the built docs were located in a different directory.
* Fixed a bug where `ParallelRunner` would fail on Windows machines whose reported CPU count exceeded 61.
* Fixed an issue with saving TensorFlow model to `h5` file on Windows.
* Added a `json` parameter to `APIDataSet` for the convenience of generating requests with JSON bodies.
* Fixed dependencies for `SparkDataSet` to include spark.

## Breaking changes to the API

## Thanks for supporting contributions
[Deepyaman Datta](https://github.com/deepyaman), [Tam-Sanh Nguyen](https://github.com/tamsanh), [DataEngineerOne](http://youtube.com/DataEngineerOne)

# Release 0.16.2

## Major features and improvements
* Added the following new datasets.

| Type                                | Description                                                                                                          | Location                           |
| ----------------------------------- | -------------------------------------------------------------------------------------------------------------------- | ---------------------------------- |
| `pandas.AppendableExcelDataSet`     | Work with `Excel` files opened in append mode                                                                        | `kedro.extras.datasets.pandas`     |
| `tensorflow.TensorFlowModelDataset` | Work with `TensorFlow` models using [TensorFlow 2.X](https://www.tensorflow.org/api_docs/python/tf/keras/Model#save) | `kedro.extras.datasets.tensorflow` |
| `holoviews.HoloviewsWriter`         | Work with `Holoviews` objects (saves as image file)                                                                  | `kedro.extras.datasets.holoviews`  |

* `kedro install` will now compile project dependencies (by running `kedro build-reqs` behind the scenes) before the installation if the `src/requirements.in` file doesn't exist.
* Added `only_nodes_with_namespace` in `Pipeline` class to filter only nodes with a specified namespace.
* Added the `kedro pipeline delete` command to help delete unwanted or unused pipelines (it won't remove references to the pipeline in your `create_pipelines()` code).
* Added the `kedro pipeline package` command to help package up a modular pipeline. It will bundle up the pipeline source code, tests, and parameters configuration into a .whl file.

## Bug fixes and other changes
* `DataCatalog` improvements:
  - Introduced regex filtering to the `DataCatalog.list()` method.
  - Non-alphanumeric characters (except underscore) in dataset name are replaced with `__` in `DataCatalog.datasets`, for ease of access to transcoded datasets.
* Dataset improvements:
  - Improved initialization speed of `spark.SparkHiveDataSet`.
  - Improved S3 cache in `spark.SparkDataSet`.
  - Added support of options for building `pyarrow` table in `pandas.ParquetDataSet`.
* `kedro build-reqs` CLI command improvements:
  - `kedro build-reqs` is now called with `-q` option and will no longer print out compiled requirements to the console for security reasons.
  - All unrecognized CLI options in `kedro build-reqs` command are now passed to [pip-compile](https://github.com/jazzband/pip-tools#example-usage-for-pip-compile) call (e.g. `kedro build-reqs --generate-hashes`).
* `kedro jupyter` CLI command improvements:
  - Improved error message when running `kedro jupyter notebook`, `kedro jupyter lab` or `kedro ipython` with Jupyter/IPython dependencies not being installed.
  - Fixed `%run_viz` line magic for showing kedro viz inside a Jupyter notebook. For the fix to be applied on existing Kedro project, please see the migration guide.
  - Fixed the bug in IPython startup script ([issue 298](https://github.com/kedro-org/kedro/issues/298)).
* Documentation improvements:
  - Updated community-generated content in FAQ.
  - Added [find-kedro](https://github.com/WaylonWalker/find-kedro) and [kedro-static-viz](https://github.com/WaylonWalker/kedro-static-viz) to the list of community plugins.
  - Add missing `pillow.ImageDataSet` entry to the documentation.

## Breaking changes to the API

### Migration guide from Kedro 0.16.1 to 0.16.2

#### Guide to apply the fix for `%run_viz` line magic in existing project

Even though this release ships a fix for project generated with `kedro==0.16.2`, after upgrading, you will still need to make a change in your existing project if it was generated with `kedro>=0.16.0,<=0.16.1` for the fix to take effect. Specifically, please change the content of your project's IPython init script located at `.ipython/profile_default/startup/00-kedro-init.py` with the content of [this file](https://github.com/kedro-org/kedro/blob/0.16.2/kedro/templates/project/%7B%7B%20cookiecutter.repo_name%20%7D%7D/.ipython/profile_default/startup/00-kedro-init.py). You will also need `kedro-viz>=3.3.1`.

## Thanks for supporting contributions
[Miguel Rodriguez Gutierrez](https://github.com/MigQ2), [Joel Schwarzmann](https://github.com/datajoely), [w0rdsm1th](https://github.com/w0rdsm1th), [Deepyaman Datta](https://github.com/deepyaman), [Tam-Sanh Nguyen](https://github.com/tamsanh), [Marcus Gawronsky](https://github.com/marcusinthesky)

# 0.16.1

## Major features and improvements

## Bug fixes and other changes
* Fixed deprecation warnings from `kedro.cli` and `kedro.context` when running `kedro jupyter notebook`.
* Fixed a bug where `catalog` and `context` were not available in Jupyter Lab and Notebook.
* Fixed a bug where `kedro build-reqs` would fail if you didn't have your project dependencies installed.

## Breaking changes to the API

## Thanks for supporting contributions

# 0.16.0

## Major features and improvements
### CLI
* Added new CLI commands (only available for the projects created using Kedro 0.16.0 or later):
  - `kedro catalog list` to list datasets in your catalog
  - `kedro pipeline list` to list pipelines
  - `kedro pipeline describe` to describe a specific pipeline
  - `kedro pipeline create` to create a modular pipeline
* Improved the CLI speed by up to 50%.
* Improved error handling when making a typo on the CLI. We now suggest some of the possible commands you meant to type, in `git`-style.

### Framework
* All modules in `kedro.cli` and `kedro.context` have been moved into `kedro.framework.cli` and `kedro.framework.context` respectively. `kedro.cli` and `kedro.context` will be removed in future releases.
* Added `Hooks`, which is a new mechanism for extending Kedro.
* Fixed `load_context` changing user's current working directory.
* Allowed the source directory to be configurable in `.kedro.yml`.
* Added the ability to specify nested parameter values inside your node inputs, e.g. `node(func, "params:a.b", None)`
### DataSets
* Added the following new datasets.

| Type                       | Description                                 | Location                          |
| -------------------------- | ------------------------------------------- | --------------------------------- |
| `pillow.ImageDataSet`      | Work with image files using `Pillow`        | `kedro.extras.datasets.pillow`    |
| `geopandas.GeoJSONDataSet` | Work with geospatial data using `GeoPandas` | `kedro.extras.datasets.geopandas` |
| `api.APIDataSet`           | Work with data from HTTP(S) API requests    | `kedro.extras.datasets.api`       |

* Added `joblib` backend support to `pickle.PickleDataSet`.
* Added versioning support to `MatplotlibWriter` dataset.
* Added the ability to install dependencies for a given dataset with more granularity, e.g. `pip install "kedro[pandas.ParquetDataSet]"`.
* Added the ability to specify extra arguments, e.g. `encoding` or `compression`, for `fsspec.spec.AbstractFileSystem.open()` calls when loading/saving a dataset. See Example 3 under [docs](https://kedro.readthedocs.io/en/0.16.0/04_user_guide/04_data_catalog.html#using-the-data-catalog-with-the-yaml-api).

### Other
* Added `namespace` property on ``Node``, related to the modular pipeline where the node belongs.
* Added an option to enable asynchronous loading inputs and saving outputs in both `SequentialRunner(is_async=True)` and `ParallelRunner(is_async=True)` class.
* Added `MemoryProfiler` transformer.
* Removed the requirement to have all dependencies for a dataset module to use only a subset of the datasets within.
* Added support for `pandas>=1.0`.
* Enabled Python 3.8 compatibility. _Please note that a Spark workflow may be unreliable for this Python version as `pyspark` is not fully-compatible with 3.8 yet._
* Renamed "features" layer to "feature" layer to be consistent with (most) other layers and the [relevant FAQ](https://kedro.readthedocs.io/en/0.16.0/06_resources/01_faq.html#what-is-data-engineering-convention).

## Bug fixes and other changes
* Fixed a bug where a new version created mid-run by an external system caused inconsistencies in the load versions used in the current run.
* Documentation improvements
  * Added instruction in the documentation on how to create a custom runner).
  * Updated contribution process in `CONTRIBUTING.md` - added Developer Workflow.
  * Documented installation of development version of Kedro in the [FAQ section](https://kedro.readthedocs.io/en/0.16.0/06_resources/01_faq.html#how-can-i-use-development-version-of-kedro).
  * Added missing `_exists` method to `MyOwnDataSet` example in 04_user_guide/08_advanced_io.
* Fixed a bug where `PartitionedDataSet` and `IncrementalDataSet` were not working with `s3a` or `s3n` protocol.
* Added ability to read partitioned parquet file from a directory in `pandas.ParquetDataSet`.
* Replaced `functools.lru_cache` with `cachetools.cachedmethod` in `PartitionedDataSet` and `IncrementalDataSet` for per-instance cache invalidation.
* Implemented custom glob function for `SparkDataSet` when running on Databricks.
* Fixed a bug in `SparkDataSet` not allowing for loading data from DBFS in a Windows machine using Databricks-connect.
* Improved the error message for `DataSetNotFoundError` to suggest possible dataset names user meant to type.
* Added the option for contributors to run Kedro tests locally without Spark installation with `make test-no-spark`.
* Added option to lint the project without applying the formatting changes (`kedro lint --check-only`).

## Breaking changes to the API
### Datasets
* Deleted obsolete datasets from `kedro.io`.
* Deleted `kedro.contrib` and `extras` folders.
* Deleted obsolete `CSVBlobDataSet` and `JSONBlobDataSet` dataset types.
* Made `invalidate_cache` method on datasets private.
* `get_last_load_version` and `get_last_save_version` methods are no longer available on `AbstractDataSet`.
* `get_last_load_version` and `get_last_save_version` have been renamed to `resolve_load_version` and `resolve_save_version` on ``AbstractVersionedDataSet``, the results of which are cached.
* The `release()` method on datasets extending ``AbstractVersionedDataSet`` clears the cached load and save version. All custom datasets must call `super()._release()` inside `_release()`.
* ``TextDataSet`` no longer has `load_args` and `save_args`. These can instead be specified under `open_args_load` or `open_args_save` in `fs_args`.
* `PartitionedDataSet` and `IncrementalDataSet` method `invalidate_cache` was made private: `_invalidate_caches`.

### Other
* Removed `KEDRO_ENV_VAR` from `kedro.context` to speed up the CLI run time.
* `Pipeline.name` has been removed in favour of `Pipeline.tag()`.
* Dropped `Pipeline.transform()` in favour of `kedro.pipeline.modular_pipeline.pipeline()` helper function.
* Made constant `PARAMETER_KEYWORDS` private, and moved it from `kedro.pipeline.pipeline` to `kedro.pipeline.modular_pipeline`.
* Layers are no longer part of the dataset object, as they've moved to the `DataCatalog`.
* Python 3.5 is no longer supported by the current and all future versions of Kedro.

### Migration guide from Kedro 0.15.* to 0.16.*

#### General Migration

**reminder** [How do I upgrade Kedro](https://kedro.readthedocs.io/en/0.16.0/06_resources/01_faq.html#how-do-i-upgrade-kedro) covers a few key things to remember when updating any kedro version.

#### Migration for datasets

Since all the datasets (from `kedro.io` and `kedro.contrib.io`) were moved to `kedro/extras/datasets` you must update the type of all datasets in `<project>/conf/base/catalog.yml` file.
Here how it should be changed: `type: <SomeDataSet>` -> `type: <subfolder of kedro/extras/datasets>.<SomeDataSet>` (e.g. `type: CSVDataSet` -> `type: pandas.CSVDataSet`).

In addition, all the specific datasets like `CSVLocalDataSet`, `CSVS3DataSet` etc. were deprecated. Instead, you must use generalized datasets like `CSVDataSet`.
E.g. `type: CSVS3DataSet` -> `type: pandas.CSVDataSet`.

> Note: No changes required if you are using your custom dataset.

#### Migration for Pipeline.transform()
`Pipeline.transform()` has been dropped in favour of the `pipeline()` constructor. The following changes apply:
- Remember to import `from kedro.pipeline import pipeline`
- The `prefix` argument has been renamed to `namespace`
- And `datasets` has been broken down into more granular arguments:
  - `inputs`: Independent inputs to the pipeline
  - `outputs`: Any output created in the pipeline, whether an intermediary dataset or a leaf output
  - `parameters`: `params:...` or `parameters`

As an example, code that used to look like this with the `Pipeline.transform()` constructor:
```python
result = my_pipeline.transform(
    datasets={"input": "new_input", "output": "new_output", "params:x": "params:y"},
    prefix="pre",
)
```

When used with the new `pipeline()` constructor, becomes:
```python
from kedro.pipeline import pipeline

result = pipeline(
    my_pipeline,
    inputs={"input": "new_input"},
    outputs={"output": "new_output"},
    parameters={"params:x": "params:y"},
    namespace="pre",
)
```

#### Migration for decorators, color logger, transformers etc.
Since some modules were moved to other locations you need to update import paths appropriately.
You can find the list of moved files in the [`0.15.6` release notes](https://github.com/kedro-org/kedro/releases/tag/0.15.6) under the section titled `Files with a new location`.

#### Migration for CLI and KEDRO_ENV environment variable
> Note: If you haven't made significant changes to your `kedro_cli.py`, it may be easier to simply copy the updated `kedro_cli.py` `.ipython/profile_default/startup/00-kedro-init.py` and from GitHub or a newly generated project into your old project.

* We've removed `KEDRO_ENV_VAR` from `kedro.context`. To get your existing project template working, you'll need to remove all instances of `KEDRO_ENV_VAR` from your project template:
  - From the imports in `kedro_cli.py` and `.ipython/profile_default/startup/00-kedro-init.py`: `from kedro.context import KEDRO_ENV_VAR, load_context` -> `from kedro.framework.context import load_context`
  - Remove the `envvar=KEDRO_ENV_VAR` line from the click options in `run`, `jupyter_notebook` and `jupyter_lab` in `kedro_cli.py`
  - Replace `KEDRO_ENV_VAR` with `"KEDRO_ENV"` in `_build_jupyter_env`
  - Replace `context = load_context(path, env=os.getenv(KEDRO_ENV_VAR))` with `context = load_context(path)` in `.ipython/profile_default/startup/00-kedro-init.py`

 #### Migration for `kedro build-reqs`

 We have upgraded `pip-tools` which is used by `kedro build-reqs` to 5.x. This `pip-tools` version requires `pip>=20.0`. To upgrade `pip`, please refer to [their documentation](https://pip.pypa.io/en/stable/installing/#upgrading-pip).

## Thanks for supporting contributions
[@foolsgold](https://github.com/foolsgold), [Mani Sarkar](https://github.com/neomatrix369), [Priyanka Shanbhag](https://github.com/priyanka1414), [Luis Blanche](https://github.com/LuisBlanche), [Deepyaman Datta](https://github.com/deepyaman), [Antony Milne](https://github.com/AntonyMilneQB), [Panos Psimatikas](https://github.com/ppsimatikas), [Tam-Sanh Nguyen](https://github.com/tamsanh), [Tomasz Kaczmarczyk](https://github.com/TomaszKaczmarczyk), [Kody Fischer](https://github.com/Klio-Foxtrot187), [Waylon Walker](https://github.com/waylonwalker)

# 0.15.9

## Major features and improvements

## Bug fixes and other changes

* Pinned `fsspec>=0.5.1, <0.7.0` and `s3fs>=0.3.0, <0.4.1` to fix incompatibility issues with their latest release.

## Breaking changes to the API

## Thanks for supporting contributions

# 0.15.8

## Major features and improvements

## Bug fixes and other changes

* Added the additional libraries to our `requirements.txt` so `pandas.CSVDataSet` class works out of box with `pip install kedro`.
* Added `pandas` to our `extra_requires` in `setup.py`.
* Improved the error message when dependencies of a `DataSet` class are missing.

## Breaking changes to the API

## Thanks for supporting contributions

# 0.15.7

## Major features and improvements

* Added in documentation on how to contribute a custom `AbstractDataSet` implementation.

## Bug fixes and other changes

* Fixed the link to the Kedro banner image in the documentation.

## Breaking changes to the API

## Thanks for supporting contributions

# 0.15.6

## Major features and improvements
> _TL;DR_ We're launching [`kedro.extras`](https://github.com/kedro-org/kedro/tree/master/extras), the new home for our revamped series of datasets, decorators and dataset transformers. The datasets in [`kedro.extras.datasets`](https://github.com/kedro-org/kedro/tree/master/extras/datasets) use [`fsspec`](https://filesystem-spec.readthedocs.io/en/latest/) to access a variety of data stores including local file systems, network file systems, cloud object stores (including S3 and GCP), and Hadoop, read more about this [**here**](https://kedro.readthedocs.io/en/0.15.6/04_user_guide/04_data_catalog.html#specifying-the-location-of-the-dataset). The change will allow [#178](https://github.com/kedro-org/kedro/issues/178) to happen in the next major release of Kedro.

An example of this new system can be seen below, loading the CSV `SparkDataSet` from S3:

```yaml
weather:
  type: spark.SparkDataSet  # Observe the specified type, this  affects all datasets
  filepath: s3a://your_bucket/data/01_raw/weather*  # filepath uses fsspec to indicate the file storage system
  credentials: dev_s3
  file_format: csv
```

You can also load data incrementally whenever it is dumped into a directory with the extension to [`PartionedDataSet`](https://kedro.readthedocs.io/en/0.15.6/04_user_guide/08_advanced_io.html#partitioned-dataset), a feature that allows you to load a directory of files. The [`IncrementalDataSet`](https://kedro.readthedocs.io/en/0.15.6/04_user_guide/08_advanced_io.html#incremental-loads-with-incrementaldataset) stores the information about the last processed partition in a `checkpoint`, read more about this feature [**here**](https://kedro.readthedocs.io/en/0.15.6/04_user_guide/08_advanced_io.html#incremental-loads-with-incrementaldataset).

### New features

* Added `layer` attribute for datasets in `kedro.extras.datasets` to specify the name of a layer according to [data engineering convention](https://kedro.readthedocs.io/en/0.15.6/06_resources/01_faq.html#what-is-data-engineering-convention), this feature will be passed to [`kedro-viz`](https://github.com/kedro-org/kedro-viz) in future releases.
* Enabled loading a particular version of a dataset in Jupyter Notebooks and iPython, using `catalog.load("dataset_name", version="<2019-12-13T15.08.09.255Z>")`.
* Added property `run_id` on `ProjectContext`, used for versioning using the [`Journal`](https://kedro.readthedocs.io/en/0.15.6/04_user_guide/13_journal.html). To customise your journal `run_id` you can override the private method `_get_run_id()`.
* Added the ability to install all optional kedro dependencies via `pip install "kedro[all]"`.
* Modified the `DataCatalog`'s load order for datasets, loading order is the following:
  - `kedro.io`
  - `kedro.extras.datasets`
  - Import path, specified in `type`
* Added an optional `copy_mode` flag to `CachedDataSet` and `MemoryDataSet` to specify (`deepcopy`, `copy` or `assign`) the copy mode to use when loading and saving.

### New Datasets

| Type                             | Description                                                                                                                                      | Location                            |
| -------------------------------- | ------------------------------------------------------------------------------------------------------------------------------------------------ | ----------------------------------- |
| `dask.ParquetDataSet`            | Handles parquet datasets using Dask                                                                                                              | `kedro.extras.datasets.dask`        |
| `pickle.PickleDataSet`           | Work with Pickle files using [`fsspec`](https://filesystem-spec.readthedocs.io/en/latest/) to communicate with the underlying filesystem         | `kedro.extras.datasets.pickle`      |
| `pandas.CSVDataSet`              | Work with CSV files using [`fsspec`](https://filesystem-spec.readthedocs.io/en/latest/) to communicate with the underlying filesystem            | `kedro.extras.datasets.pandas`      |
| `pandas.TextDataSet`             | Work with text files using [`fsspec`](https://filesystem-spec.readthedocs.io/en/latest/) to communicate with the underlying filesystem           | `kedro.extras.datasets.pandas`      |
| `pandas.ExcelDataSet`            | Work with Excel files using [`fsspec`](https://filesystem-spec.readthedocs.io/en/latest/) to communicate with the underlying filesystem          | `kedro.extras.datasets.pandas`      |
| `pandas.HDFDataSet`              | Work with HDF using [`fsspec`](https://filesystem-spec.readthedocs.io/en/latest/) to communicate with the underlying filesystem                  | `kedro.extras.datasets.pandas`      |
| `yaml.YAMLDataSet`               | Work with YAML files using [`fsspec`](https://filesystem-spec.readthedocs.io/en/latest/) to communicate with the underlying filesystem           | `kedro.extras.datasets.yaml`        |
| `matplotlib.MatplotlibWriter`    | Save with Matplotlib images using [`fsspec`](https://filesystem-spec.readthedocs.io/en/latest/) to communicate with the underlying filesystem    | `kedro.extras.datasets.matplotlib`  |
| `networkx.NetworkXDataSet`       | Work with NetworkX files using [`fsspec`](https://filesystem-spec.readthedocs.io/en/latest/) to communicate with the underlying filesystem       | `kedro.extras.datasets.networkx`    |
| `biosequence.BioSequenceDataSet` | Work with bio-sequence objects using [`fsspec`](https://filesystem-spec.readthedocs.io/en/latest/) to communicate with the underlying filesystem | `kedro.extras.datasets.biosequence` |
| `pandas.GBQTableDataSet`         | Work with Google BigQuery                                                                                                                        | `kedro.extras.datasets.pandas`      |
| `pandas.FeatherDataSet`          | Work with feather files using [`fsspec`](https://filesystem-spec.readthedocs.io/en/latest/) to communicate with the underlying filesystem        | `kedro.extras.datasets.pandas`      |
| `IncrementalDataSet`             | Inherit from `PartitionedDataSet` and remembers the last processed partition                                                                     | `kedro.io`                          |

### Files with a new location

| Type                                                                 | New Location                                 |
| -------------------------------------------------------------------- | -------------------------------------------- |
| `JSONDataSet`                                                        | `kedro.extras.datasets.pandas`               |
| `CSVBlobDataSet`                                                     | `kedro.extras.datasets.pandas`               |
| `JSONBlobDataSet`                                                    | `kedro.extras.datasets.pandas`               |
| `SQLTableDataSet`                                                    | `kedro.extras.datasets.pandas`               |
| `SQLQueryDataSet`                                                    | `kedro.extras.datasets.pandas`               |
| `SparkDataSet`                                                       | `kedro.extras.datasets.spark`                |
| `SparkHiveDataSet`                                                   | `kedro.extras.datasets.spark`                |
| `SparkJDBCDataSet`                                                   | `kedro.extras.datasets.spark`                |
| `kedro/contrib/decorators/retry.py`                                  | `kedro/extras/decorators/retry_node.py`      |
| `kedro/contrib/decorators/memory_profiler.py`                        | `kedro/extras/decorators/memory_profiler.py` |
| `kedro/contrib/io/transformers/transformers.py`                      | `kedro/extras/transformers/time_profiler.py` |
| `kedro/contrib/colors/logging/color_logger.py`                       | `kedro/extras/logging/color_logger.py`       |
| `extras/ipython_loader.py`                                           | `tools/ipython/ipython_loader.py`            |
| `kedro/contrib/io/cached/cached_dataset.py`                          | `kedro/io/cached_dataset.py`                 |
| `kedro/contrib/io/catalog_with_default/data_catalog_with_default.py` | `kedro/io/data_catalog_with_default.py`      |
| `kedro/contrib/config/templated_config.py`                           | `kedro/config/templated_config.py`           |

## Upcoming deprecations

| Category                  | Type                                                           |
| ------------------------- | -------------------------------------------------------------- |
| **Datasets**              | `BioSequenceLocalDataSet`                                      |
|                           | `CSVGCSDataSet`                                                |
|                           | `CSVHTTPDataSet`                                               |
|                           | `CSVLocalDataSet`                                              |
|                           | `CSVS3DataSet`                                                 |
|                           | `ExcelLocalDataSet`                                            |
|                           | `FeatherLocalDataSet`                                          |
|                           | `JSONGCSDataSet`                                               |
|                           | `JSONLocalDataSet`                                             |
|                           | `HDFLocalDataSet`                                              |
|                           | `HDFS3DataSet`                                                 |
|                           | `kedro.contrib.io.cached.CachedDataSet`                        |
|                           | `kedro.contrib.io.catalog_with_default.DataCatalogWithDefault` |
|                           | `MatplotlibLocalWriter`                                        |
|                           | `MatplotlibS3Writer`                                           |
|                           | `NetworkXLocalDataSet`                                         |
|                           | `ParquetGCSDataSet`                                            |
|                           | `ParquetLocalDataSet`                                          |
|                           | `ParquetS3DataSet`                                             |
|                           | `PickleLocalDataSet`                                           |
|                           | `PickleS3DataSet`                                              |
|                           | `TextLocalDataSet`                                             |
|                           | `YAMLLocalDataSet`                                             |
| **Decorators**            | `kedro.contrib.decorators.memory_profiler`                     |
|                           | `kedro.contrib.decorators.retry`                               |
|                           | `kedro.contrib.decorators.pyspark.spark_to_pandas`             |
|                           | `kedro.contrib.decorators.pyspark.pandas_to_spark`             |
| **Transformers**          | `kedro.contrib.io.transformers.transformers`                   |
| **Configuration Loaders** | `kedro.contrib.config.TemplatedConfigLoader`                   |

## Bug fixes and other changes
* Added the option to set/overwrite params in `config.yaml` using YAML dict style instead of string CLI formatting only.
* Kedro CLI arguments `--node` and `--tag` support comma-separated values, alternative methods will be deprecated in future releases.
* Fixed a bug in the `invalidate_cache` method of `ParquetGCSDataSet` and `CSVGCSDataSet`.
* `--load-version` now won't break if version value contains a colon.
* Enabled running `node`s with duplicate inputs.
* Improved error message when empty credentials are passed into `SparkJDBCDataSet`.
* Fixed bug that caused an empty project to fail unexpectedly with ImportError in `template/.../pipeline.py`.
* Fixed bug related to saving dataframe with categorical variables in table mode using `HDFS3DataSet`.
* Fixed bug that caused unexpected behavior when using `from_nodes` and `to_nodes` in pipelines using transcoding.
* Credentials nested in the dataset config are now also resolved correctly.
* Bumped minimum required pandas version to 0.24.0 to make use of `pandas.DataFrame.to_numpy` (recommended alternative to `pandas.DataFrame.values`).
* Docs improvements.
* `Pipeline.transform` skips modifying node inputs/outputs containing `params:` or `parameters` keywords.
* Support for `dataset_credentials` key in the credentials for `PartitionedDataSet` is now deprecated. The dataset credentials should be specified explicitly inside the dataset config.
* Datasets can have a new `confirm` function which is called after a successful node function execution if the node contains `confirms` argument with such dataset name.
* Make the resume prompt on pipeline run failure use `--from-nodes` instead of `--from-inputs` to avoid unnecessarily re-running nodes that had already executed.
* When closed, Jupyter notebook kernels are automatically terminated after 30 seconds of inactivity by default. Use `--idle-timeout` option to update it.
* Added `kedro-viz` to the Kedro project template `requirements.txt` file.
* Removed the `results` and `references` folder from the project template.
* Updated contribution process in `CONTRIBUTING.md`.

## Breaking changes to the API
* Existing `MatplotlibWriter` dataset in `contrib` was renamed to `MatplotlibLocalWriter`.
* `kedro/contrib/io/matplotlib/matplotlib_writer.py` was renamed to `kedro/contrib/io/matplotlib/matplotlib_local_writer.py`.
* `kedro.contrib.io.bioinformatics.sequence_dataset.py` was renamed to `kedro.contrib.io.bioinformatics.biosequence_local_dataset.py`.

## Thanks for supporting contributions
[Andrii Ivaniuk](https://github.com/andrii-ivaniuk), [Jonas Kemper](https://github.com/jonasrk), [Yuhao Zhu](https://github.com/yhzqb), [Balazs Konig](https://github.com/BalazsKonigQB), [Pedro Abreu](https://github.com/PedroAbreuQB), [Tam-Sanh Nguyen](https://github.com/tamsanh), [Peter Zhao](https://github.com/zxpeter), [Deepyaman Datta](https://github.com/deepyaman), [Florian Roessler](https://github.com/fdroessler/), [Miguel Rodriguez Gutierrez](https://github.com/MigQ2)

# 0.15.5

## Major features and improvements
* New CLI commands and command flags:
  - Load multiple `kedro run` CLI flags from a configuration file with the `--config` flag (e.g. `kedro run --config run_config.yml`)
  - Run parametrised pipeline runs with the `--params` flag (e.g. `kedro run --params param1:value1,param2:value2`).
  - Lint your project code using the `kedro lint` command, your project is linted with [`black`](https://github.com/psf/black) (Python 3.6+), [`flake8`](https://gitlab.com/pycqa/flake8) and [`isort`](https://github.com/PyCQA/isort).
* Load specific environments with Jupyter notebooks using `KEDRO_ENV` which will globally set `run`, `jupyter notebook` and `jupyter lab` commands using environment variables.
* Added the following datasets:
  - `CSVGCSDataSet` dataset in `contrib` for working with CSV files in Google Cloud Storage.
  - `ParquetGCSDataSet` dataset in `contrib` for working with Parquet files in Google Cloud Storage.
  - `JSONGCSDataSet` dataset in `contrib` for working with JSON files in Google Cloud Storage.
  - `MatplotlibS3Writer` dataset in `contrib` for saving Matplotlib images to S3.
  - `PartitionedDataSet` for working with datasets split across multiple files.
  - `JSONDataSet` dataset for working with JSON files that uses [`fsspec`](https://filesystem-spec.readthedocs.io/en/latest/) to communicate with the underlying filesystem. It doesn't support `http(s)` protocol for now.
* Added `s3fs_args` to all S3 datasets.
* Pipelines can be deducted with `pipeline1 - pipeline2`.

## Bug fixes and other changes
* `ParallelRunner` now works with `SparkDataSet`.
* Allowed the use of nulls in `parameters.yml`.
* Fixed an issue where `%reload_kedro` wasn't reloading all user modules.
* Fixed `pandas_to_spark` and `spark_to_pandas` decorators to work with functions with kwargs.
* Fixed a bug where `kedro jupyter notebook` and `kedro jupyter lab` would run a different Jupyter installation to the one in the local environment.
* Implemented Databricks-compatible dataset versioning for `SparkDataSet`.
* Fixed a bug where `kedro package` would fail in certain situations where `kedro build-reqs` was used to generate `requirements.txt`.
* Made `bucket_name` argument optional for the following datasets: `CSVS3DataSet`, `HDFS3DataSet`, `PickleS3DataSet`, `contrib.io.parquet.ParquetS3DataSet`, `contrib.io.gcs.JSONGCSDataSet` - bucket name can now be included into the filepath along with the filesystem protocol (e.g. `s3://bucket-name/path/to/key.csv`).
* Documentation improvements and fixes.

## Breaking changes to the API
* Renamed entry point for running pip-installed projects to `run_package()` instead of `main()` in `src/<package>/run.py`.
* `bucket_name` key has been removed from the string representation of the following datasets: `CSVS3DataSet`, `HDFS3DataSet`, `PickleS3DataSet`, `contrib.io.parquet.ParquetS3DataSet`, `contrib.io.gcs.JSONGCSDataSet`.
* Moved the `mem_profiler` decorator to `contrib` and separated the `contrib` decorators so that dependencies are modular. You may need to update your import paths, for example the pyspark decorators should be imported as `from kedro.contrib.decorators.pyspark import <pyspark_decorator>` instead of `from kedro.contrib.decorators import <pyspark_decorator>`.

## Thanks for supporting contributions
[Sheldon Tsen](https://github.com/sheldontsen-qb), [@roumail](https://github.com/roumail), [Karlson Lee](https://github.com/i25959341), [Waylon Walker](https://github.com/WaylonWalker), [Deepyaman Datta](https://github.com/deepyaman), [Giovanni](https://github.com/plauto), [Zain Patel](https://github.com/mzjp2)

# 0.15.4

## Major features and improvements
* `kedro jupyter` now gives the default kernel a sensible name.
* `Pipeline.name` has been deprecated in favour of `Pipeline.tags`.
* Reuse pipelines within a Kedro project using `Pipeline.transform`, it simplifies dataset and node renaming.
* Added Jupyter Notebook line magic (`%run_viz`) to run `kedro viz` in a Notebook cell (requires [`kedro-viz`](https://github.com/kedro-org/kedro-viz) version 3.0.0 or later).
* Added the following datasets:
  - `NetworkXLocalDataSet` in `kedro.contrib.io.networkx` to load and save local graphs (JSON format) via NetworkX. (by [@josephhaaga](https://github.com/josephhaaga))
  - `SparkHiveDataSet` in `kedro.contrib.io.pyspark.SparkHiveDataSet` allowing usage of Spark and insert/upsert on non-transactional Hive tables.
* `kedro.contrib.config.TemplatedConfigLoader` now supports name/dict key templating and default values.

## Bug fixes and other changes
* `get_last_load_version()` method for versioned datasets now returns exact last load version if the dataset has been loaded at least once and `None` otherwise.
* Fixed a bug in `_exists` method for versioned `SparkDataSet`.
* Enabled the customisation of the ExcelWriter in `ExcelLocalDataSet` by specifying options under `writer` key in `save_args`.
* Fixed a bug in IPython startup script, attempting to load context from the incorrect location.
* Removed capping the length of a dataset's string representation.
* Fixed `kedro install` command failing on Windows if `src/requirements.txt` contains a different version of Kedro.
* Enabled passing a single tag into a node or a pipeline without having to wrap it in a list (i.e. `tags="my_tag"`).

## Breaking changes to the API
* Removed `_check_paths_consistency()` method from `AbstractVersionedDataSet`. Version consistency check is now done in `AbstractVersionedDataSet.save()`. Custom versioned datasets should modify `save()` method implementation accordingly.

## Thanks for supporting contributions
[Joseph Haaga](https://github.com/josephhaaga), [Deepyaman Datta](https://github.com/deepyaman), [Joost Duisters](https://github.com/JoostDuisters), [Zain Patel](https://github.com/mzjp2), [Tom Vigrass](https://github.com/tomvigrass)

# 0.15.3

## Bug Fixes and other changes
* Narrowed the requirements for `PyTables` so that we maintain support for Python 3.5.

# 0.15.2

## Major features and improvements
* Added `--load-version`, a `kedro run` argument that allows you run the pipeline with a particular load version of a dataset.
* Support for modular pipelines in `src/`, break the pipeline into isolated parts with reusability in mind.
* Support for multiple pipelines, an ability to have multiple entry point pipelines and choose one with `kedro run --pipeline NAME`.
* Added a `MatplotlibWriter` dataset in `contrib` for saving Matplotlib images.
* An ability to template/parameterize configuration files with `kedro.contrib.config.TemplatedConfigLoader`.
* Parameters are exposed as a context property for ease of access in iPython / Jupyter Notebooks with `context.params`.
* Added `max_workers` parameter for ``ParallelRunner``.

## Bug fixes and other changes
* Users will override the `_get_pipeline` abstract method in `ProjectContext(KedroContext)` in `run.py` rather than the `pipeline` abstract property. The `pipeline` property is not abstract anymore.
* Improved an error message when versioned local dataset is saved and unversioned path already exists.
* Added `catalog` global variable to `00-kedro-init.py`, allowing you to load datasets with `catalog.load()`.
* Enabled tuples to be returned from a node.
* Disallowed the ``ConfigLoader`` loading the same file more than once, and deduplicated the `conf_paths` passed in.
* Added a `--open` flag to `kedro build-docs` that opens the documentation on build.
* Updated the ``Pipeline`` representation to include name of the pipeline, also making it readable as a context property.
* `kedro.contrib.io.pyspark.SparkDataSet` and `kedro.contrib.io.azure.CSVBlobDataSet` now support versioning.

## Breaking changes to the API
* `KedroContext.run()` no longer accepts `catalog` and `pipeline` arguments.
* `node.inputs` now returns the node's inputs in the order required to bind them properly to the node's function.

## Thanks for supporting contributions
[Deepyaman Datta](https://github.com/deepyaman), [Luciano Issoe](https://github.com/Lucianois), [Joost Duisters](https://github.com/JoostDuisters), [Zain Patel](https://github.com/mzjp2), [William Ashford](https://github.com/williamashfordQB), [Karlson Lee](https://github.com/i25959341)

# 0.15.1

## Major features and improvements
* Extended `versioning` support to cover the tracking of environment setup, code and datasets.
* Added the following datasets:
  - `FeatherLocalDataSet` in `contrib` for usage with pandas. (by [@mdomarsaleem](https://github.com/mdomarsaleem))
* Added `get_last_load_version` and `get_last_save_version` to `AbstractVersionedDataSet`.
* Implemented `__call__` method on `Node` to allow for users to execute `my_node(input1=1, input2=2)` as an alternative to `my_node.run(dict(input1=1, input2=2))`.
* Added new `--from-inputs` run argument.

## Bug fixes and other changes
* Fixed a bug in `load_context()` not loading context in non-Kedro Jupyter Notebooks.
* Fixed a bug in `ConfigLoader.get()` not listing nested files for `**`-ending glob patterns.
* Fixed a logging config error in Jupyter Notebook.
* Updated documentation in `03_configuration` regarding how to modify the configuration path.
* Documented the architecture of Kedro showing how we think about library, project and framework components.
* `extras/kedro_project_loader.py` renamed to `extras/ipython_loader.py` and now runs any IPython startup scripts without relying on the Kedro project structure.
* Fixed TypeError when validating partial function's signature.
* After a node failure during a pipeline run, a resume command will be suggested in the logs. This command will not work if the required inputs are MemoryDataSets.

## Breaking changes to the API

## Thanks for supporting contributions
[Omar Saleem](https://github.com/mdomarsaleem), [Mariana Silva](https://github.com/marianansilva), [Anil Choudhary](https://github.com/aniryou), [Craig](https://github.com/cfranklin11)

# 0.15.0

## Major features and improvements
* Added `KedroContext` base class which holds the configuration and Kedro's main functionality (catalog, pipeline, config, runner).
* Added a new CLI command `kedro jupyter convert` to facilitate converting Jupyter Notebook cells into Kedro nodes.
* Added support for `pip-compile` and new Kedro command `kedro build-reqs` that generates `requirements.txt` based on `requirements.in`.
* Running `kedro install` will install packages to conda environment if `src/environment.yml` exists in your project.
* Added a new `--node` flag to `kedro run`, allowing users to run only the nodes with the specified names.
* Added new `--from-nodes` and `--to-nodes` run arguments, allowing users to run a range of nodes from the pipeline.
* Added prefix `params:` to the parameters specified in `parameters.yml` which allows users to differentiate between their different parameter node inputs and outputs.
* Jupyter Lab/Notebook now starts with only one kernel by default.
* Added the following datasets:
  -  `CSVHTTPDataSet` to load CSV using HTTP(s) links.
  - `JSONBlobDataSet` to load json (-delimited) files from Azure Blob Storage.
  - `ParquetS3DataSet` in `contrib` for usage with pandas. (by [@mmchougule](https://github.com/mmchougule))
  - `CachedDataSet` in `contrib` which will cache data in memory to avoid io/network operations. It will clear the cache once a dataset is no longer needed by a pipeline. (by [@tsanikgr](https://github.com/tsanikgr))
  - `YAMLLocalDataSet` in `contrib` to load and save local YAML files. (by [@Minyus](https://github.com/Minyus))

## Bug fixes and other changes
* Documentation improvements including instructions on how to initialise a Spark session using YAML configuration.
* `anyconfig` default log level changed from `INFO` to `WARNING`.
* Added information on installed plugins to `kedro info`.
* Added style sheets for project documentation, so the output of `kedro build-docs` will resemble the style of `kedro docs`.

## Breaking changes to the API
* Simplified the Kedro template in `run.py` with the introduction of `KedroContext` class.
* Merged `FilepathVersionMixIn` and `S3VersionMixIn` under one abstract class `AbstractVersionedDataSet` which extends`AbstractDataSet`.
* `name` changed to be a keyword-only argument for `Pipeline`.
* `CSVLocalDataSet` no longer supports URLs. `CSVHTTPDataSet` supports URLs.

### Migration guide from Kedro 0.14.* to Kedro 0.15.0
#### Migration for Kedro project template
This guide assumes that:
  * The framework specific code has not been altered significantly
  * Your project specific code is stored in the dedicated python package under `src/`.

The breaking changes were introduced in the following project template files:
- `<project-name>/.ipython/profile_default/startup/00-kedro-init.py`
- `<project-name>/kedro_cli.py`
- `<project-name>/src/tests/test_run.py`
- `<project-name>/src/<package-name>/run.py`
- `<project-name>/.kedro.yml` (new file)

The easiest way to migrate your project from Kedro 0.14.* to Kedro 0.15.0 is to create a new project (by using `kedro new`) and move code and files bit by bit as suggested in the detailed guide below:

1. Create a new project with the same name by running `kedro new`

2. Copy the following folders to the new project:
 - `results/`
 - `references/`
 - `notebooks/`
 - `logs/`
 - `data/`
 - `conf/`

3. If you customised your `src/<package>/run.py`, make sure you apply the same customisations to `src/<package>/run.py`
 - If you customised `get_config()`, you can override `config_loader` property in `ProjectContext` derived class
 - If you customised `create_catalog()`, you can override `catalog()` property in `ProjectContext` derived class
 - If you customised `run()`, you can override `run()` method in `ProjectContext` derived class
 - If you customised default `env`, you can override it in `ProjectContext` derived class or pass it at construction. By default, `env` is `local`.
 - If you customised default `root_conf`, you can override `CONF_ROOT` attribute in `ProjectContext` derived class. By default, `KedroContext` base class has `CONF_ROOT` attribute set to `conf`.

4. The following syntax changes are introduced in ipython or Jupyter notebook/labs:
 - `proj_dir` -> `context.project_path`
 - `proj_name` -> `context.project_name`
 - `conf` -> `context.config_loader`.
 - `io` -> `context.catalog` (e.g., `io.load()` -> `context.catalog.load()`)

5. If you customised your `kedro_cli.py`, you need to apply the same customisations to your `kedro_cli.py` in the new project.

6. Copy the contents of the old project's `src/requirements.txt` into the new project's `src/requirements.in` and, from the project root directory, run the `kedro build-reqs` command in your terminal window.

#### Migration for versioning custom dataset classes

If you defined any custom dataset classes which support versioning in your project, you need to apply the following changes:

1. Make sure your dataset inherits from `AbstractVersionedDataSet` only.
2. Call `super().__init__()` with the appropriate arguments in the dataset's `__init__`. If storing on local filesystem, providing the filepath and the version is enough. Otherwise, you should also pass in an `exists_function` and a `glob_function` that emulate `exists` and `glob` in a different filesystem (see `CSVS3DataSet` as an example).
3. Remove setting of the `_filepath` and `_version` attributes in the dataset's `__init__`, as this is taken care of in the base abstract class.
4. Any calls to `_get_load_path` and `_get_save_path` methods should take no arguments.
5. Ensure you convert the output of `_get_load_path` and `_get_save_path` appropriately, as these now return [`PurePath`s](https://docs.python.org/3/library/pathlib.html#pure-paths) instead of strings.
6. Make sure `_check_paths_consistency` is called with [`PurePath`s](https://docs.python.org/3/library/pathlib.html#pure-paths) as input arguments, instead of strings.

These steps should have brought your project to Kedro 0.15.0. There might be some more minor tweaks needed as every project is unique, but now you have a pretty solid base to work with. If you run into any problems, please consult the [Kedro documentation](https://kedro.readthedocs.io).

## Thanks for supporting contributions
[Dmitry Vukolov](https://github.com/dvukolov), [Jo Stichbury](https://github.com/stichbury), [Angus Williams](https://github.com/awqb), [Deepyaman Datta](https://github.com/deepyaman), [Mayur Chougule](https://github.com/mmchougule), [Marat Kopytjuk](https://github.com/kopytjuk), [Evan Miller](https://github.com/evanmiller29), [Yusuke Minami](https://github.com/Minyus)

# 0.14.3

## Major features and improvements
* Tab completion for catalog datasets in `ipython` or `jupyter` sessions. (Thank you [@datajoely](https://github.com/datajoely) and [@WaylonWalker](https://github.com/WaylonWalker))
* Added support for transcoding, an ability to decouple loading/saving mechanisms of a dataset from its storage location, denoted by adding '@' to the dataset name.
* Datasets have a new `release` function that instructs them to free any cached data. The runners will call this when the dataset is no longer needed downstream.

## Bug fixes and other changes
* Add support for pipeline nodes made up from partial functions.
* Expand user home directory `~` for TextLocalDataSet (see issue #19).
* Add a `short_name` property to `Node`s for a display-friendly (but not necessarily unique) name.
* Add Kedro project loader for IPython: `extras/kedro_project_loader.py`.
* Fix source file encoding issues with Python 3.5 on Windows.
* Fix local project source not having priority over the same source installed as a package, leading to local updates not being recognised.

## Breaking changes to the API
* Remove the max_loads argument from the `MemoryDataSet` constructor and from the `AbstractRunner.create_default_data_set` method.

## Thanks for supporting contributions
[Joel Schwarzmann](https://github.com/datajoely), [Alex Kalmikov](https://github.com/kalexqb)

# 0.14.2

## Major features and improvements
* Added Data Set transformer support in the form of AbstractTransformer and DataCatalog.add_transformer.

## Breaking changes to the API
* Merged the `ExistsMixin` into `AbstractDataSet`.
* `Pipeline.node_dependencies` returns a dictionary keyed by node, with sets of parent nodes as values; `Pipeline` and `ParallelRunner` were refactored to make use of this for topological sort for node dependency resolution and running pipelines respectively.
* `Pipeline.grouped_nodes` returns a list of sets, rather than a list of lists.

## Thanks for supporting contributions

[Darren Gallagher](https://github.com/dazzag24), [Zain Patel](https://github.com/mzjp2)

# 0.14.1

## Major features and improvements
* New I/O module `HDFS3DataSet`.

## Bug fixes and other changes
* Improved API docs.
* Template `run.py` will throw a warning instead of error if `credentials.yml`
  is not present.

## Breaking changes to the API
None


# 0.14.0

The initial release of Kedro.


## Thanks for supporting contributions

Jo Stichbury, Aris Valtazanos, Fabian Peters, Guilherme Braccialli, Joel Schwarzmann, Miguel Beltre, Mohammed ElNabawy, Deepyaman Datta, Shubham Agrawal, Oleg Andreyev, Mayur Chougule, William Ashford, Ed Cannon, Nikhilesh Nukala, Sean Bailey, Vikram Tegginamath, Thomas Huijskens, Musa Bilal

We are also grateful to everyone who advised and supported us, filed issues or helped resolve them, asked and answered questions and were part of inspiring discussions.<|MERGE_RESOLUTION|>--- conflicted
+++ resolved
@@ -100,17 +100,7 @@
 * Removed decorator API from `Node` and `Pipeline`, as well as the modules `kedro.extras.decorators` and `kedro.pipeline.decorators`.
 * Removed transformer API from `DataCatalog`, as well as the modules `kedro.extras.transformers` and `kedro.io.transformers`.
 * Removed the `Journal` and `DataCatalogWithDefault`.
-<<<<<<< HEAD
-=======
-* Removed the `--parallel` flag from `kedro run` in favour of `--runner=ParallelRunner`. The `-p` flag is now an alias for `--pipeline`.
-* Removed deprecated `CONF_SOURCE`, `package_name`, `pipeline`, `pipelines`, and `io` attributes from `KedroContext` as well as the deprecated `KedroContext.run` method.
-* Changed the behaviour of `kedro build-reqs` to compile requirements from `requirements.txt` instead of `requirements.in` and save them to `requirements.lock` instead of `requirements.txt`.
-* Removed `ProjectHooks.register_catalog` `hook_spec` in favour of loading `DATA_CATALOG_CLASS` directly from `settings.py`. The default option for `DATA_CATALOG_CLASS` is now set to `kedro.io.DataCatalog`.
-* Removed `RegistrationSpecs` and all registration hooks that belonged to it. Going forward users can register custom library components through `settings.py`.
-* Added the `PluginManager` `hook_manager` argument to `KedroContext` and the `Runner.run()` method, which will be provided by the `KedroSession`.
-* Removed the public method `get_hook_manager()` and replaced its functionality by `_create_hook_manager()`.
-* Enforced that only one run can be successfully executed as part of a `KedroSession`. `run_id` has been renamed to `session_id` as a result of that.
->>>>>>> 5f3a5bbf
+
 
 ## Thanks for supporting contributions
 
@@ -212,13 +202,11 @@
 #### CLI
 * Edit any scripts containing `kedro pipeline package --version` to remove the `--version` option. If you wish to set a specific pipeline package version, set the `__version__` variable in the pipeline package's `__init__.py` file.
 * To run a pipeline in parallel, use `kedro run --runner=ParallelRunner` rather than `--parallel` or `-p`.
-<<<<<<< HEAD
 
 #### Hooks
-=======
->>>>>>> 5f3a5bbf
 * If you were using `run_id` in the `after_catalog_created` hook, replace it with `save_version` instead.
 * If you were using `run_id` in any of the `before_node_run`, `after_node_run`, `on_node_error`, `before_pipeline_run`, `after_pipeline_run` or `on_pipeline_error` hooks, replace it with `session_id` instead.
+
 
 # Release 0.17.7
 
