--- conflicted
+++ resolved
@@ -1,19 +1,15 @@
 # Release 0.17.7
 
-<<<<<<< HEAD
 ## Major features and improvements
 * `pipeline` now accepts `tags` and a collection of `Node`s and/or `Pipeline`s rather than just a single `Pipeline` object. `pipeline` should be used in preference to `Pipeline` when creating a Kedro pipeline.
 
 ## Bug fixes and other changes
+* Added tutorial documentation for experiment tracking in Kedro docs (`03_tutorial/07_set_up_experiment_tracking.md`).
+* Added Plotly documentation in Kedro docs (`03_tutorial/06_visualise_pipeline.md`).
 
 ## Minor breaking changes to the API
 
 ## Upcoming deprecations for Kedro 0.18.0
-=======
-## Bug fixes and other changes
-* Added tutorial documentation for experiment tracking in Kedro docs. (`03_tutorial/07_set_up_experiment_tracking.md`).
-* Added Plotly documentation in Kedro docs. (`03_tutorial/06_visualise_pipeline.md`).
->>>>>>> 9fc4ad25
 
 # Release 0.17.6
 
