# Release 0.15.6

## Major features and improvements
<<<<<<< HEAD

* Added the following datasets:
  - `GeoJSONLocalDataset` dataset in `contrib` for working with GeoJSON local files and Geopandas.
=======
* Added the following datasets:
  - `DaskParquetDataSet` in `kedro.contrib.io.dask` for handling parquet datasets using Dask dataframes.
  - `PickleDataSet` dataset for working with Pickle files that uses [`fsspec`](https://filesystem-spec.readthedocs.io/en/latest/) to communicate with the underlying filesystem.
  - `CSVDataSet` dataset for working with CSV files that uses [`fsspec`](https://filesystem-spec.readthedocs.io/en/latest/) to communicate with the underlying filesystem.
  - `ParquetDataSet` dataset for working with Parquet files that uses [`fsspec`](https://filesystem-spec.readthedocs.io/en/latest/) to communicate with the underlying filesystem.
  - `TextDataSet` dataset for working with text files that uses [`fsspec`](https://filesystem-spec.readthedocs.io/en/latest/) to communicate with the underlying filesystem.
  - `ExcelDataSet` dataset for working with Excel files that uses [`fsspec`](https://filesystem-spec.readthedocs.io/en/latest/) to communicate with the underlying filesystem.
  - `HDFDataSet` dataset for working with hdf files that uses [`fsspec`](https://filesystem-spec.readthedocs.io/en/latest/) to communicate with the underlying filesystem.
  - `MatplotlibWriter` dataset in `contrib` for saving matplotlib objects to image file(s) that uses [`fsspec`](https://filesystem-spec.readthedocs.io/en/latest/) to communicate with the underlying filesystem.
* Enabled loading a particular version of a dataset in Jupyter Notebooks and ipython, using `catalog.load("dataset_name", version="<2019-12-13T15.08.09.255Z>")`.
* Added http(s) protocol support for `JSONDataSet`.
* Added property `run_id` on `ProjectContext`, used for versioning using the [`Journal`](https://kedro.readthedocs.io/en/latest/04_user_guide/13_journal.html). To customise your journal `run_id` you can override the private method `_get_run_id()`.
* Added the ability to install all optional kedro dependencies via `pip install "kedro[all]"`.

>>>>>>> 2a71b784
## Bug fixes and other changes
* Fixed a bug in the `invalidate_cache` method of `ParquetGCSDataSet` and `CSVGCSDataSet`.
* `--load-version` now won't break if version value contains a colon.
* Enabled running `node`s with duplicate inputs.
* Fixed bug that caused an empty project to fail unexpectedly with ImportError in `template/.../pipeline.py`
* Fixed bug related to saving dataframe with categorical variables in table mode using HDFS3DataSet.
* Fixed bug that caused unexpected behavior when using `from_nodes` and `to_nodes` in pipelines using transcoding.
* Credentials nested in the dataset config are now also resolved correctly.

## Breaking changes to the API
* Existing `MatplotlibWriter` dataset in `contrib` was renamed to `MatplotlibLocalWriter`.
* `kedro/contrib/io/matplotlib/matplotlib_writer.py` was renamed to `kedro/contrib/io/matplotlib/matplotlib_local_writer.py`.

## Thanks for supporting contributions
<<<<<<< HEAD

[Jonas Kemper](https://github.com/jonasrk)
[Luis Blanche](https://github/LuisBlanche)
=======
[Jonas Kemper](https://github.com/jonasrk), [Yuhao Zhu](https://github.com/yhzqb), [Balazs Konig](https://github.com/BalazsKonigQB), [Pedro Abreu](https://github.com/PedroAbreuQB)
>>>>>>> 2a71b784

# Release 0.15.5

## Major features and improvements
* New CLI commands and command flags:
  - Load mulitple `kedro run` CLI flags from a configuration file with the `--config` flag (e.g. `kedro run --config run_config.yml`)
  - Run parametrised pipeline runs with the `--params` flag (e.g. `kedro run --params param1:value1,param2:value2`).
  - Lint your project code using the `kedro lint` command, your project is linted with [`black`](https://github.com/psf/black) (Python 3.6+), [`flake8`](https://gitlab.com/pycqa/flake8) and [`isort`](https://github.com/timothycrosley/isort).
* Load specific environments with Jupyter notebooks using `KEDRO_ENV` which will globally set `run`, `jupyter notebook` and `jupyter lab` commands using environment variables.
* Added the following datasets:
  - `CSVGCSDataSet` dataset in `contrib` for working with CSV files in Google Cloud Storage.
  - `ParquetGCSDataSet` dataset in `contrib` for working with Parquet files in Google Cloud Storage.
  - `JSONGCSDataSet` dataset in `contrib` for working with JSON files in Google Cloud Storage.
  - `MatplotlibS3Writer` dataset in `contrib` for saving Matplotlib images to S3.
  - `PartitionedDataSet` for working with datasets split across multiple files.
  - `JSONDataSet` dataset for working with JSON files that uses [`fsspec`](https://filesystem-spec.readthedocs.io/en/latest/) to communicate with the underlying filesystem. It doesn't support `http(s)` protocol for now.
* Added `s3fs_args` to all S3 datasets.
* Pipelines can be deducted with `pipeline1 - pipeline2`.

## Bug fixes and other changes
* `ParallelRunner` now works with `SparkDataSet`.
* Allowed the use of nulls in `parameters.yml`.
* Fixed an issue where `%reload_kedro` wasn't reloading all user modules.
* Fixed `pandas_to_spark` and `spark_to_pandas` decorators to work with functions with kwargs.
* Fixed a bug where `kedro jupyter notebook` and `kedro jupyter lab` would run a different Jupyter installation to the one in the local environment.
* Implemented Databricks-compatible dataset versioning for `SparkDataSet`.
* Fixed a bug where `kedro package` would fail in certain situations where `kedro build-reqs` was used to generate `requirements.txt`.
* Made `bucket_name` argument optional for the following datasets: `CSVS3DataSet`, `HDFS3DataSet`, `PickleS3DataSet`, `contrib.io.parquet.ParquetS3DataSet`, `contrib.io.gcs.JSONGCSDataSet` - bucket name can now be included into the filepath along with the filesystem protocol (e.g. `s3://bucket-name/path/to/key.csv`).
* Documentation improvements and fixes.

## Breaking changes to the API
* Renamed entry point for running pip-installed projects to `run_package()` instead of `main()` in `src/<package>/run.py`.
* `bucket_name` key has been removed from the string representation of the following datasets: `CSVS3DataSet`, `HDFS3DataSet`, `PickleS3DataSet`, `contrib.io.parquet.ParquetS3DataSet`, `contrib.io.gcs.JSONGCSDataSet`.
* Moved the `mem_profiler` decorator to `contrib` and separated the `contrib` decorators so that dependencies are modular. You may need to update your import paths, for example the pyspark decorators should be imported as `from kedro.contrib.decorators.pyspark import <pyspark_decorator>` instead of `from kedro.contrib.decorators import <pyspark_decorator>`.

## Thanks for supporting contributions
[Sheldon Tsen](https://github.com/sheldontsen-qb), [@roumail](https://github.com/roumail), [Karlson Lee](https://github.com/i25959341), [Waylon Walker](https://github.com/WaylonWalker), [Deepyaman Datta](https://github.com/deepyaman), [Giovanni](https://github.com/plauto), [Zain Patel](https://github.com/mzjp2)

# Release 0.15.4

## Major features and improvements
* `kedro jupyter` now gives the default kernel a sensible name.
* `Pipeline.name` has been deprecated in favour of `Pipeline.tags`.
* Reuse pipelines within a Kedro project using `Pipeline.transform`, it simplifies dataset and node renaming.
* Added Jupyter Notebook line magic (`%run_viz`) to run `kedro viz` in a Notebook cell (requires [`kedro-viz`](https://github.com/quantumblacklabs/kedro-viz) version `3.0.0` or later).
* Added the following datasets:
  - `NetworkXLocalDataSet` in `kedro.contrib.io.networkx` to load and save local graphs (JSON format) via NetworkX. (by [@josephhaaga](https://github.com/josephhaaga))
  - `SparkHiveDataSet` in `kedro.contrib.io.pyspark.SparkHiveDataSet` allowing usage of Spark and insert/upsert on non-transactional Hive tables.
* `kedro.contrib.config.TemplatedConfigLoader` now supports name/dict key templating and default values.

## Bug fixes and other changes
* `get_last_load_version()` method for versioned datasets now returns exact last load version if the dataset has been loaded at least once and `None` otherwise.
* Fixed a bug in `_exists` method for versioned `SparkDataSet`.
* Enabled the customisation of the ExcelWriter in `ExcelLocalDataSet` by specifying options under `writer` key in `save_args`.
* Fixed a bug in IPython startup script, attempting to load context from the incorrect location.
* Removed capping the length of a dataset's string representation.
* Fixed `kedro install` command failing on Windows if `src/requirements.txt` contains a different version of Kedro.
* Enabled passing a single tag into a node or a pipeline without having to wrap it in a list (i.e. `tags="my_tag"`).

## Breaking changes to the API
* Removed `_check_paths_consistency()` method from `AbstractVersionedDataSet`. Version consistency check is now done in `AbstractVersionedDataSet.save()`. Custom versioned datasets should modify `save()` method implementation accordingly.

## Thanks for supporting contributions
[Joseph Haaga](https://github.com/josephhaaga), [Deepyaman Datta](https://github.com/deepyaman), [Joost Duisters](https://github.com/JoostDuisters), [Zain Patel](https://github.com/mzjp2), [Tom Vigrass](https://github.com/tomvigrass)

# Release 0.15.3

## Bug Fixes and other changes
* Narrowed the requirements for `PyTables` so that we maintain support for Python 3.5.

# Release 0.15.2

## Major features and improvements
* Added `--load-version`, a `kedro run` argument that allows you run the pipeline with a particular load version of a dataset.
* Support for modular pipelines in `src/`, break the pipeline into isolated parts with reusability in mind.
* Support for multiple pipelines, an ability to have multiple entry point pipelines and choose one with `kedro run --pipeline NAME`.
* Added a `MatplotlibWriter` dataset in `contrib` for saving Matplotlib images.
* An ability to template/parameterize configuration files with `kedro.contrib.config.TemplatedConfigLoader`.
* Parameters are exposed as a context property for ease of access in iPython / Jupyter Notebooks with `context.params`.
* Added `max_workers` parameter for ``ParallelRunner``.

## Bug fixes and other changes
* Users will override the `_get_pipeline` abstract method in `ProjectContext(KedroContext)` in `run.py` rather than the `pipeline` abstract property. The `pipeline` property is not abstract anymore.
* Improved an error message when versioned local dataset is saved and unversioned path already exists.
* Added `catalog` global variable to `00-kedro-init.py`, allowing you to load datasets with `catalog.load()`.
* Enabled tuples to be returned from a node.
* Disallowed the ``ConfigLoader`` loading the same file more than once, and deduplicated the `conf_paths` passed in.
* Added a `--open` flag to `kedro build-docs` that opens the documentation on build.
* Updated the ``Pipeline`` representation to include name of the pipeline, also making it readable as a context property.
* `kedro.contrib.io.pyspark.SparkDataSet` and `kedro.contrib.io.azure.CSVBlobDataSet` now support versioning.

## Breaking changes to the API
* `KedroContext.run()` no longer accepts `catalog` and `pipeline` arguments.
* `node.inputs` now returns the node's inputs in the order required to bind them properly to the node's function.

## Thanks for supporting contributions
[Deepyaman Datta](https://github.com/deepyaman), [Luciano Issoe](https://github.com/Lucianois), [Joost Duisters](https://github.com/JoostDuisters), [Zain Patel](https://github.com/mzjp2), [William Ashford](https://github.com/williamashfordQB), [Karlson Lee](https://github.com/i25959341)

# Release 0.15.1

## Major features and improvements
* Extended `versioning` support to cover the tracking of environment setup, code and datasets.
* Added the following datasets:
  - `FeatherLocalDataSet` in `contrib` for usage with Pandas. (by [@mdomarsaleem](https://github.com/mdomarsaleem))
* Added `get_last_load_version` and `get_last_save_version` to `AbstractVersionedDataSet`.
* Implemented `__call__` method on `Node` to allow for users to execute `my_node(input1=1, input2=2)` as an alternative to `my_node.run(dict(input1=1, input2=2))`.
* Added new `--from-inputs` run argument.

## Bug fixes and other changes
* Fixed a bug in `load_context()` not loading context in non-Kedro Jupyter Notebooks.
* Fixed a bug in `ConfigLoader.get()` not listing nested files for `**`-ending glob patterns.
* Fixed a logging config error in Jupyter Notebook.
* Updated documentation in `03_configuration` regarding how to modify the configuration path.
* Documented the architecture of Kedro showing how we think about library, project and framework components.
* `extras/kedro_project_loader.py` renamed to `extras/ipython_loader.py` and now runs any IPython startup scripts without relying on the Kedro project structure.
* Fixed TypeError when validating partial function's signature.
* After a node failure during a pipeline run, a resume command will be suggested in the logs. This command will not work if the required inputs are MemoryDataSets.

## Breaking changes to the API

## Thanks for supporting contributions
[Omar Saleem](https://github.com/mdomarsaleem), [Mariana Silva](https://github.com/marianansilva), [Anil Choudhary](https://github.com/aniryou), [Craig](https://github.com/cfranklin11)

# Release 0.15.0

## Major features and improvements
* Added `KedroContext` base class which holds the configuration and Kedro's main functionality (catalog, pipeline, config, runner).
* Added a new CLI command `kedro jupyter convert` to facilitate converting Jupyter Notebook cells into Kedro nodes.
* Added support for `pip-compile` and new Kedro command `kedro build-reqs` that generates `requirements.txt` based on `requirements.in`.
* Running `kedro install` will install packages to conda environment if `src/environment.yml` exists in your project.
* Added a new `--node` flag to `kedro run`, allowing users to run only the nodes with the specified names.
* Added new `--from-nodes` and `--to-nodes` run arguments, allowing users to run a range of nodes from the pipeline.
* Added prefix `params:` to the parameters specified in `parameters.yml` which allows users to differentiate between their different parameter node inputs and outputs.
* Jupyter Lab/Notebook now starts with only one kernel by default.
* Added the following datasets:
  -  `CSVHTTPDataSet` to load CSV using HTTP(s) links.
  - `JSONBlobDataSet` to load json (-delimited) files from Azure Blob Storage.
  - `ParquetS3DataSet` in `contrib` for usage with Pandas. (by [@mmchougule](https://github.com/mmchougule))
  - `CachedDataSet` in `contrib` which will cache data in memory to avoid io/network operations. It will clear the cache once a dataset is no longer needed by a pipeline. (by [@tsanikgr](https://github.com/tsanikgr))
  - `YAMLLocalDataSet` in `contrib` to load and save local YAML files. (by [@Minyus](https://github.com/Minyus))

## Bug fixes and other changes
* Documentation improvements including instructions on how to initialise a Spark session using YAML configuration.
* `anyconfig` default log level changed from `INFO` to `WARNING`.
* Added information on installed plugins to `kedro info`.
* Added style sheets for project documentation, so the output of `kedro build-docs` will resemble the style of `kedro docs`.

## Breaking changes to the API
* Simplified the Kedro template in `run.py` with the introduction of `KedroContext` class.
* Merged `FilepathVersionMixIn` and `S3VersionMixIn` under one abstract class `AbstractVersionedDataSet` which extends`AbstractDataSet`.
* `name` changed to be a keyword-only argument for `Pipeline`.
* `CSVLocalDataSet` no longer supports URLs. `CSVHTTPDataSet` supports URLs.

### Migration guide from Kedro 0.14.* to Kedro 0.15.0
#### Migration for Kedro project template
This guide assumes that:
  * The framework specific code has not been altered significantly
  * Your project specific code is stored in the dedicated python package under `src/`.

The breaking changes were introduced in the following project template files:
- `<project-name>/.ipython/profile_default/startup/00-kedro-init.py`
- `<project-name>/kedro_cli.py`
- `<project-name>/src/tests/test_run.py`
- `<project-name>/src/<package-name>/run.py`
- `<project-name>/.kedro.yml` (new file)

The easiest way to migrate your project from Kedro 0.14.* to Kedro 0.15.0 is to create a new project (by using `kedro new`) and move code and files bit by bit as suggested in the detailed guide below:

1. Create a new project with the same name by running `kedro new`

2. Copy the following folders to the new project:
 - `results/`
 - `references/`
 - `notebooks/`
 - `logs/`
 - `data/`
 - `conf/`

3. If you customised your `src/<package>/run.py`, make sure you apply the same customisations to `src/<package>/run.py`
 - If you customised `get_config()`, you can override `config_loader` property in `ProjectContext` derived class
 - If you customised `create_catalog()`, you can override `catalog()` property in `ProjectContext` derived class
 - If you customised `run()`, you can override `run()` method in `ProjectContext` derived class
 - If you customised default `env`, you can override it in `ProjectContext` derived class or pass it at construction. By default, `env` is `local`.
 - If you customised default `root_conf`, you can override `CONF_ROOT` attribute in `ProjectContext` derived class. By default, `KedroContext` base class has `CONF_ROOT` attribute set to `conf`.

4. The following syntax changes are introduced in ipython or Jupyter notebook/labs:
 - `proj_dir` -> `context.project_path`
 - `proj_name` -> `context.project_name`
 - `conf` -> `context.config_loader`.
 - `io` -> `context.catalog` (e.g., `io.load()` -> `context.catalog.load()`)

5. If you customised your `kedro_cli.py`, you need to apply the same customisations to your `kedro_cli.py` in the new project.

6. Copy the contents of the old project's `src/requirements.txt` into the new project's `src/requirements.in` and, from the project root directory, run the `kedro build-reqs` command in your terminal window.

#### Migration for versioning custom dataset classes

If you defined any custom dataset classes which support versioning in your project, you need to apply the following changes:

1. Make sure your dataset inherits from `AbstractVersionedDataSet` only.
2. Call `super().__init__()` with the appropriate arguments in the dataset's `__init__`. If storing on local filesystem, providing the filepath and the version is enough. Otherwise, you should also pass in an `exists_function` and a `glob_function` that emulate `exists` and `glob` in a different filesystem (see `CSVS3DataSet` as an example).
3. Remove setting of the `_filepath` and `_version` attributes in the dataset's `__init__`, as this is taken care of in the base abstract class.
4. Any calls to `_get_load_path` and `_get_save_path` methods should take no arguments.
5. Ensure you convert the output of `_get_load_path` and `_get_save_path` appropriately, as these now return [`PurePath`s](https://docs.python.org/3/library/pathlib.html#pure-paths) instead of strings.
6. Make sure `_check_paths_consistency` is called with [`PurePath`s](https://docs.python.org/3/library/pathlib.html#pure-paths) as input arguments, instead of strings.

These steps should have brought your project to Kedro 0.15.0. There might be some more minor tweaks needed as every project is unique, but now you have a pretty solid base to work with. If you run into any problems, please consult the [Kedro documentation](https://kedro.readthedocs.io).

## Thanks for supporting contributions
[Dmitry Vukolov](https://github.com/dvukolov), [Jo Stichbury](https://github.com/stichbury), [Angus Williams](https://github.com/awqb), [Deepyaman Datta](https://github.com/deepyaman), [Mayur Chougule](https://github.com/mmchougule), [Marat Kopytjuk](https://github.com/kopytjuk), [Evan Miller](https://github.com/evanmiller29), [Yusuke Minami](https://github.com/Minyus)

# Release 0.14.3

## Major features and improvements
* Tab completion for catalog datasets in `ipython` or `jupyter` sessions. (Thank you [@datajoely](https://github.com/datajoely) and [@WaylonWalker](https://github.com/WaylonWalker))
* Added support for transcoding, an ability to decouple loading/saving mechanisms of a dataset from its storage location, denoted by adding '@' to the dataset name.
* Datasets have a new `release` function that instructs them to free any cached data. The runners will call this when the dataset is no longer needed downstream.

## Bug fixes and other changes
* Add support for pipeline nodes made up from partial functions.
* Expand user home directory `~` for TextLocalDataSet (see issue #19).
* Add a `short_name` property to `Node`s for a display-friendly (but not necessarily unique) name.
* Add Kedro project loader for IPython: `extras/kedro_project_loader.py`.
* Fix source file encoding issues with Python 3.5 on Windows.
* Fix local project source not having priority over the same source installed as a package, leading to local updates not being recognised.

## Breaking changes to the API
* Remove the max_loads argument from the `MemoryDataSet` constructor and from the `AbstractRunner.create_default_data_set` method.

## Thanks for supporting contributions
[Joel Schwarzmann](https://github.com/datajoely), [Alex Kalmikov](https://github.com/kalexqb)

# Release 0.14.2

## Major features and improvements
* Added Data Set transformer support in the form of AbstractTransformer and DataCatalog.add_transformer.

## Breaking changes to the API
* Merged the `ExistsMixin` into `AbstractDataSet`.
* `Pipeline.node_dependencies` returns a dictionary keyed by node, with sets of parent nodes as values; `Pipeline` and `ParallelRunner` were refactored to make use of this for topological sort for node dependency resolution and running pipelines respectively.
* `Pipeline.grouped_nodes` returns a list of sets, rather than a list of lists.

## Thanks for supporting contributions

[Darren Gallagher](https://github.com/dazzag24), [Zain Patel](https://github.com/mzjp2)

# Release 0.14.1

## Major features and improvements
* New I/O module `HDFS3DataSet`.

## Bug fixes and other changes
* Improved API docs.
* Template `run.py` will throw a warning instead of error if `credentials.yml`
  is not present.

## Breaking changes to the API
None


# Release 0.14.0:

The initial release of Kedro.


## Thanks for supporting contributions

Jo Stichbury, Aris Valtazanos, Fabian Peters, Guilherme Braccialli, Joel Schwarzmann, Miguel Beltre, Mohammed ElNabawy, Deepyaman Datta, Shubham Agrawal, Oleg Andreyev, Mayur Chougule, William Ashford, Ed Cannon, Nikhilesh Nukala, Sean Bailey, Vikram Tegginamath, Thomas Huijskens, Musa Bilal

We are also grateful to everyone who advised and supported us, filed issues or helped resolve them, asked and answered questions and were part of inspiring discussions.<|MERGE_RESOLUTION|>--- conflicted
+++ resolved
@@ -1,11 +1,9 @@
 # Release 0.15.6
 
 ## Major features and improvements
-<<<<<<< HEAD
-
-* Added the following datasets:
-  - `GeoJSONLocalDataset` dataset in `contrib` for working with GeoJSON local files and Geopandas.
-=======
+
+* Added the following datasets:
+
 * Added the following datasets:
   - `DaskParquetDataSet` in `kedro.contrib.io.dask` for handling parquet datasets using Dask dataframes.
   - `PickleDataSet` dataset for working with Pickle files that uses [`fsspec`](https://filesystem-spec.readthedocs.io/en/latest/) to communicate with the underlying filesystem.
@@ -15,12 +13,12 @@
   - `ExcelDataSet` dataset for working with Excel files that uses [`fsspec`](https://filesystem-spec.readthedocs.io/en/latest/) to communicate with the underlying filesystem.
   - `HDFDataSet` dataset for working with hdf files that uses [`fsspec`](https://filesystem-spec.readthedocs.io/en/latest/) to communicate with the underlying filesystem.
   - `MatplotlibWriter` dataset in `contrib` for saving matplotlib objects to image file(s) that uses [`fsspec`](https://filesystem-spec.readthedocs.io/en/latest/) to communicate with the underlying filesystem.
+  - `GeoJSONLocalDataset` dataset in `contrib` for working with GeoJSON local files and Geopandas.
 * Enabled loading a particular version of a dataset in Jupyter Notebooks and ipython, using `catalog.load("dataset_name", version="<2019-12-13T15.08.09.255Z>")`.
 * Added http(s) protocol support for `JSONDataSet`.
 * Added property `run_id` on `ProjectContext`, used for versioning using the [`Journal`](https://kedro.readthedocs.io/en/latest/04_user_guide/13_journal.html). To customise your journal `run_id` you can override the private method `_get_run_id()`.
 * Added the ability to install all optional kedro dependencies via `pip install "kedro[all]"`.
 
->>>>>>> 2a71b784
 ## Bug fixes and other changes
 * Fixed a bug in the `invalidate_cache` method of `ParquetGCSDataSet` and `CSVGCSDataSet`.
 * `--load-version` now won't break if version value contains a colon.
@@ -35,13 +33,8 @@
 * `kedro/contrib/io/matplotlib/matplotlib_writer.py` was renamed to `kedro/contrib/io/matplotlib/matplotlib_local_writer.py`.
 
 ## Thanks for supporting contributions
-<<<<<<< HEAD
-
-[Jonas Kemper](https://github.com/jonasrk)
-[Luis Blanche](https://github/LuisBlanche)
-=======
-[Jonas Kemper](https://github.com/jonasrk), [Yuhao Zhu](https://github.com/yhzqb), [Balazs Konig](https://github.com/BalazsKonigQB), [Pedro Abreu](https://github.com/PedroAbreuQB)
->>>>>>> 2a71b784
+
+[Jonas Kemper](https://github.com/jonasrk), [Yuhao Zhu](https://github.com/yhzqb), [Balazs Konig](https://github.com/BalazsKonigQB), [Pedro Abreu](https://github.com/PedroAbreuQB), [Luis Blanche](https://github/LuisBlanche)
 
 # Release 0.15.5
 
