--- conflicted
+++ resolved
@@ -11,11 +11,8 @@
 # Upcoming Release 0.18.7
 
 ## Major features and improvements
-<<<<<<< HEAD
+* `kedro package` now includes the project configuration in a compressed `tar.gz` file.
 * Added functionality to the `OmegaConfigLoader` to load configuration from compressed files of `zip` or `tar` format. This feature requires `fsspec>=2023.1.0`.
-=======
-* `kedro package` now includes the project configuration in a compressed `tar.gz` file.
->>>>>>> d90319f6
 
 ## Bug fixes and other changes
 * Added a guide and tooling for developing Kedro for Databricks.
