# Upcoming Release

## Major features and improvements
* Implemented `KedroDataCatalog.to_config()` method that converts the catalog instance into a configuration format suitable for serialization.
* Improve OmegaConfigLoader performance.
* Replaced `trufflehog` with `detect-secrets` for detecting secrets within a code base.

## Bug fixes and other changes
* Added validation to ensure dataset versions consistency across catalog.
* Fixed a bug in project creation when using a custom starter template offline.
* Added `node` import to the pipeline template.
* Update error message when executing kedro run without pipeline.
* Safeguard hooks when user incorrectly registers a hook class in settings.py.
<<<<<<< HEAD
* Remove lowercase transformation in regex validation
=======
* Fixed parsing paths with query and fragment.
>>>>>>> 25bb58bf

## Breaking changes to the API
## Documentation changes

## Community contributions
* [Hendrik Scherner](https://github.com/SchernHe)

# Release 0.19.10

## Major features and improvements
* Add official support for Python 3.13.
* Implemented dict-like interface for `KedroDataCatalog`.
* Implemented lazy dataset initializing for `KedroDataCatalog`.
* Project dependencies on both the default template and on starter templates are now explicitly declared on the `pyproject.toml` file, allowing Kedro projects to work with project management tools like `uv`, `pdm`, and `rye`.

**Note:** ``KedroDataCatalog`` is an experimental feature and is under active development. Therefore, it is possible we'll introduce breaking changes to this class, so be mindful of that if you decide to use it already. Let us know if you have any feedback about the ``KedroDataCatalog`` or ideas for new features.

## Bug fixes and other changes
* Added I/O support for Oracle Cloud Infrastructure (OCI) Object Storage filesystem.
* Fixed `DatasetAlreadyExistsError` for `ThreadRunner` when Kedro project run and using runner separately.

## Breaking changes to the API
## Documentation changes
* Added Databricks Asset Bundles deployment guide.
* Added a new minimal Kedro project creation guide.
* Added example to explain how dataset factories work.
* Updated CLI autocompletion docs with new Click syntax.
* Standardised `.parquet` suffix in docs and tests.

## Community contributions
Many thanks to the following Kedroids for contributing PRs to this release:
* [G. D. McBain](https://github.com/gdmcbain)
* [Greg Vaslowski](https://github.com/Vaslo)
* [Hyewon Choi](https://github.com/hyew0nChoi)
* [Pedro Antonacio](https://github.com/antonacio)

# Release 0.19.9

## Major features and improvements
* Dropped Python 3.8 support.
* Implemented `KedroDataCatalog` repeating `DataCatalog` functionality with a few API enhancements:
  * Removed `_FrozenDatasets` and access datasets as properties;
  * Added get dataset by name feature;
  * `add_feed_dict()` was simplified to only add raw data;
  * Datasets' initialisation was moved out from `from_config()` method to the constructor.
* Moved development requirements from `requirements.txt` to the dedicated section in `pyproject.toml` for project template.
* Implemented `Protocol` abstraction for the current `DataCatalog` and adding new catalog implementations.
* Refactored `kedro run` and `kedro catalog` commands.
* Moved pattern resolution logic from `DataCatalog` to a separate component - `CatalogConfigResolver`. Updated `DataCatalog` to use `CatalogConfigResolver` internally.
* Made packaged Kedro projects return `session.run()` output to be used when running it in the interactive environment.
* Enhanced `OmegaConfigLoader` configuration validation to detect duplicate keys at all parameter levels, ensuring comprehensive nested key checking.

**Note:** ``KedroDataCatalog`` is an experimental feature and is under active development. Therefore, it is possible we'll introduce breaking changes to this class, so be mindful of that if you decide to use it already. Let us know if you have any feedback about the ``KedroDataCatalog`` or ideas for new features.

## Bug fixes and other changes
* Fixed bug where using dataset factories breaks with `ThreadRunner`.
* Fixed a bug where `SharedMemoryDataset.exists` would not call the underlying `MemoryDataset`.
* Fixed template projects example tests.
* Made credentials loading consistent between `KedroContext._get_catalog()` and `resolve_patterns` so that both use `_get_config_credentials()`

## Breaking changes to the API
* Removed `ShelveStore` to address a security vulnerability.

## Documentation changes
* Fix logo on PyPI page.
* Minor language/styling updates.


## Community contributions
* [Puneet](https://github.com/puneeter)
* [ethanknights](https://github.com/ethanknights)
* [Manezki](https://github.com/Manezki)
* [MigQ2](https://github.com/MigQ2)
* [Felix Scherz](https://github.com/felixscherz)
* [Yu-Sheng Li](https://github.com/kevin1kevin1k)

# Release 0.19.8

## Major features and improvements
* Made default run entrypoint in `__main__.py` work in interactive environments such as IPyhon and Databricks.

## Bug fixes and other changes
* Fixed a bug that caused tracebacks disappeared from CLI runs.
* Moved `_find_run_command()` and `_find_run_command_in_plugins()` from `__main__.py` in the project template to the framework itself.
* Fixed a bug where `%load_node` breaks with multi-lines import statements.
* Fixed a regression where `rich` mark up logs stop showing since 0.19.7.

## Breaking changes to the API

## Documentation changes
* Add clarifications in docs explaining how runtime parameter resolution works.

## Community contributions
Many thanks to the following Kedroids for contributing PRs to this release:
* [cclauss](https://github.com/cclauss)
* [eltociear](https://github.com/eltociear)
* [ltalirz](https://github.com/ltalirz)

# Release 0.19.7

## Major features and improvements
* Exposed `load` and `save` publicly for each dataset in the core `kedro` library, and enabled other datasets to do the same. If a dataset doesn't expose `load` or `save` publicly, Kedro will fall back to using `_load` or `_save`, respectively.
* Kedro commands are now lazily loaded to add performance gains when running Kedro commands.
* Implemented key completion support for accessing datasets in the `DataCatalog`.
* Implemented dataset pretty printing.
* Implemented `DataCatalog` pretty printing.
* Moved to an opt-out model for telemetry, enabling it by default without requiring prior consent.

## Bug fixes and other changes
* Updated error message for invalid catalog entries.
* Updated error message for catalog entries when the dataset class is not found with hints on how to resolve the issue.
* Fixed a bug in the `DataCatalog` `shallow_copy()` method to ensure it returns the type of the used catalog and doesn't cast it to `DataCatalog`.
* Made [kedro-telemetry](https://github.com/kedro-org/kedro-plugins/tree/main/kedro-telemetry) a core dependency.
* Fixed a bug when `OmegaConfigLoader` is printed, there are few missing arguments.
* Fixed a bug when where iterating `OmegaConfigLoader`'s `keys` return empty dictionary.

## Breaking changes to the API

## Upcoming deprecations for Kedro 0.20.0
* The utility method `get_pkg_version()` is deprecated and will be removed in Kedro 0.20.0.
* `LambdaDataset` is deprecated and will be removed in Kedro 0.20.0.

## Documentation changes
* Improved documentation for configuring dataset parameters in the data catalog
* Extended documentation with an example of logging customisation at runtime

## Community contributions
Many thanks to the following Kedroids for contributing PRs to this release:
* [nickolasrm](https://github.com/nickolasrm)
* [yury-fedotov](https://github.com/yury-fedotov)

# Release 0.19.6

## Major features and improvements
* Added `raise_errors` argument to `find_pipelines`. If `True`, the first pipeline for which autodiscovery fails will cause an error to be raised. The default behaviour is still to raise a warning for each failing pipeline.
* It is now possible to use Kedro without having `rich` installed.
* Updated custom logging behavior: `conf/logging.yml` will be used if it exists and `KEDRO_LOGGING_CONFIG` is not set; otherwise, `default_logging.yml` will be used.

## Bug fixes and other changes
* User defined catch-all dataset factory patterns now override the default pattern provided by the runner.

## Breaking changes to the API

## Upcoming deprecations for Kedro 0.20.0
* All micro-packaging commands (`kedro micropkg pull`, `kedro micropkg package`) are deprecated and will be removed in Kedro 0.20.0.

## Documentation changes
* Improved documentation for custom starters
* Added a new docs section on deploying Kedro project on AWS Airflow MWAA
* Detailed instructions on using `globals` and `runtime_params` with the `OmegaConfigLoader`

## Community contributions
Many thanks to the following Kedroids for contributing PRs to this release:
* [doxenix](https://github.com/doxenix)
* [cleeeks](https://github.com/cleeeks)

# Release 0.19.5

## Bug fixes and other changes
* Fixed breaking import issue when working on a project with `kedro-viz` on python 3.8.

## Documentation changes
* Updated the documentation for deploying a Kedro project with Astronomer Airflow.
* Used `kedro-sphinx-theme` for documentation.
* Add mentions about correct usage of `configure_project` with `multiprocessing`.
*
# Release 0.19.4

## Major features and improvements
* Kedro commands now work from any subdirectory within a Kedro project.
* Kedro CLI now provides a better error message when project commands are run outside of a project i.e. `kedro run`
* Added the `--telemetry` flag to `kedro new`, allowing the user to register consent to have user analytics collected at the same time as the project is created.
* Improved the performance of `Pipeline` object creation and summing.
* Improved suggestions to resume failed pipeline runs.
* Dropped the dependency on `toposort` in favour of the built-in `graphlib` module.
* Cookiecutter errors are shown in short format without the `--verbose` flag.

## Bug fixes and other changes
* Updated `kedro pipeline create` and `kedro pipeline delete` to read the base environment from the project settings.
* Updated CLI command `kedro catalog resolve` to read credentials properly.
* Changed the path of where pipeline tests generated with `kedro pipeline create` from `<project root>/src/tests/pipelines/<pipeline name>` to `<project root>/tests/pipelines/<pipeline name>`.
* Updated ``.gitignore`` to prevent pushing MLflow local runs folder to a remote forge when using MLflow and Git.
* Fixed error handling message for malformed yaml/json files in OmegaConfigLoader.
* Fixed a bug in `node`-creation allowing self-dependencies when using transcoding, that is datasets named like `name@format`.
* Improved error message when passing wrong value to node.

## Breaking changes to the API
* Methods `_is_project` and `_find_kedro_project` have been moved to `kedro.utils`. We recommend not using private methods in your code, but if you do, please update your code to use the new location.

## Documentation changes
* Added missing description for `merge_strategy` argument in OmegaConfigLoader.
* Added documentation on best practices for testing nodes and pipelines.
* Clarified docs around using custom resolvers without a full Kedro project.


## Community contributions
Many thanks to the following Kedroids for contributing PRs to this release:
* [ondrejzacha](https://github.com/ondrejzacha)
* [Puneet](https://github.com/puneeter)

# Release 0.19.3

## Major features and improvements
* Create the debugging line magic `%load_node` for Jupyter Notebook and Jupyter Lab.
* Add official support for Python 3.12.
* Add better IPython, VS Code Notebook support for `%load_node` and minimal support for Databricks.
* Add full Kedro Node input syntax for `%load_node`.

## Bug fixes and other changes
* Updated CLI Command `kedro catalog resolve` to work with dataset factories that use `PartitionedDataset`.
* Addressed arbitrary file write via archive extraction security vulnerability in micropackaging.
* Added the `_EPHEMERAL` attribute to `AbstractDataset` and other Dataset classes that inherit from it.
* Added new JSON Schema that works with Kedro versions 0.19.*

## Breaking changes to the API

## Documentation changes
* Enable read-the-docs search when user presses Command/Ctrl + K.
* Added documentation for `kedro-telemetry` and the data collected by it.

## Community contributions
Many thanks to the following Kedroids for contributing PRs to this release:
* [MosaicMan](https://github.com/MosaicMan)
* [Fazil](https://github.com/lordsoffallen)

# Release 0.19.2

## Bug fixes and other changes
* Removed example pipeline requirements when examples are not selected in `tools`.
* Allowed modern versions of JupyterLab and Jupyter Notebooks.
* Removed setuptools dependency
* Added `source_dir` explicitly in `pyproject.toml` for non-src layout project.
* `MemoryDataset` entries are now included in free outputs.
* Removed black dependency and replaced it functionality with `ruff format`.

## Breaking changes to the API
* Added logging about not using async mode in `SequentiallRunner` and `ParallelRunner`.
* Changed input format for tools option obtained from --config file from numbers to short names.

## Documentation changes
* Added documentation about `bootstrap_project` and `configure_project`.
* Added documentation about `kedro run` and hook execution order.

## Migration guide from Kedro 0.18.* to 0.19.*
[See the migration guide for 0.19 in the Kedro documentation](https://docs.kedro.org/en/latest/resources/migration.html).

# Release 0.19.1

## Bug fixes and other changes
* Loosened pin for `kedro-telemetry` to fix dependency issues in `0.19.0`.

## Migration guide from Kedro 0.18.* to 0.19.*
[See the migration guide for 0.19 in the Kedro documentation](https://docs.kedro.org/en/latest/resources/migration.html).


# Release 0.19.0

## Major features and improvements
* Dropped Python 3.7 support.
* [Introduced project tools and example to the `kedro new` CLI flow](docs/source/get_started/new_project.md#project-tools).
* The new spaceflights starters, `spaceflights-pandas`, `spaceflights-pandas-viz`, `spaceflights-pyspark`, and `spaceflights-pyspark-viz` can be used with the `kedro new` command with the `--starter` flag.
* Added the `--conf-source` option to `%reload_kedro`, allowing users to specify a source for project configuration.
* [Added the functionality to choose a merging strategy for config files loaded with `OmegaConfigLoader`](docs/source/configuration/advanced_configuration.md#how-to-change-the-merge-strategy-used-by-omegaconfigloader).
* Modified the mechanism of importing datasets, raise more explicit error when dependencies are missing.
* Added validation for configuration file used to override run commands via the CLI.
* Moved the default environment `base` and `local` from config loader to `_ProjectSettings`. This enables the use of config loader as a standalone class without affecting existing Kedro Framework users.

## Bug fixes and other changes
* Added a new field `tools` to `pyproject.toml` when a project is created.
* Reduced `spaceflights` data to minimise waiting times during tutorial execution.
* Added validation to node tags to be consistent with node names.
* Removed `pip-tools` as a dependency.
* Accepted path-like filepaths more broadly for datasets.
* Removed support for defining the `layer` attribute at top-level within DataCatalog.
* Bumped `kedro-datasets` to latest `2.0.0`.

## Breaking changes to the API
* Renamed the `data_sets` argument and the `_data_sets` attribute in `Catalog` and their references to `datasets` and `_datasets` respectively.
* Renamed the `data_sets()` method in `Pipeline` and all references to it to `datasets()`.
* Renamed all other uses of `data_set` and `data_sets` in the codebase to `dataset` and `datasets` respectively.
* Remove deprecated `project_version` from `ProjectMetadata`.
* Removed `package_name` argument from `KedroSession.create`.
* Removed the `create_default_data_set()` method in the `Runner` in favour of using dataset factories to create default dataset instances.
* Removed `layer` argument from the DataCatalog.

### Datasets
* Removed `kedro.extras.datasets` and tests.
* Reduced constructor arguments for `APIDataset` by replacing most arguments with a single constructor argument `load_args`. This makes it more consistent with other Kedro DataSets and the underlying `requests` API, and automatically enables the full configuration domain: stream, certificates, proxies, and more.
* Removed `PartitionedDataset` and `IncrementalDataset` from `kedro.io`

### CLI
* Removed deprecated commands:
   * `kedro docs`
   * `kedro jupyter convert`
   * `kedro activate-nbstripout`
   * `kedro build-docs`
   * `kedro build-reqs`
   * `kedro lint`
   * `kedro test`
* Added the `--addons` flag to the `kedro new` command.
* Added the `--name` flag to the `kedro new` command.
* Removed `kedro run` flags `--node`, `--tag`, and `--load-version` in favour of `--nodes`, `--tags`, and `--load-versions`.

### ConfigLoader
* Made `OmegaConfigLoader` the default config loader.
* Removed `ConfigLoader` and `TemplatedConfigLoader`.
* `logging` is removed from `ConfigLoader` in favour of the environment variable `KEDRO_LOGGING_CONFIG`.

### Other
* Removed deprecated `kedro.extras.ColorHandler`.
* The Kedro IPython extension is no longer available as `%load_ext kedro.extras.extensions.ipython`; use `%load_ext kedro.ipython` instead.
* Anonymous nodes are given default names of the form `<function_name>([in1;in2;...]) -> [out1;out2;...]`, with the names of inputs and outputs separated by semicolons.
* The default project template now has one `pyproject.toml` at the root of the project (containing both the packaging metadata and the Kedro build config).
* The `requirements.txt` in the default project template moved to the root of the project as well (hence dependencies are now installed with `pip install -r requirements.txt` instead of `pip install -r src/requirements.txt`).
* The `spaceflights` starter has been renamed to `spaceflights-pandas`.
* The starters `pandas-iris`, `pyspark-iris`, `pyspark`, and `standalone-datacatalog` have been archived.

## Migration guide from Kedro 0.18.* to 0.19.*
[See the migration guide for 0.19 in the Kedro documentation](https://docs.kedro.org/en/latest/resources/migration.html).


### Logging
`logging.yml` is now independent of Kedro's run environment and only used if `KEDRO_LOGGING_CONFIG` is set to point to it.

## Community contributors
We are grateful to every community member who made a PR to Kedro that's found its way into 0.19.0, and give particular thanks to those who contributed between 0.18.14 and this release, either as part of their ongoing Kedro community involvement or as part of Hacktoberfest 2023 🎃

* [Jeroldine Akuye Oakley](https://github.com/JayOaks) 🎃
* [Laíza Milena Scheid Parizotto](https://github.com/laizaparizotto) 🎃
* [Mustapha Abdullahi](https://github.com/mustious)
* [Adam Kells](https://github.com/adamkells)
* [Ajay Gonepuri](https://github.com/HKABIG)

# Release 0.18.14

## Major features and improvements
* Allowed using of custom cookiecutter templates for creating pipelines with `--template` flag for `kedro pipeline create` or via `template/pipeline` folder.
* Allowed overriding of configuration keys with runtime parameters using the `runtime_params` resolver with `OmegaConfigLoader`.

## Bug fixes and other changes
* Updated dataset factories to resolve nested catalog config properly.
* Updated `OmegaConfigLoader` to handle paths containing dots outside of `conf_source`.
* Made `settings.py` optional.

## Documentation changes
* Added documentation to clarify execution order of hooks.
* Added a notebook example for spaceflights to illustrate how to incrementally add Kedro features.
* Moved documentation for the `standalone-datacatalog` starter into its [README file](https://github.com/kedro-org/kedro-starters/tree/main/standalone-datacatalog).
* Added new documentation about deploying a Kedro project with Amazon EMR.
* Added new documentation about how to publish a Kedro-Viz project to make it shareable.
* New TSC members added to the page and the organisation of each member is also now listed.
* Plus some minor bug fixes and changes across the documentation.

## Upcoming deprecations for Kedro 0.19.0
* All dataset classes will be removed from the core Kedro repository (`kedro.extras.datasets`). Install and import them from the [`kedro-datasets`](https://github.com/kedro-org/kedro-plugins/tree/main/kedro-datasets) package instead.
* All dataset classes ending with `DataSet` are deprecated and will be removed in Kedro `0.19.0` and `kedro-datasets` `2.0.0`. Instead, use the updated class names ending with `Dataset`.
* The starters `pandas-iris`, `pyspark-iris`, `pyspark`, and `standalone-datacatalog` are deprecated and will be archived in Kedro 0.19.0.
* `PartitionedDataset` and `IncrementalDataset` have been moved to `kedro-datasets` and will be removed in Kedro `0.19.0`. Install and import them from the [`kedro-datasets`](https://github.com/kedro-org/kedro-plugins/tree/main/kedro-datasets) package instead.

## Community contributions
Many thanks to the following Kedroids for contributing PRs to this release:
* [Jason Hite](https://github.com/jasonmhite)
* [IngerMathilde](https://github.com/IngerMathilde)
* [Laíza Milena Scheid Parizotto](https://github.com/laizaparizotto)
* [Richard](https://github.com/CF-FHB-X)
* [flpvvvv](https://github.com/flpvvvv)
* [qheuristics](https://github.com/qheuristics)
* [Miguel Ortiz](https://github.com/miguel-ortiz-marin)
* [rxm7706](https://github.com/rxm7706)
* [Iñigo Hidalgo](https://github.com/inigohidalgo)
* [harmonys-qb](https://github.com/harmonys-qb)
* [Yi Kuang](https://github.com/lvxhnat)
* [Jens Lordén](https://github.com/Celsuss)

# Release 0.18.13

## Major features and improvements
* Added support for Python 3.11. This includes tackling challenges like dependency pinning and test adjustments to ensure a smooth experience. Detailed migration tips are provided below for further context.
* Added new `OmegaConfigLoader` features:
  * Allowed registering of custom resolvers to `OmegaConfigLoader` through `CONFIG_LOADER_ARGS`.
  * Added support for global variables to `OmegaConfigLoader`.
* Added `kedro catalog resolve` CLI command that resolves dataset factories in the catalog with any explicit entries in the project pipeline.
* Implemented a flat `conf/` structure for modular pipelines, and accordingly, updated the `kedro pipeline create` and `kedro catalog create` command.
* Updated new Kedro project template and Kedro starters:
  * Change Kedro starters and new Kedro projects to use `OmegaConfigLoader`.
  * Converted `setup.py` in new Kedro project template and Kedro starters to `pyproject.toml` and moved flake8 configuration
  to dedicated file `.flake8`.
  * Updated the spaceflights starter to use the new flat `conf/` structure.

## Bug fixes and other changes
* Updated `OmegaConfigLoader` to ignore config from hidden directories like `.ipynb_checkpoints`.

## Documentation changes
* Revised the `data` section to restructure beginner and advanced pages about the Data Catalog and datasets.
* Moved contributor documentation to the [GitHub wiki](https://github.com/kedro-org/kedro/wiki/Contribute-to-Kedro).
* Updated example of using generator functions in nodes.
* Added migration guide from the `ConfigLoader` and the `TemplatedConfigLoader` to the `OmegaConfigLoader`. The `ConfigLoader` and the `TemplatedConfigLoader` are deprecated and will be removed in the `0.19.0` release.

## Migration Tips for Python 3.11:
* PyTables on Windows: Users on Windows with Python >=3.8 should note we've pinned `pytables` to `3.8.0` due to compatibility issues.
* Spark Dependency: We've set an upper version limit for `pyspark` at <3.4 due to breaking changes in 3.4.
* Testing with Python 3.10: The latest `moto` version now supports parallel test execution for Python 3.10, resolving previous issues.

## Breaking changes to the API

## Upcoming deprecations for Kedro 0.19.0
* Renamed abstract dataset classes, in accordance with the [Kedro lexicon](https://github.com/kedro-org/kedro/wiki/Kedro-documentation-style-guide#kedro-lexicon). Dataset classes ending with "DataSet" are deprecated and will be removed in 0.19.0. Note that all of the below classes are also importable from `kedro.io`; only the module where they are defined is listed as the location.

| Type                       | Deprecated Alias           | Location        |
| -------------------------- | -------------------------- | --------------- |
| `AbstractDataset`          | `AbstractDataSet`          | `kedro.io.core` |
| `AbstractVersionedDataset` | `AbstractVersionedDataSet` | `kedro.io.core` |

* Using the `layer` attribute at the top level is deprecated; it will be removed in Kedro version 0.19.0. Please move `layer` inside the `metadata` -> `kedro-viz` attributes.

## Community contributions
Thanks to [Laíza Milena Scheid Parizotto](https://github.com/laizaparizotto) and [Jonathan Cohen](https://github.com/JonathanDCohen).

# Release 0.18.12

## Major features and improvements
* Added dataset factories feature which uses pattern matching to reduce the number of catalog entries.
* Activated all built-in resolvers by default for `OmegaConfigLoader` except for `oc.env`.
* Added `kedro catalog rank` CLI command that ranks dataset factories in the catalog by matching priority.

## Bug fixes and other changes
* Consolidated dependencies and optional dependencies in `pyproject.toml`.
* Made validation of unique node outputs much faster.
* Updated `kedro catalog list` to show datasets generated with factories.

## Documentation changes
* Recommended `ruff` as the linter and removed mentions of `pylint`, `isort`, `flake8`.

## Community contributions
Thanks to [Laíza Milena Scheid Parizotto](https://github.com/laizaparizotto) and [Chris Schopp](https://github.com/cschopp-simwell).

## Breaking changes to the API

## Upcoming deprecations for Kedro 0.19.0
* `ConfigLoader` and `TemplatedConfigLoader` will be deprecated. Please use `OmegaConfigLoader` instead.

# Release 0.18.11

## Major features and improvements
* Added `databricks-iris` as an official starter.

## Bug fixes and other changes
* Reworked micropackaging workflow to use standard Python packaging practices.
* Make `kedro micropkg package` accept `--verbose`.
* Compare for protocol and delimiter in `PartitionedDataSet` to be able to pass the protocol to partitions which paths starts with the same characters as the protocol (e.g. `s3://s3-my-bucket`).

## Documentation changes
* Significant improvements to the documentation that covers working with Databricks and Kedro, including a new page for workspace-only development, and a guide to choosing the best workflow for your use case.
* Updated documentation for deploying with Prefect for version 2.0.
* Added documentation for developing a Kedro project using a Databricks workspace.

## Breaking changes to the API
* Logging is decoupled from `ConfigLoader`, use `KEDRO_LOGGING_CONFIG` to configure logging.

## Upcoming deprecations for Kedro 0.19.0
* Renamed dataset and error classes, in accordance with the [Kedro lexicon](https://github.com/kedro-org/kedro/wiki/Kedro-documentation-style-guide#kedro-lexicon). Dataset classes ending with "DataSet" and error classes starting with "DataSet" are deprecated and will be removed in 0.19.0. Note that all of the below classes are also importable from `kedro.io`; only the module where they are defined is listed as the location.

| Type                        | Deprecated Alias            | Location                       |
| --------------------------- | --------------------------- | ------------------------------ |
| `CachedDataset`             | `CachedDataSet`             | `kedro.io.cached_dataset`      |
| `LambdaDataset`             | `LambdaDataSet`             | `kedro.io.lambda_dataset`      |
| `IncrementalDataset`        | `IncrementalDataSet`        | `kedro.io.partitioned_dataset` |
| `MemoryDataset`             | `MemoryDataSet`             | `kedro.io.memory_dataset`      |
| `PartitionedDataset`        | `PartitionedDataSet`        | `kedro.io.partitioned_dataset` |
| `DatasetError`              | `DataSetError`              | `kedro.io.core`                |
| `DatasetAlreadyExistsError` | `DataSetAlreadyExistsError` | `kedro.io.core`                |
| `DatasetNotFoundError`      | `DataSetNotFoundError`      | `kedro.io.core`                |

## Community contributions
Many thanks to the following Kedroids for contributing PRs to this release:

* [jmalovera10](https://github.com/jmalovera10)
* [debugger24](https://github.com/debugger24)
* [juliushetzel](https://github.com/juliushetzel)
* [jacobweiss2305](https://github.com/jacobweiss2305)
* [eduardoconto](https://github.com/eduardoconto)

# Release 0.18.10

## Major features and improvements
* Rebrand across all documentation and Kedro assets.
* Added support for variable interpolation in the catalog with the `OmegaConfigLoader`.

# Release 0.18.9

## Major features and improvements
* `kedro run --params` now updates interpolated parameters correctly when using `OmegaConfigLoader`.
* Added `metadata` attribute to `kedro.io` datasets. This is ignored by Kedro, but may be consumed by users or external plugins.
* Added `kedro.logging.RichHandler`. This replaces the default `rich.logging.RichHandler` and is more flexible, user can turn off the `rich` traceback if needed.

## Bug fixes and other changes
* `OmegaConfigLoader` will return a `dict` instead of `DictConfig`.
* `OmegaConfigLoader` does not show a `MissingConfigError` when the config files exist but are empty.

## Documentation changes
* Added documentation for collaborative experiment tracking within Kedro-Viz.
* Revised section on deployment to better organise content and reflect how recently docs have been updated.
* Minor improvements to fix typos and revise docs to align with engineering changes.

## Breaking changes to the API
* `kedro package` does not produce `.egg` files anymore, and now relies exclusively on `.whl` files.

## Community contributions
Many thanks to the following Kedroids for contributing PRs to this release:

* [tomasvanpottelbergh](https://github.com/tomasvanpottelbergh)
* [https://github.com/debugger24](https://github.com/debugger24)

# Release 0.18.8

## Major features and improvements
* Added `KEDRO_LOGGING_CONFIG` environment variable, which can be used to configure logging from the beginning of the `kedro` process.
* Removed logs folder from the kedro new project template. File-based logging will remain but just be level INFO and above and go to project root instead.


## Bug fixes and other changes
* Improvements to Jupyter E2E tests.
* Added full `kedro run` CLI command to session store to improve run reproducibility using `Kedro-Viz` experiment tracking.

### Documentation changes
* Improvements to documentation about configuration.
* Improvements to Sphinx toolchain including incrementing to use a newer version.
* Improvements to documentation on visualising Kedro projects on Databricks, and additional documentation about the development workflow for Kedro projects on Databricks.
* Updated Technical Steering Committee membership documentation.
* Revised documentation section about linting and formatting and extended to give details of `flake8` configuration.
* Updated table of contents for documentation to reduce scrolling.
* Expanded FAQ documentation.
* Added a 404 page to documentation.
* Added deprecation warnings about the removal of `kedro.extras.datasets`.

## Community contributions
Many thanks to the following Kedroids for contributing PRs to this release:

* [MaximeSteinmetz](https://github.com/MaximeSteinmetz)


# Release 0.18.7

## Major features and improvements
* Added new Kedro CLI `kedro jupyter setup` to setup Jupyter Kernel for Kedro.
* `kedro package` now includes the project configuration in a compressed `tar.gz` file.
* Added functionality to the `OmegaConfigLoader` to load configuration from compressed files of `zip` or `tar` format. This feature requires `fsspec>=2023.1.0`.
* Significant improvements to on-boarding documentation that covers setup for new Kedro users. Also some major changes to the spaceflights tutorial to make it faster to work through. We think it's a better read. Tell us if it's not.

## Bug fixes and other changes
* Added a guide and tooling for developing Kedro for Databricks.
* Implemented missing dict-like interface for `_ProjectPipeline`.


# Release 0.18.6

## Bug fixes and other changes
* Fixed bug that didn't allow to read or write datasets with `s3a` or `s3n` filepaths
* Fixed bug with overriding nested parameters using the `--params` flag
* Fixed bug that made session store incompatible with `Kedro-Viz` experiment tracking

## Migration guide from Kedro 0.18.5 to 0.18.6
A regression introduced in Kedro version `0.18.5` caused the `Kedro-Viz` console to fail to show experiment tracking correctly. If you experienced this issue, you will need to:
* upgrade to Kedro version `0.18.6`
* delete any erroneous session entries created with Kedro 0.18.5 from your session_store.db stored at `<project-path>/data/session_store.db`.

Thanks to Kedroids tomohiko kato, [tsanikgr](https://github.com/tsanikgr) and [maddataanalyst](https://github.com/maddataanalyst) for very detailed reports about the bug.


# Release 0.18.5

> This release introduced a bug that causes a failure in experiment tracking within the `Kedro-Viz` console. We recommend that you use Kedro version `0.18.6` in preference.

## Major features and improvements
* Added new `OmegaConfigLoader` which uses `OmegaConf` for loading and merging configuration.
* Added the `--conf-source` option to `kedro run`, allowing users to specify a source for project configuration for the run.
* Added `omegaconf` syntax as option for `--params`. Keys and values can now be separated by colons or equals signs.
* Added support for generator functions as nodes, i.e. using `yield` instead of return.
  * Enable chunk-wise processing in nodes with generator functions.
  * Save node outputs after every `yield` before proceeding with next chunk.
* Fixed incorrect parsing of Azure Data Lake Storage Gen2 URIs used in datasets.
* Added support for loading credentials from environment variables using `OmegaConfigLoader`.
* Added new `--namespace` flag to `kedro run` to enable filtering by node namespace.
* Added a new argument `node` for all four dataset hooks.
* Added the `kedro run` flags `--nodes`, `--tags`, and `--load-versions` to replace `--node`, `--tag`, and `--load-version`.

## Bug fixes and other changes
* Commas surrounded by square brackets (only possible for nodes with default names) will no longer split the arguments to `kedro run` options which take a list of nodes as inputs (`--from-nodes` and `--to-nodes`).
* Fixed bug where `micropkg` manifest section in `pyproject.toml` isn't recognised as allowed configuration.
* Fixed bug causing `load_ipython_extension` not to register the `%reload_kedro` line magic when called in a directory that does not contain a Kedro project.
* Added `anyconfig`'s `ac_context` parameter to `kedro.config.commons` module functions for more flexible `ConfigLoader` customizations.
* Change reference to `kedro.pipeline.Pipeline` object throughout test suite with `kedro.modular_pipeline.pipeline` factory.
* Fixed bug causing the `after_dataset_saved` hook only to be called for one output dataset when multiple are saved in a single node and async saving is in use.
* Log level for "Credentials not found in your Kedro project config" was changed from `WARNING` to `DEBUG`.
* Added safe extraction of tar files in `micropkg pull` to fix vulnerability caused by [CVE-2007-4559](https://github.com/advisories/GHSA-gw9q-c7gh-j9vm).
* Documentation improvements
    * Bug fix in table font size
    * Updated API docs links for datasets
    * Improved CLI docs for `kedro run`
    * Revised documentation for visualisation to build plots and for experiment tracking
    * Added example for loading external credentials to the Hooks documentation

## Breaking changes to the API

## Community contributions
Many thanks to the following Kedroids for contributing PRs to this release:

* [adamfrly](https://github.com/adamfrly)
* [corymaklin](https://github.com/corymaklin)
* [Emiliopb](https://github.com/Emiliopb)
* [grhaonan](https://github.com/grhaonan)
* [JStumpp](https://github.com/JStumpp)
* [michalbrys](https://github.com/michalbrys)
* [sbrugman](https://github.com/sbrugman)

## Upcoming deprecations for Kedro 0.19.0
* `project_version` will be deprecated in `pyproject.toml` please use `kedro_init_version` instead.
* Deprecated `kedro run` flags `--node`, `--tag`, and `--load-version` in favour of `--nodes`, `--tags`, and `--load-versions`.

# Release 0.18.4

## Major features and improvements
* Make Kedro instantiate datasets from `kedro_datasets` with higher priority than `kedro.extras.datasets`. `kedro_datasets` is the namespace for the new `kedro-datasets` python package.
* The config loader objects now implement `UserDict` and the configuration is accessed through `conf_loader['catalog']`.
* You can configure config file patterns through `settings.py` without creating a custom config loader.
* Added the following new datasets:

| Type                                 | Description                                                                | Location                         |
| ------------------------------------ | -------------------------------------------------------------------------- | -------------------------------- |
| `svmlight.SVMLightDataSet`           | Work with svmlight/libsvm files using scikit-learn library                 | `kedro.extras.datasets.svmlight` |
| `video.VideoDataSet`                 | Read and write video files from a filesystem                               | `kedro.extras.datasets.video`    |
| `video.video_dataset.SequenceVideo`  | Create a video object from an iterable sequence to use with `VideoDataSet` | `kedro.extras.datasets.video`    |
| `video.video_dataset.GeneratorVideo` | Create a video object from a generator to use with `VideoDataSet`          | `kedro.extras.datasets.video`    |
* Implemented support for a functional definition of schema in `dask.ParquetDataSet` to work with the `dask.to_parquet` API.

## Bug fixes and other changes
* Fixed `kedro micropkg pull` for packages on PyPI.
* Fixed `format` in `save_args` for `SparkHiveDataSet`, previously it didn't allow you to save it as delta format.
* Fixed save errors in `TensorFlowModelDataset` when used without versioning; previously, it wouldn't overwrite an existing model.
* Added support for `tf.device` in `TensorFlowModelDataset`.
* Updated error message for `VersionNotFoundError` to handle insufficient permission issues for cloud storage.
* Updated Experiment Tracking docs with working examples.
* Updated `MatplotlibWriter`, `text.TextDataSet`, `plotly.PlotlyDataSet` and `plotly.JSONDataSet` docs with working examples.
* Modified implementation of the Kedro IPython extension to use `local_ns` rather than a global variable.
* Refactored `ShelveStore` to its own module to ensure multiprocessing works with it.
* `kedro.extras.datasets.pandas.SQLQueryDataSet` now takes optional argument `execution_options`.
* Removed `attrs` upper bound to support newer versions of Airflow.
* Bumped the lower bound for the `setuptools` dependency to <=61.5.1.

## Minor breaking changes to the API

## Upcoming deprecations for Kedro 0.19.0
* `kedro test` and `kedro lint` will be deprecated.

## Documentation
* Revised the Introduction to shorten it
* Revised the Get Started section to remove unnecessary information and clarify the learning path
* Updated the spaceflights tutorial to simplify the later stages and clarify what the reader needed to do in each phase
* Moved some pages that covered advanced materials into more appropriate sections
* Moved visualisation into its own section
* Fixed a bug that degraded user experience: the table of contents is now sticky when you navigate between pages
* Added redirects where needed on ReadTheDocs for legacy links and bookmarks

## Contributions from the Kedroid community
We are grateful to the following for submitting PRs that contributed to this release: [jstammers](https://github.com/jstammers), [FlorianGD](https://github.com/FlorianGD), [yash6318](https://github.com/yash6318), [carlaprv](https://github.com/carlaprv), [dinotuku](https://github.com/dinotuku), [williamcaicedo](https://github.com/williamcaicedo), [avan-sh](https://github.com/avan-sh), [Kastakin](https://github.com/Kastakin), [amaralbf](https://github.com/amaralbf), [BSGalvan](https://github.com/BSGalvan), [levimjoseph](https://github.com/levimjoseph), [daniel-falk](https://github.com/daniel-falk), [clotildeguinard](https://github.com/clotildeguinard), [avsolatorio](https://github.com/avsolatorio), and [picklejuicedev](https://github.com/picklejuicedev) for comments and input to documentation changes

# Release 0.18.3

## Major features and improvements
* Implemented autodiscovery of project pipelines. A pipeline created with `kedro pipeline create <pipeline_name>` can now be accessed immediately without needing to explicitly register it in `src/<package_name>/pipeline_registry.py`, either individually by name (e.g. `kedro run --pipeline=<pipeline_name>`) or as part of the combined default pipeline (e.g. `kedro run`). By default, the simplified `register_pipelines()` function in `pipeline_registry.py` looks like:

    ```python
    def register_pipelines() -> Dict[str, Pipeline]:
        """Register the project's pipelines.

        Returns:
            A mapping from pipeline names to ``Pipeline`` objects.
        """
        pipelines = find_pipelines()
        pipelines["__default__"] = sum(pipelines.values())
        return pipelines
    ```

* The Kedro IPython extension should now be loaded with `%load_ext kedro.ipython`.
* The line magic `%reload_kedro` now accepts keywords arguments, e.g. `%reload_kedro --env=prod`.
* Improved resume pipeline suggestion for `SequentialRunner`, it will backtrack the closest persisted inputs to resume.

## Bug fixes and other changes

* Changed default `False` value for rich logging `show_locals`, to make sure credentials and other sensitive data isn't shown in logs.
* Rich traceback handling is disabled on Databricks so that exceptions now halt execution as expected. This is a workaround for a [bug in `rich`](https://github.com/Textualize/rich/issues/2455).
* When using `kedro run -n [some_node]`, if `some_node` is missing a namespace the resulting error message will suggest the correct node name.
* Updated documentation for `rich` logging.
* Updated Prefect deployment documentation to allow for reruns with saved versioned datasets.
* The Kedro IPython extension now surfaces errors when it cannot load a Kedro project.
* Relaxed `delta-spark` upper bound to allow compatibility with Spark 3.1.x and 3.2.x.
* Added `gdrive` to list of cloud protocols, enabling Google Drive paths for datasets.
* Added svg logo resource for ipython kernel.

## Upcoming deprecations for Kedro 0.19.0
* The Kedro IPython extension will no longer be available as `%load_ext kedro.extras.extensions.ipython`; use `%load_ext kedro.ipython` instead.
* `kedro jupyter convert`, `kedro build-docs`, `kedro build-reqs` and `kedro activate-nbstripout` will be deprecated.

# Release 0.18.2

## Major features and improvements
* Added `abfss` to list of cloud protocols, enabling abfss paths.
* Kedro now uses the [Rich](https://github.com/Textualize/rich) library to format terminal logs and tracebacks.
* The file `conf/base/logging.yml` is now optional. See [our documentation](https://docs.kedro.org/en/0.18.2/logging/logging.html) for details.
* Introduced a `kedro.starters` entry point. This enables plugins to create custom starter aliases used by `kedro starter list` and `kedro new`.
* Reduced the `kedro new` prompts to just one question asking for the project name.

## Bug fixes and other changes
* Bumped `pyyaml` upper bound to make Kedro compatible with the [pyodide](https://pyodide.org/en/stable/usage/loading-packages.html#micropip) stack.
* Updated project template's Sphinx configuration to use `myst_parser` instead of `recommonmark`.
* Reduced number of log lines by changing the logging level from `INFO` to `DEBUG` for low priority messages.
* Kedro's framework-side logging configuration no longer performs file-based logging. Hence superfluous `info.log`/`errors.log` files are no longer created in your project root, and running Kedro on read-only file systems such as Databricks Repos is now possible.
* The `root` logger is now set to the Python default level of `WARNING` rather than `INFO`. Kedro's logger is still set to emit `INFO` level messages.
* `SequentialRunner` now has consistent execution order across multiple runs with sorted nodes.
* Bumped the upper bound for the Flake8 dependency to <5.0.
* `kedro jupyter notebook/lab` no longer reuses a Jupyter kernel.
* Required `cookiecutter>=2.1.1` to address a [known command injection vulnerability](https://security.snyk.io/vuln/SNYK-PYTHON-COOKIECUTTER-2414281).
* The session store no longer fails if a username cannot be found with `getpass.getuser`.
* Added generic typing for `AbstractDataSet` and `AbstractVersionedDataSet` as well as typing to all datasets.
* Rendered the deployment guide flowchart as a Mermaid diagram, and added Dask.

## Minor breaking changes to the API
* The module `kedro.config.default_logger` no longer exists; default logging configuration is now set automatically through `kedro.framework.project.LOGGING`. Unless you explicitly import `kedro.config.default_logger` you do not need to make any changes.

## Upcoming deprecations for Kedro 0.19.0
* `kedro.extras.ColorHandler` will be removed in 0.19.0.

# Release 0.18.1

## Major features and improvements
* Added a new hook `after_context_created` that passes the `KedroContext` instance as `context`.
* Added a new CLI hook `after_command_run`.
* Added more detail to YAML `ParserError` exception error message.
* Added option to `SparkDataSet` to specify a `schema` load argument that allows for supplying a user-defined schema as opposed to relying on the schema inference of Spark.
* The Kedro package no longer contains a built version of the Kedro documentation significantly reducing the package size.

## Bug fixes and other changes
* Removed fatal error from being logged when a Kedro session is created in a directory without git.
* `KedroContext` is now a attr's dataclass, `config_loader` is available as public attribute.
* Fixed `CONFIG_LOADER_CLASS` validation so that `TemplatedConfigLoader` can be specified in settings.py. Any `CONFIG_LOADER_CLASS` must be a subclass of `AbstractConfigLoader`.
* Added runner name to the `run_params` dictionary used in pipeline hooks.
* Updated [Databricks documentation](https://docs.kedro.org/en/0.18.1/deployment/databricks.html) to include how to get it working with IPython extension and Kedro-Viz.
* Update sections on visualisation, namespacing, and experiment tracking in the spaceflight tutorial to correspond to the complete spaceflights starter.
* Fixed `Jinja2` syntax loading with `TemplatedConfigLoader` using `globals.yml`.
* Removed global `_active_session`, `_activate_session` and `_deactivate_session`. Plugins that need to access objects such as the config loader should now do so through `context` in the new `after_context_created` hook.
* `config_loader` is available as a public read-only attribute of `KedroContext`.
* Made `hook_manager` argument optional for `runner.run`.
* `kedro docs` now opens an online version of the Kedro documentation instead of a locally built version.

## Upcoming deprecations for Kedro 0.19.0
* `kedro docs` will be removed in 0.19.0.


# Release 0.18.0

## TL;DR ✨
Kedro 0.18.0 strives to reduce the complexity of the project template and get us closer to a stable release of the framework. We've introduced the full [micro-packaging workflow](https://docs.kedro.org/en/0.18.0/nodes_and_pipelines/micro_packaging.html) 📦, which allows you to import packages, utility functions and existing pipelines into your Kedro project. [Integration with IPython and Jupyter](https://docs.kedro.org/en/0.18.0/tools_integration/ipython.html) has been streamlined in preparation for enhancements to Kedro's interactive workflow. Additionally, the release comes with long-awaited Python 3.9 and 3.10 support 🐍.

## Major features and improvements

### Framework
* Added `kedro.config.abstract_config.AbstractConfigLoader` as an abstract base class for all `ConfigLoader` implementations. `ConfigLoader` and `TemplatedConfigLoader` now inherit directly from this base class.
* Streamlined the `ConfigLoader.get` and `TemplatedConfigLoader.get` API and delegated the actual `get` method functional implementation to the `kedro.config.common` module.
* The `hook_manager` is no longer a global singleton. The `hook_manager` lifecycle is now managed by the `KedroSession`, and a new `hook_manager` will be created every time a `session` is instantiated.
* Added support for specifying parameters mapping in `pipeline()` without the `params:` prefix.
* Added new API `Pipeline.filter()` (previously in `KedroContext._filter_pipeline()`) to filter parts of a pipeline.
* Added `username` to Session store for logging during Experiment Tracking.
* A packaged Kedro project can now be imported and run from another Python project as following:
```python
from my_package.__main__ import main

main(
    ["--pipleine", "my_pipeline"]
)  # or just main() if no parameters are needed for the run
```

### Project template
* Removed `cli.py` from the Kedro project template. By default, all CLI commands, including `kedro run`, are now defined on the Kedro framework side. You can still define custom CLI commands by creating your own `cli.py`.
* Removed `hooks.py` from the Kedro project template. Registration hooks have been removed in favour of `settings.py` configuration, but you can still define execution timeline hooks by creating your own `hooks.py`.
* Removed `.ipython` directory from the Kedro project template. The IPython/Jupyter workflow no longer uses IPython profiles; it now uses an IPython extension.
* The default `kedro` run configuration environment names can now be set in `settings.py` using the `CONFIG_LOADER_ARGS` variable. The relevant keyword arguments to supply are `base_env` and `default_run_env`, which are set to `base` and `local` respectively by default.

### DataSets
* Added the following new datasets:

| Type                      | Description                                                   | Location                         |
| ------------------------- | ------------------------------------------------------------- | -------------------------------- |
| `pandas.XMLDataSet`       | Read XML into Pandas DataFrame. Write Pandas DataFrame to XML | `kedro.extras.datasets.pandas`   |
| `networkx.GraphMLDataSet` | Work with NetworkX using GraphML files                        | `kedro.extras.datasets.networkx` |
| `networkx.GMLDataSet`     | Work with NetworkX using Graph Modelling Language files       | `kedro.extras.datasets.networkx` |
| `redis.PickleDataSet`     | loads/saves data from/to a Redis database                     | `kedro.extras.datasets.redis`    |

* Added `partitionBy` support and exposed `save_args` for `SparkHiveDataSet`.
* Exposed `open_args_save` in `fs_args` for `pandas.ParquetDataSet`.
* Refactored the `load` and `save` operations for `pandas` datasets in order to leverage `pandas` own API and delegate `fsspec` operations to them. This reduces the need to have our own `fsspec` wrappers.
* Merged `pandas.AppendableExcelDataSet` into `pandas.ExcelDataSet`.
* Added `save_args` to `feather.FeatherDataSet`.

### Jupyter and IPython integration
* The [only recommended way to work with Kedro in Jupyter or IPython is now the Kedro IPython extension](https://docs.kedro.org/en/0.18.0/tools_integration/ipython.html). Managed Jupyter instances should load this via `%load_ext kedro.ipython` and use the line magic `%reload_kedro`.
* `kedro ipython` launches an IPython session that preloads the Kedro IPython extension.
* `kedro jupyter notebook/lab` creates a custom Jupyter kernel that preloads the Kedro IPython extension and launches a notebook with that kernel selected. There is no longer a need to specify `--all-kernels` to show all available kernels.

### Dependencies
* Bumped the minimum version of `pandas` to 1.3. Any `storage_options` should continue to be specified under `fs_args` and/or `credentials`.
* Added support for Python 3.9 and 3.10, dropped support for Python 3.6.
* Updated `black` dependency in the project template to a non pre-release version.

### Other
* Documented distribution of Kedro pipelines with Dask.

## Breaking changes to the API

### Framework
* Removed `RegistrationSpecs` and its associated `register_config_loader` and `register_catalog` hook specifications in favour of `CONFIG_LOADER_CLASS`/`CONFIG_LOADER_ARGS` and `DATA_CATALOG_CLASS` in `settings.py`.
* Removed deprecated functions `load_context` and `get_project_context`.
* Removed deprecated `CONF_SOURCE`, `package_name`, `pipeline`, `pipelines`, `config_loader` and `io` attributes from `KedroContext` as well as the deprecated `KedroContext.run` method.
* Added the `PluginManager` `hook_manager` argument to `KedroContext` and the `Runner.run()` method, which will be provided by the `KedroSession`.
* Removed the public method `get_hook_manager()` and replaced its functionality by `_create_hook_manager()`.
* Enforced that only one run can be successfully executed as part of a `KedroSession`. `run_id` has been renamed to `session_id` as a result.

### Configuration loaders
* The `settings.py` setting `CONF_ROOT` has been renamed to `CONF_SOURCE`. Default value of `conf` remains unchanged.
* `ConfigLoader` and `TemplatedConfigLoader` argument `conf_root` has been renamed to `conf_source`.
* `extra_params` has been renamed to `runtime_params` in `kedro.config.config.ConfigLoader` and `kedro.config.templated_config.TemplatedConfigLoader`.
* The environment defaulting behaviour has been removed from `KedroContext` and is now implemented in a `ConfigLoader` class (or equivalent) with the `base_env` and `default_run_env` attributes.

### DataSets
* `pandas.ExcelDataSet` now uses `openpyxl` engine instead of `xlrd`.
* `pandas.ParquetDataSet` now calls `pd.to_parquet()` upon saving. Note that the argument `partition_cols` is not supported.
* `spark.SparkHiveDataSet` API has been updated to reflect `spark.SparkDataSet`. The `write_mode=insert` option has also been replaced with `write_mode=append` as per Spark styleguide. This change addresses [Issue 725](https://github.com/kedro-org/kedro/issues/725) and [Issue 745](https://github.com/kedro-org/kedro/issues/745). Additionally, `upsert` mode now leverages `checkpoint` functionality and requires a valid `checkpointDir` be set for current `SparkContext`.
* `yaml.YAMLDataSet` can no longer save a `pandas.DataFrame` directly, but it can save a dictionary. Use `pandas.DataFrame.to_dict()` to convert your `pandas.DataFrame` to a dictionary before you attempt to save it to YAML.
* Removed `open_args_load` and `open_args_save` from the following datasets:
  * `pandas.CSVDataSet`
  * `pandas.ExcelDataSet`
  * `pandas.FeatherDataSet`
  * `pandas.JSONDataSet`
  * `pandas.ParquetDataSet`
* `storage_options` are now dropped if they are specified under `load_args` or `save_args` for the following datasets:
  * `pandas.CSVDataSet`
  * `pandas.ExcelDataSet`
  * `pandas.FeatherDataSet`
  * `pandas.JSONDataSet`
  * `pandas.ParquetDataSet`
* Renamed `lambda_data_set`, `memory_data_set`, and `partitioned_data_set` to `lambda_dataset`, `memory_dataset`, and `partitioned_dataset`, respectively, in `kedro.io`.
* The dataset `networkx.NetworkXDataSet` has been renamed to `networkx.JSONDataSet`.

### CLI
* Removed `kedro install` in favour of `pip install -r src/requirements.txt` to install project dependencies.
* Removed `--parallel` flag from `kedro run` in favour of `--runner=ParallelRunner`. The `-p` flag is now an alias for `--pipeline`.
* `kedro pipeline package` has been replaced by `kedro micropkg package` and, in addition to the `--alias` flag used to rename the package, now accepts a module name and path to the pipeline or utility module to package, relative to `src/<package_name>/`. The `--version` CLI option has been removed in favour of setting a `__version__` variable in the micro-package's `__init__.py` file.
* `kedro pipeline pull` has been replaced by `kedro micropkg pull` and now also supports `--destination` to provide a location for pulling the package.
* Removed `kedro pipeline list` and `kedro pipeline describe` in favour of `kedro registry list` and `kedro registry describe`.
* `kedro package` and `kedro micropkg package` now save `egg` and `whl` or `tar` files in the `<project_root>/dist` folder (previously `<project_root>/src/dist`).
* Changed the behaviour of `kedro build-reqs` to compile requirements from `requirements.txt` instead of `requirements.in` and save them to `requirements.lock` instead of `requirements.txt`.
* `kedro jupyter notebook/lab` no longer accept `--all-kernels` or `--idle-timeout` flags. `--all-kernels` is now the default behaviour.
* `KedroSession.run` now raises `ValueError` rather than `KedroContextError` when the pipeline contains no nodes. The same `ValueError` is raised when there are no matching tags.
* `KedroSession.run` now raises `ValueError` rather than `KedroContextError` when the pipeline name doesn't exist in the pipeline registry.

### Other
* Added namespace to parameters in a modular pipeline, which addresses [Issue 399](https://github.com/kedro-org/kedro/issues/399).
* Switched from packaging pipelines as wheel files to tar archive files compressed with gzip (`.tar.gz`).
* Removed decorator API from `Node` and `Pipeline`, as well as the modules `kedro.extras.decorators` and `kedro.pipeline.decorators`.
* Removed transformer API from `DataCatalog`, as well as the modules `kedro.extras.transformers` and `kedro.io.transformers`.
* Removed the `Journal` and `DataCatalogWithDefault`.
* Removed `%init_kedro` IPython line magic, with its functionality incorporated into `%reload_kedro`. This means that if `%reload_kedro` is called with a filepath, that will be set as default for subsequent calls.

## Migration guide from Kedro 0.17.* to 0.18.*

### Hooks
* Remove any existing `hook_impl` of the `register_config_loader` and `register_catalog` methods from `ProjectHooks` in `hooks.py` (or custom alternatives).
* If you use `run_id` in the `after_catalog_created` hook, replace it with `save_version` instead.
* If you use `run_id` in any of the `before_node_run`, `after_node_run`, `on_node_error`, `before_pipeline_run`, `after_pipeline_run` or `on_pipeline_error` hooks, replace it with `session_id` instead.

### `settings.py` file
* If you use a custom config loader class such as `kedro.config.TemplatedConfigLoader`, alter `CONFIG_LOADER_CLASS` to specify the class and `CONFIG_LOADER_ARGS` to specify keyword arguments. If not set, these default to `kedro.config.ConfigLoader` and an empty dictionary respectively.
* If you use a custom data catalog class, alter `DATA_CATALOG_CLASS` to specify the class. If not set, this defaults to `kedro.io.DataCatalog`.
* If you have a custom config location (i.e. not `conf`), update `CONF_ROOT` to `CONF_SOURCE` and set it to a string with the expected configuration location. If not set, this defaults to `"conf"`.

### Modular pipelines
* If you use any modular pipelines with parameters, make sure they are declared with the correct namespace. See example below:

For a given pipeline:
```python
active_pipeline = pipeline(
    pipe=[
        node(
            func=some_func,
            inputs=["model_input_table", "params:model_options"],
            outputs=["**my_output"],
        ),
        ...,
    ],
    inputs="model_input_table",
    namespace="candidate_modelling_pipeline",
)
```

The parameters should look like this:

```diff
-model_options:
-    test_size: 0.2
-    random_state: 8
-    features:
-    - engines
-    - passenger_capacity
-    - crew
+candidate_modelling_pipeline:
+    model_options:
+      test_size: 0.2
+      random_state: 8
+      features:
+        - engines
+        - passenger_capacity
+        - crew

```
* Optional: You can now remove all `params:` prefix when supplying values to `parameters` argument in a `pipeline()` call.
* If you pull modular pipelines with `kedro pipeline pull my_pipeline --alias other_pipeline`, now use `kedro micropkg pull my_pipeline --alias pipelines.other_pipeline` instead.
* If you package modular pipelines with `kedro pipeline package my_pipeline`, now use `kedro micropkg package pipelines.my_pipeline` instead.
* Similarly, if you package any modular pipelines using `pyproject.toml`, you should modify the keys to include the full module path, and wrapped in double-quotes, e.g:

```diff
[tool.kedro.micropkg.package]
-data_engineering = {destination = "path/to/here"}
-data_science = {alias = "ds", env = "local"}
+"pipelines.data_engineering" = {destination = "path/to/here"}
+"pipelines.data_science" = {alias = "ds", env = "local"}

[tool.kedro.micropkg.pull]
-"s3://my_bucket/my_pipeline" = {alias = "aliased_pipeline"}
+"s3://my_bucket/my_pipeline" = {alias = "pipelines.aliased_pipeline"}
```

### DataSets
* If you use `pandas.ExcelDataSet`, make sure you have `openpyxl` installed in your environment. This is automatically installed if you specify `kedro[pandas.ExcelDataSet]==0.18.0` in your `requirements.txt`. You can uninstall `xlrd` if you were only using it for this dataset.
* If you use`pandas.ParquetDataSet`, pass pandas saving arguments directly to `save_args` instead of nested in `from_pandas` (e.g. `save_args = {"preserve_index": False}` instead of `save_args = {"from_pandas": {"preserve_index": False}}`).
* If you use `spark.SparkHiveDataSet` with `write_mode` option set to `insert`, change this to `append` in line with the Spark styleguide. If you use `spark.SparkHiveDataSet` with `write_mode` option set to `upsert`, make sure that your `SparkContext` has a valid `checkpointDir` set either by `SparkContext.setCheckpointDir` method or directly in the `conf` folder.
* If you use `pandas~=1.2.0` and pass `storage_options` through `load_args` or `savs_args`, specify them under `fs_args` or via `credentials` instead.
* If you import from `kedro.io.lambda_data_set`, `kedro.io.memory_data_set`, or `kedro.io.partitioned_data_set`, change the import to `kedro.io.lambda_dataset`, `kedro.io.memory_dataset`, or `kedro.io.partitioned_dataset`, respectively (or import the dataset directly from `kedro.io`).
* If you have any `pandas.AppendableExcelDataSet` entries in your catalog, replace them with `pandas.ExcelDataSet`.
* If you have any `networkx.NetworkXDataSet` entries in your catalog, replace them with `networkx.JSONDataSet`.

### Other
* Edit any scripts containing `kedro pipeline package --version` to use `kedro micropkg package` instead. If you wish to set a specific pipeline package version, set the `__version__` variable in the pipeline package's `__init__.py` file.
* To run a pipeline in parallel, use `kedro run --runner=ParallelRunner` rather than `--parallel` or `-p`.
* If you call `ConfigLoader` or `TemplatedConfigLoader` directly, update the keyword arguments `conf_root` to `conf_source` and `extra_params` to `runtime_params`.
* If you use `KedroContext` to access `ConfigLoader`, use `settings.CONFIG_LOADER_CLASS` to access the currently used `ConfigLoader` instead.
* The signature of `KedroContext` has changed and now needs `config_loader` and `hook_manager` as additional arguments of type `ConfigLoader` and `PluginManager` respectively.

# Release 0.17.7

## Major features and improvements
* `pipeline` now accepts `tags` and a collection of `Node`s and/or `Pipeline`s rather than just a single `Pipeline` object. `pipeline` should be used in preference to `Pipeline` when creating a Kedro pipeline.
* `pandas.SQLTableDataSet` and `pandas.SQLQueryDataSet` now only open one connection per database, at instantiation time (therefore at catalog creation time), rather than one per load/save operation.
* Added new command group, `micropkg`, to replace `kedro pipeline pull` and `kedro pipeline package` with `kedro micropkg pull` and `kedro micropkg package` for Kedro 0.18.0. `kedro micropkg package` saves packages to `project/dist` while `kedro pipeline package` saves packages to `project/src/dist`.

## Bug fixes and other changes
* Added tutorial documentation for [experiment tracking](https://docs.kedro.org/en/0.17.7/08_logging/02_experiment_tracking.html).
* Added [Plotly dataset documentation](https://docs.kedro.org/en/0.17.7/03_tutorial/05_visualise_pipeline.html#visualise-plotly-charts-in-kedro-viz).
* Added the upper limit `pandas<1.4` to maintain compatibility with `xlrd~=1.0`.
* Bumped the `Pillow` minimum version requirement to 9.0 (Python 3.7+ only) following [CVE-2022-22817](https://cve.mitre.org/cgi-bin/cvename.cgi?name=CVE-2022-22817).
* Fixed `PickleDataSet` to be copyable and hence work with the parallel runner.
* Upgraded `pip-tools`, which is used by `kedro build-reqs`, to 6.5 (Python 3.7+ only). This `pip-tools` version is compatible with `pip>=21.2`, including the most recent releases of `pip`. Python 3.6 users should continue to use `pip-tools` 6.4 and `pip<22`.
* Added `astro-iris` as alias for `astro-airlow-iris`, so that old tutorials can still be followed.
* Added details about [Kedro's Technical Steering Committee and governance model](https://docs.kedro.org/en/0.17.7/14_contribution/technical_steering_committee.html).

## Upcoming deprecations for Kedro 0.18.0
* `kedro pipeline pull` and `kedro pipeline package` will be deprecated. Please use `kedro micropkg` instead.


# Release 0.17.6

## Major features and improvements
* Added `pipelines` global variable to IPython extension, allowing you to access the project's pipelines in `kedro ipython` or `kedro jupyter notebook`.
* Enabled overriding nested parameters with `params` in CLI, i.e. `kedro run --params="model.model_tuning.booster:gbtree"` updates parameters to `{"model": {"model_tuning": {"booster": "gbtree"}}}`.
* Added option to `pandas.SQLQueryDataSet` to specify a `filepath` with a SQL query, in addition to the current method of supplying the query itself in the `sql` argument.
* Extended `ExcelDataSet` to support saving Excel files with multiple sheets.
* Added the following new datasets:

| Type                      | Description                                                                                                            | Location                       |
| ------------------------- | ---------------------------------------------------------------------------------------------------------------------- | ------------------------------ |
| `plotly.JSONDataSet`      | Works with plotly graph object Figures (saves as json file)                                                            | `kedro.extras.datasets.plotly` |
| `pandas.GenericDataSet`   | Provides a 'best effort' facility to read / write any format provided by the `pandas` library                          | `kedro.extras.datasets.pandas` |
| `pandas.GBQQueryDataSet`  | Loads data from a Google Bigquery table using provided SQL query                                                       | `kedro.extras.datasets.pandas` |
| `spark.DeltaTableDataSet` | Dataset designed to handle Delta Lake Tables and their CRUD-style operations, including `update`, `merge` and `delete` | `kedro.extras.datasets.spark`  |

## Bug fixes and other changes
* Fixed an issue where `kedro new --config config.yml` was ignoring the config file when `prompts.yml` didn't exist.
* Added documentation for `kedro viz --autoreload`.
* Added support for arbitrary backends (via importable module paths) that satisfy the `pickle` interface to `PickleDataSet`.
* Added support for `sum` syntax for connecting pipeline objects.
* Upgraded `pip-tools`, which is used by `kedro build-reqs`, to 6.4. This `pip-tools` version requires `pip>=21.2` while [adding support for `pip>=21.3`](https://github.com/jazzband/pip-tools/pull/1501). To upgrade `pip`, please refer to [their documentation](https://pip.pypa.io/en/stable/installing/#upgrading-pip).
* Relaxed the bounds on the `plotly` requirement for `plotly.PlotlyDataSet` and the `pyarrow` requirement for `pandas.ParquetDataSet`.
* `kedro pipeline package <pipeline>` now raises an error if the `<pipeline>` argument doesn't look like a valid Python module path (e.g. has `/` instead of `.`).
* Added new `overwrite` argument to `PartitionedDataSet` and `MatplotlibWriter` to enable deletion of existing partitions and plots on dataset `save`.
* `kedro pipeline pull` now works when the project requirements contains entries such as `-r`, `--extra-index-url` and local wheel files ([Issue #913](https://github.com/kedro-org/kedro/issues/913)).
* Fixed slow startup because of catalog processing by reducing the exponential growth of extra processing during `_FrozenDatasets` creations.
* Removed `.coveragerc` from the Kedro project template. `coverage` settings are now given in `pyproject.toml`.
* Fixed a bug where packaging or pulling a modular pipeline with the same name as the project's package name would throw an error (or silently pass without including the pipeline source code in the wheel file).
* Removed unintentional dependency on `git`.
* Fixed an issue where nested pipeline configuration was not included in the packaged pipeline.
* Deprecated the "Thanks for supporting contributions" section of release notes to simplify the contribution process; Kedro 0.17.6 is the last release that includes this. This process has been replaced with the [automatic GitHub feature](https://github.com/kedro-org/kedro/graphs/contributors).
* Fixed a bug where the version on the tracking datasets didn't match the session id and the versions of regular versioned datasets.
* Fixed an issue where datasets in `load_versions` that are not found in the data catalog would silently pass.
* Altered the string representation of nodes so that node inputs/outputs order is preserved rather than being alphabetically sorted.
* Update `APIDataSet` to accept `auth` through `credentials` and allow any iterable for `auth`.

## Upcoming deprecations for Kedro 0.18.0
* `kedro.extras.decorators` and `kedro.pipeline.decorators` are being deprecated in favour of Hooks.
* `kedro.extras.transformers` and `kedro.io.transformers` are being deprecated in favour of Hooks.
* The `--parallel` flag on `kedro run` is being removed in favour of `--runner=ParallelRunner`. The `-p` flag will change to be an alias for `--pipeline`.
* `kedro.io.DataCatalogWithDefault` is being deprecated, to be removed entirely in 0.18.0.

## Thanks for supporting contributions
[Deepyaman Datta](https://github.com/deepyaman),
[Brites](https://github.com/brites101),
[Manish Swami](https://github.com/ManishS6),
[Avaneesh Yembadi](https://github.com/avan-sh),
[Zain Patel](https://github.com/mzjp2),
[Simon Brugman](https://github.com/sbrugman),
[Kiyo Kunii](https://github.com/921kiyo),
[Benjamin Levy](https://github.com/BenjaminLevyQB),
[Louis de Charsonville](https://github.com/louisdecharson),
[Simon Picard](https://github.com/simonpicard)

# Release 0.17.5

## Major features and improvements
* Added new CLI group `registry`, with the associated commands `kedro registry list` and `kedro registry describe`, to replace `kedro pipeline list` and `kedro pipeline describe`.
* Added support for dependency management at a modular pipeline level. When a pipeline with `requirements.txt` is packaged, its dependencies are embedded in the modular pipeline wheel file. Upon pulling the pipeline, Kedro will append dependencies to the project's `requirements.in`. More information is available in [our documentation](https://docs.kedro.org/en/0.17.5/06_nodes_and_pipelines/03_modular_pipelines.html).
* Added support for bulk packaging/pulling modular pipelines using `kedro pipeline package/pull --all` and `pyproject.toml`.
* Removed `cli.py` from the Kedro project template. By default all CLI commands, including `kedro run`, are now defined on the Kedro framework side. These can be overridden in turn by a plugin or a `cli.py` file in your project. A packaged Kedro project will respect the same hierarchy when executed with `python -m my_package`.
* Removed `.ipython/profile_default/startup/` from the Kedro project template in favour of `.ipython/profile_default/ipython_config.py` and the `kedro.extras.extensions.ipython`.
* Added support for `dill` backend to `PickleDataSet`.
* Imports are now refactored at `kedro pipeline package` and `kedro pipeline pull` time, so that _aliasing_ a modular pipeline doesn't break it.
* Added the following new datasets to support basic Experiment Tracking:

| Type                      | Description                                              | Location                         |
| ------------------------- | -------------------------------------------------------- | -------------------------------- |
| `tracking.MetricsDataSet` | Dataset to track numeric metrics for experiment tracking | `kedro.extras.datasets.tracking` |
| `tracking.JSONDataSet`    | Dataset to track data for experiment tracking            | `kedro.extras.datasets.tracking` |

## Bug fixes and other changes
* Bumped minimum required `fsspec` version to 2021.04.
* Fixed the `kedro install` and `kedro build-reqs` flows when uninstalled dependencies are present in a project's `settings.py`, `context.py` or `hooks.py` ([Issue #829](https://github.com/kedro-org/kedro/issues/829)).
* Imports are now refactored at `kedro pipeline package` and `kedro pipeline pull` time, so that _aliasing_ a modular pipeline doesn't break it.

## Minor breaking changes to the API
* Pinned `dynaconf` to `<3.1.6` because the method signature for `_validate_items` changed which is used in Kedro.

## Upcoming deprecations for Kedro 0.18.0
* `kedro pipeline list` and `kedro pipeline describe` are being deprecated in favour of new commands `kedro registry list ` and `kedro registry describe`.
* `kedro install` is being deprecated in favour of using `pip install -r src/requirements.txt` to install project dependencies.

## Thanks for supporting contributions
[Moussa Taifi](https://github.com/moutai),
[Deepyaman Datta](https://github.com/deepyaman)

# Release 0.17.4

## Major features and improvements
* Added the following new datasets:

| Type                   | Description                                                 | Location                       |
| ---------------------- | ----------------------------------------------------------- | ------------------------------ |
| `plotly.PlotlyDataSet` | Works with plotly graph object Figures (saves as json file) | `kedro.extras.datasets.plotly` |

## Bug fixes and other changes
* Defined our set of Kedro Principles! Have a read through [our docs](https://docs.kedro.org/en/0.17.4/12_faq/03_kedro_principles.html).
* `ConfigLoader.get()` now raises a `BadConfigException`, with a more helpful error message, if a configuration file cannot be loaded (for instance due to wrong syntax or poor formatting).
* `run_id` now defaults to `save_version` when `after_catalog_created` is called, similarly to what happens during a `kedro run`.
* Fixed a bug where `kedro ipython` and `kedro jupyter notebook` didn't work if the `PYTHONPATH` was already set.
* Update the IPython extension to allow passing `env` and `extra_params` to `reload_kedro`  similar to how the IPython script works.
* `kedro info` now outputs if a plugin has any `hooks` or `cli_hooks` implemented.
* `PartitionedDataSet` now supports lazily materializing data on save.
* `kedro pipeline describe` now defaults to the `__default__` pipeline when no pipeline name is provided and also shows the namespace the nodes belong to.
* Fixed an issue where spark.SparkDataSet with enabled versioning would throw a VersionNotFoundError when using databricks-connect from a remote machine and saving to dbfs filesystem.
* `EmailMessageDataSet` added to doctree.
* When node inputs do not pass validation, the error message is now shown as the most recent exception in the traceback ([Issue #761](https://github.com/kedro-org/kedro/issues/761)).
* `kedro pipeline package` now only packages the parameter file that exactly matches the pipeline name specified and the parameter files in a directory with the pipeline name.
* Extended support to newer versions of third-party dependencies ([Issue #735](https://github.com/kedro-org/kedro/issues/735)).
* Ensured consistent references to `model input` tables in accordance with our Data Engineering convention.
* Changed behaviour where `kedro pipeline package` takes the pipeline package version, rather than the kedro package version. If the pipeline package version is not present, then the package version is used.
* Launched [GitHub Discussions](https://github.com/kedro-org/kedro/discussions/) and [Kedro Discord Server](https://discord.gg/akJDeVaxnB)
* Improved error message when versioning is enabled for a dataset previously saved as non-versioned ([Issue #625](https://github.com/kedro-org/kedro/issues/625)).

## Minor breaking changes to the API

## Upcoming deprecations for Kedro 0.18.0

## Thanks for supporting contributions
[Lou Kratz](https://github.com/lou-k),
[Lucas Jamar](https://github.com/lucasjamar)

# Release 0.17.3

## Major features and improvements
* Kedro plugins can now override built-in CLI commands.
* Added a `before_command_run` hook for plugins to add extra behaviour before Kedro CLI commands run.
* `pipelines` from `pipeline_registry.py` and `register_pipeline` hooks are now loaded lazily when they are first accessed, not on startup:

    ```python
    from kedro.framework.project import pipelines

    print(pipelines["__default__"])  # pipeline loading is only triggered here
    ```

## Bug fixes and other changes
* `TemplatedConfigLoader` now correctly inserts default values when no globals are supplied.
* Fixed a bug where the `KEDRO_ENV` environment variable had no effect on instantiating the `context` variable in an iPython session or a Jupyter notebook.
* Plugins with empty CLI groups are no longer displayed in the Kedro CLI help screen.
* Duplicate commands will no longer appear twice in the Kedro CLI help screen.
* CLI commands from sources with the same name will show under one list in the help screen.
* The setup of a Kedro project, including adding src to path and configuring settings, is now handled via the `bootstrap_project` method.
* `configure_project` is invoked if a `package_name` is supplied to `KedroSession.create`. This is added for backward-compatibility purpose to support a workflow that creates `Session` manually. It will be removed in `0.18.0`.
* Stopped swallowing up all `ModuleNotFoundError` if `register_pipelines` not found, so that a more helpful error message will appear when a dependency is missing, e.g. [Issue #722](https://github.com/kedro-org/kedro/issues/722).
* When `kedro new` is invoked using a configuration yaml file, `output_dir` is no longer a required key; by default the current working directory will be used.
* When `kedro new` is invoked using a configuration yaml file, the appropriate `prompts.yml` file is now used for validating the provided configuration. Previously, validation was always performed against the kedro project template `prompts.yml` file.
* When a relative path to a starter template is provided, `kedro new` now generates user prompts to obtain configuration rather than supplying empty configuration.
* Fixed error when using starters on Windows with Python 3.7 (Issue [#722](https://github.com/kedro-org/kedro/issues/722)).
* Fixed decoding error of config files that contain accented characters by opening them for reading in UTF-8.
* Fixed an issue where `after_dataset_loaded` run would finish before a dataset is actually loaded when using `--async` flag.

## Upcoming deprecations for Kedro 0.18.0

* `kedro.versioning.journal.Journal` will be removed.
* The following properties on `kedro.framework.context.KedroContext` will be removed:
  * `io` in favour of `KedroContext.catalog`
  * `pipeline` (equivalent to `pipelines["__default__"]`)
  * `pipelines` in favour of `kedro.framework.project.pipelines`

# Release 0.17.2

## Major features and improvements
* Added support for `compress_pickle` backend to `PickleDataSet`.
* Enabled loading pipelines without creating a `KedroContext` instance:

    ```python
    from kedro.framework.project import pipelines

    print(pipelines)
    ```

* Projects generated with kedro>=0.17.2:
  - should define pipelines in `pipeline_registry.py` rather than `hooks.py`.
  - when run as a package, will behave the same as `kedro run`

## Bug fixes and other changes
* If `settings.py` is not importable, the errors will be surfaced earlier in the process, rather than at runtime.

## Minor breaking changes to the API
* `kedro pipeline list` and `kedro pipeline describe` no longer accept redundant `--env` parameter.
* `from kedro.framework.cli.cli import cli` no longer includes the `new` and `starter` commands.

## Upcoming deprecations for Kedro 0.18.0

* `kedro.framework.context.KedroContext.run` will be removed in release 0.18.0.

## Thanks for supporting contributions
[Sasaki Takeru](https://github.com/takeru)

# Release 0.17.1

## Major features and improvements
* Added `env` and `extra_params` to `reload_kedro()` line magic.
* Extended the `pipeline()` API to allow strings and sets of strings as `inputs` and `outputs`, to specify when a dataset name remains the same (not namespaced).
* Added the ability to add custom prompts with regexp validator for starters by repurposing `default_config.yml` as `prompts.yml`.
* Added the `env` and `extra_params` arguments to `register_config_loader` hook.
* Refactored the way `settings` are loaded. You will now be able to run:

    ```python
    from kedro.framework.project import settings

    print(settings.CONF_ROOT)
    ```

* Added a check on `kedro.runner.parallel_runner.ParallelRunner` which checks datasets for the `_SINGLE_PROCESS` attribute in the `_validate_catalog` method. If this attribute is set to `True` in an instance of a dataset (e.g. `SparkDataSet`), the `ParallelRunner` will raise an `AttributeError`.
* Any user-defined dataset that should not be used with `ParallelRunner` may now have the `_SINGLE_PROCESS` attribute set to `True`.

## Bug fixes and other changes
* The version of a packaged modular pipeline now defaults to the version of the project package.
* Added fix to prevent new lines being added to pandas CSV datasets.
* Fixed issue with loading a versioned `SparkDataSet` in the interactive workflow.
* Kedro CLI now checks `pyproject.toml` for a `tool.kedro` section before treating the project as a Kedro project.
* Added fix to `DataCatalog::shallow_copy` now it should copy layers.
* `kedro pipeline pull` now uses `pip download` for protocols that are not supported by `fsspec`.
* Cleaned up documentation to fix broken links and rewrite permanently redirected ones.
* Added a `jsonschema` schema definition for the Kedro 0.17 catalog.
* `kedro install` now waits on Windows until all the requirements are installed.
* Exposed `--to-outputs` option in the CLI, throughout the codebase, and as part of hooks specifications.
* Fixed a bug where `ParquetDataSet` wasn't creating parent directories on the fly.
* Updated documentation.

## Breaking changes to the API
* This release has broken the `kedro ipython` and `kedro jupyter` workflows. To fix this, follow the instructions in the migration guide below.
* You will also need to upgrade `kedro-viz` to 3.10.1 if you use the `%run_viz` line magic in Jupyter Notebook.

> *Note:* If you're using the `ipython` [extension](https://docs.kedro.org/en/0.17.1/11_tools_integration/02_ipython.html#ipython-extension) instead, you will not encounter this problem.

## Migration guide
You will have to update the file `<your_project>/.ipython/profile_default/startup/00-kedro-init.py` in order to make `kedro ipython` and/or `kedro jupyter` work. Add the following line before the `KedroSession` is created:

```python
configure_project(metadata.package_name)  # to add

session = KedroSession.create(metadata.package_name, path)
```

Make sure that the associated import is provided in the same place as others in the file:

```python
from kedro.framework.project import configure_project  # to add
from kedro.framework.session import KedroSession
```

## Thanks for supporting contributions
[Mariana Silva](https://github.com/marianansilva),
[Kiyohito Kunii](https://github.com/921kiyo),
[noklam](https://github.com/noklam),
[Ivan Doroshenko](https://github.com/imdoroshenko),
[Zain Patel](https://github.com/mzjp2),
[Deepyaman Datta](https://github.com/deepyaman),
[Sam Hiscox](https://github.com/samhiscoxqb),
[Pascal Brokmeier](https://github.com/pascalwhoop)

# Release 0.17.0

## Major features and improvements

* In a significant change, [we have introduced `KedroSession`](https://docs.kedro.org/en/0.17.0/04_kedro_project_setup/03_session.html) which is responsible for managing the lifecycle of a Kedro run.
* Created a new Kedro Starter: `kedro new --starter=mini-kedro`. It is possible to [use the DataCatalog as a standalone component](https://github.com/kedro-org/kedro-starters/tree/master/mini-kedro) in a Jupyter notebook and transition into the rest of the Kedro framework.
* Added `DatasetSpecs` with Hooks to run before and after datasets are loaded from/saved to the catalog.
* Added a command: `kedro catalog create`. For a registered pipeline, it creates a `<conf_root>/<env>/catalog/<pipeline_name>.yml` configuration file with `MemoryDataSet` datasets for each dataset that is missing from `DataCatalog`.
* Added `settings.py` and `pyproject.toml` (to replace `.kedro.yml`) for project configuration, in line with Python best practice.
* `ProjectContext` is no longer needed, unless for very complex customisations. `KedroContext`, `ProjectHooks` and `settings.py` together implement sensible default behaviour. As a result `context_path` is also now an _optional_ key in `pyproject.toml`.
* Removed `ProjectContext` from `src/<package_name>/run.py`.
* `TemplatedConfigLoader` now supports [Jinja2 template syntax](https://jinja.palletsprojects.com/en/2.11.x/templates/) alongside its original syntax.
* Made [registration Hooks](https://docs.kedro.org/en/0.17.0/07_extend_kedro/02_hooks.html#registration-hooks) mandatory, as the only way to customise the `ConfigLoader` or the `DataCatalog` used in a project. If no such Hook is provided in `src/<package_name>/hooks.py`, a `KedroContextError` is raised. There are sensible defaults defined in any project generated with Kedro >= 0.16.5.

## Bug fixes and other changes

* `ParallelRunner` no longer results in a run failure, when triggered from a notebook, if the run is started using `KedroSession` (`session.run()`).
* `before_node_run` can now overwrite node inputs by returning a dictionary with the corresponding updates.
* Added minimal, black-compatible flake8 configuration to the project template.
* Moved `isort` and `pytest` configuration from `<project_root>/setup.cfg` to `<project_root>/pyproject.toml`.
* Extra parameters are no longer incorrectly passed from `KedroSession` to `KedroContext`.
* Relaxed `pyspark` requirements to allow for installation of `pyspark` 3.0.
* Added a `--fs-args` option to the `kedro pipeline pull` command to specify configuration options for the `fsspec` filesystem arguments used when pulling modular pipelines from non-PyPI locations.
* Bumped maximum required `fsspec` version to 0.9.
* Bumped maximum supported `s3fs` version to 0.5 (`S3FileSystem` interface has changed since 0.4.1 version).

## Deprecations
* In Kedro 0.17.0 we have deleted the deprecated `kedro.cli` and `kedro.context` modules in favour of `kedro.framework.cli` and `kedro.framework.context` respectively.

## Other breaking changes to the API
* `kedro.io.DataCatalog.exists()` returns `False` when the dataset does not exist, as opposed to raising an exception.
* The pipeline-specific `catalog.yml` file is no longer automatically created for modular pipelines when running `kedro pipeline create`. Use `kedro catalog create` to replace this functionality.
* Removed `include_examples` prompt from `kedro new`. To generate boilerplate example code, you should use a Kedro starter.
* Changed the `--verbose` flag from a global command to a project-specific command flag (e.g `kedro --verbose new` becomes `kedro new --verbose`).
* Dropped support of the `dataset_credentials` key in credentials in `PartitionedDataSet`.
* `get_source_dir()` was removed from `kedro/framework/cli/utils.py`.
* Dropped support of `get_config`, `create_catalog`, `create_pipeline`, `template_version`, `project_name` and `project_path` keys by `get_project_context()` function (`kedro/framework/cli/cli.py`).
* `kedro new --starter` now defaults to fetching the starter template matching the installed Kedro version.
* Renamed `kedro_cli.py` to `cli.py` and moved it inside the Python package (`src/<package_name>/`), for a better packaging and deployment experience.
* Removed `.kedro.yml` from the project template and replaced it with `pyproject.toml`.
* Removed `KEDRO_CONFIGS` constant (previously residing in `kedro.framework.context.context`).
* Modified `kedro pipeline create` CLI command to add a boilerplate parameter config file in `conf/<env>/parameters/<pipeline_name>.yml` instead of `conf/<env>/pipelines/<pipeline_name>/parameters.yml`. CLI commands `kedro pipeline delete` / `package` / `pull` were updated accordingly.
* Removed `get_static_project_data` from `kedro.framework.context`.
* Removed `KedroContext.static_data`.
* The `KedroContext` constructor now takes `package_name` as first argument.
* Replaced `context` property on `KedroSession` with `load_context()` method.
* Renamed `_push_session` and `_pop_session` in `kedro.framework.session.session` to `_activate_session` and `_deactivate_session` respectively.
* Custom context class is set via `CONTEXT_CLASS` variable in `src/<your_project>/settings.py`.
* Removed `KedroContext.hooks` attribute. Instead, hooks should be registered in `src/<your_project>/settings.py` under the `HOOKS` key.
* Restricted names given to nodes to match the regex pattern `[\w\.-]+$`.
* Removed `KedroContext._create_config_loader()` and `KedroContext._create_data_catalog()`. They have been replaced by registration hooks, namely `register_config_loader()` and `register_catalog()` (see also [upcoming deprecations](#upcoming_deprecations_for_kedro_0.18.0)).


## Upcoming deprecations for Kedro 0.18.0

* `kedro.framework.context.load_context` will be removed in release 0.18.0.
* `kedro.framework.cli.get_project_context` will be removed in release 0.18.0.
* We've added a `DeprecationWarning` to the decorator API for both `node` and `pipeline`. These will be removed in release 0.18.0. Use Hooks to extend a node's behaviour instead.
* We've added a `DeprecationWarning` to the Transformers API when adding a transformer to the catalog. These will be removed in release 0.18.0. Use Hooks to customise the `load` and `save` methods.

## Thanks for supporting contributions
[Deepyaman Datta](https://github.com/deepyaman),
[Zach Schuster](https://github.com/zschuster)

## Migration guide from Kedro 0.16.* to 0.17.*

**Reminder:** Our documentation on [how to upgrade Kedro](https://docs.kedro.org/en/0.17.0/12_faq/01_faq.html#how-do-i-upgrade-kedro) covers a few key things to remember when updating any Kedro version.

The Kedro 0.17.0 release contains some breaking changes. If you update Kedro to 0.17.0 and then try to work with projects created against earlier versions of Kedro, you may encounter some issues when trying to run `kedro` commands in the terminal for that project. Here's a short guide to getting your projects running against the new version of Kedro.


>*Note*: As always, if you hit any problems, please check out our documentation:
>* [How can I find out more about Kedro?](https://docs.kedro.org/en/0.17.0/12_faq/01_faq.html#how-can-i-find-out-more-about-kedro)
>* [How can I get my questions answered?](https://docs.kedro.org/en/0.17.0/12_faq/01_faq.html#how-can-i-get-my-question-answered).

To get an existing Kedro project to work after you upgrade to Kedro 0.17.0, we recommend that you create a new project against Kedro 0.17.0 and move the code from your existing project into it. Let's go through the changes, but first, note that if you create a new Kedro project with Kedro 0.17.0 you will not be asked whether you want to include the boilerplate code for the Iris dataset example. We've removed this option (you should now use a Kedro starter if you want to create a project that is pre-populated with code).

To create a new, blank Kedro 0.17.0 project to drop your existing code into, you can create one, as always, with `kedro new`. We also recommend creating a new virtual environment for your new project, or you might run into conflicts with existing dependencies.

* **Update `pyproject.toml`**: Copy the following three keys from the `.kedro.yml` of your existing Kedro project into the `pyproject.toml` file of your new Kedro 0.17.0 project:


    ```toml
    [tools.kedro]
    package_name = "<package_name>"
    project_name = "<project_name>"
    project_version = "0.17.0"
    ```

Check your source directory. If you defined a different source directory (`source_dir`), make sure you also move that to `pyproject.toml`.


* **Copy files from your existing project**:

  + Copy subfolders of `project/src/project_name/pipelines` from existing to new project
  + Copy subfolders of `project/src/test/pipelines` from existing to new project
  + Copy the requirements your project needs into `requirements.txt` and/or `requirements.in`.
  + Copy your project configuration from the `conf` folder. Take note of the new locations needed for modular pipeline configuration (move it from `conf/<env>/pipeline_name/catalog.yml` to `conf/<env>/catalog/pipeline_name.yml` and likewise for `parameters.yml`).
  + Copy from the `data/` folder of your existing project, if needed, into the same location in your new project.
  + Copy any Hooks from `src/<package_name>/hooks.py`.

* **Update your new project's README and docs as necessary**.

* **Update `settings.py`**: For example, if you specified additional Hook implementations in `hooks`, or listed plugins under `disable_hooks_by_plugin` in your `.kedro.yml`, you will need to move them to `settings.py` accordingly:

    ```python
    from <package_name>.hooks import MyCustomHooks, ProjectHooks

    HOOKS = (ProjectHooks(), MyCustomHooks())

    DISABLE_HOOKS_FOR_PLUGINS = ("my_plugin1",)
    ```

* **Migration for `node` names**. From 0.17.0 the only allowed characters for node names are letters, digits, hyphens, underscores and/or fullstops. If you have previously defined node names that have special characters, spaces or other characters that are no longer permitted, you will need to rename those nodes.

* **Copy changes to `kedro_cli.py`**. If you previously customised the `kedro run` command or added more CLI commands to your `kedro_cli.py`, you should move them into `<project_root>/src/<package_name>/cli.py`. Note, however, that the new way to run a Kedro pipeline is via a `KedroSession`, rather than using the `KedroContext`:

    ```python
    with KedroSession.create(package_name=...) as session:
        session.run()
    ```

* **Copy changes made to `ConfigLoader`**. If you have defined a custom class, such as `TemplatedConfigLoader`, by overriding `ProjectContext._create_config_loader`, you should move the contents of the function in `src/<package_name>/hooks.py`, under `register_config_loader`.

* **Copy changes made to `DataCatalog`**. Likewise, if you have `DataCatalog` defined with `ProjectContext._create_catalog`, you should copy-paste the contents into `register_catalog`.

* **Optional**: If you have plugins such as [Kedro-Viz](https://github.com/kedro-org/kedro-viz) installed, it's likely that Kedro 0.17.0 won't work with their older versions, so please either upgrade to the plugin's newest version or follow their migration guides.

# Release 0.16.6

## Major features and improvements

* Added documentation with a focus on single machine and distributed environment deployment; the series includes Docker, Argo, Prefect, Kubeflow, AWS Batch, AWS Sagemaker and extends our section on Databricks.
* Added [kedro-starter-spaceflights](https://github.com/kedro-org/kedro-starter-spaceflights/) alias for generating a project: `kedro new --starter spaceflights`.

## Bug fixes and other changes
* Fixed `TypeError` when converting dict inputs to a node made from a wrapped `partial` function.
* `PartitionedDataSet` improvements:
  - Supported passing arguments to the underlying filesystem.
* Improved handling of non-ASCII word characters in dataset names.
  - For example, a dataset named `jalapeño` will be accessible as `DataCatalog.datasets.jalapeño` rather than `DataCatalog.datasets.jalape__o`.
* Fixed `kedro install` for an Anaconda environment defined in `environment.yml`.
* Fixed backwards compatibility with templates generated with older Kedro versions <0.16.5. No longer need to update `.kedro.yml` to use `kedro lint` and `kedro jupyter notebook convert`.
* Improved documentation.
* Added documentation using MinIO with Kedro.
* Improved error messages for incorrect parameters passed into a node.
* Fixed issue with saving a `TensorFlowModelDataset` in the HDF5 format with versioning enabled.
* Added missing `run_result` argument in `after_pipeline_run` Hooks spec.
* Fixed a bug in IPython script that was causing context hooks to be registered twice. To apply this fix to a project generated with an older Kedro version, apply the same changes made in [this PR](https://github.com/kedro-org/kedro-starter-pandas-iris/pull/16) to your `00-kedro-init.py` file.
* Improved documentation.

## Breaking changes to the API

## Thanks for supporting contributions
[Deepyaman Datta](https://github.com/deepyaman), [Bhavya Merchant](https://github.com/bnmerchant), [Lovkush Agarwal](https://github.com/Lovkush-A), [Varun Krishna S](https://github.com/vhawk19), [Sebastian Bertoli](https://github.com/sebastianbertoli), [noklam](https://github.com/noklam), [Daniel Petti](https://github.com/djpetti), [Waylon Walker](https://github.com/waylonwalker), [Saran Balaji C](https://github.com/csaranbalaji)

# Release 0.16.5

## Major features and improvements
* Added the following new datasets.

| Type                        | Description                                                                                             | Location                      |
| --------------------------- | ------------------------------------------------------------------------------------------------------- | ----------------------------- |
| `email.EmailMessageDataSet` | Manage email messages using [the Python standard library](https://docs.python.org/3/library/email.html) | `kedro.extras.datasets.email` |

* Added support for `pyproject.toml` to configure Kedro. `pyproject.toml` is used if `.kedro.yml` doesn't exist (Kedro configuration should be under `[tool.kedro]` section).
* Projects created with this version will have no `pipeline.py`, having been replaced by `hooks.py`.
* Added a set of registration hooks, as the new way of registering library components with a Kedro project:
    * `register_pipelines()`, to replace `_get_pipelines()`
    * `register_config_loader()`, to replace `_create_config_loader()`
    * `register_catalog()`, to replace `_create_catalog()`
These can be defined in `src/<python_package>/hooks.py` and added to `.kedro.yml` (or `pyproject.toml`). The order of execution is: plugin hooks, `.kedro.yml` hooks, hooks in `ProjectContext.hooks`.
* Added ability to disable auto-registered Hooks using `.kedro.yml` (or `pyproject.toml`) configuration file.

## Bug fixes and other changes
* Added option to run asynchronously via the Kedro CLI.
* Absorbed `.isort.cfg` settings into `setup.cfg`.
* Packaging a modular pipeline raises an error if the pipeline directory is empty or non-existent.

## Breaking changes to the API
* `project_name`, `project_version` and `package_name` now have to be defined in `.kedro.yml` for projects using Kedro 0.16.5+.

## Migration Guide
This release has accidentally broken the usage of `kedro lint` and `kedro jupyter notebook convert` on a project template generated with previous versions of Kedro (<=0.16.4). To amend this, please either upgrade to `kedro==0.16.6` or update `.kedro.yml` within your project root directory to include the following keys:

```yaml
project_name: "<your_project_name>"
project_version: "<kedro_version_of_the_project>"
package_name: "<your_package_name>"
```

## Thanks for supporting contributions
[Deepyaman Datta](https://github.com/deepyaman), [Bas Nijholt](https://github.com/basnijholt), [Sebastian Bertoli](https://github.com/sebastianbertoli)

# Release 0.16.4

## Major features and improvements
* Fixed a bug for using `ParallelRunner` on Windows.
* Enabled auto-discovery of hooks implementations coming from installed plugins.

## Bug fixes and other changes
* Fixed a bug for using `ParallelRunner` on Windows.
* Modified `GBQTableDataSet` to load customized results using customized queries from Google Big Query tables.
* Documentation improvements.

## Breaking changes to the API

## Thanks for supporting contributions
[Ajay Bisht](https://github.com/ajb7), [Vijay Sajjanar](https://github.com/vjkr), [Deepyaman Datta](https://github.com/deepyaman), [Sebastian Bertoli](https://github.com/sebastianbertoli), [Shahil Mawjee](https://github.com/s-mawjee), [Louis Guitton](https://github.com/louisguitton), [Emanuel Ferm](https://github.com/eferm)

# Release 0.16.3

## Major features and improvements
* Added the `kedro pipeline pull` CLI command to extract a packaged modular pipeline, and place the contents in a Kedro project.
* Added the `--version` option to `kedro pipeline package` to allow specifying alternative versions to package under.
* Added the `--starter` option to `kedro new` to create a new project from a local, remote or aliased starter template.
* Added the `kedro starter list` CLI command to list all starter templates that can be used to bootstrap a new Kedro project.
* Added the following new datasets.

| Type               | Description                                                                                           | Location                     |
| ------------------ | ----------------------------------------------------------------------------------------------------- | ---------------------------- |
| `json.JSONDataSet` | Work with JSON files using [the Python standard library](https://docs.python.org/3/library/json.html) | `kedro.extras.datasets.json` |

## Bug fixes and other changes
* Removed `/src/nodes` directory from the project template and made `kedro jupyter convert` create it on the fly if necessary.
* Fixed a bug in `MatplotlibWriter` which prevented saving lists and dictionaries of plots locally on Windows.
* Closed all pyplot windows after saving in `MatplotlibWriter`.
* Documentation improvements:
  - Added [kedro-wings](https://github.com/tamsanh/kedro-wings) and [kedro-great](https://github.com/tamsanh/kedro-great) to the list of community plugins.
* Fixed broken versioning for Windows paths.
* Fixed `DataSet` string representation for falsy values.
* Improved the error message when duplicate nodes are passed to the `Pipeline` initializer.
* Fixed a bug where `kedro docs` would fail because the built docs were located in a different directory.
* Fixed a bug where `ParallelRunner` would fail on Windows machines whose reported CPU count exceeded 61.
* Fixed an issue with saving TensorFlow model to `h5` file on Windows.
* Added a `json` parameter to `APIDataSet` for the convenience of generating requests with JSON bodies.
* Fixed dependencies for `SparkDataSet` to include spark.

## Breaking changes to the API

## Thanks for supporting contributions
[Deepyaman Datta](https://github.com/deepyaman), [Tam-Sanh Nguyen](https://github.com/tamsanh), [DataEngineerOne](http://youtube.com/DataEngineerOne)

# Release 0.16.2

## Major features and improvements
* Added the following new datasets.

| Type                                | Description                                                                                                          | Location                           |
| ----------------------------------- | -------------------------------------------------------------------------------------------------------------------- | ---------------------------------- |
| `pandas.AppendableExcelDataSet`     | Work with `Excel` files opened in append mode                                                                        | `kedro.extras.datasets.pandas`     |
| `tensorflow.TensorFlowModelDataset` | Work with `TensorFlow` models using [TensorFlow 2.X](https://www.tensorflow.org/api_docs/python/tf/keras/Model#save) | `kedro.extras.datasets.tensorflow` |
| `holoviews.HoloviewsWriter`         | Work with `Holoviews` objects (saves as image file)                                                                  | `kedro.extras.datasets.holoviews`  |

* `kedro install` will now compile project dependencies (by running `kedro build-reqs` behind the scenes) before the installation if the `src/requirements.in` file doesn't exist.
* Added `only_nodes_with_namespace` in `Pipeline` class to filter only nodes with a specified namespace.
* Added the `kedro pipeline delete` command to help delete unwanted or unused pipelines (it won't remove references to the pipeline in your `create_pipelines()` code).
* Added the `kedro pipeline package` command to help package up a modular pipeline. It will bundle up the pipeline source code, tests, and parameters configuration into a .whl file.

## Bug fixes and other changes
* `DataCatalog` improvements:
  - Introduced regex filtering to the `DataCatalog.list()` method.
  - Non-alphanumeric characters (except underscore) in dataset name are replaced with `__` in `DataCatalog.datasets`, for ease of access to transcoded datasets.
* Dataset improvements:
  - Improved initialization speed of `spark.SparkHiveDataSet`.
  - Improved S3 cache in `spark.SparkDataSet`.
  - Added support of options for building `pyarrow` table in `pandas.ParquetDataSet`.
* `kedro build-reqs` CLI command improvements:
  - `kedro build-reqs` is now called with `-q` option and will no longer print out compiled requirements to the console for security reasons.
  - All unrecognized CLI options in `kedro build-reqs` command are now passed to [pip-compile](https://github.com/jazzband/pip-tools#example-usage-for-pip-compile) call (e.g. `kedro build-reqs --generate-hashes`).
* `kedro jupyter` CLI command improvements:
  - Improved error message when running `kedro jupyter notebook`, `kedro jupyter lab` or `kedro ipython` with Jupyter/IPython dependencies not being installed.
  - Fixed `%run_viz` line magic for showing kedro viz inside a Jupyter notebook. For the fix to be applied on existing Kedro project, please see the migration guide.
  - Fixed the bug in IPython startup script ([issue 298](https://github.com/kedro-org/kedro/issues/298)).
* Documentation improvements:
  - Updated community-generated content in FAQ.
  - Added [find-kedro](https://github.com/WaylonWalker/find-kedro) and [kedro-static-viz](https://github.com/WaylonWalker/kedro-static-viz) to the list of community plugins.
  - Add missing `pillow.ImageDataSet` entry to the documentation.

## Breaking changes to the API

### Migration guide from Kedro 0.16.1 to 0.16.2

#### Guide to apply the fix for `%run_viz` line magic in existing project

Even though this release ships a fix for project generated with `kedro==0.16.2`, after upgrading, you will still need to make a change in your existing project if it was generated with `kedro>=0.16.0,<=0.16.1` for the fix to take effect. Specifically, please change the content of your project's IPython init script located at `.ipython/profile_default/startup/00-kedro-init.py` with the content of [this file](https://github.com/kedro-org/kedro/blob/0.16.2/kedro/templates/project/%7B%7B%20cookiecutter.repo_name%20%7D%7D/.ipython/profile_default/startup/00-kedro-init.py). You will also need `kedro-viz>=3.3.1`.

## Thanks for supporting contributions
[Miguel Rodriguez Gutierrez](https://github.com/MigQ2), [Joel Schwarzmann](https://github.com/datajoely), [w0rdsm1th](https://github.com/w0rdsm1th), [Deepyaman Datta](https://github.com/deepyaman), [Tam-Sanh Nguyen](https://github.com/tamsanh), [Marcus Gawronsky](https://github.com/marcusinthesky)

# 0.16.1

## Major features and improvements

## Bug fixes and other changes
* Fixed deprecation warnings from `kedro.cli` and `kedro.context` when running `kedro jupyter notebook`.
* Fixed a bug where `catalog` and `context` were not available in Jupyter Lab and Notebook.
* Fixed a bug where `kedro build-reqs` would fail if you didn't have your project dependencies installed.

## Breaking changes to the API

## Thanks for supporting contributions

# 0.16.0

## Major features and improvements
### CLI
* Added new CLI commands (only available for the projects created using Kedro 0.16.0 or later):
  - `kedro catalog list` to list datasets in your catalog
  - `kedro pipeline list` to list pipelines
  - `kedro pipeline describe` to describe a specific pipeline
  - `kedro pipeline create` to create a modular pipeline
* Improved the CLI speed by up to 50%.
* Improved error handling when making a typo on the CLI. We now suggest some of the possible commands you meant to type, in `git`-style.

### Framework
* All modules in `kedro.cli` and `kedro.context` have been moved into `kedro.framework.cli` and `kedro.framework.context` respectively. `kedro.cli` and `kedro.context` will be removed in future releases.
* Added `Hooks`, which is a new mechanism for extending Kedro.
* Fixed `load_context` changing user's current working directory.
* Allowed the source directory to be configurable in `.kedro.yml`.
* Added the ability to specify nested parameter values inside your node inputs, e.g. `node(func, "params:a.b", None)`
### DataSets
* Added the following new datasets.

| Type                       | Description                                 | Location                          |
| -------------------------- | ------------------------------------------- | --------------------------------- |
| `pillow.ImageDataSet`      | Work with image files using `Pillow`        | `kedro.extras.datasets.pillow`    |
| `geopandas.GeoJSONDataSet` | Work with geospatial data using `GeoPandas` | `kedro.extras.datasets.geopandas` |
| `api.APIDataSet`           | Work with data from HTTP(S) API requests    | `kedro.extras.datasets.api`       |

* Added `joblib` backend support to `pickle.PickleDataSet`.
* Added versioning support to `MatplotlibWriter` dataset.
* Added the ability to install dependencies for a given dataset with more granularity, e.g. `pip install "kedro[pandas.ParquetDataSet]"`.
* Added the ability to specify extra arguments, e.g. `encoding` or `compression`, for `fsspec.spec.AbstractFileSystem.open()` calls when loading/saving a dataset. See Example 3 under [docs](https://docs.kedro.org/en/0.16.0/04_user_guide/04_data_catalog.html#use-the-data-catalog-with-the-yaml-api).

### Other
* Added `namespace` property on ``Node``, related to the modular pipeline where the node belongs.
* Added an option to enable asynchronous loading inputs and saving outputs in both `SequentialRunner(is_async=True)` and `ParallelRunner(is_async=True)` class.
* Added `MemoryProfiler` transformer.
* Removed the requirement to have all dependencies for a dataset module to use only a subset of the datasets within.
* Added support for `pandas>=1.0`.
* Enabled Python 3.8 compatibility. _Please note that a Spark workflow may be unreliable for this Python version as `pyspark` is not fully-compatible with 3.8 yet._
* Renamed "features" layer to "feature" layer to be consistent with (most) other layers and the [relevant FAQ](https://docs.kedro.org/en/0.16.0/06_resources/01_faq.html#what-is-data-engineering-convention).

## Bug fixes and other changes
* Fixed a bug where a new version created mid-run by an external system caused inconsistencies in the load versions used in the current run.
* Documentation improvements
  * Added instruction in the documentation on how to create a custom runner).
  * Updated contribution process in `CONTRIBUTING.md` - added Developer Workflow.
  * Documented installation of development version of Kedro in the [FAQ section](https://docs.kedro.org/en/0.16.0/06_resources/01_faq.html#how-can-i-use-development-version-of-kedro).
  * Added missing `_exists` method to `MyOwnDataSet` example in 04_user_guide/08_advanced_io.
* Fixed a bug where `PartitionedDataSet` and `IncrementalDataSet` were not working with `s3a` or `s3n` protocol.
* Added ability to read partitioned parquet file from a directory in `pandas.ParquetDataSet`.
* Replaced `functools.lru_cache` with `cachetools.cachedmethod` in `PartitionedDataSet` and `IncrementalDataSet` for per-instance cache invalidation.
* Implemented custom glob function for `SparkDataSet` when running on Databricks.
* Fixed a bug in `SparkDataSet` not allowing for loading data from DBFS in a Windows machine using Databricks-connect.
* Improved the error message for `DataSetNotFoundError` to suggest possible dataset names user meant to type.
* Added the option for contributors to run Kedro tests locally without Spark installation with `make test-no-spark`.
* Added option to lint the project without applying the formatting changes (`kedro lint --check-only`).

## Breaking changes to the API
### Datasets
* Deleted obsolete datasets from `kedro.io`.
* Deleted `kedro.contrib` and `extras` folders.
* Deleted obsolete `CSVBlobDataSet` and `JSONBlobDataSet` dataset types.
* Made `invalidate_cache` method on datasets private.
* `get_last_load_version` and `get_last_save_version` methods are no longer available on `AbstractDataSet`.
* `get_last_load_version` and `get_last_save_version` have been renamed to `resolve_load_version` and `resolve_save_version` on ``AbstractVersionedDataSet``, the results of which are cached.
* The `release()` method on datasets extending ``AbstractVersionedDataSet`` clears the cached load and save version. All custom datasets must call `super()._release()` inside `_release()`.
* ``TextDataSet`` no longer has `load_args` and `save_args`. These can instead be specified under `open_args_load` or `open_args_save` in `fs_args`.
* `PartitionedDataSet` and `IncrementalDataSet` method `invalidate_cache` was made private: `_invalidate_caches`.

### Other
* Removed `KEDRO_ENV_VAR` from `kedro.context` to speed up the CLI run time.
* `Pipeline.name` has been removed in favour of `Pipeline.tag()`.
* Dropped `Pipeline.transform()` in favour of `kedro.pipeline.modular_pipeline.pipeline()` helper function.
* Made constant `PARAMETER_KEYWORDS` private, and moved it from `kedro.pipeline.pipeline` to `kedro.pipeline.modular_pipeline`.
* Layers are no longer part of the dataset object, as they've moved to the `DataCatalog`.
* Python 3.5 is no longer supported by the current and all future versions of Kedro.

### Migration guide from Kedro 0.15.* to 0.16.*

#### General Migration

**reminder** [How do I upgrade Kedro](https://docs.kedro.org/en/0.16.0/06_resources/01_faq.html#how-do-i-upgrade-kedro) covers a few key things to remember when updating any kedro version.

#### Migration for datasets

Since all the datasets (from `kedro.io` and `kedro.contrib.io`) were moved to `kedro/extras/datasets` you must update the type of all datasets in `<project>/conf/base/catalog.yml` file.
Here how it should be changed: `type: <SomeDataSet>` -> `type: <subfolder of kedro/extras/datasets>.<SomeDataSet>` (e.g. `type: CSVDataSet` -> `type: pandas.CSVDataSet`).

In addition, all the specific datasets like `CSVLocalDataSet`, `CSVS3DataSet` etc. were deprecated. Instead, you must use generalized datasets like `CSVDataSet`.
E.g. `type: CSVS3DataSet` -> `type: pandas.CSVDataSet`.

> Note: No changes required if you are using your custom dataset.

#### Migration for Pipeline.transform()
`Pipeline.transform()` has been dropped in favour of the `pipeline()` constructor. The following changes apply:
- Remember to import `from kedro.pipeline import pipeline`
- The `prefix` argument has been renamed to `namespace`
- And `datasets` has been broken down into more granular arguments:
  - `inputs`: Independent inputs to the pipeline
  - `outputs`: Any output created in the pipeline, whether an intermediary dataset or a leaf output
  - `parameters`: `params:...` or `parameters`

As an example, code that used to look like this with the `Pipeline.transform()` constructor:
```python
result = my_pipeline.transform(
    datasets={"input": "new_input", "output": "new_output", "params:x": "params:y"},
    prefix="pre",
)
```

When used with the new `pipeline()` constructor, becomes:
```python
from kedro.pipeline import pipeline

result = pipeline(
    my_pipeline,
    inputs={"input": "new_input"},
    outputs={"output": "new_output"},
    parameters={"params:x": "params:y"},
    namespace="pre",
)
```

#### Migration for decorators, color logger, transformers etc.
Since some modules were moved to other locations you need to update import paths appropriately.
You can find the list of moved files in the [`0.15.6` release notes](https://github.com/kedro-org/kedro/releases/tag/0.15.6) under the section titled `Files with a new location`.

#### Migration for CLI and KEDRO_ENV environment variable
> Note: If you haven't made significant changes to your `kedro_cli.py`, it may be easier to simply copy the updated `kedro_cli.py` `.ipython/profile_default/startup/00-kedro-init.py` and from GitHub or a newly generated project into your old project.

* We've removed `KEDRO_ENV_VAR` from `kedro.context`. To get your existing project template working, you'll need to remove all instances of `KEDRO_ENV_VAR` from your project template:
  - From the imports in `kedro_cli.py` and `.ipython/profile_default/startup/00-kedro-init.py`: `from kedro.context import KEDRO_ENV_VAR, load_context` -> `from kedro.framework.context import load_context`
  - Remove the `envvar=KEDRO_ENV_VAR` line from the click options in `run`, `jupyter_notebook` and `jupyter_lab` in `kedro_cli.py`
  - Replace `KEDRO_ENV_VAR` with `"KEDRO_ENV"` in `_build_jupyter_env`
  - Replace `context = load_context(path, env=os.getenv(KEDRO_ENV_VAR))` with `context = load_context(path)` in `.ipython/profile_default/startup/00-kedro-init.py`

 #### Migration for `kedro build-reqs`

 We have upgraded `pip-tools` which is used by `kedro build-reqs` to 5.x. This `pip-tools` version requires `pip>=20.0`. To upgrade `pip`, please refer to [their documentation](https://pip.pypa.io/en/stable/installing/#upgrading-pip).

## Thanks for supporting contributions
[@foolsgold](https://github.com/foolsgold), [Mani Sarkar](https://github.com/neomatrix369), [Priyanka Shanbhag](https://github.com/priyanka1414), [Luis Blanche](https://github.com/LuisBlanche), [Deepyaman Datta](https://github.com/deepyaman), [Antony Milne](https://github.com/AntonyMilneQB), [Panos Psimatikas](https://github.com/ppsimatikas), [Tam-Sanh Nguyen](https://github.com/tamsanh), [Tomasz Kaczmarczyk](https://github.com/TomaszKaczmarczyk), [Kody Fischer](https://github.com/Klio-Foxtrot187), [Waylon Walker](https://github.com/waylonwalker)

# 0.15.9

## Major features and improvements

## Bug fixes and other changes

* Pinned `fsspec>=0.5.1, <0.7.0` and `s3fs>=0.3.0, <0.4.1` to fix incompatibility issues with their latest release.

## Breaking changes to the API

## Thanks for supporting contributions

# 0.15.8

## Major features and improvements

## Bug fixes and other changes

* Added the additional libraries to our `requirements.txt` so `pandas.CSVDataSet` class works out of box with `pip install kedro`.
* Added `pandas` to our `extra_requires` in `setup.py`.
* Improved the error message when dependencies of a `DataSet` class are missing.

## Breaking changes to the API

## Thanks for supporting contributions

# 0.15.7

## Major features and improvements

* Added in documentation on how to contribute a custom `AbstractDataSet` implementation.

## Bug fixes and other changes

* Fixed the link to the Kedro banner image in the documentation.

## Breaking changes to the API

## Thanks for supporting contributions

# 0.15.6

## Major features and improvements
> _TL;DR_ We're launching [`kedro.extras`](https://github.com/kedro-org/kedro/tree/master/extras), the new home for our revamped series of datasets, decorators and dataset transformers. The datasets in [`kedro.extras.datasets`](https://github.com/kedro-org/kedro/tree/master/extras/datasets) use [`fsspec`](https://filesystem-spec.readthedocs.io/en/latest/) to access a variety of data stores including local file systems, network file systems, cloud object stores (including S3 and GCP), and Hadoop, read more about this [**here**](https://docs.kedro.org/en/0.15.6/04_user_guide/04_data_catalog.html#specifying-the-location-of-the-dataset). The change will allow [#178](https://github.com/kedro-org/kedro/issues/178) to happen in the next major release of Kedro.

An example of this new system can be seen below, loading the CSV `SparkDataSet` from S3:

```yaml
weather:
  type: spark.SparkDataSet  # Observe the specified type, this  affects all datasets
  filepath: s3a://your_bucket/data/01_raw/weather*  # filepath uses fsspec to indicate the file storage system
  credentials: dev_s3
  file_format: csv
```

You can also load data incrementally whenever it is dumped into a directory with the extension to [`PartionedDataSet`](https://docs.kedro.org/en/0.15.6/04_user_guide/08_advanced_io.html#partitioned-dataset), a feature that allows you to load a directory of files. The [`IncrementalDataSet`](https://docs.kedro.org/en/0.15.6/04_user_guide/08_advanced_io.html#incremental-loads-with-incrementaldataset) stores the information about the last processed partition in a `checkpoint`, read more about this feature [**here**](https://docs.kedro.org/en/0.15.6/04_user_guide/08_advanced_io.html#incremental-loads-with-incrementaldataset).

### New features

* Added `layer` attribute for datasets in `kedro.extras.datasets` to specify the name of a layer according to [data engineering convention](https://docs.kedro.org/en/0.15.6/06_resources/01_faq.html#what-is-data-engineering-convention), this feature will be passed to [`kedro-viz`](https://github.com/kedro-org/kedro-viz) in future releases.
* Enabled loading a particular version of a dataset in Jupyter Notebooks and iPython, using `catalog.load("dataset_name", version="<2019-12-13T15.08.09.255Z>")`.
* Added property `run_id` on `ProjectContext`, used for versioning using the [`Journal`](https://docs.kedro.org/en/0.15.6/04_user_guide/13_journal.html). To customise your journal `run_id` you can override the private method `_get_run_id()`.
* Added the ability to install all optional kedro dependencies via `pip install "kedro[all]"`.
* Modified the `DataCatalog`'s load order for datasets, loading order is the following:
  - `kedro.io`
  - `kedro.extras.datasets`
  - Import path, specified in `type`
* Added an optional `copy_mode` flag to `CachedDataSet` and `MemoryDataSet` to specify (`deepcopy`, `copy` or `assign`) the copy mode to use when loading and saving.

### New Datasets

| Type                             | Description                                                                                                                                      | Location                            |
| -------------------------------- | ------------------------------------------------------------------------------------------------------------------------------------------------ | ----------------------------------- |
| `dask.ParquetDataSet`            | Handles parquet datasets using Dask                                                                                                              | `kedro.extras.datasets.dask`        |
| `pickle.PickleDataSet`           | Work with Pickle files using [`fsspec`](https://filesystem-spec.readthedocs.io/en/latest/) to communicate with the underlying filesystem         | `kedro.extras.datasets.pickle`      |
| `pandas.CSVDataSet`              | Work with CSV files using [`fsspec`](https://filesystem-spec.readthedocs.io/en/latest/) to communicate with the underlying filesystem            | `kedro.extras.datasets.pandas`      |
| `pandas.TextDataSet`             | Work with text files using [`fsspec`](https://filesystem-spec.readthedocs.io/en/latest/) to communicate with the underlying filesystem           | `kedro.extras.datasets.pandas`      |
| `pandas.ExcelDataSet`            | Work with Excel files using [`fsspec`](https://filesystem-spec.readthedocs.io/en/latest/) to communicate with the underlying filesystem          | `kedro.extras.datasets.pandas`      |
| `pandas.HDFDataSet`              | Work with HDF using [`fsspec`](https://filesystem-spec.readthedocs.io/en/latest/) to communicate with the underlying filesystem                  | `kedro.extras.datasets.pandas`      |
| `yaml.YAMLDataSet`               | Work with YAML files using [`fsspec`](https://filesystem-spec.readthedocs.io/en/latest/) to communicate with the underlying filesystem           | `kedro.extras.datasets.yaml`        |
| `matplotlib.MatplotlibWriter`    | Save with Matplotlib images using [`fsspec`](https://filesystem-spec.readthedocs.io/en/latest/) to communicate with the underlying filesystem    | `kedro.extras.datasets.matplotlib`  |
| `networkx.NetworkXDataSet`       | Work with NetworkX files using [`fsspec`](https://filesystem-spec.readthedocs.io/en/latest/) to communicate with the underlying filesystem       | `kedro.extras.datasets.networkx`    |
| `biosequence.BioSequenceDataSet` | Work with bio-sequence objects using [`fsspec`](https://filesystem-spec.readthedocs.io/en/latest/) to communicate with the underlying filesystem | `kedro.extras.datasets.biosequence` |
| `pandas.GBQTableDataSet`         | Work with Google BigQuery                                                                                                                        | `kedro.extras.datasets.pandas`      |
| `pandas.FeatherDataSet`          | Work with feather files using [`fsspec`](https://filesystem-spec.readthedocs.io/en/latest/) to communicate with the underlying filesystem        | `kedro.extras.datasets.pandas`      |
| `IncrementalDataSet`             | Inherit from `PartitionedDataSet` and remembers the last processed partition                                                                     | `kedro.io`                          |

### Files with a new location

| Type                                                                 | New Location                                 |
| -------------------------------------------------------------------- | -------------------------------------------- |
| `JSONDataSet`                                                        | `kedro.extras.datasets.pandas`               |
| `CSVBlobDataSet`                                                     | `kedro.extras.datasets.pandas`               |
| `JSONBlobDataSet`                                                    | `kedro.extras.datasets.pandas`               |
| `SQLTableDataSet`                                                    | `kedro.extras.datasets.pandas`               |
| `SQLQueryDataSet`                                                    | `kedro.extras.datasets.pandas`               |
| `SparkDataSet`                                                       | `kedro.extras.datasets.spark`                |
| `SparkHiveDataSet`                                                   | `kedro.extras.datasets.spark`                |
| `SparkJDBCDataSet`                                                   | `kedro.extras.datasets.spark`                |
| `kedro/contrib/decorators/retry.py`                                  | `kedro/extras/decorators/retry_node.py`      |
| `kedro/contrib/decorators/memory_profiler.py`                        | `kedro/extras/decorators/memory_profiler.py` |
| `kedro/contrib/io/transformers/transformers.py`                      | `kedro/extras/transformers/time_profiler.py` |
| `kedro/contrib/colors/logging/color_logger.py`                       | `kedro/extras/logging/color_logger.py`       |
| `extras/ipython_loader.py`                                           | `tools/ipython/ipython_loader.py`            |
| `kedro/contrib/io/cached/cached_dataset.py`                          | `kedro/io/cached_dataset.py`                 |
| `kedro/contrib/io/catalog_with_default/data_catalog_with_default.py` | `kedro/io/data_catalog_with_default.py`      |
| `kedro/contrib/config/templated_config.py`                           | `kedro/config/templated_config.py`           |

## Upcoming deprecations

| Category                  | Type                                                           |
| ------------------------- | -------------------------------------------------------------- |
| **Datasets**              | `BioSequenceLocalDataSet`                                      |
|                           | `CSVGCSDataSet`                                                |
|                           | `CSVHTTPDataSet`                                               |
|                           | `CSVLocalDataSet`                                              |
|                           | `CSVS3DataSet`                                                 |
|                           | `ExcelLocalDataSet`                                            |
|                           | `FeatherLocalDataSet`                                          |
|                           | `JSONGCSDataSet`                                               |
|                           | `JSONLocalDataSet`                                             |
|                           | `HDFLocalDataSet`                                              |
|                           | `HDFS3DataSet`                                                 |
|                           | `kedro.contrib.io.cached.CachedDataSet`                        |
|                           | `kedro.contrib.io.catalog_with_default.DataCatalogWithDefault` |
|                           | `MatplotlibLocalWriter`                                        |
|                           | `MatplotlibS3Writer`                                           |
|                           | `NetworkXLocalDataSet`                                         |
|                           | `ParquetGCSDataSet`                                            |
|                           | `ParquetLocalDataSet`                                          |
|                           | `ParquetS3DataSet`                                             |
|                           | `PickleLocalDataSet`                                           |
|                           | `PickleS3DataSet`                                              |
|                           | `TextLocalDataSet`                                             |
|                           | `YAMLLocalDataSet`                                             |
| **Decorators**            | `kedro.contrib.decorators.memory_profiler`                     |
|                           | `kedro.contrib.decorators.retry`                               |
|                           | `kedro.contrib.decorators.pyspark.spark_to_pandas`             |
|                           | `kedro.contrib.decorators.pyspark.pandas_to_spark`             |
| **Transformers**          | `kedro.contrib.io.transformers.transformers`                   |
| **Configuration Loaders** | `kedro.contrib.config.TemplatedConfigLoader`                   |

## Bug fixes and other changes
* Added the option to set/overwrite params in `config.yaml` using YAML dict style instead of string CLI formatting only.
* Kedro CLI arguments `--node` and `--tag` support comma-separated values, alternative methods will be deprecated in future releases.
* Fixed a bug in the `invalidate_cache` method of `ParquetGCSDataSet` and `CSVGCSDataSet`.
* `--load-version` now won't break if version value contains a colon.
* Enabled running `node`s with duplicate inputs.
* Improved error message when empty credentials are passed into `SparkJDBCDataSet`.
* Fixed bug that caused an empty project to fail unexpectedly with ImportError in `template/.../pipeline.py`.
* Fixed bug related to saving dataframe with categorical variables in table mode using `HDFS3DataSet`.
* Fixed bug that caused unexpected behavior when using `from_nodes` and `to_nodes` in pipelines using transcoding.
* Credentials nested in the dataset config are now also resolved correctly.
* Bumped minimum required pandas version to 0.24.0 to make use of `pandas.DataFrame.to_numpy` (recommended alternative to `pandas.DataFrame.values`).
* Docs improvements.
* `Pipeline.transform` skips modifying node inputs/outputs containing `params:` or `parameters` keywords.
* Support for `dataset_credentials` key in the credentials for `PartitionedDataSet` is now deprecated. The dataset credentials should be specified explicitly inside the dataset config.
* Datasets can have a new `confirm` function which is called after a successful node function execution if the node contains `confirms` argument with such dataset name.
* Make the resume prompt on pipeline run failure use `--from-nodes` instead of `--from-inputs` to avoid unnecessarily re-running nodes that had already executed.
* When closed, Jupyter notebook kernels are automatically terminated after 30 seconds of inactivity by default. Use `--idle-timeout` option to update it.
* Added `kedro-viz` to the Kedro project template `requirements.txt` file.
* Removed the `results` and `references` folder from the project template.
* Updated contribution process in `CONTRIBUTING.md`.

## Breaking changes to the API
* Existing `MatplotlibWriter` dataset in `contrib` was renamed to `MatplotlibLocalWriter`.
* `kedro/contrib/io/matplotlib/matplotlib_writer.py` was renamed to `kedro/contrib/io/matplotlib/matplotlib_local_writer.py`.
* `kedro.contrib.io.bioinformatics.sequence_dataset.py` was renamed to `kedro.contrib.io.bioinformatics.biosequence_local_dataset.py`.

## Thanks for supporting contributions
[Andrii Ivaniuk](https://github.com/andrii-ivaniuk), [Jonas Kemper](https://github.com/jonasrk), [Yuhao Zhu](https://github.com/yhzqb), [Balazs Konig](https://github.com/BalazsKonigQB), [Pedro Abreu](https://github.com/PedroAbreuQB), [Tam-Sanh Nguyen](https://github.com/tamsanh), [Peter Zhao](https://github.com/zxpeter), [Deepyaman Datta](https://github.com/deepyaman), [Florian Roessler](https://github.com/fdroessler/), [Miguel Rodriguez Gutierrez](https://github.com/MigQ2)

# 0.15.5

## Major features and improvements
* New CLI commands and command flags:
  - Load multiple `kedro run` CLI flags from a configuration file with the `--config` flag (e.g. `kedro run --config run_config.yml`)
  - Run parametrised pipeline runs with the `--params` flag (e.g. `kedro run --params param1:value1,param2:value2`).
  - Lint your project code using the `kedro lint` command, your project is linted with [`black`](https://github.com/psf/black) (Python 3.6+), [`flake8`](https://gitlab.com/pycqa/flake8) and [`isort`](https://github.com/PyCQA/isort).
* Load specific environments with Jupyter notebooks using `KEDRO_ENV` which will globally set `run`, `jupyter notebook` and `jupyter lab` commands using environment variables.
* Added the following datasets:
  - `CSVGCSDataSet` dataset in `contrib` for working with CSV files in Google Cloud Storage.
  - `ParquetGCSDataSet` dataset in `contrib` for working with Parquet files in Google Cloud Storage.
  - `JSONGCSDataSet` dataset in `contrib` for working with JSON files in Google Cloud Storage.
  - `MatplotlibS3Writer` dataset in `contrib` for saving Matplotlib images to S3.
  - `PartitionedDataSet` for working with datasets split across multiple files.
  - `JSONDataSet` dataset for working with JSON files that uses [`fsspec`](https://filesystem-spec.readthedocs.io/en/latest/) to communicate with the underlying filesystem. It doesn't support `http(s)` protocol for now.
* Added `s3fs_args` to all S3 datasets.
* Pipelines can be deducted with `pipeline1 - pipeline2`.

## Bug fixes and other changes
* `ParallelRunner` now works with `SparkDataSet`.
* Allowed the use of nulls in `parameters.yml`.
* Fixed an issue where `%reload_kedro` wasn't reloading all user modules.
* Fixed `pandas_to_spark` and `spark_to_pandas` decorators to work with functions with kwargs.
* Fixed a bug where `kedro jupyter notebook` and `kedro jupyter lab` would run a different Jupyter installation to the one in the local environment.
* Implemented Databricks-compatible dataset versioning for `SparkDataSet`.
* Fixed a bug where `kedro package` would fail in certain situations where `kedro build-reqs` was used to generate `requirements.txt`.
* Made `bucket_name` argument optional for the following datasets: `CSVS3DataSet`, `HDFS3DataSet`, `PickleS3DataSet`, `contrib.io.parquet.ParquetS3DataSet`, `contrib.io.gcs.JSONGCSDataSet` - bucket name can now be included into the filepath along with the filesystem protocol (e.g. `s3://bucket-name/path/to/key.csv`).
* Documentation improvements and fixes.

## Breaking changes to the API
* Renamed entry point for running pip-installed projects to `run_package()` instead of `main()` in `src/<package>/run.py`.
* `bucket_name` key has been removed from the string representation of the following datasets: `CSVS3DataSet`, `HDFS3DataSet`, `PickleS3DataSet`, `contrib.io.parquet.ParquetS3DataSet`, `contrib.io.gcs.JSONGCSDataSet`.
* Moved the `mem_profiler` decorator to `contrib` and separated the `contrib` decorators so that dependencies are modular. You may need to update your import paths, for example the pyspark decorators should be imported as `from kedro.contrib.decorators.pyspark import <pyspark_decorator>` instead of `from kedro.contrib.decorators import <pyspark_decorator>`.

## Thanks for supporting contributions
[Sheldon Tsen](https://github.com/sheldontsen-qb), [@roumail](https://github.com/roumail), [Karlson Lee](https://github.com/i25959341), [Waylon Walker](https://github.com/WaylonWalker), [Deepyaman Datta](https://github.com/deepyaman), [Giovanni](https://github.com/plauto), [Zain Patel](https://github.com/mzjp2)

# 0.15.4

## Major features and improvements
* `kedro jupyter` now gives the default kernel a sensible name.
* `Pipeline.name` has been deprecated in favour of `Pipeline.tags`.
* Reuse pipelines within a Kedro project using `Pipeline.transform`, it simplifies dataset and node renaming.
* Added Jupyter Notebook line magic (`%run_viz`) to run `kedro viz` in a Notebook cell (requires [`kedro-viz`](https://github.com/kedro-org/kedro-viz) version 3.0.0 or later).
* Added the following datasets:
  - `NetworkXLocalDataSet` in `kedro.contrib.io.networkx` to load and save local graphs (JSON format) via NetworkX. (by [@josephhaaga](https://github.com/josephhaaga))
  - `SparkHiveDataSet` in `kedro.contrib.io.pyspark.SparkHiveDataSet` allowing usage of Spark and insert/upsert on non-transactional Hive tables.
* `kedro.contrib.config.TemplatedConfigLoader` now supports name/dict key templating and default values.

## Bug fixes and other changes
* `get_last_load_version()` method for versioned datasets now returns exact last load version if the dataset has been loaded at least once and `None` otherwise.
* Fixed a bug in `_exists` method for versioned `SparkDataSet`.
* Enabled the customisation of the ExcelWriter in `ExcelLocalDataSet` by specifying options under `writer` key in `save_args`.
* Fixed a bug in IPython startup script, attempting to load context from the incorrect location.
* Removed capping the length of a dataset's string representation.
* Fixed `kedro install` command failing on Windows if `src/requirements.txt` contains a different version of Kedro.
* Enabled passing a single tag into a node or a pipeline without having to wrap it in a list (i.e. `tags="my_tag"`).

## Breaking changes to the API
* Removed `_check_paths_consistency()` method from `AbstractVersionedDataSet`. Version consistency check is now done in `AbstractVersionedDataSet.save()`. Custom versioned datasets should modify `save()` method implementation accordingly.

## Thanks for supporting contributions
[Joseph Haaga](https://github.com/josephhaaga), [Deepyaman Datta](https://github.com/deepyaman), [Joost Duisters](https://github.com/JoostDuisters), [Zain Patel](https://github.com/mzjp2), [Tom Vigrass](https://github.com/tomvigrass)

# 0.15.3

## Bug Fixes and other changes
* Narrowed the requirements for `PyTables` so that we maintain support for Python 3.5.

# 0.15.2

## Major features and improvements
* Added `--load-version`, a `kedro run` argument that allows you run the pipeline with a particular load version of a dataset.
* Support for modular pipelines in `src/`, break the pipeline into isolated parts with reusability in mind.
* Support for multiple pipelines, an ability to have multiple entry point pipelines and choose one with `kedro run --pipeline NAME`.
* Added a `MatplotlibWriter` dataset in `contrib` for saving Matplotlib images.
* An ability to template/parameterize configuration files with `kedro.contrib.config.TemplatedConfigLoader`.
* Parameters are exposed as a context property for ease of access in iPython / Jupyter Notebooks with `context.params`.
* Added `max_workers` parameter for ``ParallelRunner``.

## Bug fixes and other changes
* Users will override the `_get_pipeline` abstract method in `ProjectContext(KedroContext)` in `run.py` rather than the `pipeline` abstract property. The `pipeline` property is not abstract anymore.
* Improved an error message when versioned local dataset is saved and unversioned path already exists.
* Added `catalog` global variable to `00-kedro-init.py`, allowing you to load datasets with `catalog.load()`.
* Enabled tuples to be returned from a node.
* Disallowed the ``ConfigLoader`` loading the same file more than once, and deduplicated the `conf_paths` passed in.
* Added a `--open` flag to `kedro build-docs` that opens the documentation on build.
* Updated the ``Pipeline`` representation to include name of the pipeline, also making it readable as a context property.
* `kedro.contrib.io.pyspark.SparkDataSet` and `kedro.contrib.io.azure.CSVBlobDataSet` now support versioning.

## Breaking changes to the API
* `KedroContext.run()` no longer accepts `catalog` and `pipeline` arguments.
* `node.inputs` now returns the node's inputs in the order required to bind them properly to the node's function.

## Thanks for supporting contributions
[Deepyaman Datta](https://github.com/deepyaman), [Luciano Issoe](https://github.com/Lucianois), [Joost Duisters](https://github.com/JoostDuisters), [Zain Patel](https://github.com/mzjp2), [William Ashford](https://github.com/williamashfordQB), [Karlson Lee](https://github.com/i25959341)

# 0.15.1

## Major features and improvements
* Extended `versioning` support to cover the tracking of environment setup, code and datasets.
* Added the following datasets:
  - `FeatherLocalDataSet` in `contrib` for usage with pandas. (by [@mdomarsaleem](https://github.com/mdomarsaleem))
* Added `get_last_load_version` and `get_last_save_version` to `AbstractVersionedDataSet`.
* Implemented `__call__` method on `Node` to allow for users to execute `my_node(input1=1, input2=2)` as an alternative to `my_node.run(dict(input1=1, input2=2))`.
* Added new `--from-inputs` run argument.

## Bug fixes and other changes
* Fixed a bug in `load_context()` not loading context in non-Kedro Jupyter Notebooks.
* Fixed a bug in `ConfigLoader.get()` not listing nested files for `**`-ending glob patterns.
* Fixed a logging config error in Jupyter Notebook.
* Updated documentation in `03_configuration` regarding how to modify the configuration path.
* Documented the architecture of Kedro showing how we think about library, project and framework components.
* `extras/kedro_project_loader.py` renamed to `extras/ipython_loader.py` and now runs any IPython startup scripts without relying on the Kedro project structure.
* Fixed TypeError when validating partial function's signature.
* After a node failure during a pipeline run, a resume command will be suggested in the logs. This command will not work if the required inputs are MemoryDataSets.

## Breaking changes to the API

## Thanks for supporting contributions
[Omar Saleem](https://github.com/mdomarsaleem), [Mariana Silva](https://github.com/marianansilva), [Anil Choudhary](https://github.com/aniryou), [Craig](https://github.com/cfranklin11)

# 0.15.0

## Major features and improvements
* Added `KedroContext` base class which holds the configuration and Kedro's main functionality (catalog, pipeline, config, runner).
* Added a new CLI command `kedro jupyter convert` to facilitate converting Jupyter Notebook cells into Kedro nodes.
* Added support for `pip-compile` and new Kedro command `kedro build-reqs` that generates `requirements.txt` based on `requirements.in`.
* Running `kedro install` will install packages to conda environment if `src/environment.yml` exists in your project.
* Added a new `--node` flag to `kedro run`, allowing users to run only the nodes with the specified names.
* Added new `--from-nodes` and `--to-nodes` run arguments, allowing users to run a range of nodes from the pipeline.
* Added prefix `params:` to the parameters specified in `parameters.yml` which allows users to differentiate between their different parameter node inputs and outputs.
* Jupyter Lab/Notebook now starts with only one kernel by default.
* Added the following datasets:
  -  `CSVHTTPDataSet` to load CSV using HTTP(s) links.
  - `JSONBlobDataSet` to load json (-delimited) files from Azure Blob Storage.
  - `ParquetS3DataSet` in `contrib` for usage with pandas. (by [@mmchougule](https://github.com/mmchougule))
  - `CachedDataSet` in `contrib` which will cache data in memory to avoid io/network operations. It will clear the cache once a dataset is no longer needed by a pipeline. (by [@tsanikgr](https://github.com/tsanikgr))
  - `YAMLLocalDataSet` in `contrib` to load and save local YAML files. (by [@Minyus](https://github.com/Minyus))

## Bug fixes and other changes
* Documentation improvements including instructions on how to initialise a Spark session using YAML configuration.
* `anyconfig` default log level changed from `INFO` to `WARNING`.
* Added information on installed plugins to `kedro info`.
* Added style sheets for project documentation, so the output of `kedro build-docs` will resemble the style of `kedro docs`.

## Breaking changes to the API
* Simplified the Kedro template in `run.py` with the introduction of `KedroContext` class.
* Merged `FilepathVersionMixIn` and `S3VersionMixIn` under one abstract class `AbstractVersionedDataSet` which extends`AbstractDataSet`.
* `name` changed to be a keyword-only argument for `Pipeline`.
* `CSVLocalDataSet` no longer supports URLs. `CSVHTTPDataSet` supports URLs.

### Migration guide from Kedro 0.14.* to Kedro 0.15.0
#### Migration for Kedro project template
This guide assumes that:
  * The framework specific code has not been altered significantly
  * Your project specific code is stored in the dedicated python package under `src/`.

The breaking changes were introduced in the following project template files:
- `<project-name>/.ipython/profile_default/startup/00-kedro-init.py`
- `<project-name>/kedro_cli.py`
- `<project-name>/src/tests/test_run.py`
- `<project-name>/src/<python_package>/run.py`
- `<project-name>/.kedro.yml` (new file)

The easiest way to migrate your project from Kedro 0.14.* to Kedro 0.15.0 is to create a new project (by using `kedro new`) and move code and files bit by bit as suggested in the detailed guide below:

1. Create a new project with the same name by running `kedro new`

2. Copy the following folders to the new project:
 - `results/`
 - `references/`
 - `notebooks/`
 - `logs/`
 - `data/`
 - `conf/`

3. If you customised your `src/<package>/run.py`, make sure you apply the same customisations to `src/<package>/run.py`
 - If you customised `get_config()`, you can override `config_loader` property in `ProjectContext` derived class
 - If you customised `create_catalog()`, you can override `catalog()` property in `ProjectContext` derived class
 - If you customised `run()`, you can override `run()` method in `ProjectContext` derived class
 - If you customised default `env`, you can override it in `ProjectContext` derived class or pass it at construction. By default, `env` is `local`.
 - If you customised default `root_conf`, you can override `CONF_ROOT` attribute in `ProjectContext` derived class. By default, `KedroContext` base class has `CONF_ROOT` attribute set to `conf`.

4. The following syntax changes are introduced in ipython or Jupyter notebook/labs:
 - `proj_dir` -> `context.project_path`
 - `proj_name` -> `context.project_name`
 - `conf` -> `context.config_loader`.
 - `io` -> `context.catalog` (e.g., `io.load()` -> `context.catalog.load()`)

5. If you customised your `kedro_cli.py`, you need to apply the same customisations to your `kedro_cli.py` in the new project.

6. Copy the contents of the old project's `src/requirements.txt` into the new project's `src/requirements.in` and, from the project root directory, run the `kedro build-reqs` command in your terminal window.

#### Migration for versioning custom dataset classes

If you defined any custom dataset classes which support versioning in your project, you need to apply the following changes:

1. Make sure your dataset inherits from `AbstractVersionedDataSet` only.
2. Call `super().__init__()` with the appropriate arguments in the dataset's `__init__`. If storing on local filesystem, providing the filepath and the version is enough. Otherwise, you should also pass in an `exists_function` and a `glob_function` that emulate `exists` and `glob` in a different filesystem (see `CSVS3DataSet` as an example).
3. Remove setting of the `_filepath` and `_version` attributes in the dataset's `__init__`, as this is taken care of in the base abstract class.
4. Any calls to `_get_load_path` and `_get_save_path` methods should take no arguments.
5. Ensure you convert the output of `_get_load_path` and `_get_save_path` appropriately, as these now return [`PurePath`s](https://docs.python.org/3/library/pathlib.html#pure-paths) instead of strings.
6. Make sure `_check_paths_consistency` is called with [`PurePath`s](https://docs.python.org/3/library/pathlib.html#pure-paths) as input arguments, instead of strings.

These steps should have brought your project to Kedro 0.15.0. There might be some more minor tweaks needed as every project is unique, but now you have a pretty solid base to work with. If you run into any problems, please consult the [Kedro documentation](https://docs.kedro.org).

## Thanks for supporting contributions
[Dmitry Vukolov](https://github.com/dvukolov), [Jo Stichbury](https://github.com/stichbury), [Angus Williams](https://github.com/awqb), [Deepyaman Datta](https://github.com/deepyaman), [Mayur Chougule](https://github.com/mmchougule), [Marat Kopytjuk](https://github.com/kopytjuk), [Evan Miller](https://github.com/evanmiller29), [Yusuke Minami](https://github.com/Minyus)

# 0.14.3

## Major features and improvements
* Tab completion for catalog datasets in `ipython` or `jupyter` sessions. (Thank you [@datajoely](https://github.com/datajoely) and [@WaylonWalker](https://github.com/WaylonWalker))
* Added support for transcoding, an ability to decouple loading/saving mechanisms of a dataset from its storage location, denoted by adding '@' to the dataset name.
* Datasets have a new `release` function that instructs them to free any cached data. The runners will call this when the dataset is no longer needed downstream.

## Bug fixes and other changes
* Add support for pipeline nodes made up from partial functions.
* Expand user home directory `~` for TextLocalDataSet (see issue #19).
* Add a `short_name` property to `Node`s for a display-friendly (but not necessarily unique) name.
* Add Kedro project loader for IPython: `extras/kedro_project_loader.py`.
* Fix source file encoding issues with Python 3.5 on Windows.
* Fix local project source not having priority over the same source installed as a package, leading to local updates not being recognised.

## Breaking changes to the API
* Remove the max_loads argument from the `MemoryDataSet` constructor and from the `AbstractRunner.create_default_data_set` method.

## Thanks for supporting contributions
[Joel Schwarzmann](https://github.com/datajoely), [Alex Kalmikov](https://github.com/kalexqb)

# 0.14.2

## Major features and improvements
* Added Data Set transformer support in the form of AbstractTransformer and DataCatalog.add_transformer.

## Breaking changes to the API
* Merged the `ExistsMixin` into `AbstractDataSet`.
* `Pipeline.node_dependencies` returns a dictionary keyed by node, with sets of parent nodes as values; `Pipeline` and `ParallelRunner` were refactored to make use of this for topological sort for node dependency resolution and running pipelines respectively.
* `Pipeline.grouped_nodes` returns a list of sets, rather than a list of lists.

## Thanks for supporting contributions

[Darren Gallagher](https://github.com/dazzag24), [Zain Patel](https://github.com/mzjp2)

# 0.14.1

## Major features and improvements
* New I/O module `HDFS3DataSet`.

## Bug fixes and other changes
* Improved API docs.
* Template `run.py` will throw a warning instead of error if `credentials.yml`
  is not present.

## Breaking changes to the API
None


# 0.14.0

The initial release of Kedro.


## Thanks for supporting contributions

Jo Stichbury, Aris Valtazanos, Fabian Peters, Guilherme Braccialli, Joel Schwarzmann, Miguel Beltre, Mohammed ElNabawy, Deepyaman Datta, Shubham Agrawal, Oleg Andreyev, Mayur Chougule, William Ashford, Ed Cannon, Nikhilesh Nukala, Sean Bailey, Vikram Tegginamath, Thomas Huijskens, Musa Bilal

We are also grateful to everyone who advised and supported us, filed issues or helped resolve them, asked and answered questions and were part of inspiring discussions.<|MERGE_RESOLUTION|>--- conflicted
+++ resolved
@@ -11,11 +11,8 @@
 * Added `node` import to the pipeline template.
 * Update error message when executing kedro run without pipeline.
 * Safeguard hooks when user incorrectly registers a hook class in settings.py.
-<<<<<<< HEAD
+* Fixed parsing paths with query and fragment.
 * Remove lowercase transformation in regex validation
-=======
-* Fixed parsing paths with query and fragment.
->>>>>>> 25bb58bf
 
 ## Breaking changes to the API
 ## Documentation changes
