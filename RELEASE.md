# Upcoming Release 0.19.0

## Major features and improvements

## Bug fixes and other changes

## Breaking changes to the API

## Migration guide from Kedro 0.18.* to 0.19.*

# Upcoming Release 0.18.5

## Major features and improvements
* Added new `OmegaConfLoader` which uses `OmegaConf` for loading and merging configuration.
* Added the `--conf-source` option to `kedro run`, allowing users to specify a source for project configuration for the run.
* Added `omegaconf` syntax as option for `--params`. Keys and values can now be separated by colons or equals signs.

## Bug fixes and other changes
* Fix bug where `micropkg` manifest section in `pyproject.toml` isn't recognised as allowed configuration.
<<<<<<< HEAD
* Commas surrounded by an even number of `"` and `'` characters will no longer split the arguments to `kedro run` options which take a list of nodes as inputs (`--from-nodes` and `--to-nodes`).
* Added `omegaconf` syntax as option for `--params`. Keys and values can now be separated by colons or equals signs.
=======
* Added anyconfig's `ac_context` parameter to `kedro.config.commons` module functions for more flexible `ConfigLoader` customizations.
>>>>>>> 3b3e92b2

## Breaking changes to the API

# Release 0.18.4

## Major features and improvements
* Make Kedro instantiate datasets from `kedro_datasets` with higher priority than `kedro.extras.datasets`. `kedro_datasets` is the namespace for the new `kedro-datasets` python package.
* The config loader objects now implement `UserDict` and the configuration is accessed through `conf_loader['catalog']`.
* You can configure config file patterns through `settings.py` without creating a custom config loader.
* Added the following new datasets:

| Type                                 | Description                                                                | Location                      |
| ------------------------------------ | -------------------------------------------------------------------------- | ----------------------------- |
| `svmlight.SVMLightDataSet` | Work with svmlight/libsvm files using scikit-learn library | `kedro.extras.datasets.svmlight` |
| `video.VideoDataSet`                 | Read and write video files from a filesystem                               | `kedro.extras.datasets.video` |
| `video.video_dataset.SequenceVideo`  | Create a video object from an iterable sequence to use with `VideoDataSet` | `kedro.extras.datasets.video` |
| `video.video_dataset.GeneratorVideo` | Create a video object from a generator to use with `VideoDataSet`          | `kedro.extras.datasets.video` |
* Implemented support for a functional definition of schema in `dask.ParquetDataSet` to work with the `dask.to_parquet` API.

## Bug fixes and other changes
* Fixed `kedro micropkg pull` for packages on PyPI.
* Fixed `format` in `save_args` for `SparkHiveDataSet`, previously it didn't allow you to save it as delta format.
* Fixed save errors in `TensorFlowModelDataset` when used without versioning; previously, it wouldn't overwrite an existing model.
* Added support for `tf.device` in `TensorFlowModelDataset`.
* Updated error message for `VersionNotFoundError` to handle insufficient permission issues for cloud storage.
* Updated Experiment Tracking docs with working examples.
* Updated MatplotlibWriter Dataset, TextDataset, plotly.PlotlyDataSet and plotly.JSONDataSet docs with working examples.
* Modified implementation of the Kedro IPython extension to use `local_ns` rather than a global variable.
* Refactored `ShelveStore` to its own module to ensure multiprocessing works with it.
* `kedro.extras.datasets.pandas.SQLQueryDataSet` now takes optional argument `execution_options`.
* Removed `attrs` upper bound to support newer versions of Airflow.
* Bumped the lower bound for the `setuptools` dependency to <=61.5.1.

## Minor breaking changes to the API

## Upcoming deprecations for Kedro 0.19.0
* `kedro test` and `kedro lint` will be deprecated.

## Documentation
* Revised the Introduction to shorten it
* Revised the Get Started section to remove unnecessary information and clarify the learning path
* Updated the spaceflights tutorial to simplify the later stages and clarify what the reader needed to do in each phase
* Moved some pages that covered advanced materials into more appropriate sections
* Moved visualisation into its own section
* Fixed a bug that degraded user experience: the table of contents is now sticky when you navigate between pages
* Added redirects where needed on ReadTheDocs for legacy links and bookmarks

## Contributions from the Kedroid community
We are grateful to the following for submitting PRs that contributed to this release: [jstammers](https://github.com/jstammers), [FlorianGD](https://github.com/FlorianGD), [yash6318](https://github.com/yash6318), [carlaprv](https://github.com/carlaprv), [dinotuku](https://github.com/dinotuku), [williamcaicedo](https://github.com/williamcaicedo), [avan-sh](https://github.com/avan-sh), [Kastakin](https://github.com/Kastakin), [amaralbf](https://github.com/amaralbf), [BSGalvan](https://github.com/BSGalvan), [levimjoseph](https://github.com/levimjoseph), [daniel-falk](https://github.com/daniel-falk), [clotildeguinard](https://github.com/clotildeguinard), [avsolatorio](https://github.com/avsolatorio), and [picklejuicedev](https://github.com/picklejuicedev) for comments and input to documentation changes

# Release 0.18.3

## Major features and improvements
* Implemented autodiscovery of project pipelines. A pipeline created with `kedro pipeline create <pipeline_name>` can now be accessed immediately without needing to explicitly register it in `src/<package_name>/pipeline_registry.py`, either individually by name (e.g. `kedro run --pipeline=<pipeline_name>`) or as part of the combined default pipeline (e.g. `kedro run`). By default, the simplified `register_pipelines()` function in `pipeline_registry.py` looks like:

    ```python
    def register_pipelines() -> Dict[str, Pipeline]:
        """Register the project's pipelines.

        Returns:
            A mapping from pipeline names to ``Pipeline`` objects.
        """
        pipelines = find_pipelines()
        pipelines["__default__"] = sum(pipelines.values())
        return pipelines
    ```

* The Kedro IPython extension should now be loaded with `%load_ext kedro.ipython`.
* The line magic `%reload_kedro` now accepts keywords arguments, e.g. `%reload_kedro --env=prod`.
* Improved resume pipeline suggestion for `SequentialRunner`, it will backtrack the closest persisted inputs to resume.

## Bug fixes and other changes

* Changed default `False` value for rich logging `show_locals`, to make sure credentials and other sensitive data isn't shown in logs.
* Rich traceback handling is disabled on Databricks so that exceptions now halt execution as expected. This is a workaround for a [bug in `rich`](https://github.com/Textualize/rich/issues/2455).
* When using `kedro run -n [some_node]`, if `some_node` is missing a namespace the resulting error message will suggest the correct node name.
* Updated documentation for `rich` logging.
* Updated Prefect deployment documentation to allow for reruns with saved versioned datasets.
* The Kedro IPython extension now surfaces errors when it cannot load a Kedro project.
* Relaxed `delta-spark` upper bound to allow compatibility with Spark 3.1.x and 3.2.x.
* Added `gdrive` to list of cloud protocols, enabling Google Drive paths for datasets.
* Added svg logo resource for ipython kernel.

## Upcoming deprecations for Kedro 0.19.0
* The Kedro IPython extension will no longer be available as `%load_ext kedro.extras.extensions.ipython`; use `%load_ext kedro.ipython` instead.
* `kedro jupyter convert`, `kedro build-docs`, `kedro build-reqs` and `kedro activate-nbstripout` will be deprecated.

# Release 0.18.2

## Major features and improvements
* Added `abfss` to list of cloud protocols, enabling abfss paths.
* Kedro now uses the [Rich](https://github.com/Textualize/rich) library to format terminal logs and tracebacks.
* The file `conf/base/logging.yml` is now optional. See [our documentation](https://kedro.readthedocs.io/en/0.18.2/logging/logging.html) for details.
* Introduced a `kedro.starters` entry point. This enables plugins to create custom starter aliases used by `kedro starter list` and `kedro new`.
* Reduced the `kedro new` prompts to just one question asking for the project name.

## Bug fixes and other changes
* Bumped `pyyaml` upper bound to make Kedro compatible with the [pyodide](https://pyodide.org/en/stable/usage/loading-packages.html#micropip) stack.
* Updated project template's Sphinx configuration to use `myst_parser` instead of `recommonmark`.
* Reduced number of log lines by changing the logging level from `INFO` to `DEBUG` for low priority messages.
* Kedro's framework-side logging configuration no longer performs file-based logging. Hence superfluous `info.log`/`errors.log` files are no longer created in your project root, and running Kedro on read-only file systems such as Databricks Repos is now possible.
* The `root` logger is now set to the Python default level of `WARNING` rather than `INFO`. Kedro's logger is still set to emit `INFO` level messages.
* `SequentialRunner` now has consistent execution order across multiple runs with sorted nodes.
* Bumped the upper bound for the Flake8 dependency to <5.0.
* `kedro jupyter notebook/lab` no longer reuses a Jupyter kernel.
* Required `cookiecutter>=2.1.1` to address a [known command injection vulnerability](https://security.snyk.io/vuln/SNYK-PYTHON-COOKIECUTTER-2414281).
* The session store no longer fails if a username cannot be found with `getpass.getuser`.
* Added generic typing for `AbstractDataSet` and `AbstractVersionedDataSet` as well as typing to all datasets.
* Rendered the deployment guide flowchart as a Mermaid diagram, and added Dask.

## Minor breaking changes to the API
* The module `kedro.config.default_logger` no longer exists; default logging configuration is now set automatically through `kedro.framework.project.LOGGING`. Unless you explicitly import `kedro.config.default_logger` you do not need to make any changes.

## Upcoming deprecations for Kedro 0.19.0
* `kedro.extras.ColorHandler` will be removed in 0.19.0.

# Release 0.18.1

## Major features and improvements
* Added a new hook `after_context_created` that passes the `KedroContext` instance as `context`.
* Added a new CLI hook `after_command_run`.
* Added more detail to YAML `ParserError` exception error message.
* Added option to `SparkDataSet` to specify a `schema` load argument that allows for supplying a user-defined schema as opposed to relying on the schema inference of Spark.
* The Kedro package no longer contains a built version of the Kedro documentation significantly reducing the package size.

## Bug fixes and other changes
* Removed fatal error from being logged when a Kedro session is created in a directory without git.
* Fixed `CONFIG_LOADER_CLASS` validation so that `TemplatedConfigLoader` can be specified in settings.py. Any `CONFIG_LOADER_CLASS` must be a subclass of `AbstractConfigLoader`.
* Added runner name to the `run_params` dictionary used in pipeline hooks.
* Updated [Databricks documentation](https://kedro.readthedocs.io/en/0.18.1/deployment/databricks.html) to include how to get it working with IPython extension and Kedro-Viz.
* Update sections on visualisation, namespacing, and experiment tracking in the spaceflight tutorial to correspond to the complete spaceflights starter.
* Fixed `Jinja2` syntax loading with `TemplatedConfigLoader` using `globals.yml`.
* Removed global `_active_session`, `_activate_session` and `_deactivate_session`. Plugins that need to access objects such as the config loader should now do so through `context` in the new `after_context_created` hook.
* `config_loader` is available as a public read-only attribute of `KedroContext`.
* Made `hook_manager` argument optional for `runner.run`.
* `kedro docs` now opens an online version of the Kedro documentation instead of a locally built version.

## Upcoming deprecations for Kedro 0.19.0
* `kedro docs` will be removed in 0.19.0.

# Release 0.18.0

## TL;DR ✨
Kedro 0.18.0 strives to reduce the complexity of the project template and get us closer to a stable release of the framework. We've introduced the full [micro-packaging workflow](https://kedro.readthedocs.io/en/0.18.0/nodes_and_pipelines/micro_packaging.html) 📦, which allows you to import packages, utility functions and existing pipelines into your Kedro project. [Integration with IPython and Jupyter](https://kedro.readthedocs.io/en/0.18.0/tools_integration/ipython.html) has been streamlined in preparation for enhancements to Kedro's interactive workflow. Additionally, the release comes with long-awaited Python 3.9 and 3.10 support 🐍.

## Major features and improvements

### Framework
* Added `kedro.config.abstract_config.AbstractConfigLoader` as an abstract base class for all `ConfigLoader` implementations. `ConfigLoader` and `TemplatedConfigLoader` now inherit directly from this base class.
* Streamlined the `ConfigLoader.get` and `TemplatedConfigLoader.get` API and delegated the actual `get` method functional implementation to the `kedro.config.common` module.
* The `hook_manager` is no longer a global singleton. The `hook_manager` lifecycle is now managed by the `KedroSession`, and a new `hook_manager` will be created every time a `session` is instantiated.
* Added support for specifying parameters mapping in `pipeline()` without the `params:` prefix.
* Added new API `Pipeline.filter()` (previously in `KedroContext._filter_pipeline()`) to filter parts of a pipeline.
* Added `username` to Session store for logging during Experiment Tracking.
* A packaged Kedro project can now be imported and run from another Python project as following:
```python
from my_package.__main__ import main

main(
    ["--pipleine", "my_pipeline"]
)  # or just main() if no parameters are needed for the run
```

### Project template
* Removed `cli.py` from the Kedro project template. By default, all CLI commands, including `kedro run`, are now defined on the Kedro framework side. You can still define custom CLI commands by creating your own `cli.py`.
* Removed `hooks.py` from the Kedro project template. Registration hooks have been removed in favour of `settings.py` configuration, but you can still define execution timeline hooks by creating your own `hooks.py`.
* Removed `.ipython` directory from the Kedro project template. The IPython/Jupyter workflow no longer uses IPython profiles; it now uses an IPython extension.
* The default `kedro` run configuration environment names can now be set in `settings.py` using the `CONFIG_LOADER_ARGS` variable. The relevant keyword arguments to supply are `base_env` and `default_run_env`, which are set to `base` and `local` respectively by default.

### DataSets
* Added the following new datasets:

| Type                      | Description                                                   | Location                         |
| ------------------------- | ------------------------------------------------------------- | -------------------------------- |
| `pandas.XMLDataSet`       | Read XML into Pandas DataFrame. Write Pandas DataFrame to XML | `kedro.extras.datasets.pandas`   |
| `networkx.GraphMLDataSet` | Work with NetworkX using GraphML files                        | `kedro.extras.datasets.networkx` |
| `networkx.GMLDataSet`     | Work with NetworkX using Graph Modelling Language files       | `kedro.extras.datasets.networkx` |
| `redis.PickleDataSet`     | loads/saves data from/to a Redis database                     | `kedro.extras.datasets.redis`    |

* Added `partitionBy` support and exposed `save_args` for `SparkHiveDataSet`.
* Exposed `open_args_save` in `fs_args` for `pandas.ParquetDataSet`.
* Refactored the `load` and `save` operations for `pandas` datasets in order to leverage `pandas` own API and delegate `fsspec` operations to them. This reduces the need to have our own `fsspec` wrappers.
* Merged `pandas.AppendableExcelDataSet` into `pandas.ExcelDataSet`.
* Added `save_args` to `feather.FeatherDataSet`.

### Jupyter and IPython integration
* The [only recommended way to work with Kedro in Jupyter or IPython is now the Kedro IPython extension](https://kedro.readthedocs.io/en/0.18.0/tools_integration/ipython.html). Managed Jupyter instances should load this via `%load_ext kedro.ipython` and use the line magic `%reload_kedro`.
* `kedro ipython` launches an IPython session that preloads the Kedro IPython extension.
* `kedro jupyter notebook/lab` creates a custom Jupyter kernel that preloads the Kedro IPython extension and launches a notebook with that kernel selected. There is no longer a need to specify `--all-kernels` to show all available kernels.

### Dependencies
* Bumped the minimum version of `pandas` to 1.3. Any `storage_options` should continue to be specified under `fs_args` and/or `credentials`.
* Added support for Python 3.9 and 3.10, dropped support for Python 3.6.
* Updated `black` dependency in the project template to a non pre-release version.

### Other
* Documented distribution of Kedro pipelines with Dask.

## Breaking changes to the API

### Framework
* Removed `RegistrationSpecs` and its associated `register_config_loader` and `register_catalog` hook specifications in favour of `CONFIG_LOADER_CLASS`/`CONFIG_LOADER_ARGS` and `DATA_CATALOG_CLASS` in `settings.py`.
* Removed deprecated functions `load_context` and `get_project_context`.
* Removed deprecated `CONF_SOURCE`, `package_name`, `pipeline`, `pipelines`, `config_loader` and `io` attributes from `KedroContext` as well as the deprecated `KedroContext.run` method.
* Added the `PluginManager` `hook_manager` argument to `KedroContext` and the `Runner.run()` method, which will be provided by the `KedroSession`.
* Removed the public method `get_hook_manager()` and replaced its functionality by `_create_hook_manager()`.
* Enforced that only one run can be successfully executed as part of a `KedroSession`. `run_id` has been renamed to `session_id` as a result.

### Configuration loaders
* The `settings.py` setting `CONF_ROOT` has been renamed to `CONF_SOURCE`. Default value of `conf` remains unchanged.
* `ConfigLoader` and `TemplatedConfigLoader` argument `conf_root` has been renamed to `conf_source`.
* `extra_params` has been renamed to `runtime_params` in `kedro.config.config.ConfigLoader` and `kedro.config.templated_config.TemplatedConfigLoader`.
* The environment defaulting behaviour has been removed from `KedroContext` and is now implemented in a `ConfigLoader` class (or equivalent) with the `base_env` and `default_run_env` attributes.

### DataSets
* `pandas.ExcelDataSet` now uses `openpyxl` engine instead of `xlrd`.
* `pandas.ParquetDataSet` now calls `pd.to_parquet()` upon saving. Note that the argument `partition_cols` is not supported.
* `spark.SparkHiveDataSet` API has been updated to reflect `spark.SparkDataSet`. The `write_mode=insert` option has also been replaced with `write_mode=append` as per Spark styleguide. This change addresses [Issue 725](https://github.com/kedro-org/kedro/issues/725) and [Issue 745](https://github.com/kedro-org/kedro/issues/745). Additionally, `upsert` mode now leverages `checkpoint` functionality and requires a valid `checkpointDir` be set for current `SparkContext`.
* `yaml.YAMLDataSet` can no longer save a `pandas.DataFrame` directly, but it can save a dictionary. Use `pandas.DataFrame.to_dict()` to convert your `pandas.DataFrame` to a dictionary before you attempt to save it to YAML.
* Removed `open_args_load` and `open_args_save` from the following datasets:
  * `pandas.CSVDataSet`
  * `pandas.ExcelDataSet`
  * `pandas.FeatherDataSet`
  * `pandas.JSONDataSet`
  * `pandas.ParquetDataSet`
* `storage_options` are now dropped if they are specified under `load_args` or `save_args` for the following datasets:
  * `pandas.CSVDataSet`
  * `pandas.ExcelDataSet`
  * `pandas.FeatherDataSet`
  * `pandas.JSONDataSet`
  * `pandas.ParquetDataSet`
* Renamed `lambda_data_set`, `memory_data_set`, and `partitioned_data_set` to `lambda_dataset`, `memory_dataset`, and `partitioned_dataset`, respectively, in `kedro.io`.
* The dataset `networkx.NetworkXDataSet` has been renamed to `networkx.JSONDataSet`.

### CLI
* Removed `kedro install` in favour of `pip install -r src/requirements.txt` to install project dependencies.
* Removed `--parallel` flag from `kedro run` in favour of `--runner=ParallelRunner`. The `-p` flag is now an alias for `--pipeline`.
* `kedro pipeline package` has been replaced by `kedro micropkg package` and, in addition to the `--alias` flag used to rename the package, now accepts a module name and path to the pipeline or utility module to package, relative to `src/<package_name>/`. The `--version` CLI option has been removed in favour of setting a `__version__` variable in the micro-package's `__init__.py` file.
* `kedro pipeline pull` has been replaced by `kedro micropkg pull` and now also supports `--destination` to provide a location for pulling the package.
* Removed `kedro pipeline list` and `kedro pipeline describe` in favour of `kedro registry list` and `kedro registry describe`.
* `kedro package` and `kedro micropkg package` now save `egg` and `whl` or `tar` files in the `<project_root>/dist` folder (previously `<project_root>/src/dist`).
* Changed the behaviour of `kedro build-reqs` to compile requirements from `requirements.txt` instead of `requirements.in` and save them to `requirements.lock` instead of `requirements.txt`.
* `kedro jupyter notebook/lab` no longer accept `--all-kernels` or `--idle-timeout` flags. `--all-kernels` is now the default behaviour.
* `KedroSession.run` now raises `ValueError` rather than `KedroContextError` when the pipeline contains no nodes. The same `ValueError` is raised when there are no matching tags.
* `KedroSession.run` now raises `ValueError` rather than `KedroContextError` when the pipeline name doesn't exist in the pipeline registry.

### Other
* Added namespace to parameters in a modular pipeline, which addresses [Issue 399](https://github.com/kedro-org/kedro/issues/399).
* Switched from packaging pipelines as wheel files to tar archive files compressed with gzip (`.tar.gz`).
* Removed decorator API from `Node` and `Pipeline`, as well as the modules `kedro.extras.decorators` and `kedro.pipeline.decorators`.
* Removed transformer API from `DataCatalog`, as well as the modules `kedro.extras.transformers` and `kedro.io.transformers`.
* Removed the `Journal` and `DataCatalogWithDefault`.
* Removed `%init_kedro` IPython line magic, with its functionality incorporated into `%reload_kedro`. This means that if `%reload_kedro` is called with a filepath, that will be set as default for subsequent calls.

## Migration guide from Kedro 0.17.* to 0.18.*

### Hooks
* Remove any existing `hook_impl` of the `register_config_loader` and `register_catalog` methods from `ProjectHooks` in `hooks.py` (or custom alternatives).
* If you use `run_id` in the `after_catalog_created` hook, replace it with `save_version` instead.
* If you use `run_id` in any of the `before_node_run`, `after_node_run`, `on_node_error`, `before_pipeline_run`, `after_pipeline_run` or `on_pipeline_error` hooks, replace it with `session_id` instead.

### `settings.py` file
* If you use a custom config loader class such as `kedro.config.TemplatedConfigLoader`, alter `CONFIG_LOADER_CLASS` to specify the class and `CONFIG_LOADER_ARGS` to specify keyword arguments. If not set, these default to `kedro.config.ConfigLoader` and an empty dictionary respectively.
* If you use a custom data catalog class, alter `DATA_CATALOG_CLASS` to specify the class. If not set, this defaults to `kedro.io.DataCatalog`.
* If you have a custom config location (i.e. not `conf`), update `CONF_ROOT` to `CONF_SOURCE` and set it to a string with the expected configuration location. If not set, this defaults to `"conf"`.

### Modular pipelines
* If you use any modular pipelines with parameters, make sure they are declared with the correct namespace. See example below:

For a given pipeline:
```python
active_pipeline = pipeline(
    pipe=[
        node(
            func=some_func,
            inputs=["model_input_table", "params:model_options"],
            outputs=["**my_output"],
        ),
        ...,
    ],
    inputs="model_input_table",
    namespace="candidate_modelling_pipeline",
)
```

The parameters should look like this:

```diff
-model_options:
-    test_size: 0.2
-    random_state: 8
-    features:
-    - engines
-    - passenger_capacity
-    - crew
+candidate_modelling_pipeline:
+    model_options:
+      test_size: 0.2
+      random_state: 8
+      features:
+        - engines
+        - passenger_capacity
+        - crew

```
* Optional: You can now remove all `params:` prefix when supplying values to `parameters` argument in a `pipeline()` call.
* If you pull modular pipelines with `kedro pipeline pull my_pipeline --alias other_pipeline`, now use `kedro micropkg pull my_pipeline --alias pipelines.other_pipeline` instead.
* If you package modular pipelines with `kedro pipeline package my_pipeline`, now use `kedro micropkg package pipelines.my_pipeline` instead.
* Similarly, if you package any modular pipelines using `pyproject.toml`, you should modify the keys to include the full module path, and wrapped in double-quotes, e.g:

```diff
[tool.kedro.micropkg.package]
-data_engineering = {destination = "path/to/here"}
-data_science = {alias = "ds", env = "local"}
+"pipelines.data_engineering" = {destination = "path/to/here"}
+"pipelines.data_science" = {alias = "ds", env = "local"}

[tool.kedro.micropkg.pull]
-"s3://my_bucket/my_pipeline" = {alias = "aliased_pipeline"}
+"s3://my_bucket/my_pipeline" = {alias = "pipelines.aliased_pipeline"}
```

### DataSets
* If you use `pandas.ExcelDataSet`, make sure you have `openpyxl` installed in your environment. This is automatically installed if you specify `kedro[pandas.ExcelDataSet]==0.18.0` in your `requirements.txt`. You can uninstall `xlrd` if you were only using it for this dataset.
* If you use`pandas.ParquetDataSet`, pass pandas saving arguments directly to `save_args` instead of nested in `from_pandas` (e.g. `save_args = {"preserve_index": False}` instead of `save_args = {"from_pandas": {"preserve_index": False}}`).
* If you use `spark.SparkHiveDataSet` with `write_mode` option set to `insert`, change this to `append` in line with the Spark styleguide. If you use `spark.SparkHiveDataSet` with `write_mode` option set to `upsert`, make sure that your `SparkContext` has a valid `checkpointDir` set either by `SparkContext.setCheckpointDir` method or directly in the `conf` folder.
* If you use `pandas~=1.2.0` and pass `storage_options` through `load_args` or `savs_args`, specify them under `fs_args` or via `credentials` instead.
* If you import from `kedro.io.lambda_data_set`, `kedro.io.memory_data_set`, or `kedro.io.partitioned_data_set`, change the import to `kedro.io.lambda_dataset`, `kedro.io.memory_dataset`, or `kedro.io.partitioned_dataset`, respectively (or import the dataset directly from `kedro.io`).
* If you have any `pandas.AppendableExcelDataSet` entries in your catalog, replace them with `pandas.ExcelDataSet`.
* If you have any `networkx.NetworkXDataSet` entries in your catalog, replace them with `networkx.JSONDataSet`.

### Other
* Edit any scripts containing `kedro pipeline package --version` to use `kedro micropkg package` instead. If you wish to set a specific pipeline package version, set the `__version__` variable in the pipeline package's `__init__.py` file.
* To run a pipeline in parallel, use `kedro run --runner=ParallelRunner` rather than `--parallel` or `-p`.
* If you call `ConfigLoader` or `TemplatedConfigLoader` directly, update the keyword arguments `conf_root` to `conf_source` and `extra_params` to `runtime_params`.
* If you use `KedroContext` to access `ConfigLoader`, use `settings.CONFIG_LOADER_CLASS` to access the currently used `ConfigLoader` instead.
* The signature of `KedroContext` has changed and now needs `config_loader` and `hook_manager` as additional arguments of type `ConfigLoader` and `PluginManager` respectively.

# Release 0.17.7

## Major features and improvements
* `pipeline` now accepts `tags` and a collection of `Node`s and/or `Pipeline`s rather than just a single `Pipeline` object. `pipeline` should be used in preference to `Pipeline` when creating a Kedro pipeline.
* `pandas.SQLTableDataSet` and `pandas.SQLQueryDataSet` now only open one connection per database, at instantiation time (therefore at catalog creation time), rather than one per load/save operation.
* Added new command group, `micropkg`, to replace `kedro pipeline pull` and `kedro pipeline package` with `kedro micropkg pull` and `kedro micropkg package` for Kedro 0.18.0. `kedro micropkg package` saves packages to `project/dist` while `kedro pipeline package` saves packages to `project/src/dist`.

## Bug fixes and other changes
* Added tutorial documentation for [experiment tracking](https://kedro.readthedocs.io/en/0.17.7/08_logging/02_experiment_tracking.html).
* Added [Plotly dataset documentation](https://kedro.readthedocs.io/en/0.17.7/03_tutorial/05_visualise_pipeline.html#visualise-plotly-charts-in-kedro-viz).
* Added the upper limit `pandas<1.4` to maintain compatibility with `xlrd~=1.0`.
* Bumped the `Pillow` minimum version requirement to 9.0 (Python 3.7+ only) following [CVE-2022-22817](https://cve.mitre.org/cgi-bin/cvename.cgi?name=CVE-2022-22817).
* Fixed `PickleDataSet` to be copyable and hence work with the parallel runner.
* Upgraded `pip-tools`, which is used by `kedro build-reqs`, to 6.5 (Python 3.7+ only). This `pip-tools` version is compatible with `pip>=21.2`, including the most recent releases of `pip`. Python 3.6 users should continue to use `pip-tools` 6.4 and `pip<22`.
* Added `astro-iris` as alias for `astro-airlow-iris`, so that old tutorials can still be followed.
* Added details about [Kedro's Technical Steering Committee and governance model](https://kedro.readthedocs.io/en/0.17.7/14_contribution/technical_steering_committee.html).

## Upcoming deprecations for Kedro 0.18.0
* `kedro pipeline pull` and `kedro pipeline package` will be deprecated. Please use `kedro micropkg` instead.


# Release 0.17.6

## Major features and improvements
* Added `pipelines` global variable to IPython extension, allowing you to access the project's pipelines in `kedro ipython` or `kedro jupyter notebook`.
* Enabled overriding nested parameters with `params` in CLI, i.e. `kedro run --params="model.model_tuning.booster:gbtree"` updates parameters to `{"model": {"model_tuning": {"booster": "gbtree"}}}`.
* Added option to `pandas.SQLQueryDataSet` to specify a `filepath` with a SQL query, in addition to the current method of supplying the query itself in the `sql` argument.
* Extended `ExcelDataSet` to support saving Excel files with multiple sheets.
* Added the following new datasets:

| Type                      | Description                                                                                                            | Location                       |
| ------------------------- | ---------------------------------------------------------------------------------------------------------------------- | ------------------------------ |
| `plotly.JSONDataSet`      | Works with plotly graph object Figures (saves as json file)                                                            | `kedro.extras.datasets.plotly` |
| `pandas.GenericDataSet`   | Provides a 'best effort' facility to read / write any format provided by the `pandas` library                          | `kedro.extras.datasets.pandas` |
| `pandas.GBQQueryDataSet`  | Loads data from a Google Bigquery table using provided SQL query                                                       | `kedro.extras.datasets.pandas` |
| `spark.DeltaTableDataSet` | Dataset designed to handle Delta Lake Tables and their CRUD-style operations, including `update`, `merge` and `delete` | `kedro.extras.datasets.spark`  |

## Bug fixes and other changes
* Fixed an issue where `kedro new --config config.yml` was ignoring the config file when `prompts.yml` didn't exist.
* Added documentation for `kedro viz --autoreload`.
* Added support for arbitrary backends (via importable module paths) that satisfy the `pickle` interface to `PickleDataSet`.
* Added support for `sum` syntax for connecting pipeline objects.
* Upgraded `pip-tools`, which is used by `kedro build-reqs`, to 6.4. This `pip-tools` version requires `pip>=21.2` while [adding support for `pip>=21.3`](https://github.com/jazzband/pip-tools/pull/1501). To upgrade `pip`, please refer to [their documentation](https://pip.pypa.io/en/stable/installing/#upgrading-pip).
* Relaxed the bounds on the `plotly` requirement for `plotly.PlotlyDataSet` and the `pyarrow` requirement for `pandas.ParquetDataSet`.
* `kedro pipeline package <pipeline>` now raises an error if the `<pipeline>` argument doesn't look like a valid Python module path (e.g. has `/` instead of `.`).
* Added new `overwrite` argument to `PartitionedDataSet` and `MatplotlibWriter` to enable deletion of existing partitions and plots on dataset `save`.
* `kedro pipeline pull` now works when the project requirements contains entries such as `-r`, `--extra-index-url` and local wheel files ([Issue #913](https://github.com/kedro-org/kedro/issues/913)).
* Fixed slow startup because of catalog processing by reducing the exponential growth of extra processing during `_FrozenDatasets` creations.
* Removed `.coveragerc` from the Kedro project template. `coverage` settings are now given in `pyproject.toml`.
* Fixed a bug where packaging or pulling a modular pipeline with the same name as the project's package name would throw an error (or silently pass without including the pipeline source code in the wheel file).
* Removed unintentional dependency on `git`.
* Fixed an issue where nested pipeline configuration was not included in the packaged pipeline.
* Deprecated the "Thanks for supporting contributions" section of release notes to simplify the contribution process; Kedro 0.17.6 is the last release that includes this. This process has been replaced with the [automatic GitHub feature](https://github.com/kedro-org/kedro/graphs/contributors).
* Fixed a bug where the version on the tracking datasets didn't match the session id and the versions of regular versioned datasets.
* Fixed an issue where datasets in `load_versions` that are not found in the data catalog would silently pass.
* Altered the string representation of nodes so that node inputs/outputs order is preserved rather than being alphabetically sorted.
* Update `APIDataSet` to accept `auth` through `credentials` and allow any iterable for `auth`.

## Upcoming deprecations for Kedro 0.18.0
* `kedro.extras.decorators` and `kedro.pipeline.decorators` are being deprecated in favour of Hooks.
* `kedro.extras.transformers` and `kedro.io.transformers` are being deprecated in favour of Hooks.
* The `--parallel` flag on `kedro run` is being removed in favour of `--runner=ParallelRunner`. The `-p` flag will change to be an alias for `--pipeline`.
* `kedro.io.DataCatalogWithDefault` is being deprecated, to be removed entirely in 0.18.0.

## Thanks for supporting contributions
[Deepyaman Datta](https://github.com/deepyaman),
[Brites](https://github.com/brites101),
[Manish Swami](https://github.com/ManishS6),
[Avaneesh Yembadi](https://github.com/avan-sh),
[Zain Patel](https://github.com/mzjp2),
[Simon Brugman](https://github.com/sbrugman),
[Kiyo Kunii](https://github.com/921kiyo),
[Benjamin Levy](https://github.com/BenjaminLevyQB),
[Louis de Charsonville](https://github.com/louisdecharson),
[Simon Picard](https://github.com/simonpicard)

# Release 0.17.5

## Major features and improvements
* Added new CLI group `registry`, with the associated commands `kedro registry list` and `kedro registry describe`, to replace `kedro pipeline list` and `kedro pipeline describe`.
* Added support for dependency management at a modular pipeline level. When a pipeline with `requirements.txt` is packaged, its dependencies are embedded in the modular pipeline wheel file. Upon pulling the pipeline, Kedro will append dependencies to the project's `requirements.in`. More information is available in [our documentation](https://kedro.readthedocs.io/en/0.17.5/06_nodes_and_pipelines/03_modular_pipelines.html).
* Added support for bulk packaging/pulling modular pipelines using `kedro pipeline package/pull --all` and `pyproject.toml`.
* Removed `cli.py` from the Kedro project template. By default all CLI commands, including `kedro run`, are now defined on the Kedro framework side. These can be overridden in turn by a plugin or a `cli.py` file in your project. A packaged Kedro project will respect the same hierarchy when executed with `python -m my_package`.
* Removed `.ipython/profile_default/startup/` from the Kedro project template in favour of `.ipython/profile_default/ipython_config.py` and the `kedro.extras.extensions.ipython`.
* Added support for `dill` backend to `PickleDataSet`.
* Imports are now refactored at `kedro pipeline package` and `kedro pipeline pull` time, so that _aliasing_ a modular pipeline doesn't break it.
* Added the following new datasets to support basic Experiment Tracking:

| Type                      | Description                                              | Location                         |
| ------------------------- | -------------------------------------------------------- | -------------------------------- |
| `tracking.MetricsDataSet` | Dataset to track numeric metrics for experiment tracking | `kedro.extras.datasets.tracking` |
| `tracking.JSONDataSet`    | Dataset to track data for experiment tracking            | `kedro.extras.datasets.tracking` |

## Bug fixes and other changes
* Bumped minimum required `fsspec` version to 2021.04.
* Fixed the `kedro install` and `kedro build-reqs` flows when uninstalled dependencies are present in a project's `settings.py`, `context.py` or `hooks.py` ([Issue #829](https://github.com/kedro-org/kedro/issues/829)).
* Imports are now refactored at `kedro pipeline package` and `kedro pipeline pull` time, so that _aliasing_ a modular pipeline doesn't break it.

## Minor breaking changes to the API
* Pinned `dynaconf` to `<3.1.6` because the method signature for `_validate_items` changed which is used in Kedro.

## Upcoming deprecations for Kedro 0.18.0
* `kedro pipeline list` and `kedro pipeline describe` are being deprecated in favour of new commands `kedro registry list ` and `kedro registry describe`.
* `kedro install` is being deprecated in favour of using `pip install -r src/requirements.txt` to install project dependencies.

## Thanks for supporting contributions
[Moussa Taifi](https://github.com/moutai),
[Deepyaman Datta](https://github.com/deepyaman)

# Release 0.17.4

## Major features and improvements
* Added the following new datasets:

| Type                   | Description                                                 | Location                       |
| ---------------------- | ----------------------------------------------------------- | ------------------------------ |
| `plotly.PlotlyDataSet` | Works with plotly graph object Figures (saves as json file) | `kedro.extras.datasets.plotly` |

## Bug fixes and other changes
* Defined our set of Kedro Principles! Have a read through [our docs](https://kedro.readthedocs.io/en/0.17.4/12_faq/03_kedro_principles.html).
* `ConfigLoader.get()` now raises a `BadConfigException`, with a more helpful error message, if a configuration file cannot be loaded (for instance due to wrong syntax or poor formatting).
* `run_id` now defaults to `save_version` when `after_catalog_created` is called, similarly to what happens during a `kedro run`.
* Fixed a bug where `kedro ipython` and `kedro jupyter notebook` didn't work if the `PYTHONPATH` was already set.
* Update the IPython extension to allow passing `env` and `extra_params` to `reload_kedro`  similar to how the IPython script works.
* `kedro info` now outputs if a plugin has any `hooks` or `cli_hooks` implemented.
* `PartitionedDataSet` now supports lazily materializing data on save.
* `kedro pipeline describe` now defaults to the `__default__` pipeline when no pipeline name is provided and also shows the namespace the nodes belong to.
* Fixed an issue where spark.SparkDataSet with enabled versioning would throw a VersionNotFoundError when using databricks-connect from a remote machine and saving to dbfs filesystem.
* `EmailMessageDataSet` added to doctree.
* When node inputs do not pass validation, the error message is now shown as the most recent exception in the traceback ([Issue #761](https://github.com/kedro-org/kedro/issues/761)).
* `kedro pipeline package` now only packages the parameter file that exactly matches the pipeline name specified and the parameter files in a directory with the pipeline name.
* Extended support to newer versions of third-party dependencies ([Issue #735](https://github.com/kedro-org/kedro/issues/735)).
* Ensured consistent references to `model input` tables in accordance with our Data Engineering convention.
* Changed behaviour where `kedro pipeline package` takes the pipeline package version, rather than the kedro package version. If the pipeline package version is not present, then the package version is used.
* Launched [GitHub Discussions](https://github.com/kedro-org/kedro/discussions/) and [Kedro Discord Server](https://discord.gg/akJDeVaxnB)
* Improved error message when versioning is enabled for a dataset previously saved as non-versioned ([Issue #625](https://github.com/kedro-org/kedro/issues/625)).

## Minor breaking changes to the API

## Upcoming deprecations for Kedro 0.18.0

## Thanks for supporting contributions
[Lou Kratz](https://github.com/lou-k),
[Lucas Jamar](https://github.com/lucasjamar)

# Release 0.17.3

## Major features and improvements
* Kedro plugins can now override built-in CLI commands.
* Added a `before_command_run` hook for plugins to add extra behaviour before Kedro CLI commands run.
* `pipelines` from `pipeline_registry.py` and `register_pipeline` hooks are now loaded lazily when they are first accessed, not on startup:

    ```python
    from kedro.framework.project import pipelines

    print(pipelines["__default__"])  # pipeline loading is only triggered here
    ```

## Bug fixes and other changes
* `TemplatedConfigLoader` now correctly inserts default values when no globals are supplied.
* Fixed a bug where the `KEDRO_ENV` environment variable had no effect on instantiating the `context` variable in an iPython session or a Jupyter notebook.
* Plugins with empty CLI groups are no longer displayed in the Kedro CLI help screen.
* Duplicate commands will no longer appear twice in the Kedro CLI help screen.
* CLI commands from sources with the same name will show under one list in the help screen.
* The setup of a Kedro project, including adding src to path and configuring settings, is now handled via the `bootstrap_project` method.
* `configure_project` is invoked if a `package_name` is supplied to `KedroSession.create`. This is added for backward-compatibility purpose to support a workflow that creates `Session` manually. It will be removed in `0.18.0`.
* Stopped swallowing up all `ModuleNotFoundError` if `register_pipelines` not found, so that a more helpful error message will appear when a dependency is missing, e.g. [Issue #722](https://github.com/kedro-org/kedro/issues/722).
* When `kedro new` is invoked using a configuration yaml file, `output_dir` is no longer a required key; by default the current working directory will be used.
* When `kedro new` is invoked using a configuration yaml file, the appropriate `prompts.yml` file is now used for validating the provided configuration. Previously, validation was always performed against the kedro project template `prompts.yml` file.
* When a relative path to a starter template is provided, `kedro new` now generates user prompts to obtain configuration rather than supplying empty configuration.
* Fixed error when using starters on Windows with Python 3.7 (Issue [#722](https://github.com/kedro-org/kedro/issues/722)).
* Fixed decoding error of config files that contain accented characters by opening them for reading in UTF-8.
* Fixed an issue where `after_dataset_loaded` run would finish before a dataset is actually loaded when using `--async` flag.

## Upcoming deprecations for Kedro 0.18.0

* `kedro.versioning.journal.Journal` will be removed.
* The following properties on `kedro.framework.context.KedroContext` will be removed:
  * `io` in favour of `KedroContext.catalog`
  * `pipeline` (equivalent to `pipelines["__default__"]`)
  * `pipelines` in favour of `kedro.framework.project.pipelines`

# Release 0.17.2

## Major features and improvements
* Added support for `compress_pickle` backend to `PickleDataSet`.
* Enabled loading pipelines without creating a `KedroContext` instance:

    ```python
    from kedro.framework.project import pipelines

    print(pipelines)
    ```

* Projects generated with kedro>=0.17.2:
  - should define pipelines in `pipeline_registry.py` rather than `hooks.py`.
  - when run as a package, will behave the same as `kedro run`

## Bug fixes and other changes
* If `settings.py` is not importable, the errors will be surfaced earlier in the process, rather than at runtime.

## Minor breaking changes to the API
* `kedro pipeline list` and `kedro pipeline describe` no longer accept redundant `--env` parameter.
* `from kedro.framework.cli.cli import cli` no longer includes the `new` and `starter` commands.

## Upcoming deprecations for Kedro 0.18.0

* `kedro.framework.context.KedroContext.run` will be removed in release 0.18.0.

## Thanks for supporting contributions
[Sasaki Takeru](https://github.com/takeru)

# Release 0.17.1

## Major features and improvements
* Added `env` and `extra_params` to `reload_kedro()` line magic.
* Extended the `pipeline()` API to allow strings and sets of strings as `inputs` and `outputs`, to specify when a dataset name remains the same (not namespaced).
* Added the ability to add custom prompts with regexp validator for starters by repurposing `default_config.yml` as `prompts.yml`.
* Added the `env` and `extra_params` arguments to `register_config_loader` hook.
* Refactored the way `settings` are loaded. You will now be able to run:

    ```python
    from kedro.framework.project import settings

    print(settings.CONF_ROOT)
    ```

* Added a check on `kedro.runner.parallel_runner.ParallelRunner` which checks datasets for the `_SINGLE_PROCESS` attribute in the `_validate_catalog` method. If this attribute is set to `True` in an instance of a dataset (e.g. `SparkDataSet`), the `ParallelRunner` will raise an `AttributeError`.
* Any user-defined dataset that should not be used with `ParallelRunner` may now have the `_SINGLE_PROCESS` attribute set to `True`.

## Bug fixes and other changes
* The version of a packaged modular pipeline now defaults to the version of the project package.
* Added fix to prevent new lines being added to pandas CSV datasets.
* Fixed issue with loading a versioned `SparkDataSet` in the interactive workflow.
* Kedro CLI now checks `pyproject.toml` for a `tool.kedro` section before treating the project as a Kedro project.
* Added fix to `DataCatalog::shallow_copy` now it should copy layers.
* `kedro pipeline pull` now uses `pip download` for protocols that are not supported by `fsspec`.
* Cleaned up documentation to fix broken links and rewrite permanently redirected ones.
* Added a `jsonschema` schema definition for the Kedro 0.17 catalog.
* `kedro install` now waits on Windows until all the requirements are installed.
* Exposed `--to-outputs` option in the CLI, throughout the codebase, and as part of hooks specifications.
* Fixed a bug where `ParquetDataSet` wasn't creating parent directories on the fly.
* Updated documentation.

## Breaking changes to the API
* This release has broken the `kedro ipython` and `kedro jupyter` workflows. To fix this, follow the instructions in the migration guide below.
* You will also need to upgrade `kedro-viz` to 3.10.1 if you use the `%run_viz` line magic in Jupyter Notebook.

> *Note:* If you're using the `ipython` [extension](https://kedro.readthedocs.io/en/0.17.1/11_tools_integration/02_ipython.html#ipython-extension) instead, you will not encounter this problem.

## Migration guide
You will have to update the file `<your_project>/.ipython/profile_default/startup/00-kedro-init.py` in order to make `kedro ipython` and/or `kedro jupyter` work. Add the following line before the `KedroSession` is created:

```python
configure_project(metadata.package_name)  # to add

session = KedroSession.create(metadata.package_name, path)
```

Make sure that the associated import is provided in the same place as others in the file:

```python
from kedro.framework.project import configure_project  # to add
from kedro.framework.session import KedroSession
```

## Thanks for supporting contributions
[Mariana Silva](https://github.com/marianansilva),
[Kiyohito Kunii](https://github.com/921kiyo),
[noklam](https://github.com/noklam),
[Ivan Doroshenko](https://github.com/imdoroshenko),
[Zain Patel](https://github.com/mzjp2),
[Deepyaman Datta](https://github.com/deepyaman),
[Sam Hiscox](https://github.com/samhiscoxqb),
[Pascal Brokmeier](https://github.com/pascalwhoop)

# Release 0.17.0

## Major features and improvements

* In a significant change, [we have introduced `KedroSession`](https://kedro.readthedocs.io/en/0.17.0/04_kedro_project_setup/03_session.html) which is responsible for managing the lifecycle of a Kedro run.
* Created a new Kedro Starter: `kedro new --starter=mini-kedro`. It is possible to [use the DataCatalog as a standalone component](https://github.com/kedro-org/kedro-starters/tree/master/mini-kedro) in a Jupyter notebook and transition into the rest of the Kedro framework.
* Added `DatasetSpecs` with Hooks to run before and after datasets are loaded from/saved to the catalog.
* Added a command: `kedro catalog create`. For a registered pipeline, it creates a `<conf_root>/<env>/catalog/<pipeline_name>.yml` configuration file with `MemoryDataSet` datasets for each dataset that is missing from `DataCatalog`.
* Added `settings.py` and `pyproject.toml` (to replace `.kedro.yml`) for project configuration, in line with Python best practice.
* `ProjectContext` is no longer needed, unless for very complex customisations. `KedroContext`, `ProjectHooks` and `settings.py` together implement sensible default behaviour. As a result `context_path` is also now an _optional_ key in `pyproject.toml`.
* Removed `ProjectContext` from `src/<package_name>/run.py`.
* `TemplatedConfigLoader` now supports [Jinja2 template syntax](https://jinja.palletsprojects.com/en/2.11.x/templates/) alongside its original syntax.
* Made [registration Hooks](https://kedro.readthedocs.io/en/0.17.0/07_extend_kedro/02_hooks.html#registration-hooks) mandatory, as the only way to customise the `ConfigLoader` or the `DataCatalog` used in a project. If no such Hook is provided in `src/<package_name>/hooks.py`, a `KedroContextError` is raised. There are sensible defaults defined in any project generated with Kedro >= 0.16.5.

## Bug fixes and other changes

* `ParallelRunner` no longer results in a run failure, when triggered from a notebook, if the run is started using `KedroSession` (`session.run()`).
* `before_node_run` can now overwrite node inputs by returning a dictionary with the corresponding updates.
* Added minimal, black-compatible flake8 configuration to the project template.
* Moved `isort` and `pytest` configuration from `<project_root>/setup.cfg` to `<project_root>/pyproject.toml`.
* Extra parameters are no longer incorrectly passed from `KedroSession` to `KedroContext`.
* Relaxed `pyspark` requirements to allow for installation of `pyspark` 3.0.
* Added a `--fs-args` option to the `kedro pipeline pull` command to specify configuration options for the `fsspec` filesystem arguments used when pulling modular pipelines from non-PyPI locations.
* Bumped maximum required `fsspec` version to 0.9.
* Bumped maximum supported `s3fs` version to 0.5 (`S3FileSystem` interface has changed since 0.4.1 version).

## Deprecations
* In Kedro 0.17.0 we have deleted the deprecated `kedro.cli` and `kedro.context` modules in favour of `kedro.framework.cli` and `kedro.framework.context` respectively.

## Other breaking changes to the API
* `kedro.io.DataCatalog.exists()` returns `False` when the dataset does not exist, as opposed to raising an exception.
* The pipeline-specific `catalog.yml` file is no longer automatically created for modular pipelines when running `kedro pipeline create`. Use `kedro catalog create` to replace this functionality.
* Removed `include_examples` prompt from `kedro new`. To generate boilerplate example code, you should use a Kedro starter.
* Changed the `--verbose` flag from a global command to a project-specific command flag (e.g `kedro --verbose new` becomes `kedro new --verbose`).
* Dropped support of the `dataset_credentials` key in credentials in `PartitionedDataSet`.
* `get_source_dir()` was removed from `kedro/framework/cli/utils.py`.
* Dropped support of `get_config`, `create_catalog`, `create_pipeline`, `template_version`, `project_name` and `project_path` keys by `get_project_context()` function (`kedro/framework/cli/cli.py`).
* `kedro new --starter` now defaults to fetching the starter template matching the installed Kedro version.
* Renamed `kedro_cli.py` to `cli.py` and moved it inside the Python package (`src/<package_name>/`), for a better packaging and deployment experience.
* Removed `.kedro.yml` from the project template and replaced it with `pyproject.toml`.
* Removed `KEDRO_CONFIGS` constant (previously residing in `kedro.framework.context.context`).
* Modified `kedro pipeline create` CLI command to add a boilerplate parameter config file in `conf/<env>/parameters/<pipeline_name>.yml` instead of `conf/<env>/pipelines/<pipeline_name>/parameters.yml`. CLI commands `kedro pipeline delete` / `package` / `pull` were updated accordingly.
* Removed `get_static_project_data` from `kedro.framework.context`.
* Removed `KedroContext.static_data`.
* The `KedroContext` constructor now takes `package_name` as first argument.
* Replaced `context` property on `KedroSession` with `load_context()` method.
* Renamed `_push_session` and `_pop_session` in `kedro.framework.session.session` to `_activate_session` and `_deactivate_session` respectively.
* Custom context class is set via `CONTEXT_CLASS` variable in `src/<your_project>/settings.py`.
* Removed `KedroContext.hooks` attribute. Instead, hooks should be registered in `src/<your_project>/settings.py` under the `HOOKS` key.
* Restricted names given to nodes to match the regex pattern `[\w\.-]+$`.
* Removed `KedroContext._create_config_loader()` and `KedroContext._create_data_catalog()`. They have been replaced by registration hooks, namely `register_config_loader()` and `register_catalog()` (see also [upcoming deprecations](#upcoming_deprecations_for_kedro_0.18.0)).


## Upcoming deprecations for Kedro 0.18.0

* `kedro.framework.context.load_context` will be removed in release 0.18.0.
* `kedro.framework.cli.get_project_context` will be removed in release 0.18.0.
* We've added a `DeprecationWarning` to the decorator API for both `node` and `pipeline`. These will be removed in release 0.18.0. Use Hooks to extend a node's behaviour instead.
* We've added a `DeprecationWarning` to the Transformers API when adding a transformer to the catalog. These will be removed in release 0.18.0. Use Hooks to customise the `load` and `save` methods.

## Thanks for supporting contributions
[Deepyaman Datta](https://github.com/deepyaman),
[Zach Schuster](https://github.com/zschuster)

## Migration guide from Kedro 0.16.* to 0.17.*

**Reminder:** Our documentation on [how to upgrade Kedro](https://kedro.readthedocs.io/en/0.17.0/12_faq/01_faq.html#how-do-i-upgrade-kedro) covers a few key things to remember when updating any Kedro version.

The Kedro 0.17.0 release contains some breaking changes. If you update Kedro to 0.17.0 and then try to work with projects created against earlier versions of Kedro, you may encounter some issues when trying to run `kedro` commands in the terminal for that project. Here's a short guide to getting your projects running against the new version of Kedro.


>*Note*: As always, if you hit any problems, please check out our documentation:
>* [How can I find out more about Kedro?](https://kedro.readthedocs.io/en/0.17.0/12_faq/01_faq.html#how-can-i-find-out-more-about-kedro)
>* [How can I get my questions answered?](https://kedro.readthedocs.io/en/0.17.0/12_faq/01_faq.html#how-can-i-get-my-question-answered).

To get an existing Kedro project to work after you upgrade to Kedro 0.17.0, we recommend that you create a new project against Kedro 0.17.0 and move the code from your existing project into it. Let's go through the changes, but first, note that if you create a new Kedro project with Kedro 0.17.0 you will not be asked whether you want to include the boilerplate code for the Iris dataset example. We've removed this option (you should now use a Kedro starter if you want to create a project that is pre-populated with code).

To create a new, blank Kedro 0.17.0 project to drop your existing code into, you can create one, as always, with `kedro new`. We also recommend creating a new virtual environment for your new project, or you might run into conflicts with existing dependencies.

* **Update `pyproject.toml`**: Copy the following three keys from the `.kedro.yml` of your existing Kedro project into the `pyproject.toml` file of your new Kedro 0.17.0 project:


    ```toml
    [tools.kedro]
    package_name = "<package_name>"
    project_name = "<project_name>"
    project_version = "0.17.0"
    ```

Check your source directory. If you defined a different source directory (`source_dir`), make sure you also move that to `pyproject.toml`.


* **Copy files from your existing project**:

  + Copy subfolders of `project/src/project_name/pipelines` from existing to new project
  + Copy subfolders of `project/src/test/pipelines` from existing to new project
  + Copy the requirements your project needs into `requirements.txt` and/or `requirements.in`.
  + Copy your project configuration from the `conf` folder. Take note of the new locations needed for modular pipeline configuration (move it from `conf/<env>/pipeline_name/catalog.yml` to `conf/<env>/catalog/pipeline_name.yml` and likewise for `parameters.yml`).
  + Copy from the `data/` folder of your existing project, if needed, into the same location in your new project.
  + Copy any Hooks from `src/<package_name>/hooks.py`.

* **Update your new project's README and docs as necessary**.

* **Update `settings.py`**: For example, if you specified additional Hook implementations in `hooks`, or listed plugins under `disable_hooks_by_plugin` in your `.kedro.yml`, you will need to move them to `settings.py` accordingly:

    ```python
    from <package_name>.hooks import MyCustomHooks, ProjectHooks

    HOOKS = (ProjectHooks(), MyCustomHooks())

    DISABLE_HOOKS_FOR_PLUGINS = ("my_plugin1",)
    ```

* **Migration for `node` names**. From 0.17.0 the only allowed characters for node names are letters, digits, hyphens, underscores and/or fullstops. If you have previously defined node names that have special characters, spaces or other characters that are no longer permitted, you will need to rename those nodes.

* **Copy changes to `kedro_cli.py`**. If you previously customised the `kedro run` command or added more CLI commands to your `kedro_cli.py`, you should move them into `<project_root>/src/<package_name>/cli.py`. Note, however, that the new way to run a Kedro pipeline is via a `KedroSession`, rather than using the `KedroContext`:

    ```python
    with KedroSession.create(package_name=...) as session:
        session.run()
    ```

* **Copy changes made to `ConfigLoader`**. If you have defined a custom class, such as `TemplatedConfigLoader`, by overriding `ProjectContext._create_config_loader`, you should move the contents of the function in `src/<package_name>/hooks.py`, under `register_config_loader`.

* **Copy changes made to `DataCatalog`**. Likewise, if you have `DataCatalog` defined with `ProjectContext._create_catalog`, you should copy-paste the contents into `register_catalog`.

* **Optional**: If you have plugins such as [Kedro-Viz](https://github.com/kedro-org/kedro-viz) installed, it's likely that Kedro 0.17.0 won't work with their older versions, so please either upgrade to the plugin's newest version or follow their migration guides.

# Release 0.16.6

## Major features and improvements

* Added documentation with a focus on single machine and distributed environment deployment; the series includes Docker, Argo, Prefect, Kubeflow, AWS Batch, AWS Sagemaker and extends our section on Databricks.
* Added [kedro-starter-spaceflights](https://github.com/kedro-org/kedro-starter-spaceflights/) alias for generating a project: `kedro new --starter spaceflights`.

## Bug fixes and other changes
* Fixed `TypeError` when converting dict inputs to a node made from a wrapped `partial` function.
* `PartitionedDataSet` improvements:
  - Supported passing arguments to the underlying filesystem.
* Improved handling of non-ASCII word characters in dataset names.
  - For example, a dataset named `jalapeño` will be accessible as `DataCatalog.datasets.jalapeño` rather than `DataCatalog.datasets.jalape__o`.
* Fixed `kedro install` for an Anaconda environment defined in `environment.yml`.
* Fixed backwards compatibility with templates generated with older Kedro versions <0.16.5. No longer need to update `.kedro.yml` to use `kedro lint` and `kedro jupyter notebook convert`.
* Improved documentation.
* Added documentation using MinIO with Kedro.
* Improved error messages for incorrect parameters passed into a node.
* Fixed issue with saving a `TensorFlowModelDataset` in the HDF5 format with versioning enabled.
* Added missing `run_result` argument in `after_pipeline_run` Hooks spec.
* Fixed a bug in IPython script that was causing context hooks to be registered twice. To apply this fix to a project generated with an older Kedro version, apply the same changes made in [this PR](https://github.com/kedro-org/kedro-starter-pandas-iris/pull/16) to your `00-kedro-init.py` file.
* Improved documentation.

## Breaking changes to the API

## Thanks for supporting contributions
[Deepyaman Datta](https://github.com/deepyaman), [Bhavya Merchant](https://github.com/bnmerchant), [Lovkush Agarwal](https://github.com/Lovkush-A), [Varun Krishna S](https://github.com/vhawk19), [Sebastian Bertoli](https://github.com/sebastianbertoli), [noklam](https://github.com/noklam), [Daniel Petti](https://github.com/djpetti), [Waylon Walker](https://github.com/waylonwalker), [Saran Balaji C](https://github.com/csaranbalaji)

# Release 0.16.5

## Major features and improvements
* Added the following new datasets.

| Type                        | Description                                                                                             | Location                      |
| --------------------------- | ------------------------------------------------------------------------------------------------------- | ----------------------------- |
| `email.EmailMessageDataSet` | Manage email messages using [the Python standard library](https://docs.python.org/3/library/email.html) | `kedro.extras.datasets.email` |

* Added support for `pyproject.toml` to configure Kedro. `pyproject.toml` is used if `.kedro.yml` doesn't exist (Kedro configuration should be under `[tool.kedro]` section).
* Projects created with this version will have no `pipeline.py`, having been replaced by `hooks.py`.
* Added a set of registration hooks, as the new way of registering library components with a Kedro project:
    * `register_pipelines()`, to replace `_get_pipelines()`
    * `register_config_loader()`, to replace `_create_config_loader()`
    * `register_catalog()`, to replace `_create_catalog()`
These can be defined in `src/<python_package>/hooks.py` and added to `.kedro.yml` (or `pyproject.toml`). The order of execution is: plugin hooks, `.kedro.yml` hooks, hooks in `ProjectContext.hooks`.
* Added ability to disable auto-registered Hooks using `.kedro.yml` (or `pyproject.toml`) configuration file.

## Bug fixes and other changes
* Added option to run asynchronously via the Kedro CLI.
* Absorbed `.isort.cfg` settings into `setup.cfg`.
* Packaging a modular pipeline raises an error if the pipeline directory is empty or non-existent.

## Breaking changes to the API
* `project_name`, `project_version` and `package_name` now have to be defined in `.kedro.yml` for projects using Kedro 0.16.5+.

## Migration Guide
This release has accidentally broken the usage of `kedro lint` and `kedro jupyter notebook convert` on a project template generated with previous versions of Kedro (<=0.16.4). To amend this, please either upgrade to `kedro==0.16.6` or update `.kedro.yml` within your project root directory to include the following keys:

```yaml
project_name: "<your_project_name>"
project_version: "<kedro_version_of_the_project>"
package_name: "<your_package_name>"
```

## Thanks for supporting contributions
[Deepyaman Datta](https://github.com/deepyaman), [Bas Nijholt](https://github.com/basnijholt), [Sebastian Bertoli](https://github.com/sebastianbertoli)

# Release 0.16.4

## Major features and improvements
* Fixed a bug for using `ParallelRunner` on Windows.
* Enabled auto-discovery of hooks implementations coming from installed plugins.

## Bug fixes and other changes
* Fixed a bug for using `ParallelRunner` on Windows.
* Modified `GBQTableDataSet` to load customized results using customized queries from Google Big Query tables.
* Documentation improvements.

## Breaking changes to the API

## Thanks for supporting contributions
[Ajay Bisht](https://github.com/ajb7), [Vijay Sajjanar](https://github.com/vjkr), [Deepyaman Datta](https://github.com/deepyaman), [Sebastian Bertoli](https://github.com/sebastianbertoli), [Shahil Mawjee](https://github.com/s-mawjee), [Louis Guitton](https://github.com/louisguitton), [Emanuel Ferm](https://github.com/eferm)

# Release 0.16.3

## Major features and improvements
* Added the `kedro pipeline pull` CLI command to extract a packaged modular pipeline, and place the contents in a Kedro project.
* Added the `--version` option to `kedro pipeline package` to allow specifying alternative versions to package under.
* Added the `--starter` option to `kedro new` to create a new project from a local, remote or aliased starter template.
* Added the `kedro starter list` CLI command to list all starter templates that can be used to bootstrap a new Kedro project.
* Added the following new datasets.

| Type               | Description                                                                                           | Location                     |
| ------------------ | ----------------------------------------------------------------------------------------------------- | ---------------------------- |
| `json.JSONDataSet` | Work with JSON files using [the Python standard library](https://docs.python.org/3/library/json.html) | `kedro.extras.datasets.json` |

## Bug fixes and other changes
* Removed `/src/nodes` directory from the project template and made `kedro jupyter convert` create it on the fly if necessary.
* Fixed a bug in `MatplotlibWriter` which prevented saving lists and dictionaries of plots locally on Windows.
* Closed all pyplot windows after saving in `MatplotlibWriter`.
* Documentation improvements:
  - Added [kedro-wings](https://github.com/tamsanh/kedro-wings) and [kedro-great](https://github.com/tamsanh/kedro-great) to the list of community plugins.
* Fixed broken versioning for Windows paths.
* Fixed `DataSet` string representation for falsy values.
* Improved the error message when duplicate nodes are passed to the `Pipeline` initializer.
* Fixed a bug where `kedro docs` would fail because the built docs were located in a different directory.
* Fixed a bug where `ParallelRunner` would fail on Windows machines whose reported CPU count exceeded 61.
* Fixed an issue with saving TensorFlow model to `h5` file on Windows.
* Added a `json` parameter to `APIDataSet` for the convenience of generating requests with JSON bodies.
* Fixed dependencies for `SparkDataSet` to include spark.

## Breaking changes to the API

## Thanks for supporting contributions
[Deepyaman Datta](https://github.com/deepyaman), [Tam-Sanh Nguyen](https://github.com/tamsanh), [DataEngineerOne](http://youtube.com/DataEngineerOne)

# Release 0.16.2

## Major features and improvements
* Added the following new datasets.

| Type                                | Description                                                                                                          | Location                           |
| ----------------------------------- | -------------------------------------------------------------------------------------------------------------------- | ---------------------------------- |
| `pandas.AppendableExcelDataSet`     | Work with `Excel` files opened in append mode                                                                        | `kedro.extras.datasets.pandas`     |
| `tensorflow.TensorFlowModelDataset` | Work with `TensorFlow` models using [TensorFlow 2.X](https://www.tensorflow.org/api_docs/python/tf/keras/Model#save) | `kedro.extras.datasets.tensorflow` |
| `holoviews.HoloviewsWriter`         | Work with `Holoviews` objects (saves as image file)                                                                  | `kedro.extras.datasets.holoviews`  |

* `kedro install` will now compile project dependencies (by running `kedro build-reqs` behind the scenes) before the installation if the `src/requirements.in` file doesn't exist.
* Added `only_nodes_with_namespace` in `Pipeline` class to filter only nodes with a specified namespace.
* Added the `kedro pipeline delete` command to help delete unwanted or unused pipelines (it won't remove references to the pipeline in your `create_pipelines()` code).
* Added the `kedro pipeline package` command to help package up a modular pipeline. It will bundle up the pipeline source code, tests, and parameters configuration into a .whl file.

## Bug fixes and other changes
* `DataCatalog` improvements:
  - Introduced regex filtering to the `DataCatalog.list()` method.
  - Non-alphanumeric characters (except underscore) in dataset name are replaced with `__` in `DataCatalog.datasets`, for ease of access to transcoded datasets.
* Dataset improvements:
  - Improved initialization speed of `spark.SparkHiveDataSet`.
  - Improved S3 cache in `spark.SparkDataSet`.
  - Added support of options for building `pyarrow` table in `pandas.ParquetDataSet`.
* `kedro build-reqs` CLI command improvements:
  - `kedro build-reqs` is now called with `-q` option and will no longer print out compiled requirements to the console for security reasons.
  - All unrecognized CLI options in `kedro build-reqs` command are now passed to [pip-compile](https://github.com/jazzband/pip-tools#example-usage-for-pip-compile) call (e.g. `kedro build-reqs --generate-hashes`).
* `kedro jupyter` CLI command improvements:
  - Improved error message when running `kedro jupyter notebook`, `kedro jupyter lab` or `kedro ipython` with Jupyter/IPython dependencies not being installed.
  - Fixed `%run_viz` line magic for showing kedro viz inside a Jupyter notebook. For the fix to be applied on existing Kedro project, please see the migration guide.
  - Fixed the bug in IPython startup script ([issue 298](https://github.com/kedro-org/kedro/issues/298)).
* Documentation improvements:
  - Updated community-generated content in FAQ.
  - Added [find-kedro](https://github.com/WaylonWalker/find-kedro) and [kedro-static-viz](https://github.com/WaylonWalker/kedro-static-viz) to the list of community plugins.
  - Add missing `pillow.ImageDataSet` entry to the documentation.

## Breaking changes to the API

### Migration guide from Kedro 0.16.1 to 0.16.2

#### Guide to apply the fix for `%run_viz` line magic in existing project

Even though this release ships a fix for project generated with `kedro==0.16.2`, after upgrading, you will still need to make a change in your existing project if it was generated with `kedro>=0.16.0,<=0.16.1` for the fix to take effect. Specifically, please change the content of your project's IPython init script located at `.ipython/profile_default/startup/00-kedro-init.py` with the content of [this file](https://github.com/kedro-org/kedro/blob/0.16.2/kedro/templates/project/%7B%7B%20cookiecutter.repo_name%20%7D%7D/.ipython/profile_default/startup/00-kedro-init.py). You will also need `kedro-viz>=3.3.1`.

## Thanks for supporting contributions
[Miguel Rodriguez Gutierrez](https://github.com/MigQ2), [Joel Schwarzmann](https://github.com/datajoely), [w0rdsm1th](https://github.com/w0rdsm1th), [Deepyaman Datta](https://github.com/deepyaman), [Tam-Sanh Nguyen](https://github.com/tamsanh), [Marcus Gawronsky](https://github.com/marcusinthesky)

# 0.16.1

## Major features and improvements

## Bug fixes and other changes
* Fixed deprecation warnings from `kedro.cli` and `kedro.context` when running `kedro jupyter notebook`.
* Fixed a bug where `catalog` and `context` were not available in Jupyter Lab and Notebook.
* Fixed a bug where `kedro build-reqs` would fail if you didn't have your project dependencies installed.

## Breaking changes to the API

## Thanks for supporting contributions

# 0.16.0

## Major features and improvements
### CLI
* Added new CLI commands (only available for the projects created using Kedro 0.16.0 or later):
  - `kedro catalog list` to list datasets in your catalog
  - `kedro pipeline list` to list pipelines
  - `kedro pipeline describe` to describe a specific pipeline
  - `kedro pipeline create` to create a modular pipeline
* Improved the CLI speed by up to 50%.
* Improved error handling when making a typo on the CLI. We now suggest some of the possible commands you meant to type, in `git`-style.

### Framework
* All modules in `kedro.cli` and `kedro.context` have been moved into `kedro.framework.cli` and `kedro.framework.context` respectively. `kedro.cli` and `kedro.context` will be removed in future releases.
* Added `Hooks`, which is a new mechanism for extending Kedro.
* Fixed `load_context` changing user's current working directory.
* Allowed the source directory to be configurable in `.kedro.yml`.
* Added the ability to specify nested parameter values inside your node inputs, e.g. `node(func, "params:a.b", None)`
### DataSets
* Added the following new datasets.

| Type                       | Description                                 | Location                          |
| -------------------------- | ------------------------------------------- | --------------------------------- |
| `pillow.ImageDataSet`      | Work with image files using `Pillow`        | `kedro.extras.datasets.pillow`    |
| `geopandas.GeoJSONDataSet` | Work with geospatial data using `GeoPandas` | `kedro.extras.datasets.geopandas` |
| `api.APIDataSet`           | Work with data from HTTP(S) API requests    | `kedro.extras.datasets.api`       |

* Added `joblib` backend support to `pickle.PickleDataSet`.
* Added versioning support to `MatplotlibWriter` dataset.
* Added the ability to install dependencies for a given dataset with more granularity, e.g. `pip install "kedro[pandas.ParquetDataSet]"`.
* Added the ability to specify extra arguments, e.g. `encoding` or `compression`, for `fsspec.spec.AbstractFileSystem.open()` calls when loading/saving a dataset. See Example 3 under [docs](https://kedro.readthedocs.io/en/0.16.0/04_user_guide/04_data_catalog.html#use-the-data-catalog-with-the-yaml-api).

### Other
* Added `namespace` property on ``Node``, related to the modular pipeline where the node belongs.
* Added an option to enable asynchronous loading inputs and saving outputs in both `SequentialRunner(is_async=True)` and `ParallelRunner(is_async=True)` class.
* Added `MemoryProfiler` transformer.
* Removed the requirement to have all dependencies for a dataset module to use only a subset of the datasets within.
* Added support for `pandas>=1.0`.
* Enabled Python 3.8 compatibility. _Please note that a Spark workflow may be unreliable for this Python version as `pyspark` is not fully-compatible with 3.8 yet._
* Renamed "features" layer to "feature" layer to be consistent with (most) other layers and the [relevant FAQ](https://kedro.readthedocs.io/en/0.16.0/06_resources/01_faq.html#what-is-data-engineering-convention).

## Bug fixes and other changes
* Fixed a bug where a new version created mid-run by an external system caused inconsistencies in the load versions used in the current run.
* Documentation improvements
  * Added instruction in the documentation on how to create a custom runner).
  * Updated contribution process in `CONTRIBUTING.md` - added Developer Workflow.
  * Documented installation of development version of Kedro in the [FAQ section](https://kedro.readthedocs.io/en/0.16.0/06_resources/01_faq.html#how-can-i-use-development-version-of-kedro).
  * Added missing `_exists` method to `MyOwnDataSet` example in 04_user_guide/08_advanced_io.
* Fixed a bug where `PartitionedDataSet` and `IncrementalDataSet` were not working with `s3a` or `s3n` protocol.
* Added ability to read partitioned parquet file from a directory in `pandas.ParquetDataSet`.
* Replaced `functools.lru_cache` with `cachetools.cachedmethod` in `PartitionedDataSet` and `IncrementalDataSet` for per-instance cache invalidation.
* Implemented custom glob function for `SparkDataSet` when running on Databricks.
* Fixed a bug in `SparkDataSet` not allowing for loading data from DBFS in a Windows machine using Databricks-connect.
* Improved the error message for `DataSetNotFoundError` to suggest possible dataset names user meant to type.
* Added the option for contributors to run Kedro tests locally without Spark installation with `make test-no-spark`.
* Added option to lint the project without applying the formatting changes (`kedro lint --check-only`).

## Breaking changes to the API
### Datasets
* Deleted obsolete datasets from `kedro.io`.
* Deleted `kedro.contrib` and `extras` folders.
* Deleted obsolete `CSVBlobDataSet` and `JSONBlobDataSet` dataset types.
* Made `invalidate_cache` method on datasets private.
* `get_last_load_version` and `get_last_save_version` methods are no longer available on `AbstractDataSet`.
* `get_last_load_version` and `get_last_save_version` have been renamed to `resolve_load_version` and `resolve_save_version` on ``AbstractVersionedDataSet``, the results of which are cached.
* The `release()` method on datasets extending ``AbstractVersionedDataSet`` clears the cached load and save version. All custom datasets must call `super()._release()` inside `_release()`.
* ``TextDataSet`` no longer has `load_args` and `save_args`. These can instead be specified under `open_args_load` or `open_args_save` in `fs_args`.
* `PartitionedDataSet` and `IncrementalDataSet` method `invalidate_cache` was made private: `_invalidate_caches`.

### Other
* Removed `KEDRO_ENV_VAR` from `kedro.context` to speed up the CLI run time.
* `Pipeline.name` has been removed in favour of `Pipeline.tag()`.
* Dropped `Pipeline.transform()` in favour of `kedro.pipeline.modular_pipeline.pipeline()` helper function.
* Made constant `PARAMETER_KEYWORDS` private, and moved it from `kedro.pipeline.pipeline` to `kedro.pipeline.modular_pipeline`.
* Layers are no longer part of the dataset object, as they've moved to the `DataCatalog`.
* Python 3.5 is no longer supported by the current and all future versions of Kedro.

### Migration guide from Kedro 0.15.* to 0.16.*

#### General Migration

**reminder** [How do I upgrade Kedro](https://kedro.readthedocs.io/en/0.16.0/06_resources/01_faq.html#how-do-i-upgrade-kedro) covers a few key things to remember when updating any kedro version.

#### Migration for datasets

Since all the datasets (from `kedro.io` and `kedro.contrib.io`) were moved to `kedro/extras/datasets` you must update the type of all datasets in `<project>/conf/base/catalog.yml` file.
Here how it should be changed: `type: <SomeDataSet>` -> `type: <subfolder of kedro/extras/datasets>.<SomeDataSet>` (e.g. `type: CSVDataSet` -> `type: pandas.CSVDataSet`).

In addition, all the specific datasets like `CSVLocalDataSet`, `CSVS3DataSet` etc. were deprecated. Instead, you must use generalized datasets like `CSVDataSet`.
E.g. `type: CSVS3DataSet` -> `type: pandas.CSVDataSet`.

> Note: No changes required if you are using your custom dataset.

#### Migration for Pipeline.transform()
`Pipeline.transform()` has been dropped in favour of the `pipeline()` constructor. The following changes apply:
- Remember to import `from kedro.pipeline import pipeline`
- The `prefix` argument has been renamed to `namespace`
- And `datasets` has been broken down into more granular arguments:
  - `inputs`: Independent inputs to the pipeline
  - `outputs`: Any output created in the pipeline, whether an intermediary dataset or a leaf output
  - `parameters`: `params:...` or `parameters`

As an example, code that used to look like this with the `Pipeline.transform()` constructor:
```python
result = my_pipeline.transform(
    datasets={"input": "new_input", "output": "new_output", "params:x": "params:y"},
    prefix="pre",
)
```

When used with the new `pipeline()` constructor, becomes:
```python
from kedro.pipeline import pipeline

result = pipeline(
    my_pipeline,
    inputs={"input": "new_input"},
    outputs={"output": "new_output"},
    parameters={"params:x": "params:y"},
    namespace="pre",
)
```

#### Migration for decorators, color logger, transformers etc.
Since some modules were moved to other locations you need to update import paths appropriately.
You can find the list of moved files in the [`0.15.6` release notes](https://github.com/kedro-org/kedro/releases/tag/0.15.6) under the section titled `Files with a new location`.

#### Migration for CLI and KEDRO_ENV environment variable
> Note: If you haven't made significant changes to your `kedro_cli.py`, it may be easier to simply copy the updated `kedro_cli.py` `.ipython/profile_default/startup/00-kedro-init.py` and from GitHub or a newly generated project into your old project.

* We've removed `KEDRO_ENV_VAR` from `kedro.context`. To get your existing project template working, you'll need to remove all instances of `KEDRO_ENV_VAR` from your project template:
  - From the imports in `kedro_cli.py` and `.ipython/profile_default/startup/00-kedro-init.py`: `from kedro.context import KEDRO_ENV_VAR, load_context` -> `from kedro.framework.context import load_context`
  - Remove the `envvar=KEDRO_ENV_VAR` line from the click options in `run`, `jupyter_notebook` and `jupyter_lab` in `kedro_cli.py`
  - Replace `KEDRO_ENV_VAR` with `"KEDRO_ENV"` in `_build_jupyter_env`
  - Replace `context = load_context(path, env=os.getenv(KEDRO_ENV_VAR))` with `context = load_context(path)` in `.ipython/profile_default/startup/00-kedro-init.py`

 #### Migration for `kedro build-reqs`

 We have upgraded `pip-tools` which is used by `kedro build-reqs` to 5.x. This `pip-tools` version requires `pip>=20.0`. To upgrade `pip`, please refer to [their documentation](https://pip.pypa.io/en/stable/installing/#upgrading-pip).

## Thanks for supporting contributions
[@foolsgold](https://github.com/foolsgold), [Mani Sarkar](https://github.com/neomatrix369), [Priyanka Shanbhag](https://github.com/priyanka1414), [Luis Blanche](https://github.com/LuisBlanche), [Deepyaman Datta](https://github.com/deepyaman), [Antony Milne](https://github.com/AntonyMilneQB), [Panos Psimatikas](https://github.com/ppsimatikas), [Tam-Sanh Nguyen](https://github.com/tamsanh), [Tomasz Kaczmarczyk](https://github.com/TomaszKaczmarczyk), [Kody Fischer](https://github.com/Klio-Foxtrot187), [Waylon Walker](https://github.com/waylonwalker)

# 0.15.9

## Major features and improvements

## Bug fixes and other changes

* Pinned `fsspec>=0.5.1, <0.7.0` and `s3fs>=0.3.0, <0.4.1` to fix incompatibility issues with their latest release.

## Breaking changes to the API

## Thanks for supporting contributions

# 0.15.8

## Major features and improvements

## Bug fixes and other changes

* Added the additional libraries to our `requirements.txt` so `pandas.CSVDataSet` class works out of box with `pip install kedro`.
* Added `pandas` to our `extra_requires` in `setup.py`.
* Improved the error message when dependencies of a `DataSet` class are missing.

## Breaking changes to the API

## Thanks for supporting contributions

# 0.15.7

## Major features and improvements

* Added in documentation on how to contribute a custom `AbstractDataSet` implementation.

## Bug fixes and other changes

* Fixed the link to the Kedro banner image in the documentation.

## Breaking changes to the API

## Thanks for supporting contributions

# 0.15.6

## Major features and improvements
> _TL;DR_ We're launching [`kedro.extras`](https://github.com/kedro-org/kedro/tree/master/extras), the new home for our revamped series of datasets, decorators and dataset transformers. The datasets in [`kedro.extras.datasets`](https://github.com/kedro-org/kedro/tree/master/extras/datasets) use [`fsspec`](https://filesystem-spec.readthedocs.io/en/latest/) to access a variety of data stores including local file systems, network file systems, cloud object stores (including S3 and GCP), and Hadoop, read more about this [**here**](https://kedro.readthedocs.io/en/0.15.6/04_user_guide/04_data_catalog.html#specifying-the-location-of-the-dataset). The change will allow [#178](https://github.com/kedro-org/kedro/issues/178) to happen in the next major release of Kedro.

An example of this new system can be seen below, loading the CSV `SparkDataSet` from S3:

```yaml
weather:
  type: spark.SparkDataSet  # Observe the specified type, this  affects all datasets
  filepath: s3a://your_bucket/data/01_raw/weather*  # filepath uses fsspec to indicate the file storage system
  credentials: dev_s3
  file_format: csv
```

You can also load data incrementally whenever it is dumped into a directory with the extension to [`PartionedDataSet`](https://kedro.readthedocs.io/en/0.15.6/04_user_guide/08_advanced_io.html#partitioned-dataset), a feature that allows you to load a directory of files. The [`IncrementalDataSet`](https://kedro.readthedocs.io/en/0.15.6/04_user_guide/08_advanced_io.html#incremental-loads-with-incrementaldataset) stores the information about the last processed partition in a `checkpoint`, read more about this feature [**here**](https://kedro.readthedocs.io/en/0.15.6/04_user_guide/08_advanced_io.html#incremental-loads-with-incrementaldataset).

### New features

* Added `layer` attribute for datasets in `kedro.extras.datasets` to specify the name of a layer according to [data engineering convention](https://kedro.readthedocs.io/en/0.15.6/06_resources/01_faq.html#what-is-data-engineering-convention), this feature will be passed to [`kedro-viz`](https://github.com/kedro-org/kedro-viz) in future releases.
* Enabled loading a particular version of a dataset in Jupyter Notebooks and iPython, using `catalog.load("dataset_name", version="<2019-12-13T15.08.09.255Z>")`.
* Added property `run_id` on `ProjectContext`, used for versioning using the [`Journal`](https://kedro.readthedocs.io/en/0.15.6/04_user_guide/13_journal.html). To customise your journal `run_id` you can override the private method `_get_run_id()`.
* Added the ability to install all optional kedro dependencies via `pip install "kedro[all]"`.
* Modified the `DataCatalog`'s load order for datasets, loading order is the following:
  - `kedro.io`
  - `kedro.extras.datasets`
  - Import path, specified in `type`
* Added an optional `copy_mode` flag to `CachedDataSet` and `MemoryDataSet` to specify (`deepcopy`, `copy` or `assign`) the copy mode to use when loading and saving.

### New Datasets

| Type                             | Description                                                                                                                                      | Location                            |
| -------------------------------- | ------------------------------------------------------------------------------------------------------------------------------------------------ | ----------------------------------- |
| `dask.ParquetDataSet`            | Handles parquet datasets using Dask                                                                                                              | `kedro.extras.datasets.dask`        |
| `pickle.PickleDataSet`           | Work with Pickle files using [`fsspec`](https://filesystem-spec.readthedocs.io/en/latest/) to communicate with the underlying filesystem         | `kedro.extras.datasets.pickle`      |
| `pandas.CSVDataSet`              | Work with CSV files using [`fsspec`](https://filesystem-spec.readthedocs.io/en/latest/) to communicate with the underlying filesystem            | `kedro.extras.datasets.pandas`      |
| `pandas.TextDataSet`             | Work with text files using [`fsspec`](https://filesystem-spec.readthedocs.io/en/latest/) to communicate with the underlying filesystem           | `kedro.extras.datasets.pandas`      |
| `pandas.ExcelDataSet`            | Work with Excel files using [`fsspec`](https://filesystem-spec.readthedocs.io/en/latest/) to communicate with the underlying filesystem          | `kedro.extras.datasets.pandas`      |
| `pandas.HDFDataSet`              | Work with HDF using [`fsspec`](https://filesystem-spec.readthedocs.io/en/latest/) to communicate with the underlying filesystem                  | `kedro.extras.datasets.pandas`      |
| `yaml.YAMLDataSet`               | Work with YAML files using [`fsspec`](https://filesystem-spec.readthedocs.io/en/latest/) to communicate with the underlying filesystem           | `kedro.extras.datasets.yaml`        |
| `matplotlib.MatplotlibWriter`    | Save with Matplotlib images using [`fsspec`](https://filesystem-spec.readthedocs.io/en/latest/) to communicate with the underlying filesystem    | `kedro.extras.datasets.matplotlib`  |
| `networkx.NetworkXDataSet`       | Work with NetworkX files using [`fsspec`](https://filesystem-spec.readthedocs.io/en/latest/) to communicate with the underlying filesystem       | `kedro.extras.datasets.networkx`    |
| `biosequence.BioSequenceDataSet` | Work with bio-sequence objects using [`fsspec`](https://filesystem-spec.readthedocs.io/en/latest/) to communicate with the underlying filesystem | `kedro.extras.datasets.biosequence` |
| `pandas.GBQTableDataSet`         | Work with Google BigQuery                                                                                                                        | `kedro.extras.datasets.pandas`      |
| `pandas.FeatherDataSet`          | Work with feather files using [`fsspec`](https://filesystem-spec.readthedocs.io/en/latest/) to communicate with the underlying filesystem        | `kedro.extras.datasets.pandas`      |
| `IncrementalDataSet`             | Inherit from `PartitionedDataSet` and remembers the last processed partition                                                                     | `kedro.io`                          |

### Files with a new location

| Type                                                                 | New Location                                 |
| -------------------------------------------------------------------- | -------------------------------------------- |
| `JSONDataSet`                                                        | `kedro.extras.datasets.pandas`               |
| `CSVBlobDataSet`                                                     | `kedro.extras.datasets.pandas`               |
| `JSONBlobDataSet`                                                    | `kedro.extras.datasets.pandas`               |
| `SQLTableDataSet`                                                    | `kedro.extras.datasets.pandas`               |
| `SQLQueryDataSet`                                                    | `kedro.extras.datasets.pandas`               |
| `SparkDataSet`                                                       | `kedro.extras.datasets.spark`                |
| `SparkHiveDataSet`                                                   | `kedro.extras.datasets.spark`                |
| `SparkJDBCDataSet`                                                   | `kedro.extras.datasets.spark`                |
| `kedro/contrib/decorators/retry.py`                                  | `kedro/extras/decorators/retry_node.py`      |
| `kedro/contrib/decorators/memory_profiler.py`                        | `kedro/extras/decorators/memory_profiler.py` |
| `kedro/contrib/io/transformers/transformers.py`                      | `kedro/extras/transformers/time_profiler.py` |
| `kedro/contrib/colors/logging/color_logger.py`                       | `kedro/extras/logging/color_logger.py`       |
| `extras/ipython_loader.py`                                           | `tools/ipython/ipython_loader.py`            |
| `kedro/contrib/io/cached/cached_dataset.py`                          | `kedro/io/cached_dataset.py`                 |
| `kedro/contrib/io/catalog_with_default/data_catalog_with_default.py` | `kedro/io/data_catalog_with_default.py`      |
| `kedro/contrib/config/templated_config.py`                           | `kedro/config/templated_config.py`           |

## Upcoming deprecations

| Category                  | Type                                                           |
| ------------------------- | -------------------------------------------------------------- |
| **Datasets**              | `BioSequenceLocalDataSet`                                      |
|                           | `CSVGCSDataSet`                                                |
|                           | `CSVHTTPDataSet`                                               |
|                           | `CSVLocalDataSet`                                              |
|                           | `CSVS3DataSet`                                                 |
|                           | `ExcelLocalDataSet`                                            |
|                           | `FeatherLocalDataSet`                                          |
|                           | `JSONGCSDataSet`                                               |
|                           | `JSONLocalDataSet`                                             |
|                           | `HDFLocalDataSet`                                              |
|                           | `HDFS3DataSet`                                                 |
|                           | `kedro.contrib.io.cached.CachedDataSet`                        |
|                           | `kedro.contrib.io.catalog_with_default.DataCatalogWithDefault` |
|                           | `MatplotlibLocalWriter`                                        |
|                           | `MatplotlibS3Writer`                                           |
|                           | `NetworkXLocalDataSet`                                         |
|                           | `ParquetGCSDataSet`                                            |
|                           | `ParquetLocalDataSet`                                          |
|                           | `ParquetS3DataSet`                                             |
|                           | `PickleLocalDataSet`                                           |
|                           | `PickleS3DataSet`                                              |
|                           | `TextLocalDataSet`                                             |
|                           | `YAMLLocalDataSet`                                             |
| **Decorators**            | `kedro.contrib.decorators.memory_profiler`                     |
|                           | `kedro.contrib.decorators.retry`                               |
|                           | `kedro.contrib.decorators.pyspark.spark_to_pandas`             |
|                           | `kedro.contrib.decorators.pyspark.pandas_to_spark`             |
| **Transformers**          | `kedro.contrib.io.transformers.transformers`                   |
| **Configuration Loaders** | `kedro.contrib.config.TemplatedConfigLoader`                   |

## Bug fixes and other changes
* Added the option to set/overwrite params in `config.yaml` using YAML dict style instead of string CLI formatting only.
* Kedro CLI arguments `--node` and `--tag` support comma-separated values, alternative methods will be deprecated in future releases.
* Fixed a bug in the `invalidate_cache` method of `ParquetGCSDataSet` and `CSVGCSDataSet`.
* `--load-version` now won't break if version value contains a colon.
* Enabled running `node`s with duplicate inputs.
* Improved error message when empty credentials are passed into `SparkJDBCDataSet`.
* Fixed bug that caused an empty project to fail unexpectedly with ImportError in `template/.../pipeline.py`.
* Fixed bug related to saving dataframe with categorical variables in table mode using `HDFS3DataSet`.
* Fixed bug that caused unexpected behavior when using `from_nodes` and `to_nodes` in pipelines using transcoding.
* Credentials nested in the dataset config are now also resolved correctly.
* Bumped minimum required pandas version to 0.24.0 to make use of `pandas.DataFrame.to_numpy` (recommended alternative to `pandas.DataFrame.values`).
* Docs improvements.
* `Pipeline.transform` skips modifying node inputs/outputs containing `params:` or `parameters` keywords.
* Support for `dataset_credentials` key in the credentials for `PartitionedDataSet` is now deprecated. The dataset credentials should be specified explicitly inside the dataset config.
* Datasets can have a new `confirm` function which is called after a successful node function execution if the node contains `confirms` argument with such dataset name.
* Make the resume prompt on pipeline run failure use `--from-nodes` instead of `--from-inputs` to avoid unnecessarily re-running nodes that had already executed.
* When closed, Jupyter notebook kernels are automatically terminated after 30 seconds of inactivity by default. Use `--idle-timeout` option to update it.
* Added `kedro-viz` to the Kedro project template `requirements.txt` file.
* Removed the `results` and `references` folder from the project template.
* Updated contribution process in `CONTRIBUTING.md`.

## Breaking changes to the API
* Existing `MatplotlibWriter` dataset in `contrib` was renamed to `MatplotlibLocalWriter`.
* `kedro/contrib/io/matplotlib/matplotlib_writer.py` was renamed to `kedro/contrib/io/matplotlib/matplotlib_local_writer.py`.
* `kedro.contrib.io.bioinformatics.sequence_dataset.py` was renamed to `kedro.contrib.io.bioinformatics.biosequence_local_dataset.py`.

## Thanks for supporting contributions
[Andrii Ivaniuk](https://github.com/andrii-ivaniuk), [Jonas Kemper](https://github.com/jonasrk), [Yuhao Zhu](https://github.com/yhzqb), [Balazs Konig](https://github.com/BalazsKonigQB), [Pedro Abreu](https://github.com/PedroAbreuQB), [Tam-Sanh Nguyen](https://github.com/tamsanh), [Peter Zhao](https://github.com/zxpeter), [Deepyaman Datta](https://github.com/deepyaman), [Florian Roessler](https://github.com/fdroessler/), [Miguel Rodriguez Gutierrez](https://github.com/MigQ2)

# 0.15.5

## Major features and improvements
* New CLI commands and command flags:
  - Load multiple `kedro run` CLI flags from a configuration file with the `--config` flag (e.g. `kedro run --config run_config.yml`)
  - Run parametrised pipeline runs with the `--params` flag (e.g. `kedro run --params param1:value1,param2:value2`).
  - Lint your project code using the `kedro lint` command, your project is linted with [`black`](https://github.com/psf/black) (Python 3.6+), [`flake8`](https://gitlab.com/pycqa/flake8) and [`isort`](https://github.com/PyCQA/isort).
* Load specific environments with Jupyter notebooks using `KEDRO_ENV` which will globally set `run`, `jupyter notebook` and `jupyter lab` commands using environment variables.
* Added the following datasets:
  - `CSVGCSDataSet` dataset in `contrib` for working with CSV files in Google Cloud Storage.
  - `ParquetGCSDataSet` dataset in `contrib` for working with Parquet files in Google Cloud Storage.
  - `JSONGCSDataSet` dataset in `contrib` for working with JSON files in Google Cloud Storage.
  - `MatplotlibS3Writer` dataset in `contrib` for saving Matplotlib images to S3.
  - `PartitionedDataSet` for working with datasets split across multiple files.
  - `JSONDataSet` dataset for working with JSON files that uses [`fsspec`](https://filesystem-spec.readthedocs.io/en/latest/) to communicate with the underlying filesystem. It doesn't support `http(s)` protocol for now.
* Added `s3fs_args` to all S3 datasets.
* Pipelines can be deducted with `pipeline1 - pipeline2`.

## Bug fixes and other changes
* `ParallelRunner` now works with `SparkDataSet`.
* Allowed the use of nulls in `parameters.yml`.
* Fixed an issue where `%reload_kedro` wasn't reloading all user modules.
* Fixed `pandas_to_spark` and `spark_to_pandas` decorators to work with functions with kwargs.
* Fixed a bug where `kedro jupyter notebook` and `kedro jupyter lab` would run a different Jupyter installation to the one in the local environment.
* Implemented Databricks-compatible dataset versioning for `SparkDataSet`.
* Fixed a bug where `kedro package` would fail in certain situations where `kedro build-reqs` was used to generate `requirements.txt`.
* Made `bucket_name` argument optional for the following datasets: `CSVS3DataSet`, `HDFS3DataSet`, `PickleS3DataSet`, `contrib.io.parquet.ParquetS3DataSet`, `contrib.io.gcs.JSONGCSDataSet` - bucket name can now be included into the filepath along with the filesystem protocol (e.g. `s3://bucket-name/path/to/key.csv`).
* Documentation improvements and fixes.

## Breaking changes to the API
* Renamed entry point for running pip-installed projects to `run_package()` instead of `main()` in `src/<package>/run.py`.
* `bucket_name` key has been removed from the string representation of the following datasets: `CSVS3DataSet`, `HDFS3DataSet`, `PickleS3DataSet`, `contrib.io.parquet.ParquetS3DataSet`, `contrib.io.gcs.JSONGCSDataSet`.
* Moved the `mem_profiler` decorator to `contrib` and separated the `contrib` decorators so that dependencies are modular. You may need to update your import paths, for example the pyspark decorators should be imported as `from kedro.contrib.decorators.pyspark import <pyspark_decorator>` instead of `from kedro.contrib.decorators import <pyspark_decorator>`.

## Thanks for supporting contributions
[Sheldon Tsen](https://github.com/sheldontsen-qb), [@roumail](https://github.com/roumail), [Karlson Lee](https://github.com/i25959341), [Waylon Walker](https://github.com/WaylonWalker), [Deepyaman Datta](https://github.com/deepyaman), [Giovanni](https://github.com/plauto), [Zain Patel](https://github.com/mzjp2)

# 0.15.4

## Major features and improvements
* `kedro jupyter` now gives the default kernel a sensible name.
* `Pipeline.name` has been deprecated in favour of `Pipeline.tags`.
* Reuse pipelines within a Kedro project using `Pipeline.transform`, it simplifies dataset and node renaming.
* Added Jupyter Notebook line magic (`%run_viz`) to run `kedro viz` in a Notebook cell (requires [`kedro-viz`](https://github.com/kedro-org/kedro-viz) version 3.0.0 or later).
* Added the following datasets:
  - `NetworkXLocalDataSet` in `kedro.contrib.io.networkx` to load and save local graphs (JSON format) via NetworkX. (by [@josephhaaga](https://github.com/josephhaaga))
  - `SparkHiveDataSet` in `kedro.contrib.io.pyspark.SparkHiveDataSet` allowing usage of Spark and insert/upsert on non-transactional Hive tables.
* `kedro.contrib.config.TemplatedConfigLoader` now supports name/dict key templating and default values.

## Bug fixes and other changes
* `get_last_load_version()` method for versioned datasets now returns exact last load version if the dataset has been loaded at least once and `None` otherwise.
* Fixed a bug in `_exists` method for versioned `SparkDataSet`.
* Enabled the customisation of the ExcelWriter in `ExcelLocalDataSet` by specifying options under `writer` key in `save_args`.
* Fixed a bug in IPython startup script, attempting to load context from the incorrect location.
* Removed capping the length of a dataset's string representation.
* Fixed `kedro install` command failing on Windows if `src/requirements.txt` contains a different version of Kedro.
* Enabled passing a single tag into a node or a pipeline without having to wrap it in a list (i.e. `tags="my_tag"`).

## Breaking changes to the API
* Removed `_check_paths_consistency()` method from `AbstractVersionedDataSet`. Version consistency check is now done in `AbstractVersionedDataSet.save()`. Custom versioned datasets should modify `save()` method implementation accordingly.

## Thanks for supporting contributions
[Joseph Haaga](https://github.com/josephhaaga), [Deepyaman Datta](https://github.com/deepyaman), [Joost Duisters](https://github.com/JoostDuisters), [Zain Patel](https://github.com/mzjp2), [Tom Vigrass](https://github.com/tomvigrass)

# 0.15.3

## Bug Fixes and other changes
* Narrowed the requirements for `PyTables` so that we maintain support for Python 3.5.

# 0.15.2

## Major features and improvements
* Added `--load-version`, a `kedro run` argument that allows you run the pipeline with a particular load version of a dataset.
* Support for modular pipelines in `src/`, break the pipeline into isolated parts with reusability in mind.
* Support for multiple pipelines, an ability to have multiple entry point pipelines and choose one with `kedro run --pipeline NAME`.
* Added a `MatplotlibWriter` dataset in `contrib` for saving Matplotlib images.
* An ability to template/parameterize configuration files with `kedro.contrib.config.TemplatedConfigLoader`.
* Parameters are exposed as a context property for ease of access in iPython / Jupyter Notebooks with `context.params`.
* Added `max_workers` parameter for ``ParallelRunner``.

## Bug fixes and other changes
* Users will override the `_get_pipeline` abstract method in `ProjectContext(KedroContext)` in `run.py` rather than the `pipeline` abstract property. The `pipeline` property is not abstract anymore.
* Improved an error message when versioned local dataset is saved and unversioned path already exists.
* Added `catalog` global variable to `00-kedro-init.py`, allowing you to load datasets with `catalog.load()`.
* Enabled tuples to be returned from a node.
* Disallowed the ``ConfigLoader`` loading the same file more than once, and deduplicated the `conf_paths` passed in.
* Added a `--open` flag to `kedro build-docs` that opens the documentation on build.
* Updated the ``Pipeline`` representation to include name of the pipeline, also making it readable as a context property.
* `kedro.contrib.io.pyspark.SparkDataSet` and `kedro.contrib.io.azure.CSVBlobDataSet` now support versioning.

## Breaking changes to the API
* `KedroContext.run()` no longer accepts `catalog` and `pipeline` arguments.
* `node.inputs` now returns the node's inputs in the order required to bind them properly to the node's function.

## Thanks for supporting contributions
[Deepyaman Datta](https://github.com/deepyaman), [Luciano Issoe](https://github.com/Lucianois), [Joost Duisters](https://github.com/JoostDuisters), [Zain Patel](https://github.com/mzjp2), [William Ashford](https://github.com/williamashfordQB), [Karlson Lee](https://github.com/i25959341)

# 0.15.1

## Major features and improvements
* Extended `versioning` support to cover the tracking of environment setup, code and datasets.
* Added the following datasets:
  - `FeatherLocalDataSet` in `contrib` for usage with pandas. (by [@mdomarsaleem](https://github.com/mdomarsaleem))
* Added `get_last_load_version` and `get_last_save_version` to `AbstractVersionedDataSet`.
* Implemented `__call__` method on `Node` to allow for users to execute `my_node(input1=1, input2=2)` as an alternative to `my_node.run(dict(input1=1, input2=2))`.
* Added new `--from-inputs` run argument.

## Bug fixes and other changes
* Fixed a bug in `load_context()` not loading context in non-Kedro Jupyter Notebooks.
* Fixed a bug in `ConfigLoader.get()` not listing nested files for `**`-ending glob patterns.
* Fixed a logging config error in Jupyter Notebook.
* Updated documentation in `03_configuration` regarding how to modify the configuration path.
* Documented the architecture of Kedro showing how we think about library, project and framework components.
* `extras/kedro_project_loader.py` renamed to `extras/ipython_loader.py` and now runs any IPython startup scripts without relying on the Kedro project structure.
* Fixed TypeError when validating partial function's signature.
* After a node failure during a pipeline run, a resume command will be suggested in the logs. This command will not work if the required inputs are MemoryDataSets.

## Breaking changes to the API

## Thanks for supporting contributions
[Omar Saleem](https://github.com/mdomarsaleem), [Mariana Silva](https://github.com/marianansilva), [Anil Choudhary](https://github.com/aniryou), [Craig](https://github.com/cfranklin11)

# 0.15.0

## Major features and improvements
* Added `KedroContext` base class which holds the configuration and Kedro's main functionality (catalog, pipeline, config, runner).
* Added a new CLI command `kedro jupyter convert` to facilitate converting Jupyter Notebook cells into Kedro nodes.
* Added support for `pip-compile` and new Kedro command `kedro build-reqs` that generates `requirements.txt` based on `requirements.in`.
* Running `kedro install` will install packages to conda environment if `src/environment.yml` exists in your project.
* Added a new `--node` flag to `kedro run`, allowing users to run only the nodes with the specified names.
* Added new `--from-nodes` and `--to-nodes` run arguments, allowing users to run a range of nodes from the pipeline.
* Added prefix `params:` to the parameters specified in `parameters.yml` which allows users to differentiate between their different parameter node inputs and outputs.
* Jupyter Lab/Notebook now starts with only one kernel by default.
* Added the following datasets:
  -  `CSVHTTPDataSet` to load CSV using HTTP(s) links.
  - `JSONBlobDataSet` to load json (-delimited) files from Azure Blob Storage.
  - `ParquetS3DataSet` in `contrib` for usage with pandas. (by [@mmchougule](https://github.com/mmchougule))
  - `CachedDataSet` in `contrib` which will cache data in memory to avoid io/network operations. It will clear the cache once a dataset is no longer needed by a pipeline. (by [@tsanikgr](https://github.com/tsanikgr))
  - `YAMLLocalDataSet` in `contrib` to load and save local YAML files. (by [@Minyus](https://github.com/Minyus))

## Bug fixes and other changes
* Documentation improvements including instructions on how to initialise a Spark session using YAML configuration.
* `anyconfig` default log level changed from `INFO` to `WARNING`.
* Added information on installed plugins to `kedro info`.
* Added style sheets for project documentation, so the output of `kedro build-docs` will resemble the style of `kedro docs`.

## Breaking changes to the API
* Simplified the Kedro template in `run.py` with the introduction of `KedroContext` class.
* Merged `FilepathVersionMixIn` and `S3VersionMixIn` under one abstract class `AbstractVersionedDataSet` which extends`AbstractDataSet`.
* `name` changed to be a keyword-only argument for `Pipeline`.
* `CSVLocalDataSet` no longer supports URLs. `CSVHTTPDataSet` supports URLs.

### Migration guide from Kedro 0.14.* to Kedro 0.15.0
#### Migration for Kedro project template
This guide assumes that:
  * The framework specific code has not been altered significantly
  * Your project specific code is stored in the dedicated python package under `src/`.

The breaking changes were introduced in the following project template files:
- `<project-name>/.ipython/profile_default/startup/00-kedro-init.py`
- `<project-name>/kedro_cli.py`
- `<project-name>/src/tests/test_run.py`
- `<project-name>/src/<python_package>/run.py`
- `<project-name>/.kedro.yml` (new file)

The easiest way to migrate your project from Kedro 0.14.* to Kedro 0.15.0 is to create a new project (by using `kedro new`) and move code and files bit by bit as suggested in the detailed guide below:

1. Create a new project with the same name by running `kedro new`

2. Copy the following folders to the new project:
 - `results/`
 - `references/`
 - `notebooks/`
 - `logs/`
 - `data/`
 - `conf/`

3. If you customised your `src/<package>/run.py`, make sure you apply the same customisations to `src/<package>/run.py`
 - If you customised `get_config()`, you can override `config_loader` property in `ProjectContext` derived class
 - If you customised `create_catalog()`, you can override `catalog()` property in `ProjectContext` derived class
 - If you customised `run()`, you can override `run()` method in `ProjectContext` derived class
 - If you customised default `env`, you can override it in `ProjectContext` derived class or pass it at construction. By default, `env` is `local`.
 - If you customised default `root_conf`, you can override `CONF_ROOT` attribute in `ProjectContext` derived class. By default, `KedroContext` base class has `CONF_ROOT` attribute set to `conf`.

4. The following syntax changes are introduced in ipython or Jupyter notebook/labs:
 - `proj_dir` -> `context.project_path`
 - `proj_name` -> `context.project_name`
 - `conf` -> `context.config_loader`.
 - `io` -> `context.catalog` (e.g., `io.load()` -> `context.catalog.load()`)

5. If you customised your `kedro_cli.py`, you need to apply the same customisations to your `kedro_cli.py` in the new project.

6. Copy the contents of the old project's `src/requirements.txt` into the new project's `src/requirements.in` and, from the project root directory, run the `kedro build-reqs` command in your terminal window.

#### Migration for versioning custom dataset classes

If you defined any custom dataset classes which support versioning in your project, you need to apply the following changes:

1. Make sure your dataset inherits from `AbstractVersionedDataSet` only.
2. Call `super().__init__()` with the appropriate arguments in the dataset's `__init__`. If storing on local filesystem, providing the filepath and the version is enough. Otherwise, you should also pass in an `exists_function` and a `glob_function` that emulate `exists` and `glob` in a different filesystem (see `CSVS3DataSet` as an example).
3. Remove setting of the `_filepath` and `_version` attributes in the dataset's `__init__`, as this is taken care of in the base abstract class.
4. Any calls to `_get_load_path` and `_get_save_path` methods should take no arguments.
5. Ensure you convert the output of `_get_load_path` and `_get_save_path` appropriately, as these now return [`PurePath`s](https://docs.python.org/3/library/pathlib.html#pure-paths) instead of strings.
6. Make sure `_check_paths_consistency` is called with [`PurePath`s](https://docs.python.org/3/library/pathlib.html#pure-paths) as input arguments, instead of strings.

These steps should have brought your project to Kedro 0.15.0. There might be some more minor tweaks needed as every project is unique, but now you have a pretty solid base to work with. If you run into any problems, please consult the [Kedro documentation](https://kedro.readthedocs.io).

## Thanks for supporting contributions
[Dmitry Vukolov](https://github.com/dvukolov), [Jo Stichbury](https://github.com/stichbury), [Angus Williams](https://github.com/awqb), [Deepyaman Datta](https://github.com/deepyaman), [Mayur Chougule](https://github.com/mmchougule), [Marat Kopytjuk](https://github.com/kopytjuk), [Evan Miller](https://github.com/evanmiller29), [Yusuke Minami](https://github.com/Minyus)

# 0.14.3

## Major features and improvements
* Tab completion for catalog datasets in `ipython` or `jupyter` sessions. (Thank you [@datajoely](https://github.com/datajoely) and [@WaylonWalker](https://github.com/WaylonWalker))
* Added support for transcoding, an ability to decouple loading/saving mechanisms of a dataset from its storage location, denoted by adding '@' to the dataset name.
* Datasets have a new `release` function that instructs them to free any cached data. The runners will call this when the dataset is no longer needed downstream.

## Bug fixes and other changes
* Add support for pipeline nodes made up from partial functions.
* Expand user home directory `~` for TextLocalDataSet (see issue #19).
* Add a `short_name` property to `Node`s for a display-friendly (but not necessarily unique) name.
* Add Kedro project loader for IPython: `extras/kedro_project_loader.py`.
* Fix source file encoding issues with Python 3.5 on Windows.
* Fix local project source not having priority over the same source installed as a package, leading to local updates not being recognised.

## Breaking changes to the API
* Remove the max_loads argument from the `MemoryDataSet` constructor and from the `AbstractRunner.create_default_data_set` method.

## Thanks for supporting contributions
[Joel Schwarzmann](https://github.com/datajoely), [Alex Kalmikov](https://github.com/kalexqb)

# 0.14.2

## Major features and improvements
* Added Data Set transformer support in the form of AbstractTransformer and DataCatalog.add_transformer.

## Breaking changes to the API
* Merged the `ExistsMixin` into `AbstractDataSet`.
* `Pipeline.node_dependencies` returns a dictionary keyed by node, with sets of parent nodes as values; `Pipeline` and `ParallelRunner` were refactored to make use of this for topological sort for node dependency resolution and running pipelines respectively.
* `Pipeline.grouped_nodes` returns a list of sets, rather than a list of lists.

## Thanks for supporting contributions

[Darren Gallagher](https://github.com/dazzag24), [Zain Patel](https://github.com/mzjp2)

# 0.14.1

## Major features and improvements
* New I/O module `HDFS3DataSet`.

## Bug fixes and other changes
* Improved API docs.
* Template `run.py` will throw a warning instead of error if `credentials.yml`
  is not present.

## Breaking changes to the API
None


# 0.14.0

The initial release of Kedro.


## Thanks for supporting contributions

Jo Stichbury, Aris Valtazanos, Fabian Peters, Guilherme Braccialli, Joel Schwarzmann, Miguel Beltre, Mohammed ElNabawy, Deepyaman Datta, Shubham Agrawal, Oleg Andreyev, Mayur Chougule, William Ashford, Ed Cannon, Nikhilesh Nukala, Sean Bailey, Vikram Tegginamath, Thomas Huijskens, Musa Bilal

We are also grateful to everyone who advised and supported us, filed issues or helped resolve them, asked and answered questions and were part of inspiring discussions.<|MERGE_RESOLUTION|>--- conflicted
+++ resolved
@@ -17,12 +17,9 @@
 
 ## Bug fixes and other changes
 * Fix bug where `micropkg` manifest section in `pyproject.toml` isn't recognised as allowed configuration.
-<<<<<<< HEAD
 * Commas surrounded by an even number of `"` and `'` characters will no longer split the arguments to `kedro run` options which take a list of nodes as inputs (`--from-nodes` and `--to-nodes`).
 * Added `omegaconf` syntax as option for `--params`. Keys and values can now be separated by colons or equals signs.
-=======
 * Added anyconfig's `ac_context` parameter to `kedro.config.commons` module functions for more flexible `ConfigLoader` customizations.
->>>>>>> 3b3e92b2
 
 ## Breaking changes to the API
 
