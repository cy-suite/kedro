--- conflicted
+++ resolved
@@ -8,12 +8,9 @@
 * Added fix to prevent new lines being added to pandas CSV datasets.
 * Fixed issue with loading a versioned `SparkDataSet` in the interactive workflow.
 * Kedro CLI now checks `pyproject.toml` for a `tool.kedro` section before treating the project as a Kedro project.
-<<<<<<< HEAD
-* Added a `jsonschema` schema definition for the Kedro 0.17 catalog.
-=======
 * Added fix to `DataCatalog::shallow_copy` now it should copy layers.
 * `kedro pipeline pull` now uses `pip download` for protocols that are not supported by `fsspec`.
->>>>>>> 8fbe3592
+* Added a `jsonschema` schema definition for the Kedro 0.17 catalog.
 
 ## Breaking changes to the API
 
@@ -22,11 +19,8 @@
 [Mariana Silva](https://github.com/marianansilva),
 [Kiyohito Kunii](https://github.com/921kiyo),
 [noklam](https://github.com/noklam),
-<<<<<<< HEAD
+[Ivan Doroshenko](https://github.com/imdoroshenko),
 [Zain Patel](https://github.com/mzjp2)
-=======
-[Ivan Doroshenko](https://github.com/imdoroshenko)
->>>>>>> 8fbe3592
 
 ## Thanks for supporting contributions
 
