# Upcoming Release 0.19.0

## Major features and improvements

## Bug fixes and other changes

## Breaking changes to the API

## Migration guide from Kedro 0.18.* to 0.19.*
# Upcoming Release 0.18.14

## Major features and improvements
## Bug fixes and other changes
## Documentation changes
## Breaking changes to the API
## Upcoming deprecations for Kedro 0.19.0

# Release 0.18.13

## Major features and improvements
* Added support for Python 3.11. This includes tackling challenges like dependency pinning and test adjustments to ensure a smooth experience. Detailed migration tips are provided below for further context.
* Allowed registering of custom resolvers to `OmegaConfigLoader` through `CONFIG_LOADER_ARGS`.
* Added support for global variables to `OmegaConfigLoader`.
* Added `kedro catalog resolve` CLI command that resolves dataset factories in the catalog with any explicit entries in the project pipeline.
* Change Kedro starters and new Kedro projects to use `OmegaConfigLoader`.
<<<<<<< HEAD
* Adopted a flat project structure for modular pipeline and `kedro pipeline create` is updated accordingly.
=======
* Updated Kedro starters to use `pyproject.toml` instead of `setup.py`.
>>>>>>> cee728dc


## Bug fixes and other changes
* Updated `kedro pipeline create` and `kedro catalog create` to use new `/conf` file structure.
* Converted `setup.py` in default template to `pyproject.toml` and moved flake8 configuration
  to dedicated file `.flake8`.
* Updated `OmegaConfigLoader` to ignore config from hidden directories like `.ipynb_checkpoints`.

## Documentation changes
* Revised the `data` section to restructure beginner and advanced pages about the Data Catalog and datasets.
* Moved contributor documentation to the [GitHub wiki](https://github.com/kedro-org/kedro/wiki/Contribute-to-Kedro).
* Updated example of using generator functions in nodes.
* Added migration guide from the `ConfigLoader` and the `TemplatedConfigLoader` to the `OmegaConfigLoader`. The `ConfigLoader` and the `TemplatedConfigLoader` are deprecated and will be removed in the `0.19.0` release.

## Migration Tips for Python 3.11:
* PyTables on Windows: Users on Windows with Python >=3.8 should note we've pinned `pytables` to `3.8.0` due to compatibility issues.
* Spark Dependency: We've set an upper version limit for `pyspark` at <3.4 due to breaking changes in 3.4.
* Testing with Python 3.10: The latest `moto` version now supports parallel test execution for Python 3.10, resolving previous issues.

## Breaking changes to the API

## Upcoming deprecations for Kedro 0.19.0
* Renamed abstract dataset classes, in accordance with the [Kedro lexicon](https://github.com/kedro-org/kedro/wiki/Kedro-documentation-style-guide#kedro-lexicon). Dataset classes ending with "DataSet" are deprecated and will be removed in 0.19.0. Note that all of the below classes are also importable from `kedro.io`; only the module where they are defined is listed as the location.

| Type                       | Deprecated Alias           | Location        |
| -------------------------- | -------------------------- | --------------- |
| `AbstractDataset`          | `AbstractDataSet`          | `kedro.io.core` |
| `AbstractVersionedDataset` | `AbstractVersionedDataSet` | `kedro.io.core` |

* Using the `layer` attribute at the top level is deprecated; it will be removed in Kedro version 0.19.0. Please move `layer` inside the `metadata` -> `kedro-viz` attributes.

## Community contributions
Thanks to [Laíza Milena Scheid Parizotto](https://github.com/laizaparizotto) and [Jonathan Cohen](https://github.com/JonathanDCohen).

# Release 0.18.12

## Major features and improvements
* Added dataset factories feature which uses pattern matching to reduce the number of catalog entries.
* Activated all built-in resolvers by default for `OmegaConfigLoader` except for `oc.env`.
* Added `kedro catalog rank` CLI command that ranks dataset factories in the catalog by matching priority.

## Bug fixes and other changes
* Consolidated dependencies and optional dependencies in `pyproject.toml`.
* Made validation of unique node outputs much faster.
* Updated `kedro catalog list` to show datasets generated with factories.

## Documentation changes
* Recommended `ruff` as the linter and removed mentions of `pylint`, `isort`, `flake8`.

## Community contributions
Thanks to [Laíza Milena Scheid Parizotto](https://github.com/laizaparizotto) and [Chris Schopp](https://github.com/cschopp-simwell).

## Breaking changes to the API

## Upcoming deprecations for Kedro 0.19.0
* `ConfigLoader` and `TemplatedConfigLoader` will be deprecated. Please use `OmegaConfigLoader` instead.

# Release 0.18.11

## Major features and improvements
* Added `databricks-iris` as an official starter.

## Bug fixes and other changes
* Reworked micropackaging workflow to use standard Python packaging practices.
* Make `kedro micropkg package` accept `--verbose`.
* Compare for protocol and delimiter in `PartitionedDataSet` to be able to pass the protocol to partitions which paths starts with the same characters as the protocol (e.g. `s3://s3-my-bucket`).

## Documentation changes
* Significant improvements to the documentation that covers working with Databricks and Kedro, including a new page for workspace-only development, and a guide to choosing the best workflow for your use case.
* Updated documentation for deploying with Prefect for version 2.0.

## Upcoming deprecations for Kedro 0.19.0
* Renamed dataset and error classes, in accordance with the [Kedro lexicon](https://github.com/kedro-org/kedro/wiki/Kedro-documentation-style-guide#kedro-lexicon). Dataset classes ending with "DataSet" and error classes starting with "DataSet" are deprecated and will be removed in 0.19.0. Note that all of the below classes are also importable from `kedro.io`; only the module where they are defined is listed as the location.

| Type                        | Deprecated Alias            | Location                       |
| --------------------------- | --------------------------- | ------------------------------ |
| `CachedDataset`             | `CachedDataSet`             | `kedro.io.cached_dataset`      |
| `LambdaDataset`             | `LambdaDataSet`             | `kedro.io.lambda_dataset`      |
| `IncrementalDataset`        | `IncrementalDataSet`        | `kedro.io.partitioned_dataset` |
| `MemoryDataset`             | `MemoryDataSet`             | `kedro.io.memory_dataset`      |
| `PartitionedDataset`        | `PartitionedDataSet`        | `kedro.io.partitioned_dataset` |
| `DatasetError`              | `DataSetError`              | `kedro.io.core`                |
| `DatasetAlreadyExistsError` | `DataSetAlreadyExistsError` | `kedro.io.core`                |
| `DatasetNotFoundError`      | `DataSetNotFoundError`      | `kedro.io.core`                |

## Community contributions
Many thanks to the following Kedroids for contributing PRs to this release:

* [jmalovera10](https://github.com/jmalovera10)
* [debugger24](https://github.com/debugger24)
* [juliushetzel](https://github.com/juliushetzel)
* [jacobweiss2305](https://github.com/jacobweiss2305)
* [eduardoconto](https://github.com/eduardoconto)

# Release 0.18.10

## Major features and improvements
* Rebrand across all documentation and Kedro assets.
* Added support for variable interpolation in the catalog with the `OmegaConfigLoader`.

# Release 0.18.9

## Major features and improvements
* `kedro run --params` now updates interpolated parameters correctly when using `OmegaConfigLoader`.
* Added `metadata` attribute to `kedro.io` datasets. This is ignored by Kedro, but may be consumed by users or external plugins.
* Added `kedro.logging.RichHandler`. This replaces the default `rich.logging.RichHandler` and is more flexible, user can turn off the `rich` traceback if needed.

## Bug fixes and other changes
* `OmegaConfigLoader` will return a `dict` instead of `DictConfig`.
* `OmegaConfigLoader` does not show a `MissingConfigError` when the config files exist but are empty.

## Documentation changes
* Added documentation for collaborative experiment tracking within Kedro-Viz.
* Revised section on deployment to better organise content and reflect how recently docs have been updated.
* Minor improvements to fix typos and revise docs to align with engineering changes.

## Breaking changes to the API
* `kedro package` does not produce `.egg` files anymore, and now relies exclusively on `.whl` files.

## Community contributions
Many thanks to the following Kedroids for contributing PRs to this release:

* [tomasvanpottelbergh](https://github.com/tomasvanpottelbergh)
* [https://github.com/debugger24](https://github.com/debugger24)

## Upcoming deprecations for Kedro 0.19.0

# Release 0.18.8

## Major features and improvements
* Added `KEDRO_LOGGING_CONFIG` environment variable, which can be used to configure logging from the beginning of the `kedro` process.
* Removed logs folder from the kedro new project template. File-based logging will remain but just be level INFO and above and go to project root instead.


## Bug fixes and other changes
* Improvements to Jupyter E2E tests.
* Added full `kedro run` CLI command to session store to improve run reproducibility using `Kedro-Viz` experiment tracking.

### Documentation changes
* Improvements to documentation about configuration.
* Improvements to Sphinx toolchain including incrementing to use a newer version.
* Improvements to documentation on visualising Kedro projects on Databricks, and additional documentation about the development workflow for Kedro projects on Databricks.
* Updated Technical Steering Committee membership documentation.
* Revised documentation section about linting and formatting and extended to give details of `flake8` configuration.
* Updated table of contents for documentation to reduce scrolling.
* Expanded FAQ documentation.
* Added a 404 page to documentation.
* Added deprecation warnings about the removal of `kedro.extras.datasets`.

## Community contributions
Many thanks to the following Kedroids for contributing PRs to this release:

* [MaximeSteinmetz](https://github.com/MaximeSteinmetz)

# Release 0.18.7

## Major features and improvements
* Added new Kedro CLI `kedro jupyter setup` to setup Jupyter Kernel for Kedro.
* `kedro package` now includes the project configuration in a compressed `tar.gz` file.
* Added functionality to the `OmegaConfigLoader` to load configuration from compressed files of `zip` or `tar` format. This feature requires `fsspec>=2023.1.0`.
* Significant improvements to on-boarding documentation that covers setup for new Kedro users. Also some major changes to the spaceflights tutorial to make it faster to work through. We think it's a better read. Tell us if it's not.

## Bug fixes and other changes
* Added a guide and tooling for developing Kedro for Databricks.
* Implemented missing dict-like interface for `_ProjectPipeline`.

# Release 0.18.6

## Bug fixes and other changes
* Fixed bug that didn't allow to read or write datasets with `s3a` or `s3n` filepaths
* Fixed bug with overriding nested parameters using the `--params` flag
* Fixed bug that made session store incompatible with `Kedro-Viz` experiment tracking

## Migration guide from Kedro 0.18.5 to 0.18.6
A regression introduced in Kedro version `0.18.5` caused the `Kedro-Viz` console to fail to show experiment tracking correctly. If you experienced this issue, you will need to:
* upgrade to Kedro version `0.18.6`
* delete any erroneous session entries created with Kedro 0.18.5 from your session_store.db stored at `<project-path>/data/session_store.db`.

Thanks to Kedroids tomohiko kato, [tsanikgr](https://github.com/tsanikgr) and [maddataanalyst](https://github.com/maddataanalyst) for very detailed reports about the bug.

# Release 0.18.5

> This release introduced a bug that causes a failure in experiment tracking within the `Kedro-Viz` console. We recommend that you use Kedro version `0.18.6` in preference.

## Major features and improvements
* Added new `OmegaConfigLoader` which uses `OmegaConf` for loading and merging configuration.
* Added the `--conf-source` option to `kedro run`, allowing users to specify a source for project configuration for the run.
* Added `omegaconf` syntax as option for `--params`. Keys and values can now be separated by colons or equals signs.
* Added support for generator functions as nodes, i.e. using `yield` instead of return.
  * Enable chunk-wise processing in nodes with generator functions.
  * Save node outputs after every `yield` before proceeding with next chunk.
* Fixed incorrect parsing of Azure Data Lake Storage Gen2 URIs used in datasets.
* Added support for loading credentials from environment variables using `OmegaConfigLoader`.
* Added new `--namespace` flag to `kedro run` to enable filtering by node namespace.
* Added a new argument `node` for all four dataset hooks.
* Added the `kedro run` flags `--nodes`, `--tags`, and `--load-versions` to replace `--node`, `--tag`, and `--load-version`.

## Bug fixes and other changes
* Commas surrounded by square brackets (only possible for nodes with default names) will no longer split the arguments to `kedro run` options which take a list of nodes as inputs (`--from-nodes` and `--to-nodes`).
* Fixed bug where `micropkg` manifest section in `pyproject.toml` isn't recognised as allowed configuration.
* Fixed bug causing `load_ipython_extension` not to register the `%reload_kedro` line magic when called in a directory that does not contain a Kedro project.
* Added `anyconfig`'s `ac_context` parameter to `kedro.config.commons` module functions for more flexible `ConfigLoader` customizations.
* Change reference to `kedro.pipeline.Pipeline` object throughout test suite with `kedro.modular_pipeline.pipeline` factory.
* Fixed bug causing the `after_dataset_saved` hook only to be called for one output dataset when multiple are saved in a single node and async saving is in use.
* Log level for "Credentials not found in your Kedro project config" was changed from `WARNING` to `DEBUG`.
* Added safe extraction of tar files in `micropkg pull` to fix vulnerability caused by [CVE-2007-4559](https://github.com/advisories/GHSA-gw9q-c7gh-j9vm).
* Documentation improvements
    * Bug fix in table font size
    * Updated API docs links for datasets
    * Improved CLI docs for `kedro run`
    * Revised documentation for visualisation to build plots and for experiment tracking
    * Added example for loading external credentials to the Hooks documentation

## Breaking changes to the API

## Community contributions
Many thanks to the following Kedroids for contributing PRs to this release:

* [adamfrly](https://github.com/adamfrly)
* [corymaklin](https://github.com/corymaklin)
* [Emiliopb](https://github.com/Emiliopb)
* [grhaonan](https://github.com/grhaonan)
* [JStumpp](https://github.com/JStumpp)
* [michalbrys](https://github.com/michalbrys)
* [sbrugman](https://github.com/sbrugman)

## Upcoming deprecations for Kedro 0.19.0
* `project_version` will be deprecated in `pyproject.toml` please use `kedro_init_version` instead.
* Deprecated `kedro run` flags `--node`, `--tag`, and `--load-version` in favour of `--nodes`, `--tags`, and `--load-versions`.

# Release 0.18.4

## Major features and improvements
* Make Kedro instantiate datasets from `kedro_datasets` with higher priority than `kedro.extras.datasets`. `kedro_datasets` is the namespace for the new `kedro-datasets` python package.
* The config loader objects now implement `UserDict` and the configuration is accessed through `conf_loader['catalog']`.
* You can configure config file patterns through `settings.py` without creating a custom config loader.
* Added the following new datasets:

| Type                                 | Description                                                                | Location                         |
| ------------------------------------ | -------------------------------------------------------------------------- | -------------------------------- |
| `svmlight.SVMLightDataSet`           | Work with svmlight/libsvm files using scikit-learn library                 | `kedro.extras.datasets.svmlight` |
| `video.VideoDataSet`                 | Read and write video files from a filesystem                               | `kedro.extras.datasets.video`    |
| `video.video_dataset.SequenceVideo`  | Create a video object from an iterable sequence to use with `VideoDataSet` | `kedro.extras.datasets.video`    |
| `video.video_dataset.GeneratorVideo` | Create a video object from a generator to use with `VideoDataSet`          | `kedro.extras.datasets.video`    |
* Implemented support for a functional definition of schema in `dask.ParquetDataSet` to work with the `dask.to_parquet` API.

## Bug fixes and other changes
* Fixed `kedro micropkg pull` for packages on PyPI.
* Fixed `format` in `save_args` for `SparkHiveDataSet`, previously it didn't allow you to save it as delta format.
* Fixed save errors in `TensorFlowModelDataset` when used without versioning; previously, it wouldn't overwrite an existing model.
* Added support for `tf.device` in `TensorFlowModelDataset`.
* Updated error message for `VersionNotFoundError` to handle insufficient permission issues for cloud storage.
* Updated Experiment Tracking docs with working examples.
* Updated `MatplotlibWriter`, `text.TextDataSet`, `plotly.PlotlyDataSet` and `plotly.JSONDataSet` docs with working examples.
* Modified implementation of the Kedro IPython extension to use `local_ns` rather than a global variable.
* Refactored `ShelveStore` to its own module to ensure multiprocessing works with it.
* `kedro.extras.datasets.pandas.SQLQueryDataSet` now takes optional argument `execution_options`.
* Removed `attrs` upper bound to support newer versions of Airflow.
* Bumped the lower bound for the `setuptools` dependency to <=61.5.1.

## Minor breaking changes to the API

## Upcoming deprecations for Kedro 0.19.0
* `kedro test` and `kedro lint` will be deprecated.

## Documentation
* Revised the Introduction to shorten it
* Revised the Get Started section to remove unnecessary information and clarify the learning path
* Updated the spaceflights tutorial to simplify the later stages and clarify what the reader needed to do in each phase
* Moved some pages that covered advanced materials into more appropriate sections
* Moved visualisation into its own section
* Fixed a bug that degraded user experience: the table of contents is now sticky when you navigate between pages
* Added redirects where needed on ReadTheDocs for legacy links and bookmarks

## Contributions from the Kedroid community
We are grateful to the following for submitting PRs that contributed to this release: [jstammers](https://github.com/jstammers), [FlorianGD](https://github.com/FlorianGD), [yash6318](https://github.com/yash6318), [carlaprv](https://github.com/carlaprv), [dinotuku](https://github.com/dinotuku), [williamcaicedo](https://github.com/williamcaicedo), [avan-sh](https://github.com/avan-sh), [Kastakin](https://github.com/Kastakin), [amaralbf](https://github.com/amaralbf), [BSGalvan](https://github.com/BSGalvan), [levimjoseph](https://github.com/levimjoseph), [daniel-falk](https://github.com/daniel-falk), [clotildeguinard](https://github.com/clotildeguinard), [avsolatorio](https://github.com/avsolatorio), and [picklejuicedev](https://github.com/picklejuicedev) for comments and input to documentation changes

# Release 0.18.3

## Major features and improvements
* Implemented autodiscovery of project pipelines. A pipeline created with `kedro pipeline create <pipeline_name>` can now be accessed immediately without needing to explicitly register it in `src/<package_name>/pipeline_registry.py`, either individually by name (e.g. `kedro run --pipeline=<pipeline_name>`) or as part of the combined default pipeline (e.g. `kedro run`). By default, the simplified `register_pipelines()` function in `pipeline_registry.py` looks like:

    ```python
    def register_pipelines() -> Dict[str, Pipeline]:
        """Register the project's pipelines.

        Returns:
            A mapping from pipeline names to ``Pipeline`` objects.
        """
        pipelines = find_pipelines()
        pipelines["__default__"] = sum(pipelines.values())
        return pipelines
    ```

* The Kedro IPython extension should now be loaded with `%load_ext kedro.ipython`.
* The line magic `%reload_kedro` now accepts keywords arguments, e.g. `%reload_kedro --env=prod`.
* Improved resume pipeline suggestion for `SequentialRunner`, it will backtrack the closest persisted inputs to resume.

## Bug fixes and other changes

* Changed default `False` value for rich logging `show_locals`, to make sure credentials and other sensitive data isn't shown in logs.
* Rich traceback handling is disabled on Databricks so that exceptions now halt execution as expected. This is a workaround for a [bug in `rich`](https://github.com/Textualize/rich/issues/2455).
* When using `kedro run -n [some_node]`, if `some_node` is missing a namespace the resulting error message will suggest the correct node name.
* Updated documentation for `rich` logging.
* Updated Prefect deployment documentation to allow for reruns with saved versioned datasets.
* The Kedro IPython extension now surfaces errors when it cannot load a Kedro project.
* Relaxed `delta-spark` upper bound to allow compatibility with Spark 3.1.x and 3.2.x.
* Added `gdrive` to list of cloud protocols, enabling Google Drive paths for datasets.
* Added svg logo resource for ipython kernel.

## Upcoming deprecations for Kedro 0.19.0
* The Kedro IPython extension will no longer be available as `%load_ext kedro.extras.extensions.ipython`; use `%load_ext kedro.ipython` instead.
* `kedro jupyter convert`, `kedro build-docs`, `kedro build-reqs` and `kedro activate-nbstripout` will be deprecated.

# Release 0.18.2

## Major features and improvements
* Added `abfss` to list of cloud protocols, enabling abfss paths.
* Kedro now uses the [Rich](https://github.com/Textualize/rich) library to format terminal logs and tracebacks.
* The file `conf/base/logging.yml` is now optional. See [our documentation](https://docs.kedro.org/en/0.18.2/logging/logging.html) for details.
* Introduced a `kedro.starters` entry point. This enables plugins to create custom starter aliases used by `kedro starter list` and `kedro new`.
* Reduced the `kedro new` prompts to just one question asking for the project name.

## Bug fixes and other changes
* Bumped `pyyaml` upper bound to make Kedro compatible with the [pyodide](https://pyodide.org/en/stable/usage/loading-packages.html#micropip) stack.
* Updated project template's Sphinx configuration to use `myst_parser` instead of `recommonmark`.
* Reduced number of log lines by changing the logging level from `INFO` to `DEBUG` for low priority messages.
* Kedro's framework-side logging configuration no longer performs file-based logging. Hence superfluous `info.log`/`errors.log` files are no longer created in your project root, and running Kedro on read-only file systems such as Databricks Repos is now possible.
* The `root` logger is now set to the Python default level of `WARNING` rather than `INFO`. Kedro's logger is still set to emit `INFO` level messages.
* `SequentialRunner` now has consistent execution order across multiple runs with sorted nodes.
* Bumped the upper bound for the Flake8 dependency to <5.0.
* `kedro jupyter notebook/lab` no longer reuses a Jupyter kernel.
* Required `cookiecutter>=2.1.1` to address a [known command injection vulnerability](https://security.snyk.io/vuln/SNYK-PYTHON-COOKIECUTTER-2414281).
* The session store no longer fails if a username cannot be found with `getpass.getuser`.
* Added generic typing for `AbstractDataSet` and `AbstractVersionedDataSet` as well as typing to all datasets.
* Rendered the deployment guide flowchart as a Mermaid diagram, and added Dask.

## Minor breaking changes to the API
* The module `kedro.config.default_logger` no longer exists; default logging configuration is now set automatically through `kedro.framework.project.LOGGING`. Unless you explicitly import `kedro.config.default_logger` you do not need to make any changes.

## Upcoming deprecations for Kedro 0.19.0
* `kedro.extras.ColorHandler` will be removed in 0.19.0.

# Release 0.18.1

## Major features and improvements
* Added a new hook `after_context_created` that passes the `KedroContext` instance as `context`.
* Added a new CLI hook `after_command_run`.
* Added more detail to YAML `ParserError` exception error message.
* Added option to `SparkDataSet` to specify a `schema` load argument that allows for supplying a user-defined schema as opposed to relying on the schema inference of Spark.
* The Kedro package no longer contains a built version of the Kedro documentation significantly reducing the package size.

## Bug fixes and other changes
* Removed fatal error from being logged when a Kedro session is created in a directory without git.
* Fixed `CONFIG_LOADER_CLASS` validation so that `TemplatedConfigLoader` can be specified in settings.py. Any `CONFIG_LOADER_CLASS` must be a subclass of `AbstractConfigLoader`.
* Added runner name to the `run_params` dictionary used in pipeline hooks.
* Updated [Databricks documentation](https://docs.kedro.org/en/0.18.1/deployment/databricks.html) to include how to get it working with IPython extension and Kedro-Viz.
* Update sections on visualisation, namespacing, and experiment tracking in the spaceflight tutorial to correspond to the complete spaceflights starter.
* Fixed `Jinja2` syntax loading with `TemplatedConfigLoader` using `globals.yml`.
* Removed global `_active_session`, `_activate_session` and `_deactivate_session`. Plugins that need to access objects such as the config loader should now do so through `context` in the new `after_context_created` hook.
* `config_loader` is available as a public read-only attribute of `KedroContext`.
* Made `hook_manager` argument optional for `runner.run`.
* `kedro docs` now opens an online version of the Kedro documentation instead of a locally built version.

## Upcoming deprecations for Kedro 0.19.0
* `kedro docs` will be removed in 0.19.0.

# Release 0.18.0

## TL;DR ✨
Kedro 0.18.0 strives to reduce the complexity of the project template and get us closer to a stable release of the framework. We've introduced the full [micro-packaging workflow](https://docs.kedro.org/en/0.18.0/nodes_and_pipelines/micro_packaging.html) 📦, which allows you to import packages, utility functions and existing pipelines into your Kedro project. [Integration with IPython and Jupyter](https://docs.kedro.org/en/0.18.0/tools_integration/ipython.html) has been streamlined in preparation for enhancements to Kedro's interactive workflow. Additionally, the release comes with long-awaited Python 3.9 and 3.10 support 🐍.

## Major features and improvements

### Framework
* Added `kedro.config.abstract_config.AbstractConfigLoader` as an abstract base class for all `ConfigLoader` implementations. `ConfigLoader` and `TemplatedConfigLoader` now inherit directly from this base class.
* Streamlined the `ConfigLoader.get` and `TemplatedConfigLoader.get` API and delegated the actual `get` method functional implementation to the `kedro.config.common` module.
* The `hook_manager` is no longer a global singleton. The `hook_manager` lifecycle is now managed by the `KedroSession`, and a new `hook_manager` will be created every time a `session` is instantiated.
* Added support for specifying parameters mapping in `pipeline()` without the `params:` prefix.
* Added new API `Pipeline.filter()` (previously in `KedroContext._filter_pipeline()`) to filter parts of a pipeline.
* Added `username` to Session store for logging during Experiment Tracking.
* A packaged Kedro project can now be imported and run from another Python project as following:
```python
from my_package.__main__ import main

main(
    ["--pipleine", "my_pipeline"]
)  # or just main() if no parameters are needed for the run
```

### Project template
* Removed `cli.py` from the Kedro project template. By default, all CLI commands, including `kedro run`, are now defined on the Kedro framework side. You can still define custom CLI commands by creating your own `cli.py`.
* Removed `hooks.py` from the Kedro project template. Registration hooks have been removed in favour of `settings.py` configuration, but you can still define execution timeline hooks by creating your own `hooks.py`.
* Removed `.ipython` directory from the Kedro project template. The IPython/Jupyter workflow no longer uses IPython profiles; it now uses an IPython extension.
* The default `kedro` run configuration environment names can now be set in `settings.py` using the `CONFIG_LOADER_ARGS` variable. The relevant keyword arguments to supply are `base_env` and `default_run_env`, which are set to `base` and `local` respectively by default.

### DataSets
* Added the following new datasets:

| Type                      | Description                                                   | Location                         |
| ------------------------- | ------------------------------------------------------------- | -------------------------------- |
| `pandas.XMLDataSet`       | Read XML into Pandas DataFrame. Write Pandas DataFrame to XML | `kedro.extras.datasets.pandas`   |
| `networkx.GraphMLDataSet` | Work with NetworkX using GraphML files                        | `kedro.extras.datasets.networkx` |
| `networkx.GMLDataSet`     | Work with NetworkX using Graph Modelling Language files       | `kedro.extras.datasets.networkx` |
| `redis.PickleDataSet`     | loads/saves data from/to a Redis database                     | `kedro.extras.datasets.redis`    |

* Added `partitionBy` support and exposed `save_args` for `SparkHiveDataSet`.
* Exposed `open_args_save` in `fs_args` for `pandas.ParquetDataSet`.
* Refactored the `load` and `save` operations for `pandas` datasets in order to leverage `pandas` own API and delegate `fsspec` operations to them. This reduces the need to have our own `fsspec` wrappers.
* Merged `pandas.AppendableExcelDataSet` into `pandas.ExcelDataSet`.
* Added `save_args` to `feather.FeatherDataSet`.

### Jupyter and IPython integration
* The [only recommended way to work with Kedro in Jupyter or IPython is now the Kedro IPython extension](https://docs.kedro.org/en/0.18.0/tools_integration/ipython.html). Managed Jupyter instances should load this via `%load_ext kedro.ipython` and use the line magic `%reload_kedro`.
* `kedro ipython` launches an IPython session that preloads the Kedro IPython extension.
* `kedro jupyter notebook/lab` creates a custom Jupyter kernel that preloads the Kedro IPython extension and launches a notebook with that kernel selected. There is no longer a need to specify `--all-kernels` to show all available kernels.

### Dependencies
* Bumped the minimum version of `pandas` to 1.3. Any `storage_options` should continue to be specified under `fs_args` and/or `credentials`.
* Added support for Python 3.9 and 3.10, dropped support for Python 3.6.
* Updated `black` dependency in the project template to a non pre-release version.

### Other
* Documented distribution of Kedro pipelines with Dask.

## Breaking changes to the API

### Framework
* Removed `RegistrationSpecs` and its associated `register_config_loader` and `register_catalog` hook specifications in favour of `CONFIG_LOADER_CLASS`/`CONFIG_LOADER_ARGS` and `DATA_CATALOG_CLASS` in `settings.py`.
* Removed deprecated functions `load_context` and `get_project_context`.
* Removed deprecated `CONF_SOURCE`, `package_name`, `pipeline`, `pipelines`, `config_loader` and `io` attributes from `KedroContext` as well as the deprecated `KedroContext.run` method.
* Added the `PluginManager` `hook_manager` argument to `KedroContext` and the `Runner.run()` method, which will be provided by the `KedroSession`.
* Removed the public method `get_hook_manager()` and replaced its functionality by `_create_hook_manager()`.
* Enforced that only one run can be successfully executed as part of a `KedroSession`. `run_id` has been renamed to `session_id` as a result.

### Configuration loaders
* The `settings.py` setting `CONF_ROOT` has been renamed to `CONF_SOURCE`. Default value of `conf` remains unchanged.
* `ConfigLoader` and `TemplatedConfigLoader` argument `conf_root` has been renamed to `conf_source`.
* `extra_params` has been renamed to `runtime_params` in `kedro.config.config.ConfigLoader` and `kedro.config.templated_config.TemplatedConfigLoader`.
* The environment defaulting behaviour has been removed from `KedroContext` and is now implemented in a `ConfigLoader` class (or equivalent) with the `base_env` and `default_run_env` attributes.

### DataSets
* `pandas.ExcelDataSet` now uses `openpyxl` engine instead of `xlrd`.
* `pandas.ParquetDataSet` now calls `pd.to_parquet()` upon saving. Note that the argument `partition_cols` is not supported.
* `spark.SparkHiveDataSet` API has been updated to reflect `spark.SparkDataSet`. The `write_mode=insert` option has also been replaced with `write_mode=append` as per Spark styleguide. This change addresses [Issue 725](https://github.com/kedro-org/kedro/issues/725) and [Issue 745](https://github.com/kedro-org/kedro/issues/745). Additionally, `upsert` mode now leverages `checkpoint` functionality and requires a valid `checkpointDir` be set for current `SparkContext`.
* `yaml.YAMLDataSet` can no longer save a `pandas.DataFrame` directly, but it can save a dictionary. Use `pandas.DataFrame.to_dict()` to convert your `pandas.DataFrame` to a dictionary before you attempt to save it to YAML.
* Removed `open_args_load` and `open_args_save` from the following datasets:
  * `pandas.CSVDataSet`
  * `pandas.ExcelDataSet`
  * `pandas.FeatherDataSet`
  * `pandas.JSONDataSet`
  * `pandas.ParquetDataSet`
* `storage_options` are now dropped if they are specified under `load_args` or `save_args` for the following datasets:
  * `pandas.CSVDataSet`
  * `pandas.ExcelDataSet`
  * `pandas.FeatherDataSet`
  * `pandas.JSONDataSet`
  * `pandas.ParquetDataSet`
* Renamed `lambda_data_set`, `memory_data_set`, and `partitioned_data_set` to `lambda_dataset`, `memory_dataset`, and `partitioned_dataset`, respectively, in `kedro.io`.
* The dataset `networkx.NetworkXDataSet` has been renamed to `networkx.JSONDataSet`.

### CLI
* Removed `kedro install` in favour of `pip install -r src/requirements.txt` to install project dependencies.
* Removed `--parallel` flag from `kedro run` in favour of `--runner=ParallelRunner`. The `-p` flag is now an alias for `--pipeline`.
* `kedro pipeline package` has been replaced by `kedro micropkg package` and, in addition to the `--alias` flag used to rename the package, now accepts a module name and path to the pipeline or utility module to package, relative to `src/<package_name>/`. The `--version` CLI option has been removed in favour of setting a `__version__` variable in the micro-package's `__init__.py` file.
* `kedro pipeline pull` has been replaced by `kedro micropkg pull` and now also supports `--destination` to provide a location for pulling the package.
* Removed `kedro pipeline list` and `kedro pipeline describe` in favour of `kedro registry list` and `kedro registry describe`.
* `kedro package` and `kedro micropkg package` now save `egg` and `whl` or `tar` files in the `<project_root>/dist` folder (previously `<project_root>/src/dist`).
* Changed the behaviour of `kedro build-reqs` to compile requirements from `requirements.txt` instead of `requirements.in` and save them to `requirements.lock` instead of `requirements.txt`.
* `kedro jupyter notebook/lab` no longer accept `--all-kernels` or `--idle-timeout` flags. `--all-kernels` is now the default behaviour.
* `KedroSession.run` now raises `ValueError` rather than `KedroContextError` when the pipeline contains no nodes. The same `ValueError` is raised when there are no matching tags.
* `KedroSession.run` now raises `ValueError` rather than `KedroContextError` when the pipeline name doesn't exist in the pipeline registry.

### Other
* Added namespace to parameters in a modular pipeline, which addresses [Issue 399](https://github.com/kedro-org/kedro/issues/399).
* Switched from packaging pipelines as wheel files to tar archive files compressed with gzip (`.tar.gz`).
* Removed decorator API from `Node` and `Pipeline`, as well as the modules `kedro.extras.decorators` and `kedro.pipeline.decorators`.
* Removed transformer API from `DataCatalog`, as well as the modules `kedro.extras.transformers` and `kedro.io.transformers`.
* Removed the `Journal` and `DataCatalogWithDefault`.
* Removed `%init_kedro` IPython line magic, with its functionality incorporated into `%reload_kedro`. This means that if `%reload_kedro` is called with a filepath, that will be set as default for subsequent calls.

## Migration guide from Kedro 0.17.* to 0.18.*

### Hooks
* Remove any existing `hook_impl` of the `register_config_loader` and `register_catalog` methods from `ProjectHooks` in `hooks.py` (or custom alternatives).
* If you use `run_id` in the `after_catalog_created` hook, replace it with `save_version` instead.
* If you use `run_id` in any of the `before_node_run`, `after_node_run`, `on_node_error`, `before_pipeline_run`, `after_pipeline_run` or `on_pipeline_error` hooks, replace it with `session_id` instead.

### `settings.py` file
* If you use a custom config loader class such as `kedro.config.TemplatedConfigLoader`, alter `CONFIG_LOADER_CLASS` to specify the class and `CONFIG_LOADER_ARGS` to specify keyword arguments. If not set, these default to `kedro.config.ConfigLoader` and an empty dictionary respectively.
* If you use a custom data catalog class, alter `DATA_CATALOG_CLASS` to specify the class. If not set, this defaults to `kedro.io.DataCatalog`.
* If you have a custom config location (i.e. not `conf`), update `CONF_ROOT` to `CONF_SOURCE` and set it to a string with the expected configuration location. If not set, this defaults to `"conf"`.

### Modular pipelines
* If you use any modular pipelines with parameters, make sure they are declared with the correct namespace. See example below:

For a given pipeline:
```python
active_pipeline = pipeline(
    pipe=[
        node(
            func=some_func,
            inputs=["model_input_table", "params:model_options"],
            outputs=["**my_output"],
        ),
        ...,
    ],
    inputs="model_input_table",
    namespace="candidate_modelling_pipeline",
)
```

The parameters should look like this:

```diff
-model_options:
-    test_size: 0.2
-    random_state: 8
-    features:
-    - engines
-    - passenger_capacity
-    - crew
+candidate_modelling_pipeline:
+    model_options:
+      test_size: 0.2
+      random_state: 8
+      features:
+        - engines
+        - passenger_capacity
+        - crew

```
* Optional: You can now remove all `params:` prefix when supplying values to `parameters` argument in a `pipeline()` call.
* If you pull modular pipelines with `kedro pipeline pull my_pipeline --alias other_pipeline`, now use `kedro micropkg pull my_pipeline --alias pipelines.other_pipeline` instead.
* If you package modular pipelines with `kedro pipeline package my_pipeline`, now use `kedro micropkg package pipelines.my_pipeline` instead.
* Similarly, if you package any modular pipelines using `pyproject.toml`, you should modify the keys to include the full module path, and wrapped in double-quotes, e.g:

```diff
[tool.kedro.micropkg.package]
-data_engineering = {destination = "path/to/here"}
-data_science = {alias = "ds", env = "local"}
+"pipelines.data_engineering" = {destination = "path/to/here"}
+"pipelines.data_science" = {alias = "ds", env = "local"}

[tool.kedro.micropkg.pull]
-"s3://my_bucket/my_pipeline" = {alias = "aliased_pipeline"}
+"s3://my_bucket/my_pipeline" = {alias = "pipelines.aliased_pipeline"}
```

### DataSets
* If you use `pandas.ExcelDataSet`, make sure you have `openpyxl` installed in your environment. This is automatically installed if you specify `kedro[pandas.ExcelDataSet]==0.18.0` in your `requirements.txt`. You can uninstall `xlrd` if you were only using it for this dataset.
* If you use`pandas.ParquetDataSet`, pass pandas saving arguments directly to `save_args` instead of nested in `from_pandas` (e.g. `save_args = {"preserve_index": False}` instead of `save_args = {"from_pandas": {"preserve_index": False}}`).
* If you use `spark.SparkHiveDataSet` with `write_mode` option set to `insert`, change this to `append` in line with the Spark styleguide. If you use `spark.SparkHiveDataSet` with `write_mode` option set to `upsert`, make sure that your `SparkContext` has a valid `checkpointDir` set either by `SparkContext.setCheckpointDir` method or directly in the `conf` folder.
* If you use `pandas~=1.2.0` and pass `storage_options` through `load_args` or `savs_args`, specify them under `fs_args` or via `credentials` instead.
* If you import from `kedro.io.lambda_data_set`, `kedro.io.memory_data_set`, or `kedro.io.partitioned_data_set`, change the import to `kedro.io.lambda_dataset`, `kedro.io.memory_dataset`, or `kedro.io.partitioned_dataset`, respectively (or import the dataset directly from `kedro.io`).
* If you have any `pandas.AppendableExcelDataSet` entries in your catalog, replace them with `pandas.ExcelDataSet`.
* If you have any `networkx.NetworkXDataSet` entries in your catalog, replace them with `networkx.JSONDataSet`.

### Other
* Edit any scripts containing `kedro pipeline package --version` to use `kedro micropkg package` instead. If you wish to set a specific pipeline package version, set the `__version__` variable in the pipeline package's `__init__.py` file.
* To run a pipeline in parallel, use `kedro run --runner=ParallelRunner` rather than `--parallel` or `-p`.
* If you call `ConfigLoader` or `TemplatedConfigLoader` directly, update the keyword arguments `conf_root` to `conf_source` and `extra_params` to `runtime_params`.
* If you use `KedroContext` to access `ConfigLoader`, use `settings.CONFIG_LOADER_CLASS` to access the currently used `ConfigLoader` instead.
* The signature of `KedroContext` has changed and now needs `config_loader` and `hook_manager` as additional arguments of type `ConfigLoader` and `PluginManager` respectively.

# Release 0.17.7

## Major features and improvements
* `pipeline` now accepts `tags` and a collection of `Node`s and/or `Pipeline`s rather than just a single `Pipeline` object. `pipeline` should be used in preference to `Pipeline` when creating a Kedro pipeline.
* `pandas.SQLTableDataSet` and `pandas.SQLQueryDataSet` now only open one connection per database, at instantiation time (therefore at catalog creation time), rather than one per load/save operation.
* Added new command group, `micropkg`, to replace `kedro pipeline pull` and `kedro pipeline package` with `kedro micropkg pull` and `kedro micropkg package` for Kedro 0.18.0. `kedro micropkg package` saves packages to `project/dist` while `kedro pipeline package` saves packages to `project/src/dist`.

## Bug fixes and other changes
* Added tutorial documentation for [experiment tracking](https://docs.kedro.org/en/0.17.7/08_logging/02_experiment_tracking.html).
* Added [Plotly dataset documentation](https://docs.kedro.org/en/0.17.7/03_tutorial/05_visualise_pipeline.html#visualise-plotly-charts-in-kedro-viz).
* Added the upper limit `pandas<1.4` to maintain compatibility with `xlrd~=1.0`.
* Bumped the `Pillow` minimum version requirement to 9.0 (Python 3.7+ only) following [CVE-2022-22817](https://cve.mitre.org/cgi-bin/cvename.cgi?name=CVE-2022-22817).
* Fixed `PickleDataSet` to be copyable and hence work with the parallel runner.
* Upgraded `pip-tools`, which is used by `kedro build-reqs`, to 6.5 (Python 3.7+ only). This `pip-tools` version is compatible with `pip>=21.2`, including the most recent releases of `pip`. Python 3.6 users should continue to use `pip-tools` 6.4 and `pip<22`.
* Added `astro-iris` as alias for `astro-airlow-iris`, so that old tutorials can still be followed.
* Added details about [Kedro's Technical Steering Committee and governance model](https://docs.kedro.org/en/0.17.7/14_contribution/technical_steering_committee.html).

## Upcoming deprecations for Kedro 0.18.0
* `kedro pipeline pull` and `kedro pipeline package` will be deprecated. Please use `kedro micropkg` instead.


# Release 0.17.6

## Major features and improvements
* Added `pipelines` global variable to IPython extension, allowing you to access the project's pipelines in `kedro ipython` or `kedro jupyter notebook`.
* Enabled overriding nested parameters with `params` in CLI, i.e. `kedro run --params="model.model_tuning.booster:gbtree"` updates parameters to `{"model": {"model_tuning": {"booster": "gbtree"}}}`.
* Added option to `pandas.SQLQueryDataSet` to specify a `filepath` with a SQL query, in addition to the current method of supplying the query itself in the `sql` argument.
* Extended `ExcelDataSet` to support saving Excel files with multiple sheets.
* Added the following new datasets:

| Type                      | Description                                                                                                            | Location                       |
| ------------------------- | ---------------------------------------------------------------------------------------------------------------------- | ------------------------------ |
| `plotly.JSONDataSet`      | Works with plotly graph object Figures (saves as json file)                                                            | `kedro.extras.datasets.plotly` |
| `pandas.GenericDataSet`   | Provides a 'best effort' facility to read / write any format provided by the `pandas` library                          | `kedro.extras.datasets.pandas` |
| `pandas.GBQQueryDataSet`  | Loads data from a Google Bigquery table using provided SQL query                                                       | `kedro.extras.datasets.pandas` |
| `spark.DeltaTableDataSet` | Dataset designed to handle Delta Lake Tables and their CRUD-style operations, including `update`, `merge` and `delete` | `kedro.extras.datasets.spark`  |

## Bug fixes and other changes
* Fixed an issue where `kedro new --config config.yml` was ignoring the config file when `prompts.yml` didn't exist.
* Added documentation for `kedro viz --autoreload`.
* Added support for arbitrary backends (via importable module paths) that satisfy the `pickle` interface to `PickleDataSet`.
* Added support for `sum` syntax for connecting pipeline objects.
* Upgraded `pip-tools`, which is used by `kedro build-reqs`, to 6.4. This `pip-tools` version requires `pip>=21.2` while [adding support for `pip>=21.3`](https://github.com/jazzband/pip-tools/pull/1501). To upgrade `pip`, please refer to [their documentation](https://pip.pypa.io/en/stable/installing/#upgrading-pip).
* Relaxed the bounds on the `plotly` requirement for `plotly.PlotlyDataSet` and the `pyarrow` requirement for `pandas.ParquetDataSet`.
* `kedro pipeline package <pipeline>` now raises an error if the `<pipeline>` argument doesn't look like a valid Python module path (e.g. has `/` instead of `.`).
* Added new `overwrite` argument to `PartitionedDataSet` and `MatplotlibWriter` to enable deletion of existing partitions and plots on dataset `save`.
* `kedro pipeline pull` now works when the project requirements contains entries such as `-r`, `--extra-index-url` and local wheel files ([Issue #913](https://github.com/kedro-org/kedro/issues/913)).
* Fixed slow startup because of catalog processing by reducing the exponential growth of extra processing during `_FrozenDatasets` creations.
* Removed `.coveragerc` from the Kedro project template. `coverage` settings are now given in `pyproject.toml`.
* Fixed a bug where packaging or pulling a modular pipeline with the same name as the project's package name would throw an error (or silently pass without including the pipeline source code in the wheel file).
* Removed unintentional dependency on `git`.
* Fixed an issue where nested pipeline configuration was not included in the packaged pipeline.
* Deprecated the "Thanks for supporting contributions" section of release notes to simplify the contribution process; Kedro 0.17.6 is the last release that includes this. This process has been replaced with the [automatic GitHub feature](https://github.com/kedro-org/kedro/graphs/contributors).
* Fixed a bug where the version on the tracking datasets didn't match the session id and the versions of regular versioned datasets.
* Fixed an issue where datasets in `load_versions` that are not found in the data catalog would silently pass.
* Altered the string representation of nodes so that node inputs/outputs order is preserved rather than being alphabetically sorted.
* Update `APIDataSet` to accept `auth` through `credentials` and allow any iterable for `auth`.

## Upcoming deprecations for Kedro 0.18.0
* `kedro.extras.decorators` and `kedro.pipeline.decorators` are being deprecated in favour of Hooks.
* `kedro.extras.transformers` and `kedro.io.transformers` are being deprecated in favour of Hooks.
* The `--parallel` flag on `kedro run` is being removed in favour of `--runner=ParallelRunner`. The `-p` flag will change to be an alias for `--pipeline`.
* `kedro.io.DataCatalogWithDefault` is being deprecated, to be removed entirely in 0.18.0.

## Thanks for supporting contributions
[Deepyaman Datta](https://github.com/deepyaman),
[Brites](https://github.com/brites101),
[Manish Swami](https://github.com/ManishS6),
[Avaneesh Yembadi](https://github.com/avan-sh),
[Zain Patel](https://github.com/mzjp2),
[Simon Brugman](https://github.com/sbrugman),
[Kiyo Kunii](https://github.com/921kiyo),
[Benjamin Levy](https://github.com/BenjaminLevyQB),
[Louis de Charsonville](https://github.com/louisdecharson),
[Simon Picard](https://github.com/simonpicard)

# Release 0.17.5

## Major features and improvements
* Added new CLI group `registry`, with the associated commands `kedro registry list` and `kedro registry describe`, to replace `kedro pipeline list` and `kedro pipeline describe`.
* Added support for dependency management at a modular pipeline level. When a pipeline with `requirements.txt` is packaged, its dependencies are embedded in the modular pipeline wheel file. Upon pulling the pipeline, Kedro will append dependencies to the project's `requirements.in`. More information is available in [our documentation](https://docs.kedro.org/en/0.17.5/06_nodes_and_pipelines/03_modular_pipelines.html).
* Added support for bulk packaging/pulling modular pipelines using `kedro pipeline package/pull --all` and `pyproject.toml`.
* Removed `cli.py` from the Kedro project template. By default all CLI commands, including `kedro run`, are now defined on the Kedro framework side. These can be overridden in turn by a plugin or a `cli.py` file in your project. A packaged Kedro project will respect the same hierarchy when executed with `python -m my_package`.
* Removed `.ipython/profile_default/startup/` from the Kedro project template in favour of `.ipython/profile_default/ipython_config.py` and the `kedro.extras.extensions.ipython`.
* Added support for `dill` backend to `PickleDataSet`.
* Imports are now refactored at `kedro pipeline package` and `kedro pipeline pull` time, so that _aliasing_ a modular pipeline doesn't break it.
* Added the following new datasets to support basic Experiment Tracking:

| Type                      | Description                                              | Location                         |
| ------------------------- | -------------------------------------------------------- | -------------------------------- |
| `tracking.MetricsDataSet` | Dataset to track numeric metrics for experiment tracking | `kedro.extras.datasets.tracking` |
| `tracking.JSONDataSet`    | Dataset to track data for experiment tracking            | `kedro.extras.datasets.tracking` |

## Bug fixes and other changes
* Bumped minimum required `fsspec` version to 2021.04.
* Fixed the `kedro install` and `kedro build-reqs` flows when uninstalled dependencies are present in a project's `settings.py`, `context.py` or `hooks.py` ([Issue #829](https://github.com/kedro-org/kedro/issues/829)).
* Imports are now refactored at `kedro pipeline package` and `kedro pipeline pull` time, so that _aliasing_ a modular pipeline doesn't break it.

## Minor breaking changes to the API
* Pinned `dynaconf` to `<3.1.6` because the method signature for `_validate_items` changed which is used in Kedro.

## Upcoming deprecations for Kedro 0.18.0
* `kedro pipeline list` and `kedro pipeline describe` are being deprecated in favour of new commands `kedro registry list ` and `kedro registry describe`.
* `kedro install` is being deprecated in favour of using `pip install -r src/requirements.txt` to install project dependencies.

## Thanks for supporting contributions
[Moussa Taifi](https://github.com/moutai),
[Deepyaman Datta](https://github.com/deepyaman)

# Release 0.17.4

## Major features and improvements
* Added the following new datasets:

| Type                   | Description                                                 | Location                       |
| ---------------------- | ----------------------------------------------------------- | ------------------------------ |
| `plotly.PlotlyDataSet` | Works with plotly graph object Figures (saves as json file) | `kedro.extras.datasets.plotly` |

## Bug fixes and other changes
* Defined our set of Kedro Principles! Have a read through [our docs](https://docs.kedro.org/en/0.17.4/12_faq/03_kedro_principles.html).
* `ConfigLoader.get()` now raises a `BadConfigException`, with a more helpful error message, if a configuration file cannot be loaded (for instance due to wrong syntax or poor formatting).
* `run_id` now defaults to `save_version` when `after_catalog_created` is called, similarly to what happens during a `kedro run`.
* Fixed a bug where `kedro ipython` and `kedro jupyter notebook` didn't work if the `PYTHONPATH` was already set.
* Update the IPython extension to allow passing `env` and `extra_params` to `reload_kedro`  similar to how the IPython script works.
* `kedro info` now outputs if a plugin has any `hooks` or `cli_hooks` implemented.
* `PartitionedDataSet` now supports lazily materializing data on save.
* `kedro pipeline describe` now defaults to the `__default__` pipeline when no pipeline name is provided and also shows the namespace the nodes belong to.
* Fixed an issue where spark.SparkDataSet with enabled versioning would throw a VersionNotFoundError when using databricks-connect from a remote machine and saving to dbfs filesystem.
* `EmailMessageDataSet` added to doctree.
* When node inputs do not pass validation, the error message is now shown as the most recent exception in the traceback ([Issue #761](https://github.com/kedro-org/kedro/issues/761)).
* `kedro pipeline package` now only packages the parameter file that exactly matches the pipeline name specified and the parameter files in a directory with the pipeline name.
* Extended support to newer versions of third-party dependencies ([Issue #735](https://github.com/kedro-org/kedro/issues/735)).
* Ensured consistent references to `model input` tables in accordance with our Data Engineering convention.
* Changed behaviour where `kedro pipeline package` takes the pipeline package version, rather than the kedro package version. If the pipeline package version is not present, then the package version is used.
* Launched [GitHub Discussions](https://github.com/kedro-org/kedro/discussions/) and [Kedro Discord Server](https://discord.gg/akJDeVaxnB)
* Improved error message when versioning is enabled for a dataset previously saved as non-versioned ([Issue #625](https://github.com/kedro-org/kedro/issues/625)).

## Minor breaking changes to the API

## Upcoming deprecations for Kedro 0.18.0

## Thanks for supporting contributions
[Lou Kratz](https://github.com/lou-k),
[Lucas Jamar](https://github.com/lucasjamar)

# Release 0.17.3

## Major features and improvements
* Kedro plugins can now override built-in CLI commands.
* Added a `before_command_run` hook for plugins to add extra behaviour before Kedro CLI commands run.
* `pipelines` from `pipeline_registry.py` and `register_pipeline` hooks are now loaded lazily when they are first accessed, not on startup:

    ```python
    from kedro.framework.project import pipelines

    print(pipelines["__default__"])  # pipeline loading is only triggered here
    ```

## Bug fixes and other changes
* `TemplatedConfigLoader` now correctly inserts default values when no globals are supplied.
* Fixed a bug where the `KEDRO_ENV` environment variable had no effect on instantiating the `context` variable in an iPython session or a Jupyter notebook.
* Plugins with empty CLI groups are no longer displayed in the Kedro CLI help screen.
* Duplicate commands will no longer appear twice in the Kedro CLI help screen.
* CLI commands from sources with the same name will show under one list in the help screen.
* The setup of a Kedro project, including adding src to path and configuring settings, is now handled via the `bootstrap_project` method.
* `configure_project` is invoked if a `package_name` is supplied to `KedroSession.create`. This is added for backward-compatibility purpose to support a workflow that creates `Session` manually. It will be removed in `0.18.0`.
* Stopped swallowing up all `ModuleNotFoundError` if `register_pipelines` not found, so that a more helpful error message will appear when a dependency is missing, e.g. [Issue #722](https://github.com/kedro-org/kedro/issues/722).
* When `kedro new` is invoked using a configuration yaml file, `output_dir` is no longer a required key; by default the current working directory will be used.
* When `kedro new` is invoked using a configuration yaml file, the appropriate `prompts.yml` file is now used for validating the provided configuration. Previously, validation was always performed against the kedro project template `prompts.yml` file.
* When a relative path to a starter template is provided, `kedro new` now generates user prompts to obtain configuration rather than supplying empty configuration.
* Fixed error when using starters on Windows with Python 3.7 (Issue [#722](https://github.com/kedro-org/kedro/issues/722)).
* Fixed decoding error of config files that contain accented characters by opening them for reading in UTF-8.
* Fixed an issue where `after_dataset_loaded` run would finish before a dataset is actually loaded when using `--async` flag.

## Upcoming deprecations for Kedro 0.18.0

* `kedro.versioning.journal.Journal` will be removed.
* The following properties on `kedro.framework.context.KedroContext` will be removed:
  * `io` in favour of `KedroContext.catalog`
  * `pipeline` (equivalent to `pipelines["__default__"]`)
  * `pipelines` in favour of `kedro.framework.project.pipelines`

# Release 0.17.2

## Major features and improvements
* Added support for `compress_pickle` backend to `PickleDataSet`.
* Enabled loading pipelines without creating a `KedroContext` instance:

    ```python
    from kedro.framework.project import pipelines

    print(pipelines)
    ```

* Projects generated with kedro>=0.17.2:
  - should define pipelines in `pipeline_registry.py` rather than `hooks.py`.
  - when run as a package, will behave the same as `kedro run`

## Bug fixes and other changes
* If `settings.py` is not importable, the errors will be surfaced earlier in the process, rather than at runtime.

## Minor breaking changes to the API
* `kedro pipeline list` and `kedro pipeline describe` no longer accept redundant `--env` parameter.
* `from kedro.framework.cli.cli import cli` no longer includes the `new` and `starter` commands.

## Upcoming deprecations for Kedro 0.18.0

* `kedro.framework.context.KedroContext.run` will be removed in release 0.18.0.

## Thanks for supporting contributions
[Sasaki Takeru](https://github.com/takeru)

# Release 0.17.1

## Major features and improvements
* Added `env` and `extra_params` to `reload_kedro()` line magic.
* Extended the `pipeline()` API to allow strings and sets of strings as `inputs` and `outputs`, to specify when a dataset name remains the same (not namespaced).
* Added the ability to add custom prompts with regexp validator for starters by repurposing `default_config.yml` as `prompts.yml`.
* Added the `env` and `extra_params` arguments to `register_config_loader` hook.
* Refactored the way `settings` are loaded. You will now be able to run:

    ```python
    from kedro.framework.project import settings

    print(settings.CONF_ROOT)
    ```

* Added a check on `kedro.runner.parallel_runner.ParallelRunner` which checks datasets for the `_SINGLE_PROCESS` attribute in the `_validate_catalog` method. If this attribute is set to `True` in an instance of a dataset (e.g. `SparkDataSet`), the `ParallelRunner` will raise an `AttributeError`.
* Any user-defined dataset that should not be used with `ParallelRunner` may now have the `_SINGLE_PROCESS` attribute set to `True`.

## Bug fixes and other changes
* The version of a packaged modular pipeline now defaults to the version of the project package.
* Added fix to prevent new lines being added to pandas CSV datasets.
* Fixed issue with loading a versioned `SparkDataSet` in the interactive workflow.
* Kedro CLI now checks `pyproject.toml` for a `tool.kedro` section before treating the project as a Kedro project.
* Added fix to `DataCatalog::shallow_copy` now it should copy layers.
* `kedro pipeline pull` now uses `pip download` for protocols that are not supported by `fsspec`.
* Cleaned up documentation to fix broken links and rewrite permanently redirected ones.
* Added a `jsonschema` schema definition for the Kedro 0.17 catalog.
* `kedro install` now waits on Windows until all the requirements are installed.
* Exposed `--to-outputs` option in the CLI, throughout the codebase, and as part of hooks specifications.
* Fixed a bug where `ParquetDataSet` wasn't creating parent directories on the fly.
* Updated documentation.

## Breaking changes to the API
* This release has broken the `kedro ipython` and `kedro jupyter` workflows. To fix this, follow the instructions in the migration guide below.
* You will also need to upgrade `kedro-viz` to 3.10.1 if you use the `%run_viz` line magic in Jupyter Notebook.

> *Note:* If you're using the `ipython` [extension](https://docs.kedro.org/en/0.17.1/11_tools_integration/02_ipython.html#ipython-extension) instead, you will not encounter this problem.

## Migration guide
You will have to update the file `<your_project>/.ipython/profile_default/startup/00-kedro-init.py` in order to make `kedro ipython` and/or `kedro jupyter` work. Add the following line before the `KedroSession` is created:

```python
configure_project(metadata.package_name)  # to add

session = KedroSession.create(metadata.package_name, path)
```

Make sure that the associated import is provided in the same place as others in the file:

```python
from kedro.framework.project import configure_project  # to add
from kedro.framework.session import KedroSession
```

## Thanks for supporting contributions
[Mariana Silva](https://github.com/marianansilva),
[Kiyohito Kunii](https://github.com/921kiyo),
[noklam](https://github.com/noklam),
[Ivan Doroshenko](https://github.com/imdoroshenko),
[Zain Patel](https://github.com/mzjp2),
[Deepyaman Datta](https://github.com/deepyaman),
[Sam Hiscox](https://github.com/samhiscoxqb),
[Pascal Brokmeier](https://github.com/pascalwhoop)

# Release 0.17.0

## Major features and improvements

* In a significant change, [we have introduced `KedroSession`](https://docs.kedro.org/en/0.17.0/04_kedro_project_setup/03_session.html) which is responsible for managing the lifecycle of a Kedro run.
* Created a new Kedro Starter: `kedro new --starter=mini-kedro`. It is possible to [use the DataCatalog as a standalone component](https://github.com/kedro-org/kedro-starters/tree/master/mini-kedro) in a Jupyter notebook and transition into the rest of the Kedro framework.
* Added `DatasetSpecs` with Hooks to run before and after datasets are loaded from/saved to the catalog.
* Added a command: `kedro catalog create`. For a registered pipeline, it creates a `<conf_root>/<env>/catalog/<pipeline_name>.yml` configuration file with `MemoryDataSet` datasets for each dataset that is missing from `DataCatalog`.
* Added `settings.py` and `pyproject.toml` (to replace `.kedro.yml`) for project configuration, in line with Python best practice.
* `ProjectContext` is no longer needed, unless for very complex customisations. `KedroContext`, `ProjectHooks` and `settings.py` together implement sensible default behaviour. As a result `context_path` is also now an _optional_ key in `pyproject.toml`.
* Removed `ProjectContext` from `src/<package_name>/run.py`.
* `TemplatedConfigLoader` now supports [Jinja2 template syntax](https://jinja.palletsprojects.com/en/2.11.x/templates/) alongside its original syntax.
* Made [registration Hooks](https://docs.kedro.org/en/0.17.0/07_extend_kedro/02_hooks.html#registration-hooks) mandatory, as the only way to customise the `ConfigLoader` or the `DataCatalog` used in a project. If no such Hook is provided in `src/<package_name>/hooks.py`, a `KedroContextError` is raised. There are sensible defaults defined in any project generated with Kedro >= 0.16.5.

## Bug fixes and other changes

* `ParallelRunner` no longer results in a run failure, when triggered from a notebook, if the run is started using `KedroSession` (`session.run()`).
* `before_node_run` can now overwrite node inputs by returning a dictionary with the corresponding updates.
* Added minimal, black-compatible flake8 configuration to the project template.
* Moved `isort` and `pytest` configuration from `<project_root>/setup.cfg` to `<project_root>/pyproject.toml`.
* Extra parameters are no longer incorrectly passed from `KedroSession` to `KedroContext`.
* Relaxed `pyspark` requirements to allow for installation of `pyspark` 3.0.
* Added a `--fs-args` option to the `kedro pipeline pull` command to specify configuration options for the `fsspec` filesystem arguments used when pulling modular pipelines from non-PyPI locations.
* Bumped maximum required `fsspec` version to 0.9.
* Bumped maximum supported `s3fs` version to 0.5 (`S3FileSystem` interface has changed since 0.4.1 version).

## Deprecations
* In Kedro 0.17.0 we have deleted the deprecated `kedro.cli` and `kedro.context` modules in favour of `kedro.framework.cli` and `kedro.framework.context` respectively.

## Other breaking changes to the API
* `kedro.io.DataCatalog.exists()` returns `False` when the dataset does not exist, as opposed to raising an exception.
* The pipeline-specific `catalog.yml` file is no longer automatically created for modular pipelines when running `kedro pipeline create`. Use `kedro catalog create` to replace this functionality.
* Removed `include_examples` prompt from `kedro new`. To generate boilerplate example code, you should use a Kedro starter.
* Changed the `--verbose` flag from a global command to a project-specific command flag (e.g `kedro --verbose new` becomes `kedro new --verbose`).
* Dropped support of the `dataset_credentials` key in credentials in `PartitionedDataSet`.
* `get_source_dir()` was removed from `kedro/framework/cli/utils.py`.
* Dropped support of `get_config`, `create_catalog`, `create_pipeline`, `template_version`, `project_name` and `project_path` keys by `get_project_context()` function (`kedro/framework/cli/cli.py`).
* `kedro new --starter` now defaults to fetching the starter template matching the installed Kedro version.
* Renamed `kedro_cli.py` to `cli.py` and moved it inside the Python package (`src/<package_name>/`), for a better packaging and deployment experience.
* Removed `.kedro.yml` from the project template and replaced it with `pyproject.toml`.
* Removed `KEDRO_CONFIGS` constant (previously residing in `kedro.framework.context.context`).
* Modified `kedro pipeline create` CLI command to add a boilerplate parameter config file in `conf/<env>/parameters/<pipeline_name>.yml` instead of `conf/<env>/pipelines/<pipeline_name>/parameters.yml`. CLI commands `kedro pipeline delete` / `package` / `pull` were updated accordingly.
* Removed `get_static_project_data` from `kedro.framework.context`.
* Removed `KedroContext.static_data`.
* The `KedroContext` constructor now takes `package_name` as first argument.
* Replaced `context` property on `KedroSession` with `load_context()` method.
* Renamed `_push_session` and `_pop_session` in `kedro.framework.session.session` to `_activate_session` and `_deactivate_session` respectively.
* Custom context class is set via `CONTEXT_CLASS` variable in `src/<your_project>/settings.py`.
* Removed `KedroContext.hooks` attribute. Instead, hooks should be registered in `src/<your_project>/settings.py` under the `HOOKS` key.
* Restricted names given to nodes to match the regex pattern `[\w\.-]+$`.
* Removed `KedroContext._create_config_loader()` and `KedroContext._create_data_catalog()`. They have been replaced by registration hooks, namely `register_config_loader()` and `register_catalog()` (see also [upcoming deprecations](#upcoming_deprecations_for_kedro_0.18.0)).


## Upcoming deprecations for Kedro 0.18.0

* `kedro.framework.context.load_context` will be removed in release 0.18.0.
* `kedro.framework.cli.get_project_context` will be removed in release 0.18.0.
* We've added a `DeprecationWarning` to the decorator API for both `node` and `pipeline`. These will be removed in release 0.18.0. Use Hooks to extend a node's behaviour instead.
* We've added a `DeprecationWarning` to the Transformers API when adding a transformer to the catalog. These will be removed in release 0.18.0. Use Hooks to customise the `load` and `save` methods.

## Thanks for supporting contributions
[Deepyaman Datta](https://github.com/deepyaman),
[Zach Schuster](https://github.com/zschuster)

## Migration guide from Kedro 0.16.* to 0.17.*

**Reminder:** Our documentation on [how to upgrade Kedro](https://docs.kedro.org/en/0.17.0/12_faq/01_faq.html#how-do-i-upgrade-kedro) covers a few key things to remember when updating any Kedro version.

The Kedro 0.17.0 release contains some breaking changes. If you update Kedro to 0.17.0 and then try to work with projects created against earlier versions of Kedro, you may encounter some issues when trying to run `kedro` commands in the terminal for that project. Here's a short guide to getting your projects running against the new version of Kedro.


>*Note*: As always, if you hit any problems, please check out our documentation:
>* [How can I find out more about Kedro?](https://docs.kedro.org/en/0.17.0/12_faq/01_faq.html#how-can-i-find-out-more-about-kedro)
>* [How can I get my questions answered?](https://docs.kedro.org/en/0.17.0/12_faq/01_faq.html#how-can-i-get-my-question-answered).

To get an existing Kedro project to work after you upgrade to Kedro 0.17.0, we recommend that you create a new project against Kedro 0.17.0 and move the code from your existing project into it. Let's go through the changes, but first, note that if you create a new Kedro project with Kedro 0.17.0 you will not be asked whether you want to include the boilerplate code for the Iris dataset example. We've removed this option (you should now use a Kedro starter if you want to create a project that is pre-populated with code).

To create a new, blank Kedro 0.17.0 project to drop your existing code into, you can create one, as always, with `kedro new`. We also recommend creating a new virtual environment for your new project, or you might run into conflicts with existing dependencies.

* **Update `pyproject.toml`**: Copy the following three keys from the `.kedro.yml` of your existing Kedro project into the `pyproject.toml` file of your new Kedro 0.17.0 project:


    ```toml
    [tools.kedro]
    package_name = "<package_name>"
    project_name = "<project_name>"
    project_version = "0.17.0"
    ```

Check your source directory. If you defined a different source directory (`source_dir`), make sure you also move that to `pyproject.toml`.


* **Copy files from your existing project**:

  + Copy subfolders of `project/src/project_name/pipelines` from existing to new project
  + Copy subfolders of `project/src/test/pipelines` from existing to new project
  + Copy the requirements your project needs into `requirements.txt` and/or `requirements.in`.
  + Copy your project configuration from the `conf` folder. Take note of the new locations needed for modular pipeline configuration (move it from `conf/<env>/pipeline_name/catalog.yml` to `conf/<env>/catalog/pipeline_name.yml` and likewise for `parameters.yml`).
  + Copy from the `data/` folder of your existing project, if needed, into the same location in your new project.
  + Copy any Hooks from `src/<package_name>/hooks.py`.

* **Update your new project's README and docs as necessary**.

* **Update `settings.py`**: For example, if you specified additional Hook implementations in `hooks`, or listed plugins under `disable_hooks_by_plugin` in your `.kedro.yml`, you will need to move them to `settings.py` accordingly:

    ```python
    from <package_name>.hooks import MyCustomHooks, ProjectHooks

    HOOKS = (ProjectHooks(), MyCustomHooks())

    DISABLE_HOOKS_FOR_PLUGINS = ("my_plugin1",)
    ```

* **Migration for `node` names**. From 0.17.0 the only allowed characters for node names are letters, digits, hyphens, underscores and/or fullstops. If you have previously defined node names that have special characters, spaces or other characters that are no longer permitted, you will need to rename those nodes.

* **Copy changes to `kedro_cli.py`**. If you previously customised the `kedro run` command or added more CLI commands to your `kedro_cli.py`, you should move them into `<project_root>/src/<package_name>/cli.py`. Note, however, that the new way to run a Kedro pipeline is via a `KedroSession`, rather than using the `KedroContext`:

    ```python
    with KedroSession.create(package_name=...) as session:
        session.run()
    ```

* **Copy changes made to `ConfigLoader`**. If you have defined a custom class, such as `TemplatedConfigLoader`, by overriding `ProjectContext._create_config_loader`, you should move the contents of the function in `src/<package_name>/hooks.py`, under `register_config_loader`.

* **Copy changes made to `DataCatalog`**. Likewise, if you have `DataCatalog` defined with `ProjectContext._create_catalog`, you should copy-paste the contents into `register_catalog`.

* **Optional**: If you have plugins such as [Kedro-Viz](https://github.com/kedro-org/kedro-viz) installed, it's likely that Kedro 0.17.0 won't work with their older versions, so please either upgrade to the plugin's newest version or follow their migration guides.

# Release 0.16.6

## Major features and improvements

* Added documentation with a focus on single machine and distributed environment deployment; the series includes Docker, Argo, Prefect, Kubeflow, AWS Batch, AWS Sagemaker and extends our section on Databricks.
* Added [kedro-starter-spaceflights](https://github.com/kedro-org/kedro-starter-spaceflights/) alias for generating a project: `kedro new --starter spaceflights`.

## Bug fixes and other changes
* Fixed `TypeError` when converting dict inputs to a node made from a wrapped `partial` function.
* `PartitionedDataSet` improvements:
  - Supported passing arguments to the underlying filesystem.
* Improved handling of non-ASCII word characters in dataset names.
  - For example, a dataset named `jalapeño` will be accessible as `DataCatalog.datasets.jalapeño` rather than `DataCatalog.datasets.jalape__o`.
* Fixed `kedro install` for an Anaconda environment defined in `environment.yml`.
* Fixed backwards compatibility with templates generated with older Kedro versions <0.16.5. No longer need to update `.kedro.yml` to use `kedro lint` and `kedro jupyter notebook convert`.
* Improved documentation.
* Added documentation using MinIO with Kedro.
* Improved error messages for incorrect parameters passed into a node.
* Fixed issue with saving a `TensorFlowModelDataset` in the HDF5 format with versioning enabled.
* Added missing `run_result` argument in `after_pipeline_run` Hooks spec.
* Fixed a bug in IPython script that was causing context hooks to be registered twice. To apply this fix to a project generated with an older Kedro version, apply the same changes made in [this PR](https://github.com/kedro-org/kedro-starter-pandas-iris/pull/16) to your `00-kedro-init.py` file.
* Improved documentation.

## Breaking changes to the API

## Thanks for supporting contributions
[Deepyaman Datta](https://github.com/deepyaman), [Bhavya Merchant](https://github.com/bnmerchant), [Lovkush Agarwal](https://github.com/Lovkush-A), [Varun Krishna S](https://github.com/vhawk19), [Sebastian Bertoli](https://github.com/sebastianbertoli), [noklam](https://github.com/noklam), [Daniel Petti](https://github.com/djpetti), [Waylon Walker](https://github.com/waylonwalker), [Saran Balaji C](https://github.com/csaranbalaji)

# Release 0.16.5

## Major features and improvements
* Added the following new datasets.

| Type                        | Description                                                                                             | Location                      |
| --------------------------- | ------------------------------------------------------------------------------------------------------- | ----------------------------- |
| `email.EmailMessageDataSet` | Manage email messages using [the Python standard library](https://docs.python.org/3/library/email.html) | `kedro.extras.datasets.email` |

* Added support for `pyproject.toml` to configure Kedro. `pyproject.toml` is used if `.kedro.yml` doesn't exist (Kedro configuration should be under `[tool.kedro]` section).
* Projects created with this version will have no `pipeline.py`, having been replaced by `hooks.py`.
* Added a set of registration hooks, as the new way of registering library components with a Kedro project:
    * `register_pipelines()`, to replace `_get_pipelines()`
    * `register_config_loader()`, to replace `_create_config_loader()`
    * `register_catalog()`, to replace `_create_catalog()`
These can be defined in `src/<python_package>/hooks.py` and added to `.kedro.yml` (or `pyproject.toml`). The order of execution is: plugin hooks, `.kedro.yml` hooks, hooks in `ProjectContext.hooks`.
* Added ability to disable auto-registered Hooks using `.kedro.yml` (or `pyproject.toml`) configuration file.

## Bug fixes and other changes
* Added option to run asynchronously via the Kedro CLI.
* Absorbed `.isort.cfg` settings into `setup.cfg`.
* Packaging a modular pipeline raises an error if the pipeline directory is empty or non-existent.

## Breaking changes to the API
* `project_name`, `project_version` and `package_name` now have to be defined in `.kedro.yml` for projects using Kedro 0.16.5+.

## Migration Guide
This release has accidentally broken the usage of `kedro lint` and `kedro jupyter notebook convert` on a project template generated with previous versions of Kedro (<=0.16.4). To amend this, please either upgrade to `kedro==0.16.6` or update `.kedro.yml` within your project root directory to include the following keys:

```yaml
project_name: "<your_project_name>"
project_version: "<kedro_version_of_the_project>"
package_name: "<your_package_name>"
```

## Thanks for supporting contributions
[Deepyaman Datta](https://github.com/deepyaman), [Bas Nijholt](https://github.com/basnijholt), [Sebastian Bertoli](https://github.com/sebastianbertoli)

# Release 0.16.4

## Major features and improvements
* Fixed a bug for using `ParallelRunner` on Windows.
* Enabled auto-discovery of hooks implementations coming from installed plugins.

## Bug fixes and other changes
* Fixed a bug for using `ParallelRunner` on Windows.
* Modified `GBQTableDataSet` to load customized results using customized queries from Google Big Query tables.
* Documentation improvements.

## Breaking changes to the API

## Thanks for supporting contributions
[Ajay Bisht](https://github.com/ajb7), [Vijay Sajjanar](https://github.com/vjkr), [Deepyaman Datta](https://github.com/deepyaman), [Sebastian Bertoli](https://github.com/sebastianbertoli), [Shahil Mawjee](https://github.com/s-mawjee), [Louis Guitton](https://github.com/louisguitton), [Emanuel Ferm](https://github.com/eferm)

# Release 0.16.3

## Major features and improvements
* Added the `kedro pipeline pull` CLI command to extract a packaged modular pipeline, and place the contents in a Kedro project.
* Added the `--version` option to `kedro pipeline package` to allow specifying alternative versions to package under.
* Added the `--starter` option to `kedro new` to create a new project from a local, remote or aliased starter template.
* Added the `kedro starter list` CLI command to list all starter templates that can be used to bootstrap a new Kedro project.
* Added the following new datasets.

| Type               | Description                                                                                           | Location                     |
| ------------------ | ----------------------------------------------------------------------------------------------------- | ---------------------------- |
| `json.JSONDataSet` | Work with JSON files using [the Python standard library](https://docs.python.org/3/library/json.html) | `kedro.extras.datasets.json` |

## Bug fixes and other changes
* Removed `/src/nodes` directory from the project template and made `kedro jupyter convert` create it on the fly if necessary.
* Fixed a bug in `MatplotlibWriter` which prevented saving lists and dictionaries of plots locally on Windows.
* Closed all pyplot windows after saving in `MatplotlibWriter`.
* Documentation improvements:
  - Added [kedro-wings](https://github.com/tamsanh/kedro-wings) and [kedro-great](https://github.com/tamsanh/kedro-great) to the list of community plugins.
* Fixed broken versioning for Windows paths.
* Fixed `DataSet` string representation for falsy values.
* Improved the error message when duplicate nodes are passed to the `Pipeline` initializer.
* Fixed a bug where `kedro docs` would fail because the built docs were located in a different directory.
* Fixed a bug where `ParallelRunner` would fail on Windows machines whose reported CPU count exceeded 61.
* Fixed an issue with saving TensorFlow model to `h5` file on Windows.
* Added a `json` parameter to `APIDataSet` for the convenience of generating requests with JSON bodies.
* Fixed dependencies for `SparkDataSet` to include spark.

## Breaking changes to the API

## Thanks for supporting contributions
[Deepyaman Datta](https://github.com/deepyaman), [Tam-Sanh Nguyen](https://github.com/tamsanh), [DataEngineerOne](http://youtube.com/DataEngineerOne)

# Release 0.16.2

## Major features and improvements
* Added the following new datasets.

| Type                                | Description                                                                                                          | Location                           |
| ----------------------------------- | -------------------------------------------------------------------------------------------------------------------- | ---------------------------------- |
| `pandas.AppendableExcelDataSet`     | Work with `Excel` files opened in append mode                                                                        | `kedro.extras.datasets.pandas`     |
| `tensorflow.TensorFlowModelDataset` | Work with `TensorFlow` models using [TensorFlow 2.X](https://www.tensorflow.org/api_docs/python/tf/keras/Model#save) | `kedro.extras.datasets.tensorflow` |
| `holoviews.HoloviewsWriter`         | Work with `Holoviews` objects (saves as image file)                                                                  | `kedro.extras.datasets.holoviews`  |

* `kedro install` will now compile project dependencies (by running `kedro build-reqs` behind the scenes) before the installation if the `src/requirements.in` file doesn't exist.
* Added `only_nodes_with_namespace` in `Pipeline` class to filter only nodes with a specified namespace.
* Added the `kedro pipeline delete` command to help delete unwanted or unused pipelines (it won't remove references to the pipeline in your `create_pipelines()` code).
* Added the `kedro pipeline package` command to help package up a modular pipeline. It will bundle up the pipeline source code, tests, and parameters configuration into a .whl file.

## Bug fixes and other changes
* `DataCatalog` improvements:
  - Introduced regex filtering to the `DataCatalog.list()` method.
  - Non-alphanumeric characters (except underscore) in dataset name are replaced with `__` in `DataCatalog.datasets`, for ease of access to transcoded datasets.
* Dataset improvements:
  - Improved initialization speed of `spark.SparkHiveDataSet`.
  - Improved S3 cache in `spark.SparkDataSet`.
  - Added support of options for building `pyarrow` table in `pandas.ParquetDataSet`.
* `kedro build-reqs` CLI command improvements:
  - `kedro build-reqs` is now called with `-q` option and will no longer print out compiled requirements to the console for security reasons.
  - All unrecognized CLI options in `kedro build-reqs` command are now passed to [pip-compile](https://github.com/jazzband/pip-tools#example-usage-for-pip-compile) call (e.g. `kedro build-reqs --generate-hashes`).
* `kedro jupyter` CLI command improvements:
  - Improved error message when running `kedro jupyter notebook`, `kedro jupyter lab` or `kedro ipython` with Jupyter/IPython dependencies not being installed.
  - Fixed `%run_viz` line magic for showing kedro viz inside a Jupyter notebook. For the fix to be applied on existing Kedro project, please see the migration guide.
  - Fixed the bug in IPython startup script ([issue 298](https://github.com/kedro-org/kedro/issues/298)).
* Documentation improvements:
  - Updated community-generated content in FAQ.
  - Added [find-kedro](https://github.com/WaylonWalker/find-kedro) and [kedro-static-viz](https://github.com/WaylonWalker/kedro-static-viz) to the list of community plugins.
  - Add missing `pillow.ImageDataSet` entry to the documentation.

## Breaking changes to the API

### Migration guide from Kedro 0.16.1 to 0.16.2

#### Guide to apply the fix for `%run_viz` line magic in existing project

Even though this release ships a fix for project generated with `kedro==0.16.2`, after upgrading, you will still need to make a change in your existing project if it was generated with `kedro>=0.16.0,<=0.16.1` for the fix to take effect. Specifically, please change the content of your project's IPython init script located at `.ipython/profile_default/startup/00-kedro-init.py` with the content of [this file](https://github.com/kedro-org/kedro/blob/0.16.2/kedro/templates/project/%7B%7B%20cookiecutter.repo_name%20%7D%7D/.ipython/profile_default/startup/00-kedro-init.py). You will also need `kedro-viz>=3.3.1`.

## Thanks for supporting contributions
[Miguel Rodriguez Gutierrez](https://github.com/MigQ2), [Joel Schwarzmann](https://github.com/datajoely), [w0rdsm1th](https://github.com/w0rdsm1th), [Deepyaman Datta](https://github.com/deepyaman), [Tam-Sanh Nguyen](https://github.com/tamsanh), [Marcus Gawronsky](https://github.com/marcusinthesky)

# 0.16.1

## Major features and improvements

## Bug fixes and other changes
* Fixed deprecation warnings from `kedro.cli` and `kedro.context` when running `kedro jupyter notebook`.
* Fixed a bug where `catalog` and `context` were not available in Jupyter Lab and Notebook.
* Fixed a bug where `kedro build-reqs` would fail if you didn't have your project dependencies installed.

## Breaking changes to the API

## Thanks for supporting contributions

# 0.16.0

## Major features and improvements
### CLI
* Added new CLI commands (only available for the projects created using Kedro 0.16.0 or later):
  - `kedro catalog list` to list datasets in your catalog
  - `kedro pipeline list` to list pipelines
  - `kedro pipeline describe` to describe a specific pipeline
  - `kedro pipeline create` to create a modular pipeline
* Improved the CLI speed by up to 50%.
* Improved error handling when making a typo on the CLI. We now suggest some of the possible commands you meant to type, in `git`-style.

### Framework
* All modules in `kedro.cli` and `kedro.context` have been moved into `kedro.framework.cli` and `kedro.framework.context` respectively. `kedro.cli` and `kedro.context` will be removed in future releases.
* Added `Hooks`, which is a new mechanism for extending Kedro.
* Fixed `load_context` changing user's current working directory.
* Allowed the source directory to be configurable in `.kedro.yml`.
* Added the ability to specify nested parameter values inside your node inputs, e.g. `node(func, "params:a.b", None)`
### DataSets
* Added the following new datasets.

| Type                       | Description                                 | Location                          |
| -------------------------- | ------------------------------------------- | --------------------------------- |
| `pillow.ImageDataSet`      | Work with image files using `Pillow`        | `kedro.extras.datasets.pillow`    |
| `geopandas.GeoJSONDataSet` | Work with geospatial data using `GeoPandas` | `kedro.extras.datasets.geopandas` |
| `api.APIDataSet`           | Work with data from HTTP(S) API requests    | `kedro.extras.datasets.api`       |

* Added `joblib` backend support to `pickle.PickleDataSet`.
* Added versioning support to `MatplotlibWriter` dataset.
* Added the ability to install dependencies for a given dataset with more granularity, e.g. `pip install "kedro[pandas.ParquetDataSet]"`.
* Added the ability to specify extra arguments, e.g. `encoding` or `compression`, for `fsspec.spec.AbstractFileSystem.open()` calls when loading/saving a dataset. See Example 3 under [docs](https://docs.kedro.org/en/0.16.0/04_user_guide/04_data_catalog.html#use-the-data-catalog-with-the-yaml-api).

### Other
* Added `namespace` property on ``Node``, related to the modular pipeline where the node belongs.
* Added an option to enable asynchronous loading inputs and saving outputs in both `SequentialRunner(is_async=True)` and `ParallelRunner(is_async=True)` class.
* Added `MemoryProfiler` transformer.
* Removed the requirement to have all dependencies for a dataset module to use only a subset of the datasets within.
* Added support for `pandas>=1.0`.
* Enabled Python 3.8 compatibility. _Please note that a Spark workflow may be unreliable for this Python version as `pyspark` is not fully-compatible with 3.8 yet._
* Renamed "features" layer to "feature" layer to be consistent with (most) other layers and the [relevant FAQ](https://docs.kedro.org/en/0.16.0/06_resources/01_faq.html#what-is-data-engineering-convention).

## Bug fixes and other changes
* Fixed a bug where a new version created mid-run by an external system caused inconsistencies in the load versions used in the current run.
* Documentation improvements
  * Added instruction in the documentation on how to create a custom runner).
  * Updated contribution process in `CONTRIBUTING.md` - added Developer Workflow.
  * Documented installation of development version of Kedro in the [FAQ section](https://docs.kedro.org/en/0.16.0/06_resources/01_faq.html#how-can-i-use-development-version-of-kedro).
  * Added missing `_exists` method to `MyOwnDataSet` example in 04_user_guide/08_advanced_io.
* Fixed a bug where `PartitionedDataSet` and `IncrementalDataSet` were not working with `s3a` or `s3n` protocol.
* Added ability to read partitioned parquet file from a directory in `pandas.ParquetDataSet`.
* Replaced `functools.lru_cache` with `cachetools.cachedmethod` in `PartitionedDataSet` and `IncrementalDataSet` for per-instance cache invalidation.
* Implemented custom glob function for `SparkDataSet` when running on Databricks.
* Fixed a bug in `SparkDataSet` not allowing for loading data from DBFS in a Windows machine using Databricks-connect.
* Improved the error message for `DataSetNotFoundError` to suggest possible dataset names user meant to type.
* Added the option for contributors to run Kedro tests locally without Spark installation with `make test-no-spark`.
* Added option to lint the project without applying the formatting changes (`kedro lint --check-only`).

## Breaking changes to the API
### Datasets
* Deleted obsolete datasets from `kedro.io`.
* Deleted `kedro.contrib` and `extras` folders.
* Deleted obsolete `CSVBlobDataSet` and `JSONBlobDataSet` dataset types.
* Made `invalidate_cache` method on datasets private.
* `get_last_load_version` and `get_last_save_version` methods are no longer available on `AbstractDataSet`.
* `get_last_load_version` and `get_last_save_version` have been renamed to `resolve_load_version` and `resolve_save_version` on ``AbstractVersionedDataSet``, the results of which are cached.
* The `release()` method on datasets extending ``AbstractVersionedDataSet`` clears the cached load and save version. All custom datasets must call `super()._release()` inside `_release()`.
* ``TextDataSet`` no longer has `load_args` and `save_args`. These can instead be specified under `open_args_load` or `open_args_save` in `fs_args`.
* `PartitionedDataSet` and `IncrementalDataSet` method `invalidate_cache` was made private: `_invalidate_caches`.

### Other
* Removed `KEDRO_ENV_VAR` from `kedro.context` to speed up the CLI run time.
* `Pipeline.name` has been removed in favour of `Pipeline.tag()`.
* Dropped `Pipeline.transform()` in favour of `kedro.pipeline.modular_pipeline.pipeline()` helper function.
* Made constant `PARAMETER_KEYWORDS` private, and moved it from `kedro.pipeline.pipeline` to `kedro.pipeline.modular_pipeline`.
* Layers are no longer part of the dataset object, as they've moved to the `DataCatalog`.
* Python 3.5 is no longer supported by the current and all future versions of Kedro.

### Migration guide from Kedro 0.15.* to 0.16.*

#### General Migration

**reminder** [How do I upgrade Kedro](https://docs.kedro.org/en/0.16.0/06_resources/01_faq.html#how-do-i-upgrade-kedro) covers a few key things to remember when updating any kedro version.

#### Migration for datasets

Since all the datasets (from `kedro.io` and `kedro.contrib.io`) were moved to `kedro/extras/datasets` you must update the type of all datasets in `<project>/conf/base/catalog.yml` file.
Here how it should be changed: `type: <SomeDataSet>` -> `type: <subfolder of kedro/extras/datasets>.<SomeDataSet>` (e.g. `type: CSVDataSet` -> `type: pandas.CSVDataSet`).

In addition, all the specific datasets like `CSVLocalDataSet`, `CSVS3DataSet` etc. were deprecated. Instead, you must use generalized datasets like `CSVDataSet`.
E.g. `type: CSVS3DataSet` -> `type: pandas.CSVDataSet`.

> Note: No changes required if you are using your custom dataset.

#### Migration for Pipeline.transform()
`Pipeline.transform()` has been dropped in favour of the `pipeline()` constructor. The following changes apply:
- Remember to import `from kedro.pipeline import pipeline`
- The `prefix` argument has been renamed to `namespace`
- And `datasets` has been broken down into more granular arguments:
  - `inputs`: Independent inputs to the pipeline
  - `outputs`: Any output created in the pipeline, whether an intermediary dataset or a leaf output
  - `parameters`: `params:...` or `parameters`

As an example, code that used to look like this with the `Pipeline.transform()` constructor:
```python
result = my_pipeline.transform(
    datasets={"input": "new_input", "output": "new_output", "params:x": "params:y"},
    prefix="pre",
)
```

When used with the new `pipeline()` constructor, becomes:
```python
from kedro.pipeline import pipeline

result = pipeline(
    my_pipeline,
    inputs={"input": "new_input"},
    outputs={"output": "new_output"},
    parameters={"params:x": "params:y"},
    namespace="pre",
)
```

#### Migration for decorators, color logger, transformers etc.
Since some modules were moved to other locations you need to update import paths appropriately.
You can find the list of moved files in the [`0.15.6` release notes](https://github.com/kedro-org/kedro/releases/tag/0.15.6) under the section titled `Files with a new location`.

#### Migration for CLI and KEDRO_ENV environment variable
> Note: If you haven't made significant changes to your `kedro_cli.py`, it may be easier to simply copy the updated `kedro_cli.py` `.ipython/profile_default/startup/00-kedro-init.py` and from GitHub or a newly generated project into your old project.

* We've removed `KEDRO_ENV_VAR` from `kedro.context`. To get your existing project template working, you'll need to remove all instances of `KEDRO_ENV_VAR` from your project template:
  - From the imports in `kedro_cli.py` and `.ipython/profile_default/startup/00-kedro-init.py`: `from kedro.context import KEDRO_ENV_VAR, load_context` -> `from kedro.framework.context import load_context`
  - Remove the `envvar=KEDRO_ENV_VAR` line from the click options in `run`, `jupyter_notebook` and `jupyter_lab` in `kedro_cli.py`
  - Replace `KEDRO_ENV_VAR` with `"KEDRO_ENV"` in `_build_jupyter_env`
  - Replace `context = load_context(path, env=os.getenv(KEDRO_ENV_VAR))` with `context = load_context(path)` in `.ipython/profile_default/startup/00-kedro-init.py`

 #### Migration for `kedro build-reqs`

 We have upgraded `pip-tools` which is used by `kedro build-reqs` to 5.x. This `pip-tools` version requires `pip>=20.0`. To upgrade `pip`, please refer to [their documentation](https://pip.pypa.io/en/stable/installing/#upgrading-pip).

## Thanks for supporting contributions
[@foolsgold](https://github.com/foolsgold), [Mani Sarkar](https://github.com/neomatrix369), [Priyanka Shanbhag](https://github.com/priyanka1414), [Luis Blanche](https://github.com/LuisBlanche), [Deepyaman Datta](https://github.com/deepyaman), [Antony Milne](https://github.com/AntonyMilneQB), [Panos Psimatikas](https://github.com/ppsimatikas), [Tam-Sanh Nguyen](https://github.com/tamsanh), [Tomasz Kaczmarczyk](https://github.com/TomaszKaczmarczyk), [Kody Fischer](https://github.com/Klio-Foxtrot187), [Waylon Walker](https://github.com/waylonwalker)

# 0.15.9

## Major features and improvements

## Bug fixes and other changes

* Pinned `fsspec>=0.5.1, <0.7.0` and `s3fs>=0.3.0, <0.4.1` to fix incompatibility issues with their latest release.

## Breaking changes to the API

## Thanks for supporting contributions

# 0.15.8

## Major features and improvements

## Bug fixes and other changes

* Added the additional libraries to our `requirements.txt` so `pandas.CSVDataSet` class works out of box with `pip install kedro`.
* Added `pandas` to our `extra_requires` in `setup.py`.
* Improved the error message when dependencies of a `DataSet` class are missing.

## Breaking changes to the API

## Thanks for supporting contributions

# 0.15.7

## Major features and improvements

* Added in documentation on how to contribute a custom `AbstractDataSet` implementation.

## Bug fixes and other changes

* Fixed the link to the Kedro banner image in the documentation.

## Breaking changes to the API

## Thanks for supporting contributions

# 0.15.6

## Major features and improvements
> _TL;DR_ We're launching [`kedro.extras`](https://github.com/kedro-org/kedro/tree/master/extras), the new home for our revamped series of datasets, decorators and dataset transformers. The datasets in [`kedro.extras.datasets`](https://github.com/kedro-org/kedro/tree/master/extras/datasets) use [`fsspec`](https://filesystem-spec.readthedocs.io/en/latest/) to access a variety of data stores including local file systems, network file systems, cloud object stores (including S3 and GCP), and Hadoop, read more about this [**here**](https://docs.kedro.org/en/0.15.6/04_user_guide/04_data_catalog.html#specifying-the-location-of-the-dataset). The change will allow [#178](https://github.com/kedro-org/kedro/issues/178) to happen in the next major release of Kedro.

An example of this new system can be seen below, loading the CSV `SparkDataSet` from S3:

```yaml
weather:
  type: spark.SparkDataSet  # Observe the specified type, this  affects all datasets
  filepath: s3a://your_bucket/data/01_raw/weather*  # filepath uses fsspec to indicate the file storage system
  credentials: dev_s3
  file_format: csv
```

You can also load data incrementally whenever it is dumped into a directory with the extension to [`PartionedDataSet`](https://docs.kedro.org/en/0.15.6/04_user_guide/08_advanced_io.html#partitioned-dataset), a feature that allows you to load a directory of files. The [`IncrementalDataSet`](https://docs.kedro.org/en/0.15.6/04_user_guide/08_advanced_io.html#incremental-loads-with-incrementaldataset) stores the information about the last processed partition in a `checkpoint`, read more about this feature [**here**](https://docs.kedro.org/en/0.15.6/04_user_guide/08_advanced_io.html#incremental-loads-with-incrementaldataset).

### New features

* Added `layer` attribute for datasets in `kedro.extras.datasets` to specify the name of a layer according to [data engineering convention](https://docs.kedro.org/en/0.15.6/06_resources/01_faq.html#what-is-data-engineering-convention), this feature will be passed to [`kedro-viz`](https://github.com/kedro-org/kedro-viz) in future releases.
* Enabled loading a particular version of a dataset in Jupyter Notebooks and iPython, using `catalog.load("dataset_name", version="<2019-12-13T15.08.09.255Z>")`.
* Added property `run_id` on `ProjectContext`, used for versioning using the [`Journal`](https://docs.kedro.org/en/0.15.6/04_user_guide/13_journal.html). To customise your journal `run_id` you can override the private method `_get_run_id()`.
* Added the ability to install all optional kedro dependencies via `pip install "kedro[all]"`.
* Modified the `DataCatalog`'s load order for datasets, loading order is the following:
  - `kedro.io`
  - `kedro.extras.datasets`
  - Import path, specified in `type`
* Added an optional `copy_mode` flag to `CachedDataSet` and `MemoryDataSet` to specify (`deepcopy`, `copy` or `assign`) the copy mode to use when loading and saving.

### New Datasets

| Type                             | Description                                                                                                                                      | Location                            |
| -------------------------------- | ------------------------------------------------------------------------------------------------------------------------------------------------ | ----------------------------------- |
| `dask.ParquetDataSet`            | Handles parquet datasets using Dask                                                                                                              | `kedro.extras.datasets.dask`        |
| `pickle.PickleDataSet`           | Work with Pickle files using [`fsspec`](https://filesystem-spec.readthedocs.io/en/latest/) to communicate with the underlying filesystem         | `kedro.extras.datasets.pickle`      |
| `pandas.CSVDataSet`              | Work with CSV files using [`fsspec`](https://filesystem-spec.readthedocs.io/en/latest/) to communicate with the underlying filesystem            | `kedro.extras.datasets.pandas`      |
| `pandas.TextDataSet`             | Work with text files using [`fsspec`](https://filesystem-spec.readthedocs.io/en/latest/) to communicate with the underlying filesystem           | `kedro.extras.datasets.pandas`      |
| `pandas.ExcelDataSet`            | Work with Excel files using [`fsspec`](https://filesystem-spec.readthedocs.io/en/latest/) to communicate with the underlying filesystem          | `kedro.extras.datasets.pandas`      |
| `pandas.HDFDataSet`              | Work with HDF using [`fsspec`](https://filesystem-spec.readthedocs.io/en/latest/) to communicate with the underlying filesystem                  | `kedro.extras.datasets.pandas`      |
| `yaml.YAMLDataSet`               | Work with YAML files using [`fsspec`](https://filesystem-spec.readthedocs.io/en/latest/) to communicate with the underlying filesystem           | `kedro.extras.datasets.yaml`        |
| `matplotlib.MatplotlibWriter`    | Save with Matplotlib images using [`fsspec`](https://filesystem-spec.readthedocs.io/en/latest/) to communicate with the underlying filesystem    | `kedro.extras.datasets.matplotlib`  |
| `networkx.NetworkXDataSet`       | Work with NetworkX files using [`fsspec`](https://filesystem-spec.readthedocs.io/en/latest/) to communicate with the underlying filesystem       | `kedro.extras.datasets.networkx`    |
| `biosequence.BioSequenceDataSet` | Work with bio-sequence objects using [`fsspec`](https://filesystem-spec.readthedocs.io/en/latest/) to communicate with the underlying filesystem | `kedro.extras.datasets.biosequence` |
| `pandas.GBQTableDataSet`         | Work with Google BigQuery                                                                                                                        | `kedro.extras.datasets.pandas`      |
| `pandas.FeatherDataSet`          | Work with feather files using [`fsspec`](https://filesystem-spec.readthedocs.io/en/latest/) to communicate with the underlying filesystem        | `kedro.extras.datasets.pandas`      |
| `IncrementalDataSet`             | Inherit from `PartitionedDataSet` and remembers the last processed partition                                                                     | `kedro.io`                          |

### Files with a new location

| Type                                                                 | New Location                                 |
| -------------------------------------------------------------------- | -------------------------------------------- |
| `JSONDataSet`                                                        | `kedro.extras.datasets.pandas`               |
| `CSVBlobDataSet`                                                     | `kedro.extras.datasets.pandas`               |
| `JSONBlobDataSet`                                                    | `kedro.extras.datasets.pandas`               |
| `SQLTableDataSet`                                                    | `kedro.extras.datasets.pandas`               |
| `SQLQueryDataSet`                                                    | `kedro.extras.datasets.pandas`               |
| `SparkDataSet`                                                       | `kedro.extras.datasets.spark`                |
| `SparkHiveDataSet`                                                   | `kedro.extras.datasets.spark`                |
| `SparkJDBCDataSet`                                                   | `kedro.extras.datasets.spark`                |
| `kedro/contrib/decorators/retry.py`                                  | `kedro/extras/decorators/retry_node.py`      |
| `kedro/contrib/decorators/memory_profiler.py`                        | `kedro/extras/decorators/memory_profiler.py` |
| `kedro/contrib/io/transformers/transformers.py`                      | `kedro/extras/transformers/time_profiler.py` |
| `kedro/contrib/colors/logging/color_logger.py`                       | `kedro/extras/logging/color_logger.py`       |
| `extras/ipython_loader.py`                                           | `tools/ipython/ipython_loader.py`            |
| `kedro/contrib/io/cached/cached_dataset.py`                          | `kedro/io/cached_dataset.py`                 |
| `kedro/contrib/io/catalog_with_default/data_catalog_with_default.py` | `kedro/io/data_catalog_with_default.py`      |
| `kedro/contrib/config/templated_config.py`                           | `kedro/config/templated_config.py`           |

## Upcoming deprecations

| Category                  | Type                                                           |
| ------------------------- | -------------------------------------------------------------- |
| **Datasets**              | `BioSequenceLocalDataSet`                                      |
|                           | `CSVGCSDataSet`                                                |
|                           | `CSVHTTPDataSet`                                               |
|                           | `CSVLocalDataSet`                                              |
|                           | `CSVS3DataSet`                                                 |
|                           | `ExcelLocalDataSet`                                            |
|                           | `FeatherLocalDataSet`                                          |
|                           | `JSONGCSDataSet`                                               |
|                           | `JSONLocalDataSet`                                             |
|                           | `HDFLocalDataSet`                                              |
|                           | `HDFS3DataSet`                                                 |
|                           | `kedro.contrib.io.cached.CachedDataSet`                        |
|                           | `kedro.contrib.io.catalog_with_default.DataCatalogWithDefault` |
|                           | `MatplotlibLocalWriter`                                        |
|                           | `MatplotlibS3Writer`                                           |
|                           | `NetworkXLocalDataSet`                                         |
|                           | `ParquetGCSDataSet`                                            |
|                           | `ParquetLocalDataSet`                                          |
|                           | `ParquetS3DataSet`                                             |
|                           | `PickleLocalDataSet`                                           |
|                           | `PickleS3DataSet`                                              |
|                           | `TextLocalDataSet`                                             |
|                           | `YAMLLocalDataSet`                                             |
| **Decorators**            | `kedro.contrib.decorators.memory_profiler`                     |
|                           | `kedro.contrib.decorators.retry`                               |
|                           | `kedro.contrib.decorators.pyspark.spark_to_pandas`             |
|                           | `kedro.contrib.decorators.pyspark.pandas_to_spark`             |
| **Transformers**          | `kedro.contrib.io.transformers.transformers`                   |
| **Configuration Loaders** | `kedro.contrib.config.TemplatedConfigLoader`                   |

## Bug fixes and other changes
* Added the option to set/overwrite params in `config.yaml` using YAML dict style instead of string CLI formatting only.
* Kedro CLI arguments `--node` and `--tag` support comma-separated values, alternative methods will be deprecated in future releases.
* Fixed a bug in the `invalidate_cache` method of `ParquetGCSDataSet` and `CSVGCSDataSet`.
* `--load-version` now won't break if version value contains a colon.
* Enabled running `node`s with duplicate inputs.
* Improved error message when empty credentials are passed into `SparkJDBCDataSet`.
* Fixed bug that caused an empty project to fail unexpectedly with ImportError in `template/.../pipeline.py`.
* Fixed bug related to saving dataframe with categorical variables in table mode using `HDFS3DataSet`.
* Fixed bug that caused unexpected behavior when using `from_nodes` and `to_nodes` in pipelines using transcoding.
* Credentials nested in the dataset config are now also resolved correctly.
* Bumped minimum required pandas version to 0.24.0 to make use of `pandas.DataFrame.to_numpy` (recommended alternative to `pandas.DataFrame.values`).
* Docs improvements.
* `Pipeline.transform` skips modifying node inputs/outputs containing `params:` or `parameters` keywords.
* Support for `dataset_credentials` key in the credentials for `PartitionedDataSet` is now deprecated. The dataset credentials should be specified explicitly inside the dataset config.
* Datasets can have a new `confirm` function which is called after a successful node function execution if the node contains `confirms` argument with such dataset name.
* Make the resume prompt on pipeline run failure use `--from-nodes` instead of `--from-inputs` to avoid unnecessarily re-running nodes that had already executed.
* When closed, Jupyter notebook kernels are automatically terminated after 30 seconds of inactivity by default. Use `--idle-timeout` option to update it.
* Added `kedro-viz` to the Kedro project template `requirements.txt` file.
* Removed the `results` and `references` folder from the project template.
* Updated contribution process in `CONTRIBUTING.md`.

## Breaking changes to the API
* Existing `MatplotlibWriter` dataset in `contrib` was renamed to `MatplotlibLocalWriter`.
* `kedro/contrib/io/matplotlib/matplotlib_writer.py` was renamed to `kedro/contrib/io/matplotlib/matplotlib_local_writer.py`.
* `kedro.contrib.io.bioinformatics.sequence_dataset.py` was renamed to `kedro.contrib.io.bioinformatics.biosequence_local_dataset.py`.

## Thanks for supporting contributions
[Andrii Ivaniuk](https://github.com/andrii-ivaniuk), [Jonas Kemper](https://github.com/jonasrk), [Yuhao Zhu](https://github.com/yhzqb), [Balazs Konig](https://github.com/BalazsKonigQB), [Pedro Abreu](https://github.com/PedroAbreuQB), [Tam-Sanh Nguyen](https://github.com/tamsanh), [Peter Zhao](https://github.com/zxpeter), [Deepyaman Datta](https://github.com/deepyaman), [Florian Roessler](https://github.com/fdroessler/), [Miguel Rodriguez Gutierrez](https://github.com/MigQ2)

# 0.15.5

## Major features and improvements
* New CLI commands and command flags:
  - Load multiple `kedro run` CLI flags from a configuration file with the `--config` flag (e.g. `kedro run --config run_config.yml`)
  - Run parametrised pipeline runs with the `--params` flag (e.g. `kedro run --params param1:value1,param2:value2`).
  - Lint your project code using the `kedro lint` command, your project is linted with [`black`](https://github.com/psf/black) (Python 3.6+), [`flake8`](https://gitlab.com/pycqa/flake8) and [`isort`](https://github.com/PyCQA/isort).
* Load specific environments with Jupyter notebooks using `KEDRO_ENV` which will globally set `run`, `jupyter notebook` and `jupyter lab` commands using environment variables.
* Added the following datasets:
  - `CSVGCSDataSet` dataset in `contrib` for working with CSV files in Google Cloud Storage.
  - `ParquetGCSDataSet` dataset in `contrib` for working with Parquet files in Google Cloud Storage.
  - `JSONGCSDataSet` dataset in `contrib` for working with JSON files in Google Cloud Storage.
  - `MatplotlibS3Writer` dataset in `contrib` for saving Matplotlib images to S3.
  - `PartitionedDataSet` for working with datasets split across multiple files.
  - `JSONDataSet` dataset for working with JSON files that uses [`fsspec`](https://filesystem-spec.readthedocs.io/en/latest/) to communicate with the underlying filesystem. It doesn't support `http(s)` protocol for now.
* Added `s3fs_args` to all S3 datasets.
* Pipelines can be deducted with `pipeline1 - pipeline2`.

## Bug fixes and other changes
* `ParallelRunner` now works with `SparkDataSet`.
* Allowed the use of nulls in `parameters.yml`.
* Fixed an issue where `%reload_kedro` wasn't reloading all user modules.
* Fixed `pandas_to_spark` and `spark_to_pandas` decorators to work with functions with kwargs.
* Fixed a bug where `kedro jupyter notebook` and `kedro jupyter lab` would run a different Jupyter installation to the one in the local environment.
* Implemented Databricks-compatible dataset versioning for `SparkDataSet`.
* Fixed a bug where `kedro package` would fail in certain situations where `kedro build-reqs` was used to generate `requirements.txt`.
* Made `bucket_name` argument optional for the following datasets: `CSVS3DataSet`, `HDFS3DataSet`, `PickleS3DataSet`, `contrib.io.parquet.ParquetS3DataSet`, `contrib.io.gcs.JSONGCSDataSet` - bucket name can now be included into the filepath along with the filesystem protocol (e.g. `s3://bucket-name/path/to/key.csv`).
* Documentation improvements and fixes.

## Breaking changes to the API
* Renamed entry point for running pip-installed projects to `run_package()` instead of `main()` in `src/<package>/run.py`.
* `bucket_name` key has been removed from the string representation of the following datasets: `CSVS3DataSet`, `HDFS3DataSet`, `PickleS3DataSet`, `contrib.io.parquet.ParquetS3DataSet`, `contrib.io.gcs.JSONGCSDataSet`.
* Moved the `mem_profiler` decorator to `contrib` and separated the `contrib` decorators so that dependencies are modular. You may need to update your import paths, for example the pyspark decorators should be imported as `from kedro.contrib.decorators.pyspark import <pyspark_decorator>` instead of `from kedro.contrib.decorators import <pyspark_decorator>`.

## Thanks for supporting contributions
[Sheldon Tsen](https://github.com/sheldontsen-qb), [@roumail](https://github.com/roumail), [Karlson Lee](https://github.com/i25959341), [Waylon Walker](https://github.com/WaylonWalker), [Deepyaman Datta](https://github.com/deepyaman), [Giovanni](https://github.com/plauto), [Zain Patel](https://github.com/mzjp2)

# 0.15.4

## Major features and improvements
* `kedro jupyter` now gives the default kernel a sensible name.
* `Pipeline.name` has been deprecated in favour of `Pipeline.tags`.
* Reuse pipelines within a Kedro project using `Pipeline.transform`, it simplifies dataset and node renaming.
* Added Jupyter Notebook line magic (`%run_viz`) to run `kedro viz` in a Notebook cell (requires [`kedro-viz`](https://github.com/kedro-org/kedro-viz) version 3.0.0 or later).
* Added the following datasets:
  - `NetworkXLocalDataSet` in `kedro.contrib.io.networkx` to load and save local graphs (JSON format) via NetworkX. (by [@josephhaaga](https://github.com/josephhaaga))
  - `SparkHiveDataSet` in `kedro.contrib.io.pyspark.SparkHiveDataSet` allowing usage of Spark and insert/upsert on non-transactional Hive tables.
* `kedro.contrib.config.TemplatedConfigLoader` now supports name/dict key templating and default values.

## Bug fixes and other changes
* `get_last_load_version()` method for versioned datasets now returns exact last load version if the dataset has been loaded at least once and `None` otherwise.
* Fixed a bug in `_exists` method for versioned `SparkDataSet`.
* Enabled the customisation of the ExcelWriter in `ExcelLocalDataSet` by specifying options under `writer` key in `save_args`.
* Fixed a bug in IPython startup script, attempting to load context from the incorrect location.
* Removed capping the length of a dataset's string representation.
* Fixed `kedro install` command failing on Windows if `src/requirements.txt` contains a different version of Kedro.
* Enabled passing a single tag into a node or a pipeline without having to wrap it in a list (i.e. `tags="my_tag"`).

## Breaking changes to the API
* Removed `_check_paths_consistency()` method from `AbstractVersionedDataSet`. Version consistency check is now done in `AbstractVersionedDataSet.save()`. Custom versioned datasets should modify `save()` method implementation accordingly.

## Thanks for supporting contributions
[Joseph Haaga](https://github.com/josephhaaga), [Deepyaman Datta](https://github.com/deepyaman), [Joost Duisters](https://github.com/JoostDuisters), [Zain Patel](https://github.com/mzjp2), [Tom Vigrass](https://github.com/tomvigrass)

# 0.15.3

## Bug Fixes and other changes
* Narrowed the requirements for `PyTables` so that we maintain support for Python 3.5.

# 0.15.2

## Major features and improvements
* Added `--load-version`, a `kedro run` argument that allows you run the pipeline with a particular load version of a dataset.
* Support for modular pipelines in `src/`, break the pipeline into isolated parts with reusability in mind.
* Support for multiple pipelines, an ability to have multiple entry point pipelines and choose one with `kedro run --pipeline NAME`.
* Added a `MatplotlibWriter` dataset in `contrib` for saving Matplotlib images.
* An ability to template/parameterize configuration files with `kedro.contrib.config.TemplatedConfigLoader`.
* Parameters are exposed as a context property for ease of access in iPython / Jupyter Notebooks with `context.params`.
* Added `max_workers` parameter for ``ParallelRunner``.

## Bug fixes and other changes
* Users will override the `_get_pipeline` abstract method in `ProjectContext(KedroContext)` in `run.py` rather than the `pipeline` abstract property. The `pipeline` property is not abstract anymore.
* Improved an error message when versioned local dataset is saved and unversioned path already exists.
* Added `catalog` global variable to `00-kedro-init.py`, allowing you to load datasets with `catalog.load()`.
* Enabled tuples to be returned from a node.
* Disallowed the ``ConfigLoader`` loading the same file more than once, and deduplicated the `conf_paths` passed in.
* Added a `--open` flag to `kedro build-docs` that opens the documentation on build.
* Updated the ``Pipeline`` representation to include name of the pipeline, also making it readable as a context property.
* `kedro.contrib.io.pyspark.SparkDataSet` and `kedro.contrib.io.azure.CSVBlobDataSet` now support versioning.

## Breaking changes to the API
* `KedroContext.run()` no longer accepts `catalog` and `pipeline` arguments.
* `node.inputs` now returns the node's inputs in the order required to bind them properly to the node's function.

## Thanks for supporting contributions
[Deepyaman Datta](https://github.com/deepyaman), [Luciano Issoe](https://github.com/Lucianois), [Joost Duisters](https://github.com/JoostDuisters), [Zain Patel](https://github.com/mzjp2), [William Ashford](https://github.com/williamashfordQB), [Karlson Lee](https://github.com/i25959341)

# 0.15.1

## Major features and improvements
* Extended `versioning` support to cover the tracking of environment setup, code and datasets.
* Added the following datasets:
  - `FeatherLocalDataSet` in `contrib` for usage with pandas. (by [@mdomarsaleem](https://github.com/mdomarsaleem))
* Added `get_last_load_version` and `get_last_save_version` to `AbstractVersionedDataSet`.
* Implemented `__call__` method on `Node` to allow for users to execute `my_node(input1=1, input2=2)` as an alternative to `my_node.run(dict(input1=1, input2=2))`.
* Added new `--from-inputs` run argument.

## Bug fixes and other changes
* Fixed a bug in `load_context()` not loading context in non-Kedro Jupyter Notebooks.
* Fixed a bug in `ConfigLoader.get()` not listing nested files for `**`-ending glob patterns.
* Fixed a logging config error in Jupyter Notebook.
* Updated documentation in `03_configuration` regarding how to modify the configuration path.
* Documented the architecture of Kedro showing how we think about library, project and framework components.
* `extras/kedro_project_loader.py` renamed to `extras/ipython_loader.py` and now runs any IPython startup scripts without relying on the Kedro project structure.
* Fixed TypeError when validating partial function's signature.
* After a node failure during a pipeline run, a resume command will be suggested in the logs. This command will not work if the required inputs are MemoryDataSets.

## Breaking changes to the API

## Thanks for supporting contributions
[Omar Saleem](https://github.com/mdomarsaleem), [Mariana Silva](https://github.com/marianansilva), [Anil Choudhary](https://github.com/aniryou), [Craig](https://github.com/cfranklin11)

# 0.15.0

## Major features and improvements
* Added `KedroContext` base class which holds the configuration and Kedro's main functionality (catalog, pipeline, config, runner).
* Added a new CLI command `kedro jupyter convert` to facilitate converting Jupyter Notebook cells into Kedro nodes.
* Added support for `pip-compile` and new Kedro command `kedro build-reqs` that generates `requirements.txt` based on `requirements.in`.
* Running `kedro install` will install packages to conda environment if `src/environment.yml` exists in your project.
* Added a new `--node` flag to `kedro run`, allowing users to run only the nodes with the specified names.
* Added new `--from-nodes` and `--to-nodes` run arguments, allowing users to run a range of nodes from the pipeline.
* Added prefix `params:` to the parameters specified in `parameters.yml` which allows users to differentiate between their different parameter node inputs and outputs.
* Jupyter Lab/Notebook now starts with only one kernel by default.
* Added the following datasets:
  -  `CSVHTTPDataSet` to load CSV using HTTP(s) links.
  - `JSONBlobDataSet` to load json (-delimited) files from Azure Blob Storage.
  - `ParquetS3DataSet` in `contrib` for usage with pandas. (by [@mmchougule](https://github.com/mmchougule))
  - `CachedDataSet` in `contrib` which will cache data in memory to avoid io/network operations. It will clear the cache once a dataset is no longer needed by a pipeline. (by [@tsanikgr](https://github.com/tsanikgr))
  - `YAMLLocalDataSet` in `contrib` to load and save local YAML files. (by [@Minyus](https://github.com/Minyus))

## Bug fixes and other changes
* Documentation improvements including instructions on how to initialise a Spark session using YAML configuration.
* `anyconfig` default log level changed from `INFO` to `WARNING`.
* Added information on installed plugins to `kedro info`.
* Added style sheets for project documentation, so the output of `kedro build-docs` will resemble the style of `kedro docs`.

## Breaking changes to the API
* Simplified the Kedro template in `run.py` with the introduction of `KedroContext` class.
* Merged `FilepathVersionMixIn` and `S3VersionMixIn` under one abstract class `AbstractVersionedDataSet` which extends`AbstractDataSet`.
* `name` changed to be a keyword-only argument for `Pipeline`.
* `CSVLocalDataSet` no longer supports URLs. `CSVHTTPDataSet` supports URLs.

### Migration guide from Kedro 0.14.* to Kedro 0.15.0
#### Migration for Kedro project template
This guide assumes that:
  * The framework specific code has not been altered significantly
  * Your project specific code is stored in the dedicated python package under `src/`.

The breaking changes were introduced in the following project template files:
- `<project-name>/.ipython/profile_default/startup/00-kedro-init.py`
- `<project-name>/kedro_cli.py`
- `<project-name>/src/tests/test_run.py`
- `<project-name>/src/<python_package>/run.py`
- `<project-name>/.kedro.yml` (new file)

The easiest way to migrate your project from Kedro 0.14.* to Kedro 0.15.0 is to create a new project (by using `kedro new`) and move code and files bit by bit as suggested in the detailed guide below:

1. Create a new project with the same name by running `kedro new`

2. Copy the following folders to the new project:
 - `results/`
 - `references/`
 - `notebooks/`
 - `logs/`
 - `data/`
 - `conf/`

3. If you customised your `src/<package>/run.py`, make sure you apply the same customisations to `src/<package>/run.py`
 - If you customised `get_config()`, you can override `config_loader` property in `ProjectContext` derived class
 - If you customised `create_catalog()`, you can override `catalog()` property in `ProjectContext` derived class
 - If you customised `run()`, you can override `run()` method in `ProjectContext` derived class
 - If you customised default `env`, you can override it in `ProjectContext` derived class or pass it at construction. By default, `env` is `local`.
 - If you customised default `root_conf`, you can override `CONF_ROOT` attribute in `ProjectContext` derived class. By default, `KedroContext` base class has `CONF_ROOT` attribute set to `conf`.

4. The following syntax changes are introduced in ipython or Jupyter notebook/labs:
 - `proj_dir` -> `context.project_path`
 - `proj_name` -> `context.project_name`
 - `conf` -> `context.config_loader`.
 - `io` -> `context.catalog` (e.g., `io.load()` -> `context.catalog.load()`)

5. If you customised your `kedro_cli.py`, you need to apply the same customisations to your `kedro_cli.py` in the new project.

6. Copy the contents of the old project's `src/requirements.txt` into the new project's `src/requirements.in` and, from the project root directory, run the `kedro build-reqs` command in your terminal window.

#### Migration for versioning custom dataset classes

If you defined any custom dataset classes which support versioning in your project, you need to apply the following changes:

1. Make sure your dataset inherits from `AbstractVersionedDataSet` only.
2. Call `super().__init__()` with the appropriate arguments in the dataset's `__init__`. If storing on local filesystem, providing the filepath and the version is enough. Otherwise, you should also pass in an `exists_function` and a `glob_function` that emulate `exists` and `glob` in a different filesystem (see `CSVS3DataSet` as an example).
3. Remove setting of the `_filepath` and `_version` attributes in the dataset's `__init__`, as this is taken care of in the base abstract class.
4. Any calls to `_get_load_path` and `_get_save_path` methods should take no arguments.
5. Ensure you convert the output of `_get_load_path` and `_get_save_path` appropriately, as these now return [`PurePath`s](https://docs.python.org/3/library/pathlib.html#pure-paths) instead of strings.
6. Make sure `_check_paths_consistency` is called with [`PurePath`s](https://docs.python.org/3/library/pathlib.html#pure-paths) as input arguments, instead of strings.

These steps should have brought your project to Kedro 0.15.0. There might be some more minor tweaks needed as every project is unique, but now you have a pretty solid base to work with. If you run into any problems, please consult the [Kedro documentation](https://docs.kedro.org).

## Thanks for supporting contributions
[Dmitry Vukolov](https://github.com/dvukolov), [Jo Stichbury](https://github.com/stichbury), [Angus Williams](https://github.com/awqb), [Deepyaman Datta](https://github.com/deepyaman), [Mayur Chougule](https://github.com/mmchougule), [Marat Kopytjuk](https://github.com/kopytjuk), [Evan Miller](https://github.com/evanmiller29), [Yusuke Minami](https://github.com/Minyus)

# 0.14.3

## Major features and improvements
* Tab completion for catalog datasets in `ipython` or `jupyter` sessions. (Thank you [@datajoely](https://github.com/datajoely) and [@WaylonWalker](https://github.com/WaylonWalker))
* Added support for transcoding, an ability to decouple loading/saving mechanisms of a dataset from its storage location, denoted by adding '@' to the dataset name.
* Datasets have a new `release` function that instructs them to free any cached data. The runners will call this when the dataset is no longer needed downstream.

## Bug fixes and other changes
* Add support for pipeline nodes made up from partial functions.
* Expand user home directory `~` for TextLocalDataSet (see issue #19).
* Add a `short_name` property to `Node`s for a display-friendly (but not necessarily unique) name.
* Add Kedro project loader for IPython: `extras/kedro_project_loader.py`.
* Fix source file encoding issues with Python 3.5 on Windows.
* Fix local project source not having priority over the same source installed as a package, leading to local updates not being recognised.

## Breaking changes to the API
* Remove the max_loads argument from the `MemoryDataSet` constructor and from the `AbstractRunner.create_default_data_set` method.

## Thanks for supporting contributions
[Joel Schwarzmann](https://github.com/datajoely), [Alex Kalmikov](https://github.com/kalexqb)

# 0.14.2

## Major features and improvements
* Added Data Set transformer support in the form of AbstractTransformer and DataCatalog.add_transformer.

## Breaking changes to the API
* Merged the `ExistsMixin` into `AbstractDataSet`.
* `Pipeline.node_dependencies` returns a dictionary keyed by node, with sets of parent nodes as values; `Pipeline` and `ParallelRunner` were refactored to make use of this for topological sort for node dependency resolution and running pipelines respectively.
* `Pipeline.grouped_nodes` returns a list of sets, rather than a list of lists.

## Thanks for supporting contributions

[Darren Gallagher](https://github.com/dazzag24), [Zain Patel](https://github.com/mzjp2)

# 0.14.1

## Major features and improvements
* New I/O module `HDFS3DataSet`.

## Bug fixes and other changes
* Improved API docs.
* Template `run.py` will throw a warning instead of error if `credentials.yml`
  is not present.

## Breaking changes to the API
None


# 0.14.0

The initial release of Kedro.


## Thanks for supporting contributions

Jo Stichbury, Aris Valtazanos, Fabian Peters, Guilherme Braccialli, Joel Schwarzmann, Miguel Beltre, Mohammed ElNabawy, Deepyaman Datta, Shubham Agrawal, Oleg Andreyev, Mayur Chougule, William Ashford, Ed Cannon, Nikhilesh Nukala, Sean Bailey, Vikram Tegginamath, Thomas Huijskens, Musa Bilal

We are also grateful to everyone who advised and supported us, filed issues or helped resolve them, asked and answered questions and were part of inspiring discussions.<|MERGE_RESOLUTION|>--- conflicted
+++ resolved
@@ -23,11 +23,8 @@
 * Added support for global variables to `OmegaConfigLoader`.
 * Added `kedro catalog resolve` CLI command that resolves dataset factories in the catalog with any explicit entries in the project pipeline.
 * Change Kedro starters and new Kedro projects to use `OmegaConfigLoader`.
-<<<<<<< HEAD
 * Adopted a flat project structure for modular pipeline and `kedro pipeline create` is updated accordingly.
-=======
 * Updated Kedro starters to use `pyproject.toml` instead of `setup.py`.
->>>>>>> cee728dc
 
 
 ## Bug fixes and other changes
