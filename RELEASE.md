--- conflicted
+++ resolved
@@ -29,38 +29,35 @@
 ## Breaking changes to the API
 
 ## Upcoming deprecations for Kedro 0.19.0
-
-# Release 0.18.12
-
-## Major features and improvements
-* Added dataset factories feature which uses pattern matching to reduce the number of catalog entries.
-* Activated all built-in resolvers by default for `OmegaConfigLoader` except for `oc.env`.
-* Added `kedro catalog rank` CLI command that ranks dataset factories in the catalog by matching priority.
-
-## Bug fixes and other changes
-* Consolidated dependencies and optional dependencies in `pyproject.toml`.
-* Made validation of unique node outputs much faster.
-* Updated `kedro catalog list` to show datasets generated with factories.
-
-## Documentation changes
-* Recommended `ruff` as the linter and removed mentions of `pylint`, `isort`, `flake8`.
-
-## Community contributions
-Thanks to [Laíza Milena Scheid Parizotto](https://github.com/laizaparizotto) and [Chris Schopp](https://github.com/cschopp-simwell).
-
-## Breaking changes to the API
-
-## Upcoming deprecations for Kedro 0.19.0
-<<<<<<< HEAD
 * Renamed abstract dataset classes, in accordance with the [Kedro lexicon](https://github.com/kedro-org/kedro/wiki/Kedro-documentation-style-guide#kedro-lexicon). Dataset classes ending with "DataSet" are deprecated and will be removed in 0.19.0. Note that all of the below classes are also importable from `kedro.io`; only the module where they are defined is listed as the location.
 
 | Type                       | Deprecated Alias           | Location        |
 | -------------------------- | -------------------------- | --------------- |
 | `AbstractDataset`          | `AbstractDataSet`          | `kedro.io.core` |
 | `AbstractVersionedDataset` | `AbstractVersionedDataSet` | `kedro.io.core` |
-=======
+
+# Release 0.18.12
+
+## Major features and improvements
+* Added dataset factories feature which uses pattern matching to reduce the number of catalog entries.
+* Activated all built-in resolvers by default for `OmegaConfigLoader` except for `oc.env`.
+* Added `kedro catalog rank` CLI command that ranks dataset factories in the catalog by matching priority.
+
+## Bug fixes and other changes
+* Consolidated dependencies and optional dependencies in `pyproject.toml`.
+* Made validation of unique node outputs much faster.
+* Updated `kedro catalog list` to show datasets generated with factories.
+
+## Documentation changes
+* Recommended `ruff` as the linter and removed mentions of `pylint`, `isort`, `flake8`.
+
+## Community contributions
+Thanks to [Laíza Milena Scheid Parizotto](https://github.com/laizaparizotto) and [Chris Schopp](https://github.com/cschopp-simwell).
+
+## Breaking changes to the API
+
+## Upcoming deprecations for Kedro 0.19.0
 * `ConfigLoader` and `TemplatedConfigLoader` will be deprecated. Please use `OmegaConfigLoader` instead.
->>>>>>> 6888001c
 
 # Release 0.18.11
 
