--- conflicted
+++ resolved
@@ -6,12 +6,9 @@
 * Removed example pipeline requirements when examples are not selected in `tools`.
 * Allowed modern versions of JupyterLab and Jupyter Notebooks.
 * Removed setuptools dependency
-<<<<<<< HEAD
-* Removed black dependency and replaced it functionality with `ruff format`.
-=======
 * Added `source_dir` explicitly in `pyproject.toml` for non-src layout project.
 * `MemoryDataset` entries are now included in free outputs.
->>>>>>> 63f480ea
+* Removed black dependency and replaced it functionality with `ruff format`.
 
 ## Breaking changes to the API
 * Added logging about not using async mode in `SequentiallRunner` and `ParallelRunner`.
