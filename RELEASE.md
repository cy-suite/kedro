# Upcoming Release 0.19.0

## Major features and improvements

## Bug fixes and other changes

## Breaking changes to the API

## Migration guide from Kedro 0.18.* to 0.19.*

# Upcoming Release 0.18.13

## Major features and improvements
* Allowed registering of custom resolvers to `OmegaConfigLoader` through `CONFIG_LOADER_ARGS`.

## Bug fixes and other changes
* Updated `kedro pipeline create` and `kedro catalog create` to use new `/conf` file structure.

## Documentation changes
<<<<<<< HEAD
* Update example of using generator functions in nodes.
=======
* Added migration guide from the `ConfigLoader` to the `OmegaConfigLoader`. The `ConfigLoader` is deprecated and will be removed in the `0.19.0` release.

>>>>>>> b1b461f0
## Breaking changes to the API

## Upcoming deprecations for Kedro 0.19.0

# Release 0.18.12

## Major features and improvements
* Added dataset factories feature which uses pattern matching to reduce the number of catalog entries.
* Activated all built-in resolvers by default for `OmegaConfigLoader` except for `oc.env`.
* Added `kedro catalog rank` CLI command that ranks dataset factories in the catalog by matching priority.

## Bug fixes and other changes
* Consolidated dependencies and optional dependencies in `pyproject.toml`.
* Made validation of unique node outputs much faster.
* Updated `kedro catalog list` to show datasets generated with factories.

## Documentation changes
* Recommended `ruff` as the linter and removed mentions of `pylint`, `isort`, `flake8`.

## Community contributions
Thanks to [Laíza Milena Scheid Parizotto](https://github.com/laizaparizotto) and [Chris Schopp](https://github.com/cschopp-simwell).

## Breaking changes to the API

## Upcoming deprecations for Kedro 0.19.0
* `ConfigLoader` and `TemplatedConfigLoader` will be deprecated. Please use `OmegaConfigLoader` instead.

# Release 0.18.11

## Major features and improvements
* Added `databricks-iris` as an official starter.

## Bug fixes and other changes
* Reworked micropackaging workflow to use standard Python packaging practices.
* Make `kedro micropkg package` accept `--verbose`.
* Compare for protocol and delimiter in `PartitionedDataSet` to be able to pass the protocol to partitions which paths starts with the same characters as the protocol (e.g. `s3://s3-my-bucket`).

## Documentation changes
* Significant improvements to the documentation that covers working with Databricks and Kedro, including a new page for workspace-only development, and a guide to choosing the best workflow for your use case.
* Updated documentation for deploying with Prefect for version 2.0.

## Upcoming deprecations for Kedro 0.19.0
* Renamed dataset and error classes, in accordance with the [Kedro lexicon](https://github.com/kedro-org/kedro/wiki/Kedro-documentation-style-guide#kedro-lexicon). Dataset classes ending with "DataSet" and error classes starting with "DataSet" are deprecated and will be removed in 0.19.0. Note that all of the below classes are also importable from `kedro.io`; only the module where they are defined is listed as the location.

| Type                        | Deprecated Alias            | Location                       |
| --------------------------- | --------------------------- | ------------------------------ |
| `CachedDataset`             | `CachedDataSet`             | `kedro.io.cached_dataset`      |
| `LambdaDataset`             | `LambdaDataSet`             | `kedro.io.lambda_dataset`      |
| `IncrementalDataset`        | `IncrementalDataSet`        | `kedro.io.partitioned_dataset` |
| `MemoryDataset`             | `MemoryDataSet`             | `kedro.io.memory_dataset`      |
| `PartitionedDataset`        | `PartitionedDataSet`        | `kedro.io.partitioned_dataset` |
| `DatasetError`              | `DataSetError`              | `kedro.io.core`                |
| `DatasetAlreadyExistsError` | `DataSetAlreadyExistsError` | `kedro.io.core`                |
| `DatasetNotFoundError`      | `DataSetNotFoundError`      | `kedro.io.core`                |

## Community contributions
Many thanks to the following Kedroids for contributing PRs to this release:

* [jmalovera10](https://github.com/jmalovera10)
* [debugger24](https://github.com/debugger24)
* [juliushetzel](https://github.com/juliushetzel)
* [jacobweiss2305](https://github.com/jacobweiss2305)
* [eduardoconto](https://github.com/eduardoconto)

# Release 0.18.10

## Major features and improvements
* Rebrand across all documentation and Kedro assets.
* Added support for variable interpolation in the catalog with the `OmegaConfigLoader`.

# Release 0.18.9

## Major features and improvements
* `kedro run --params` now updates interpolated parameters correctly when using `OmegaConfigLoader`.
* Added `metadata` attribute to `kedro.io` datasets. This is ignored by Kedro, but may be consumed by users or external plugins.
* Added `kedro.logging.RichHandler`. This replaces the default `rich.logging.RichHandler` and is more flexible, user can turn off the `rich` traceback if needed.

## Bug fixes and other changes
* `OmegaConfigLoader` will return a `dict` instead of `DictConfig`.
* `OmegaConfigLoader` does not show a `MissingConfigError` when the config files exist but are empty.

## Documentation changes
* Added documentation for collaborative experiment tracking within Kedro-Viz.
* Revised section on deployment to better organise content and reflect how recently docs have been updated.
* Minor improvements to fix typos and revise docs to align with engineering changes.

## Breaking changes to the API
* `kedro package` does not produce `.egg` files anymore, and now relies exclusively on `.whl` files.

## Community contributions
Many thanks to the following Kedroids for contributing PRs to this release:

* [tomasvanpottelbergh](https://github.com/tomasvanpottelbergh)
* [https://github.com/debugger24](https://github.com/debugger24)

## Upcoming deprecations for Kedro 0.19.0

# Release 0.18.8

## Major features and improvements
* Added `KEDRO_LOGGING_CONFIG` environment variable, which can be used to configure logging from the beginning of the `kedro` process.
* Removed logs folder from the kedro new project template. File-based logging will remain but just be level INFO and above and go to project root instead.


## Bug fixes and other changes
* Improvements to Jupyter E2E tests.
* Added full `kedro run` CLI command to session store to improve run reproducibility using `Kedro-Viz` experiment tracking.

### Documentation changes
* Improvements to documentation about configuration.
* Improvements to Sphinx toolchain including incrementing to use a newer version.
* Improvements to documentation on visualising Kedro projects on Databricks, and additional documentation about the development workflow for Kedro projects on Databricks.
* Updated Technical Steering Committee membership documentation.
* Revised documentation section about linting and formatting and extended to give details of `flake8` configuration.
* Updated table of contents for documentation to reduce scrolling.
* Expanded FAQ documentation.
* Added a 404 page to documentation.
* Added deprecation warnings about the removal of `kedro.extras.datasets`.

## Community contributions
Many thanks to the following Kedroids for contributing PRs to this release:

* [MaximeSteinmetz](https://github.com/MaximeSteinmetz)

# Release 0.18.7

## Major features and improvements
* Added new Kedro CLI `kedro jupyter setup` to setup Jupyter Kernel for Kedro.
* `kedro package` now includes the project configuration in a compressed `tar.gz` file.
* Added functionality to the `OmegaConfigLoader` to load configuration from compressed files of `zip` or `tar` format. This feature requires `fsspec>=2023.1.0`.
* Significant improvements to on-boarding documentation that covers setup for new Kedro users. Also some major changes to the spaceflights tutorial to make it faster to work through. We think it's a better read. Tell us if it's not.

## Bug fixes and other changes
* Added a guide and tooling for developing Kedro for Databricks.
* Implemented missing dict-like interface for `_ProjectPipeline`.

# Release 0.18.6

## Bug fixes and other changes
* Fixed bug that didn't allow to read or write datasets with `s3a` or `s3n` filepaths
* Fixed bug with overriding nested parameters using the `--params` flag
* Fixed bug that made session store incompatible with `Kedro-Viz` experiment tracking

## Migration guide from Kedro 0.18.5 to 0.18.6
A regression introduced in Kedro version `0.18.5` caused the `Kedro-Viz` console to fail to show experiment tracking correctly. If you experienced this issue, you will need to:
* upgrade to Kedro version `0.18.6`
* delete any erroneous session entries created with Kedro 0.18.5 from your session_store.db stored at `<project-path>/data/session_store.db`.

Thanks to Kedroids tomohiko kato, [tsanikgr](https://github.com/tsanikgr) and [maddataanalyst](https://github.com/maddataanalyst) for very detailed reports about the bug.

# Release 0.18.5

> This release introduced a bug that causes a failure in experiment tracking within the `Kedro-Viz` console. We recommend that you use Kedro version `0.18.6` in preference.

## Major features and improvements
* Added new `OmegaConfigLoader` which uses `OmegaConf` for loading and merging configuration.
* Added the `--conf-source` option to `kedro run`, allowing users to specify a source for project configuration for the run.
* Added `omegaconf` syntax as option for `--params`. Keys and values can now be separated by colons or equals signs.
* Added support for generator functions as nodes, i.e. using `yield` instead of return.
  * Enable chunk-wise processing in nodes with generator functions.
  * Save node outputs after every `yield` before proceeding with next chunk.
* Fixed incorrect parsing of Azure Data Lake Storage Gen2 URIs used in datasets.
* Added support for loading credentials from environment variables using `OmegaConfigLoader`.
* Added new `--namespace` flag to `kedro run` to enable filtering by node namespace.
* Added a new argument `node` for all four dataset hooks.
* Added the `kedro run` flags `--nodes`, `--tags`, and `--load-versions` to replace `--node`, `--tag`, and `--load-version`.

## Bug fixes and other changes
* Commas surrounded by square brackets (only possible for nodes with default names) will no longer split the arguments to `kedro run` options which take a list of nodes as inputs (`--from-nodes` and `--to-nodes`).
* Fixed bug where `micropkg` manifest section in `pyproject.toml` isn't recognised as allowed configuration.
* Fixed bug causing `load_ipython_extension` not to register the `%reload_kedro` line magic when called in a directory that does not contain a Kedro project.
* Added `anyconfig`'s `ac_context` parameter to `kedro.config.commons` module functions for more flexible `ConfigLoader` customizations.
* Change reference to `kedro.pipeline.Pipeline` object throughout test suite with `kedro.modular_pipeline.pipeline` factory.
* Fixed bug causing the `after_dataset_saved` hook only to be called for one output dataset when multiple are saved in a single node and async saving is in use.
* Log level for "Credentials not found in your Kedro project config" was changed from `WARNING` to `DEBUG`.
* Added safe extraction of tar files in `micropkg pull` to fix vulnerability caused by [CVE-2007-4559](https://github.com/advisories/GHSA-gw9q-c7gh-j9vm).
* Documentation improvements
    * Bug fix in table font size
    * Updated API docs links for datasets
    * Improved CLI docs for `kedro run`
    * Revised documentation for visualisation to build plots and for experiment tracking
    * Added example for loading external credentials to the Hooks documentation

## Breaking changes to the API

## Community contributions
Many thanks to the following Kedroids for contributing PRs to this release:

* [adamfrly](https://github.com/adamfrly)
* [corymaklin](https://github.com/corymaklin)
* [Emiliopb](https://github.com/Emiliopb)
* [grhaonan](https://github.com/grhaonan)
* [JStumpp](https://github.com/JStumpp)
* [michalbrys](https://github.com/michalbrys)
* [sbrugman](https://github.com/sbrugman)

## Upcoming deprecations for Kedro 0.19.0
* `project_version` will be deprecated in `pyproject.toml` please use `kedro_init_version` instead.
* Deprecated `kedro run` flags `--node`, `--tag`, and `--load-version` in favour of `--nodes`, `--tags`, and `--load-versions`.

# Release 0.18.4

## Major features and improvements
* Make Kedro instantiate datasets from `kedro_datasets` with higher priority than `kedro.extras.datasets`. `kedro_datasets` is the namespace for the new `kedro-datasets` python package.
* The config loader objects now implement `UserDict` and the configuration is accessed through `conf_loader['catalog']`.
* You can configure config file patterns through `settings.py` without creating a custom config loader.
* Added the following new datasets:

| Type                                 | Description                                                                | Location                         |
| ------------------------------------ | -------------------------------------------------------------------------- | -------------------------------- |
| `svmlight.SVMLightDataSet`           | Work with svmlight/libsvm files using scikit-learn library                 | `kedro.extras.datasets.svmlight` |
| `video.VideoDataSet`                 | Read and write video files from a filesystem                               | `kedro.extras.datasets.video`    |
| `video.video_dataset.SequenceVideo`  | Create a video object from an iterable sequence to use with `VideoDataSet` | `kedro.extras.datasets.video`    |
| `video.video_dataset.GeneratorVideo` | Create a video object from a generator to use with `VideoDataSet`          | `kedro.extras.datasets.video`    |
* Implemented support for a functional definition of schema in `dask.ParquetDataSet` to work with the `dask.to_parquet` API.

## Bug fixes and other changes
* Fixed `kedro micropkg pull` for packages on PyPI.
* Fixed `format` in `save_args` for `SparkHiveDataSet`, previously it didn't allow you to save it as delta format.
* Fixed save errors in `TensorFlowModelDataset` when used without versioning; previously, it wouldn't overwrite an existing model.
* Added support for `tf.device` in `TensorFlowModelDataset`.
* Updated error message for `VersionNotFoundError` to handle insufficient permission issues for cloud storage.
* Updated Experiment Tracking docs with working examples.
* Updated `MatplotlibWriter`, `text.TextDataSet`, `plotly.PlotlyDataSet` and `plotly.JSONDataSet` docs with working examples.
* Modified implementation of the Kedro IPython extension to use `local_ns` rather than a global variable.
* Refactored `ShelveStore` to its own module to ensure multiprocessing works with it.
* `kedro.extras.datasets.pandas.SQLQueryDataSet` now takes optional argument `execution_options`.
* Removed `attrs` upper bound to support newer versions of Airflow.
* Bumped the lower bound for the `setuptools` dependency to <=61.5.1.

## Minor breaking changes to the API

## Upcoming deprecations for Kedro 0.19.0
* `kedro test` and `kedro lint` will be deprecated.

## Documentation
* Revised the Introduction to shorten it
* Revised the Get Started section to remove unnecessary information and clarify the learning path
* Updated the spaceflights tutorial to simplify the later stages and clarify what the reader needed to do in each phase
* Moved some pages that covered advanced materials into more appropriate sections
* Moved visualisation into its own section
* Fixed a bug that degraded user experience: the table of contents is now sticky when you navigate between pages
* Added redirects where needed on ReadTheDocs for legacy links and bookmarks

## Contributions from the Kedroid community
We are grateful to the following for submitting PRs that contributed to this release: [jstammers](https://github.com/jstammers), [FlorianGD](https://github.com/FlorianGD), [yash6318](https://github.com/yash6318), [carlaprv](https://github.com/carlaprv), [dinotuku](https://github.com/dinotuku), [williamcaicedo](https://github.com/williamcaicedo), [avan-sh](https://github.com/avan-sh), [Kastakin](https://github.com/Kastakin), [amaralbf](https://github.com/amaralbf), [BSGalvan](https://github.com/BSGalvan), [levimjoseph](https://github.com/levimjoseph), [daniel-falk](https://github.com/daniel-falk), [clotildeguinard](https://github.com/clotildeguinard), [avsolatorio](https://github.com/avsolatorio), and [picklejuicedev](https://github.com/picklejuicedev) for comments and input to documentation changes

# Release 0.18.3

## Major features and improvements
* Implemented autodiscovery of project pipelines. A pipeline created with `kedro pipeline create <pipeline_name>` can now be accessed immediately without needing to explicitly register it in `src/<package_name>/pipeline_registry.py`, either individually by name (e.g. `kedro run --pipeline=<pipeline_name>`) or as part of the combined default pipeline (e.g. `kedro run`). By default, the simplified `register_pipelines()` function in `pipeline_registry.py` looks like:

    ```python
    def register_pipelines() -> Dict[str, Pipeline]:
        """Register the project's pipelines.

        Returns:
            A mapping from pipeline names to ``Pipeline`` objects.
        """
        pipelines = find_pipelines()
        pipelines["__default__"] = sum(pipelines.values())
        return pipelines
    ```

* The Kedro IPython extension should now be loaded with `%load_ext kedro.ipython`.
* The line magic `%reload_kedro` now accepts keywords arguments, e.g. `%reload_kedro --env=prod`.
* Improved resume pipeline suggestion for `SequentialRunner`, it will backtrack the closest persisted inputs to resume.

## Bug fixes and other changes

* Changed default `False` value for rich logging `show_locals`, to make sure credentials and other sensitive data isn't shown in logs.
* Rich traceback handling is disabled on Databricks so that exceptions now halt execution as expected. This is a workaround for a [bug in `rich`](https://github.com/Textualize/rich/issues/2455).
* When using `kedro run -n [some_node]`, if `some_node` is missing a namespace the resulting error message will suggest the correct node name.
* Updated documentation for `rich` logging.
* Updated Prefect deployment documentation to allow for reruns with saved versioned datasets.
* The Kedro IPython extension now surfaces errors when it cannot load a Kedro project.
* Relaxed `delta-spark` upper bound to allow compatibility with Spark 3.1.x and 3.2.x.
* Added `gdrive` to list of cloud protocols, enabling Google Drive paths for datasets.
* Added svg logo resource for ipython kernel.

## Upcoming deprecations for Kedro 0.19.0
* The Kedro IPython extension will no longer be available as `%load_ext kedro.extras.extensions.ipython`; use `%load_ext kedro.ipython` instead.
* `kedro jupyter convert`, `kedro build-docs`, `kedro build-reqs` and `kedro activate-nbstripout` will be deprecated.

# Release 0.18.2

## Major features and improvements
* Added `abfss` to list of cloud protocols, enabling abfss paths.
* Kedro now uses the [Rich](https://github.com/Textualize/rich) library to format terminal logs and tracebacks.
* The file `conf/base/logging.yml` is now optional. See [our documentation](https://docs.kedro.org/en/0.18.2/logging/logging.html) for details.
* Introduced a `kedro.starters` entry point. This enables plugins to create custom starter aliases used by `kedro starter list` and `kedro new`.
* Reduced the `kedro new` prompts to just one question asking for the project name.

## Bug fixes and other changes
* Bumped `pyyaml` upper bound to make Kedro compatible with the [pyodide](https://pyodide.org/en/stable/usage/loading-packages.html#micropip) stack.
* Updated project template's Sphinx configuration to use `myst_parser` instead of `recommonmark`.
* Reduced number of log lines by changing the logging level from `INFO` to `DEBUG` for low priority messages.
* Kedro's framework-side logging configuration no longer performs file-based logging. Hence superfluous `info.log`/`errors.log` files are no longer created in your project root, and running Kedro on read-only file systems such as Databricks Repos is now possible.
* The `root` logger is now set to the Python default level of `WARNING` rather than `INFO`. Kedro's logger is still set to emit `INFO` level messages.
* `SequentialRunner` now has consistent execution order across multiple runs with sorted nodes.
* Bumped the upper bound for the Flake8 dependency to <5.0.
* `kedro jupyter notebook/lab` no longer reuses a Jupyter kernel.
* Required `cookiecutter>=2.1.1` to address a [known command injection vulnerability](https://security.snyk.io/vuln/SNYK-PYTHON-COOKIECUTTER-2414281).
* The session store no longer fails if a username cannot be found with `getpass.getuser`.
* Added generic typing for `AbstractDataSet` and `AbstractVersionedDataSet` as well as typing to all datasets.
* Rendered the deployment guide flowchart as a Mermaid diagram, and added Dask.

## Minor breaking changes to the API
* The module `kedro.config.default_logger` no longer exists; default logging configuration is now set automatically through `kedro.framework.project.LOGGING`. Unless you explicitly import `kedro.config.default_logger` you do not need to make any changes.

## Upcoming deprecations for Kedro 0.19.0
* `kedro.extras.ColorHandler` will be removed in 0.19.0.

# Release 0.18.1

## Major features and improvements
* Added a new hook `after_context_created` that passes the `KedroContext` instance as `context`.
* Added a new CLI hook `after_command_run`.
* Added more detail to YAML `ParserError` exception error message.
* Added option to `SparkDataSet` to specify a `schema` load argument that allows for supplying a user-defined schema as opposed to relying on the schema inference of Spark.
* The Kedro package no longer contains a built version of the Kedro documentation significantly reducing the package size.

## Bug fixes and other changes
* Removed fatal error from being logged when a Kedro session is created in a directory without git.
* Fixed `CONFIG_LOADER_CLASS` validation so that `TemplatedConfigLoader` can be specified in settings.py. Any `CONFIG_LOADER_CLASS` must be a subclass of `AbstractConfigLoader`.
* Added runner name to the `run_params` dictionary used in pipeline hooks.
* Updated [Databricks documentation](https://docs.kedro.org/en/0.18.1/deployment/databricks.html) to include how to get it working with IPython extension and Kedro-Viz.
* Update sections on visualisation, namespacing, and experiment tracking in the spaceflight tutorial to correspond to the complete spaceflights starter.
* Fixed `Jinja2` syntax loading with `TemplatedConfigLoader` using `globals.yml`.
* Removed global `_active_session`, `_activate_session` and `_deactivate_session`. Plugins that need to access objects such as the config loader should now do so through `context` in the new `after_context_created` hook.
* `config_loader` is available as a public read-only attribute of `KedroContext`.
* Made `hook_manager` argument optional for `runner.run`.
* `kedro docs` now opens an online version of the Kedro documentation instead of a locally built version.

## Upcoming deprecations for Kedro 0.19.0
* `kedro docs` will be removed in 0.19.0.

# Release 0.18.0

## TL;DR ✨
Kedro 0.18.0 strives to reduce the complexity of the project template and get us closer to a stable release of the framework. We've introduced the full [micro-packaging workflow](https://docs.kedro.org/en/0.18.0/nodes_and_pipelines/micro_packaging.html) 📦, which allows you to import packages, utility functions and existing pipelines into your Kedro project. [Integration with IPython and Jupyter](https://docs.kedro.org/en/0.18.0/tools_integration/ipython.html) has been streamlined in preparation for enhancements to Kedro's interactive workflow. Additionally, the release comes with long-awaited Python 3.9 and 3.10 support 🐍.

## Major features and improvements

### Framework
* Added `kedro.config.abstract_config.AbstractConfigLoader` as an abstract base class for all `ConfigLoader` implementations. `ConfigLoader` and `TemplatedConfigLoader` now inherit directly from this base class.
* Streamlined the `ConfigLoader.get` and `TemplatedConfigLoader.get` API and delegated the actual `get` method functional implementation to the `kedro.config.common` module.
* The `hook_manager` is no longer a global singleton. The `hook_manager` lifecycle is now managed by the `KedroSession`, and a new `hook_manager` will be created every time a `session` is instantiated.
* Added support for specifying parameters mapping in `pipeline()` without the `params:` prefix.
* Added new API `Pipeline.filter()` (previously in `KedroContext._filter_pipeline()`) to filter parts of a pipeline.
* Added `username` to Session store for logging during Experiment Tracking.
* A packaged Kedro project can now be imported and run from another Python project as following:
```python
from my_package.__main__ import main

main(
    ["--pipleine", "my_pipeline"]
)  # or just main() if no parameters are needed for the run
```

### Project template
* Removed `cli.py` from the Kedro project template. By default, all CLI commands, including `kedro run`, are now defined on the Kedro framework side. You can still define custom CLI commands by creating your own `cli.py`.
* Removed `hooks.py` from the Kedro project template. Registration hooks have been removed in favour of `settings.py` configuration, but you can still define execution timeline hooks by creating your own `hooks.py`.
* Removed `.ipython` directory from the Kedro project template. The IPython/Jupyter workflow no longer uses IPython profiles; it now uses an IPython extension.
* The default `kedro` run configuration environment names can now be set in `settings.py` using the `CONFIG_LOADER_ARGS` variable. The relevant keyword arguments to supply are `base_env` and `default_run_env`, which are set to `base` and `local` respectively by default.

### DataSets
* Added the following new datasets:

| Type                      | Description                                                   | Location                         |
| ------------------------- | ------------------------------------------------------------- | -------------------------------- |
| `pandas.XMLDataSet`       | Read XML into Pandas DataFrame. Write Pandas DataFrame to XML | `kedro.extras.datasets.pandas`   |
| `networkx.GraphMLDataSet` | Work with NetworkX using GraphML files                        | `kedro.extras.datasets.networkx` |
| `networkx.GMLDataSet`     | Work with NetworkX using Graph Modelling Language files       | `kedro.extras.datasets.networkx` |
| `redis.PickleDataSet`     | loads/saves data from/to a Redis database                     | `kedro.extras.datasets.redis`    |

* Added `partitionBy` support and exposed `save_args` for `SparkHiveDataSet`.
* Exposed `open_args_save` in `fs_args` for `pandas.ParquetDataSet`.
* Refactored the `load` and `save` operations for `pandas` datasets in order to leverage `pandas` own API and delegate `fsspec` operations to them. This reduces the need to have our own `fsspec` wrappers.
* Merged `pandas.AppendableExcelDataSet` into `pandas.ExcelDataSet`.
* Added `save_args` to `feather.FeatherDataSet`.

### Jupyter and IPython integration
* The [only recommended way to work with Kedro in Jupyter or IPython is now the Kedro IPython extension](https://docs.kedro.org/en/0.18.0/tools_integration/ipython.html). Managed Jupyter instances should load this via `%load_ext kedro.ipython` and use the line magic `%reload_kedro`.
* `kedro ipython` launches an IPython session that preloads the Kedro IPython extension.
* `kedro jupyter notebook/lab` creates a custom Jupyter kernel that preloads the Kedro IPython extension and launches a notebook with that kernel selected. There is no longer a need to specify `--all-kernels` to show all available kernels.

### Dependencies
* Bumped the minimum version of `pandas` to 1.3. Any `storage_options` should continue to be specified under `fs_args` and/or `credentials`.
* Added support for Python 3.9 and 3.10, dropped support for Python 3.6.
* Updated `black` dependency in the project template to a non pre-release version.

### Other
* Documented distribution of Kedro pipelines with Dask.

## Breaking changes to the API

### Framework
* Removed `RegistrationSpecs` and its associated `register_config_loader` and `register_catalog` hook specifications in favour of `CONFIG_LOADER_CLASS`/`CONFIG_LOADER_ARGS` and `DATA_CATALOG_CLASS` in `settings.py`.
* Removed deprecated functions `load_context` and `get_project_context`.
* Removed deprecated `CONF_SOURCE`, `package_name`, `pipeline`, `pipelines`, `config_loader` and `io` attributes from `KedroContext` as well as the deprecated `KedroContext.run` method.
* Added the `PluginManager` `hook_manager` argument to `KedroContext` and the `Runner.run()` method, which will be provided by the `KedroSession`.
* Removed the public method `get_hook_manager()` and replaced its functionality by `_create_hook_manager()`.
* Enforced that only one run can be successfully executed as part of a `KedroSession`. `run_id` has been renamed to `session_id` as a result.

### Configuration loaders
* The `settings.py` setting `CONF_ROOT` has been renamed to `CONF_SOURCE`. Default value of `conf` remains unchanged.
* `ConfigLoader` and `TemplatedConfigLoader` argument `conf_root` has been renamed to `conf_source`.
* `extra_params` has been renamed to `runtime_params` in `kedro.config.config.ConfigLoader` and `kedro.config.templated_config.TemplatedConfigLoader`.
* The environment defaulting behaviour has been removed from `KedroContext` and is now implemented in a `ConfigLoader` class (or equivalent) with the `base_env` and `default_run_env` attributes.

### DataSets
* `pandas.ExcelDataSet` now uses `openpyxl` engine instead of `xlrd`.
* `pandas.ParquetDataSet` now calls `pd.to_parquet()` upon saving. Note that the argument `partition_cols` is not supported.
* `spark.SparkHiveDataSet` API has been updated to reflect `spark.SparkDataSet`. The `write_mode=insert` option has also been replaced with `write_mode=append` as per Spark styleguide. This change addresses [Issue 725](https://github.com/kedro-org/kedro/issues/725) and [Issue 745](https://github.com/kedro-org/kedro/issues/745). Additionally, `upsert` mode now leverages `checkpoint` functionality and requires a valid `checkpointDir` be set for current `SparkContext`.
* `yaml.YAMLDataSet` can no longer save a `pandas.DataFrame` directly, but it can save a dictionary. Use `pandas.DataFrame.to_dict()` to convert your `pandas.DataFrame` to a dictionary before you attempt to save it to YAML.
* Removed `open_args_load` and `open_args_save` from the following datasets:
  * `pandas.CSVDataSet`
  * `pandas.ExcelDataSet`
  * `pandas.FeatherDataSet`
  * `pandas.JSONDataSet`
  * `pandas.ParquetDataSet`
* `storage_options` are now dropped if they are specified under `load_args` or `save_args` for the following datasets:
  * `pandas.CSVDataSet`
  * `pandas.ExcelDataSet`
  * `pandas.FeatherDataSet`
  * `pandas.JSONDataSet`
  * `pandas.ParquetDataSet`
* Renamed `lambda_data_set`, `memory_data_set`, and `partitioned_data_set` to `lambda_dataset`, `memory_dataset`, and `partitioned_dataset`, respectively, in `kedro.io`.
* The dataset `networkx.NetworkXDataSet` has been renamed to `networkx.JSONDataSet`.

### CLI
* Removed `kedro install` in favour of `pip install -r src/requirements.txt` to install project dependencies.
* Removed `--parallel` flag from `kedro run` in favour of `--runner=ParallelRunner`. The `-p` flag is now an alias for `--pipeline`.
* `kedro pipeline package` has been replaced by `kedro micropkg package` and, in addition to the `--alias` flag used to rename the package, now accepts a module name and path to the pipeline or utility module to package, relative to `src/<package_name>/`. The `--version` CLI option has been removed in favour of setting a `__version__` variable in the micro-package's `__init__.py` file.
* `kedro pipeline pull` has been replaced by `kedro micropkg pull` and now also supports `--destination` to provide a location for pulling the package.
* Removed `kedro pipeline list` and `kedro pipeline describe` in favour of `kedro registry list` and `kedro registry describe`.
* `kedro package` and `kedro micropkg package` now save `egg` and `whl` or `tar` files in the `<project_root>/dist` folder (previously `<project_root>/src/dist`).
* Changed the behaviour of `kedro build-reqs` to compile requirements from `requirements.txt` instead of `requirements.in` and save them to `requirements.lock` instead of `requirements.txt`.
* `kedro jupyter notebook/lab` no longer accept `--all-kernels` or `--idle-timeout` flags. `--all-kernels` is now the default behaviour.
* `KedroSession.run` now raises `ValueError` rather than `KedroContextError` when the pipeline contains no nodes. The same `ValueError` is raised when there are no matching tags.
* `KedroSession.run` now raises `ValueError` rather than `KedroContextError` when the pipeline name doesn't exist in the pipeline registry.

### Other
* Added namespace to parameters in a modular pipeline, which addresses [Issue 399](https://github.com/kedro-org/kedro/issues/399).
* Switched from packaging pipelines as wheel files to tar archive files compressed with gzip (`.tar.gz`).
* Removed decorator API from `Node` and `Pipeline`, as well as the modules `kedro.extras.decorators` and `kedro.pipeline.decorators`.
* Removed transformer API from `DataCatalog`, as well as the modules `kedro.extras.transformers` and `kedro.io.transformers`.
* Removed the `Journal` and `DataCatalogWithDefault`.
* Removed `%init_kedro` IPython line magic, with its functionality incorporated into `%reload_kedro`. This means that if `%reload_kedro` is called with a filepath, that will be set as default for subsequent calls.

## Migration guide from Kedro 0.17.* to 0.18.*

### Hooks
* Remove any existing `hook_impl` of the `register_config_loader` and `register_catalog` methods from `ProjectHooks` in `hooks.py` (or custom alternatives).
* If you use `run_id` in the `after_catalog_created` hook, replace it with `save_version` instead.
* If you use `run_id` in any of the `before_node_run`, `after_node_run`, `on_node_error`, `before_pipeline_run`, `after_pipeline_run` or `on_pipeline_error` hooks, replace it with `session_id` instead.

### `settings.py` file
* If you use a custom config loader class such as `kedro.config.TemplatedConfigLoader`, alter `CONFIG_LOADER_CLASS` to specify the class and `CONFIG_LOADER_ARGS` to specify keyword arguments. If not set, these default to `kedro.config.ConfigLoader` and an empty dictionary respectively.
* If you use a custom data catalog class, alter `DATA_CATALOG_CLASS` to specify the class. If not set, this defaults to `kedro.io.DataCatalog`.
* If you have a custom config location (i.e. not `conf`), update `CONF_ROOT` to `CONF_SOURCE` and set it to a string with the expected configuration location. If not set, this defaults to `"conf"`.

### Modular pipelines
* If you use any modular pipelines with parameters, make sure they are declared with the correct namespace. See example below:

For a given pipeline:
```python
active_pipeline = pipeline(
    pipe=[
        node(
            func=some_func,
            inputs=["model_input_table", "params:model_options"],
            outputs=["**my_output"],
        ),
        ...,
    ],
    inputs="model_input_table",
    namespace="candidate_modelling_pipeline",
)
```

The parameters should look like this:

```diff
-model_options:
-    test_size: 0.2
-    random_state: 8
-    features:
-    - engines
-    - passenger_capacity
-    - crew
+candidate_modelling_pipeline:
+    model_options:
+      test_size: 0.2
+      random_state: 8
+      features:
+        - engines
+        - passenger_capacity
+        - crew

```
* Optional: You can now remove all `params:` prefix when supplying values to `parameters` argument in a `pipeline()` call.
* If you pull modular pipelines with `kedro pipeline pull my_pipeline --alias other_pipeline`, now use `kedro micropkg pull my_pipeline --alias pipelines.other_pipeline` instead.
* If you package modular pipelines with `kedro pipeline package my_pipeline`, now use `kedro micropkg package pipelines.my_pipeline` instead.
* Similarly, if you package any modular pipelines using `pyproject.toml`, you should modify the keys to include the full module path, and wrapped in double-quotes, e.g:

```diff
[tool.kedro.micropkg.package]
-data_engineering = {destination = "path/to/here"}
-data_science = {alias = "ds", env = "local"}
+"pipelines.data_engineering" = {destination = "path/to/here"}
+"pipelines.data_science" = {alias = "ds", env = "local"}

[tool.kedro.micropkg.pull]
-"s3://my_bucket/my_pipeline" = {alias = "aliased_pipeline"}
+"s3://my_bucket/my_pipeline" = {alias = "pipelines.aliased_pipeline"}
```

### DataSets
* If you use `pandas.ExcelDataSet`, make sure you have `openpyxl` installed in your environment. This is automatically installed if you specify `kedro[pandas.ExcelDataSet]==0.18.0` in your `requirements.txt`. You can uninstall `xlrd` if you were only using it for this dataset.
* If you use`pandas.ParquetDataSet`, pass pandas saving arguments directly to `save_args` instead of nested in `from_pandas` (e.g. `save_args = {"preserve_index": False}` instead of `save_args = {"from_pandas": {"preserve_index": False}}`).
* If you use `spark.SparkHiveDataSet` with `write_mode` option set to `insert`, change this to `append` in line with the Spark styleguide. If you use `spark.SparkHiveDataSet` with `write_mode` option set to `upsert`, make sure that your `SparkContext` has a valid `checkpointDir` set either by `SparkContext.setCheckpointDir` method or directly in the `conf` folder.
* If you use `pandas~=1.2.0` and pass `storage_options` through `load_args` or `savs_args`, specify them under `fs_args` or via `credentials` instead.
* If you import from `kedro.io.lambda_data_set`, `kedro.io.memory_data_set`, or `kedro.io.partitioned_data_set`, change the import to `kedro.io.lambda_dataset`, `kedro.io.memory_dataset`, or `kedro.io.partitioned_dataset`, respectively (or import the dataset directly from `kedro.io`).
* If you have any `pandas.AppendableExcelDataSet` entries in your catalog, replace them with `pandas.ExcelDataSet`.
* If you have any `networkx.NetworkXDataSet` entries in your catalog, replace them with `networkx.JSONDataSet`.

### Other
* Edit any scripts containing `kedro pipeline package --version` to use `kedro micropkg package` instead. If you wish to set a specific pipeline package version, set the `__version__` variable in the pipeline package's `__init__.py` file.
* To run a pipeline in parallel, use `kedro run --runner=ParallelRunner` rather than `--parallel` or `-p`.
* If you call `ConfigLoader` or `TemplatedConfigLoader` directly, update the keyword arguments `conf_root` to `conf_source` and `extra_params` to `runtime_params`.
* If you use `KedroContext` to access `ConfigLoader`, use `settings.CONFIG_LOADER_CLASS` to access the currently used `ConfigLoader` instead.
* The signature of `KedroContext` has changed and now needs `config_loader` and `hook_manager` as additional arguments of type `ConfigLoader` and `PluginManager` respectively.

# Release 0.17.7

## Major features and improvements
* `pipeline` now accepts `tags` and a collection of `Node`s and/or `Pipeline`s rather than just a single `Pipeline` object. `pipeline` should be used in preference to `Pipeline` when creating a Kedro pipeline.
* `pandas.SQLTableDataSet` and `pandas.SQLQueryDataSet` now only open one connection per database, at instantiation time (therefore at catalog creation time), rather than one per load/save operation.
* Added new command group, `micropkg`, to replace `kedro pipeline pull` and `kedro pipeline package` with `kedro micropkg pull` and `kedro micropkg package` for Kedro 0.18.0. `kedro micropkg package` saves packages to `project/dist` while `kedro pipeline package` saves packages to `project/src/dist`.

## Bug fixes and other changes
* Added tutorial documentation for [experiment tracking](https://docs.kedro.org/en/0.17.7/08_logging/02_experiment_tracking.html).
* Added [Plotly dataset documentation](https://docs.kedro.org/en/0.17.7/03_tutorial/05_visualise_pipeline.html#visualise-plotly-charts-in-kedro-viz).
* Added the upper limit `pandas<1.4` to maintain compatibility with `xlrd~=1.0`.
* Bumped the `Pillow` minimum version requirement to 9.0 (Python 3.7+ only) following [CVE-2022-22817](https://cve.mitre.org/cgi-bin/cvename.cgi?name=CVE-2022-22817).
* Fixed `PickleDataSet` to be copyable and hence work with the parallel runner.
* Upgraded `pip-tools`, which is used by `kedro build-reqs`, to 6.5 (Python 3.7+ only). This `pip-tools` version is compatible with `pip>=21.2`, including the most recent releases of `pip`. Python 3.6 users should continue to use `pip-tools` 6.4 and `pip<22`.
* Added `astro-iris` as alias for `astro-airlow-iris`, so that old tutorials can still be followed.
* Added details about [Kedro's Technical Steering Committee and governance model](https://docs.kedro.org/en/0.17.7/14_contribution/technical_steering_committee.html).

## Upcoming deprecations for Kedro 0.18.0
* `kedro pipeline pull` and `kedro pipeline package` will be deprecated. Please use `kedro micropkg` instead.


# Release 0.17.6

## Major features and improvements
* Added `pipelines` global variable to IPython extension, allowing you to access the project's pipelines in `kedro ipython` or `kedro jupyter notebook`.
* Enabled overriding nested parameters with `params` in CLI, i.e. `kedro run --params="model.model_tuning.booster:gbtree"` updates parameters to `{"model": {"model_tuning": {"booster": "gbtree"}}}`.
* Added option to `pandas.SQLQueryDataSet` to specify a `filepath` with a SQL query, in addition to the current method of supplying the query itself in the `sql` argument.
* Extended `ExcelDataSet` to support saving Excel files with multiple sheets.
* Added the following new datasets:

| Type                      | Description                                                                                                            | Location                       |
| ------------------------- | ---------------------------------------------------------------------------------------------------------------------- | ------------------------------ |
| `plotly.JSONDataSet`      | Works with plotly graph object Figures (saves as json file)                                                            | `kedro.extras.datasets.plotly` |
| `pandas.GenericDataSet`   | Provides a 'best effort' facility to read / write any format provided by the `pandas` library                          | `kedro.extras.datasets.pandas` |
| `pandas.GBQQueryDataSet`  | Loads data from a Google Bigquery table using provided SQL query                                                       | `kedro.extras.datasets.pandas` |
| `spark.DeltaTableDataSet` | Dataset designed to handle Delta Lake Tables and their CRUD-style operations, including `update`, `merge` and `delete` | `kedro.extras.datasets.spark`  |

## Bug fixes and other changes
* Fixed an issue where `kedro new --config config.yml` was ignoring the config file when `prompts.yml` didn't exist.
* Added documentation for `kedro viz --autoreload`.
* Added support for arbitrary backends (via importable module paths) that satisfy the `pickle` interface to `PickleDataSet`.
* Added support for `sum` syntax for connecting pipeline objects.
* Upgraded `pip-tools`, which is used by `kedro build-reqs`, to 6.4. This `pip-tools` version requires `pip>=21.2` while [adding support for `pip>=21.3`](https://github.com/jazzband/pip-tools/pull/1501). To upgrade `pip`, please refer to [their documentation](https://pip.pypa.io/en/stable/installing/#upgrading-pip).
* Relaxed the bounds on the `plotly` requirement for `plotly.PlotlyDataSet` and the `pyarrow` requirement for `pandas.ParquetDataSet`.
* `kedro pipeline package <pipeline>` now raises an error if the `<pipeline>` argument doesn't look like a valid Python module path (e.g. has `/` instead of `.`).
* Added new `overwrite` argument to `PartitionedDataSet` and `MatplotlibWriter` to enable deletion of existing partitions and plots on dataset `save`.
* `kedro pipeline pull` now works when the project requirements contains entries such as `-r`, `--extra-index-url` and local wheel files ([Issue #913](https://github.com/kedro-org/kedro/issues/913)).
* Fixed slow startup because of catalog processing by reducing the exponential growth of extra processing during `_FrozenDatasets` creations.
* Removed `.coveragerc` from the Kedro project template. `coverage` settings are now given in `pyproject.toml`.
* Fixed a bug where packaging or pulling a modular pipeline with the same name as the project's package name would throw an error (or silently pass without including the pipeline source code in the wheel file).
* Removed unintentional dependency on `git`.
* Fixed an issue where nested pipeline configuration was not included in the packaged pipeline.
* Deprecated the "Thanks for supporting contributions" section of release notes to simplify the contribution process; Kedro 0.17.6 is the last release that includes this. This process has been replaced with the [automatic GitHub feature](https://github.com/kedro-org/kedro/graphs/contributors).
* Fixed a bug where the version on the tracking datasets didn't match the session id and the versions of regular versioned datasets.
* Fixed an issue where datasets in `load_versions` that are not found in the data catalog would silently pass.
* Altered the string representation of nodes so that node inputs/outputs order is preserved rather than being alphabetically sorted.
* Update `APIDataSet` to accept `auth` through `credentials` and allow any iterable for `auth`.

## Upcoming deprecations for Kedro 0.18.0
* `kedro.extras.decorators` and `kedro.pipeline.decorators` are being deprecated in favour of Hooks.
* `kedro.extras.transformers` and `kedro.io.transformers` are being deprecated in favour of Hooks.
* The `--parallel` flag on `kedro run` is being removed in favour of `--runner=ParallelRunner`. The `-p` flag will change to be an alias for `--pipeline`.
* `kedro.io.DataCatalogWithDefault` is being deprecated, to be removed entirely in 0.18.0.

## Thanks for supporting contributions
[Deepyaman Datta](https://github.com/deepyaman),
[Brites](https://github.com/brites101),
[Manish Swami](https://github.com/ManishS6),
[Avaneesh Yembadi](https://github.com/avan-sh),
[Zain Patel](https://github.com/mzjp2),
[Simon Brugman](https://github.com/sbrugman),
[Kiyo Kunii](https://github.com/921kiyo),
[Benjamin Levy](https://github.com/BenjaminLevyQB),
[Louis de Charsonville](https://github.com/louisdecharson),
[Simon Picard](https://github.com/simonpicard)

# Release 0.17.5

## Major features and improvements
* Added new CLI group `registry`, with the associated commands `kedro registry list` and `kedro registry describe`, to replace `kedro pipeline list` and `kedro pipeline describe`.
* Added support for dependency management at a modular pipeline level. When a pipeline with `requirements.txt` is packaged, its dependencies are embedded in the modular pipeline wheel file. Upon pulling the pipeline, Kedro will append dependencies to the project's `requirements.in`. More information is available in [our documentation](https://docs.kedro.org/en/0.17.5/06_nodes_and_pipelines/03_modular_pipelines.html).
* Added support for bulk packaging/pulling modular pipelines using `kedro pipeline package/pull --all` and `pyproject.toml`.
* Removed `cli.py` from the Kedro project template. By default all CLI commands, including `kedro run`, are now defined on the Kedro framework side. These can be overridden in turn by a plugin or a `cli.py` file in your project. A packaged Kedro project will respect the same hierarchy when executed with `python -m my_package`.
* Removed `.ipython/profile_default/startup/` from the Kedro project template in favour of `.ipython/profile_default/ipython_config.py` and the `kedro.extras.extensions.ipython`.
* Added support for `dill` backend to `PickleDataSet`.
* Imports are now refactored at `kedro pipeline package` and `kedro pipeline pull` time, so that _aliasing_ a modular pipeline doesn't break it.
* Added the following new datasets to support basic Experiment Tracking:

| Type                      | Description                                              | Location                         |
| ------------------------- | -------------------------------------------------------- | -------------------------------- |
| `tracking.MetricsDataSet` | Dataset to track numeric metrics for experiment tracking | `kedro.extras.datasets.tracking` |
| `tracking.JSONDataSet`    | Dataset to track data for experiment tracking            | `kedro.extras.datasets.tracking` |

## Bug fixes and other changes
* Bumped minimum required `fsspec` version to 2021.04.
* Fixed the `kedro install` and `kedro build-reqs` flows when uninstalled dependencies are present in a project's `settings.py`, `context.py` or `hooks.py` ([Issue #829](https://github.com/kedro-org/kedro/issues/829)).
* Imports are now refactored at `kedro pipeline package` and `kedro pipeline pull` time, so that _aliasing_ a modular pipeline doesn't break it.

## Minor breaking changes to the API
* Pinned `dynaconf` to `<3.1.6` because the method signature for `_validate_items` changed which is used in Kedro.

## Upcoming deprecations for Kedro 0.18.0
* `kedro pipeline list` and `kedro pipeline describe` are being deprecated in favour of new commands `kedro registry list ` and `kedro registry describe`.
* `kedro install` is being deprecated in favour of using `pip install -r src/requirements.txt` to install project dependencies.

## Thanks for supporting contributions
[Moussa Taifi](https://github.com/moutai),
[Deepyaman Datta](https://github.com/deepyaman)

# Release 0.17.4

## Major features and improvements
* Added the following new datasets:

| Type                   | Description                                                 | Location                       |
| ---------------------- | ----------------------------------------------------------- | ------------------------------ |
| `plotly.PlotlyDataSet` | Works with plotly graph object Figures (saves as json file) | `kedro.extras.datasets.plotly` |

## Bug fixes and other changes
* Defined our set of Kedro Principles! Have a read through [our docs](https://docs.kedro.org/en/0.17.4/12_faq/03_kedro_principles.html).
* `ConfigLoader.get()` now raises a `BadConfigException`, with a more helpful error message, if a configuration file cannot be loaded (for instance due to wrong syntax or poor formatting).
* `run_id` now defaults to `save_version` when `after_catalog_created` is called, similarly to what happens during a `kedro run`.
* Fixed a bug where `kedro ipython` and `kedro jupyter notebook` didn't work if the `PYTHONPATH` was already set.
* Update the IPython extension to allow passing `env` and `extra_params` to `reload_kedro`  similar to how the IPython script works.
* `kedro info` now outputs if a plugin has any `hooks` or `cli_hooks` implemented.
* `PartitionedDataSet` now supports lazily materializing data on save.
* `kedro pipeline describe` now defaults to the `__default__` pipeline when no pipeline name is provided and also shows the namespace the nodes belong to.
* Fixed an issue where spark.SparkDataSet with enabled versioning would throw a VersionNotFoundError when using databricks-connect from a remote machine and saving to dbfs filesystem.
* `EmailMessageDataSet` added to doctree.
* When node inputs do not pass validation, the error message is now shown as the most recent exception in the traceback ([Issue #761](https://github.com/kedro-org/kedro/issues/761)).
* `kedro pipeline package` now only packages the parameter file that exactly matches the pipeline name specified and the parameter files in a directory with the pipeline name.
* Extended support to newer versions of third-party dependencies ([Issue #735](https://github.com/kedro-org/kedro/issues/735)).
* Ensured consistent references to `model input` tables in accordance with our Data Engineering convention.
* Changed behaviour where `kedro pipeline package` takes the pipeline package version, rather than the kedro package version. If the pipeline package version is not present, then the package version is used.
* Launched [GitHub Discussions](https://github.com/kedro-org/kedro/discussions/) and [Kedro Discord Server](https://discord.gg/akJDeVaxnB)
* Improved error message when versioning is enabled for a dataset previously saved as non-versioned ([Issue #625](https://github.com/kedro-org/kedro/issues/625)).

## Minor breaking changes to the API

## Upcoming deprecations for Kedro 0.18.0

## Thanks for supporting contributions
[Lou Kratz](https://github.com/lou-k),
[Lucas Jamar](https://github.com/lucasjamar)

# Release 0.17.3

## Major features and improvements
* Kedro plugins can now override built-in CLI commands.
* Added a `before_command_run` hook for plugins to add extra behaviour before Kedro CLI commands run.
* `pipelines` from `pipeline_registry.py` and `register_pipeline` hooks are now loaded lazily when they are first accessed, not on startup:

    ```python
    from kedro.framework.project import pipelines

    print(pipelines["__default__"])  # pipeline loading is only triggered here
    ```

## Bug fixes and other changes
* `TemplatedConfigLoader` now correctly inserts default values when no globals are supplied.
* Fixed a bug where the `KEDRO_ENV` environment variable had no effect on instantiating the `context` variable in an iPython session or a Jupyter notebook.
* Plugins with empty CLI groups are no longer displayed in the Kedro CLI help screen.
* Duplicate commands will no longer appear twice in the Kedro CLI help screen.
* CLI commands from sources with the same name will show under one list in the help screen.
* The setup of a Kedro project, including adding src to path and configuring settings, is now handled via the `bootstrap_project` method.
* `configure_project` is invoked if a `package_name` is supplied to `KedroSession.create`. This is added for backward-compatibility purpose to support a workflow that creates `Session` manually. It will be removed in `0.18.0`.
* Stopped swallowing up all `ModuleNotFoundError` if `register_pipelines` not found, so that a more helpful error message will appear when a dependency is missing, e.g. [Issue #722](https://github.com/kedro-org/kedro/issues/722).
* When `kedro new` is invoked using a configuration yaml file, `output_dir` is no longer a required key; by default the current working directory will be used.
* When `kedro new` is invoked using a configuration yaml file, the appropriate `prompts.yml` file is now used for validating the provided configuration. Previously, validation was always performed against the kedro project template `prompts.yml` file.
* When a relative path to a starter template is provided, `kedro new` now generates user prompts to obtain configuration rather than supplying empty configuration.
* Fixed error when using starters on Windows with Python 3.7 (Issue [#722](https://github.com/kedro-org/kedro/issues/722)).
* Fixed decoding error of config files that contain accented characters by opening them for reading in UTF-8.
* Fixed an issue where `after_dataset_loaded` run would finish before a dataset is actually loaded when using `--async` flag.

## Upcoming deprecations for Kedro 0.18.0

* `kedro.versioning.journal.Journal` will be removed.
* The following properties on `kedro.framework.context.KedroContext` will be removed:
  * `io` in favour of `KedroContext.catalog`
  * `pipeline` (equivalent to `pipelines["__default__"]`)
  * `pipelines` in favour of `kedro.framework.project.pipelines`

# Release 0.17.2

## Major features and improvements
* Added support for `compress_pickle` backend to `PickleDataSet`.
* Enabled loading pipelines without creating a `KedroContext` instance:

    ```python
    from kedro.framework.project import pipelines

    print(pipelines)
    ```

* Projects generated with kedro>=0.17.2:
  - should define pipelines in `pipeline_registry.py` rather than `hooks.py`.
  - when run as a package, will behave the same as `kedro run`

## Bug fixes and other changes
* If `settings.py` is not importable, the errors will be surfaced earlier in the process, rather than at runtime.

## Minor breaking changes to the API
* `kedro pipeline list` and `kedro pipeline describe` no longer accept redundant `--env` parameter.
* `from kedro.framework.cli.cli import cli` no longer includes the `new` and `starter` commands.

## Upcoming deprecations for Kedro 0.18.0

* `kedro.framework.context.KedroContext.run` will be removed in release 0.18.0.

## Thanks for supporting contributions
[Sasaki Takeru](https://github.com/takeru)

# Release 0.17.1

## Major features and improvements
* Added `env` and `extra_params` to `reload_kedro()` line magic.
* Extended the `pipeline()` API to allow strings and sets of strings as `inputs` and `outputs`, to specify when a dataset name remains the same (not namespaced).
* Added the ability to add custom prompts with regexp validator for starters by repurposing `default_config.yml` as `prompts.yml`.
* Added the `env` and `extra_params` arguments to `register_config_loader` hook.
* Refactored the way `settings` are loaded. You will now be able to run:

    ```python
    from kedro.framework.project import settings

    print(settings.CONF_ROOT)
    ```

* Added a check on `kedro.runner.parallel_runner.ParallelRunner` which checks datasets for the `_SINGLE_PROCESS` attribute in the `_validate_catalog` method. If this attribute is set to `True` in an instance of a dataset (e.g. `SparkDataSet`), the `ParallelRunner` will raise an `AttributeError`.
* Any user-defined dataset that should not be used with `ParallelRunner` may now have the `_SINGLE_PROCESS` attribute set to `True`.

## Bug fixes and other changes
* The version of a packaged modular pipeline now defaults to the version of the project package.
* Added fix to prevent new lines being added to pandas CSV datasets.
* Fixed issue with loading a versioned `SparkDataSet` in the interactive workflow.
* Kedro CLI now checks `pyproject.toml` for a `tool.kedro` section before treating the project as a Kedro project.
* Added fix to `DataCatalog::shallow_copy` now it should copy layers.
* `kedro pipeline pull` now uses `pip download` for protocols that are not supported by `fsspec`.
* Cleaned up documentation to fix broken links and rewrite permanently redirected ones.
* Added a `jsonschema` schema definition for the Kedro 0.17 catalog.
* `kedro install` now waits on Windows until all the requirements are installed.
* Exposed `--to-outputs` option in the CLI, throughout the codebase, and as part of hooks specifications.
* Fixed a bug where `ParquetDataSet` wasn't creating parent directories on the fly.
* Updated documentation.

## Breaking changes to the API
* This release has broken the `kedro ipython` and `kedro jupyter` workflows. To fix this, follow the instructions in the migration guide below.
* You will also need to upgrade `kedro-viz` to 3.10.1 if you use the `%run_viz` line magic in Jupyter Notebook.

> *Note:* If you're using the `ipython` [extension](https://docs.kedro.org/en/0.17.1/11_tools_integration/02_ipython.html#ipython-extension) instead, you will not encounter this problem.

## Migration guide
You will have to update the file `<your_project>/.ipython/profile_default/startup/00-kedro-init.py` in order to make `kedro ipython` and/or `kedro jupyter` work. Add the following line before the `KedroSession` is created:

```python
configure_project(metadata.package_name)  # to add

session = KedroSession.create(metadata.package_name, path)
```

Make sure that the associated import is provided in the same place as others in the file:

```python
from kedro.framework.project import configure_project  # to add
from kedro.framework.session import KedroSession
```

## Thanks for supporting contributions
[Mariana Silva](https://github.com/marianansilva),
[Kiyohito Kunii](https://github.com/921kiyo),
[noklam](https://github.com/noklam),
[Ivan Doroshenko](https://github.com/imdoroshenko),
[Zain Patel](https://github.com/mzjp2),
[Deepyaman Datta](https://github.com/deepyaman),
[Sam Hiscox](https://github.com/samhiscoxqb),
[Pascal Brokmeier](https://github.com/pascalwhoop)

# Release 0.17.0

## Major features and improvements

* In a significant change, [we have introduced `KedroSession`](https://docs.kedro.org/en/0.17.0/04_kedro_project_setup/03_session.html) which is responsible for managing the lifecycle of a Kedro run.
* Created a new Kedro Starter: `kedro new --starter=mini-kedro`. It is possible to [use the DataCatalog as a standalone component](https://github.com/kedro-org/kedro-starters/tree/master/mini-kedro) in a Jupyter notebook and transition into the rest of the Kedro framework.
* Added `DatasetSpecs` with Hooks to run before and after datasets are loaded from/saved to the catalog.
* Added a command: `kedro catalog create`. For a registered pipeline, it creates a `<conf_root>/<env>/catalog/<pipeline_name>.yml` configuration file with `MemoryDataSet` datasets for each dataset that is missing from `DataCatalog`.
* Added `settings.py` and `pyproject.toml` (to replace `.kedro.yml`) for project configuration, in line with Python best practice.
* `ProjectContext` is no longer needed, unless for very complex customisations. `KedroContext`, `ProjectHooks` and `settings.py` together implement sensible default behaviour. As a result `context_path` is also now an _optional_ key in `pyproject.toml`.
* Removed `ProjectContext` from `src/<package_name>/run.py`.
* `TemplatedConfigLoader` now supports [Jinja2 template syntax](https://jinja.palletsprojects.com/en/2.11.x/templates/) alongside its original syntax.
* Made [registration Hooks](https://docs.kedro.org/en/0.17.0/07_extend_kedro/02_hooks.html#registration-hooks) mandatory, as the only way to customise the `ConfigLoader` or the `DataCatalog` used in a project. If no such Hook is provided in `src/<package_name>/hooks.py`, a `KedroContextError` is raised. There are sensible defaults defined in any project generated with Kedro >= 0.16.5.

## Bug fixes and other changes

* `ParallelRunner` no longer results in a run failure, when triggered from a notebook, if the run is started using `KedroSession` (`session.run()`).
* `before_node_run` can now overwrite node inputs by returning a dictionary with the corresponding updates.
* Added minimal, black-compatible flake8 configuration to the project template.
* Moved `isort` and `pytest` configuration from `<project_root>/setup.cfg` to `<project_root>/pyproject.toml`.
* Extra parameters are no longer incorrectly passed from `KedroSession` to `KedroContext`.
* Relaxed `pyspark` requirements to allow for installation of `pyspark` 3.0.
* Added a `--fs-args` option to the `kedro pipeline pull` command to specify configuration options for the `fsspec` filesystem arguments used when pulling modular pipelines from non-PyPI locations.
* Bumped maximum required `fsspec` version to 0.9.
* Bumped maximum supported `s3fs` version to 0.5 (`S3FileSystem` interface has changed since 0.4.1 version).

## Deprecations
* In Kedro 0.17.0 we have deleted the deprecated `kedro.cli` and `kedro.context` modules in favour of `kedro.framework.cli` and `kedro.framework.context` respectively.

## Other breaking changes to the API
* `kedro.io.DataCatalog.exists()` returns `False` when the dataset does not exist, as opposed to raising an exception.
* The pipeline-specific `catalog.yml` file is no longer automatically created for modular pipelines when running `kedro pipeline create`. Use `kedro catalog create` to replace this functionality.
* Removed `include_examples` prompt from `kedro new`. To generate boilerplate example code, you should use a Kedro starter.
* Changed the `--verbose` flag from a global command to a project-specific command flag (e.g `kedro --verbose new` becomes `kedro new --verbose`).
* Dropped support of the `dataset_credentials` key in credentials in `PartitionedDataSet`.
* `get_source_dir()` was removed from `kedro/framework/cli/utils.py`.
* Dropped support of `get_config`, `create_catalog`, `create_pipeline`, `template_version`, `project_name` and `project_path` keys by `get_project_context()` function (`kedro/framework/cli/cli.py`).
* `kedro new --starter` now defaults to fetching the starter template matching the installed Kedro version.
* Renamed `kedro_cli.py` to `cli.py` and moved it inside the Python package (`src/<package_name>/`), for a better packaging and deployment experience.
* Removed `.kedro.yml` from the project template and replaced it with `pyproject.toml`.
* Removed `KEDRO_CONFIGS` constant (previously residing in `kedro.framework.context.context`).
* Modified `kedro pipeline create` CLI command to add a boilerplate parameter config file in `conf/<env>/parameters/<pipeline_name>.yml` instead of `conf/<env>/pipelines/<pipeline_name>/parameters.yml`. CLI commands `kedro pipeline delete` / `package` / `pull` were updated accordingly.
* Removed `get_static_project_data` from `kedro.framework.context`.
* Removed `KedroContext.static_data`.
* The `KedroContext` constructor now takes `package_name` as first argument.
* Replaced `context` property on `KedroSession` with `load_context()` method.
* Renamed `_push_session` and `_pop_session` in `kedro.framework.session.session` to `_activate_session` and `_deactivate_session` respectively.
* Custom context class is set via `CONTEXT_CLASS` variable in `src/<your_project>/settings.py`.
* Removed `KedroContext.hooks` attribute. Instead, hooks should be registered in `src/<your_project>/settings.py` under the `HOOKS` key.
* Restricted names given to nodes to match the regex pattern `[\w\.-]+$`.
* Removed `KedroContext._create_config_loader()` and `KedroContext._create_data_catalog()`. They have been replaced by registration hooks, namely `register_config_loader()` and `register_catalog()` (see also [upcoming deprecations](#upcoming_deprecations_for_kedro_0.18.0)).


## Upcoming deprecations for Kedro 0.18.0

* `kedro.framework.context.load_context` will be removed in release 0.18.0.
* `kedro.framework.cli.get_project_context` will be removed in release 0.18.0.
* We've added a `DeprecationWarning` to the decorator API for both `node` and `pipeline`. These will be removed in release 0.18.0. Use Hooks to extend a node's behaviour instead.
* We've added a `DeprecationWarning` to the Transformers API when adding a transformer to the catalog. These will be removed in release 0.18.0. Use Hooks to customise the `load` and `save` methods.

## Thanks for supporting contributions
[Deepyaman Datta](https://github.com/deepyaman),
[Zach Schuster](https://github.com/zschuster)

## Migration guide from Kedro 0.16.* to 0.17.*

**Reminder:** Our documentation on [how to upgrade Kedro](https://docs.kedro.org/en/0.17.0/12_faq/01_faq.html#how-do-i-upgrade-kedro) covers a few key things to remember when updating any Kedro version.

The Kedro 0.17.0 release contains some breaking changes. If you update Kedro to 0.17.0 and then try to work with projects created against earlier versions of Kedro, you may encounter some issues when trying to run `kedro` commands in the terminal for that project. Here's a short guide to getting your projects running against the new version of Kedro.


>*Note*: As always, if you hit any problems, please check out our documentation:
>* [How can I find out more about Kedro?](https://docs.kedro.org/en/0.17.0/12_faq/01_faq.html#how-can-i-find-out-more-about-kedro)
>* [How can I get my questions answered?](https://docs.kedro.org/en/0.17.0/12_faq/01_faq.html#how-can-i-get-my-question-answered).

To get an existing Kedro project to work after you upgrade to Kedro 0.17.0, we recommend that you create a new project against Kedro 0.17.0 and move the code from your existing project into it. Let's go through the changes, but first, note that if you create a new Kedro project with Kedro 0.17.0 you will not be asked whether you want to include the boilerplate code for the Iris dataset example. We've removed this option (you should now use a Kedro starter if you want to create a project that is pre-populated with code).

To create a new, blank Kedro 0.17.0 project to drop your existing code into, you can create one, as always, with `kedro new`. We also recommend creating a new virtual environment for your new project, or you might run into conflicts with existing dependencies.

* **Update `pyproject.toml`**: Copy the following three keys from the `.kedro.yml` of your existing Kedro project into the `pyproject.toml` file of your new Kedro 0.17.0 project:


    ```toml
    [tools.kedro]
    package_name = "<package_name>"
    project_name = "<project_name>"
    project_version = "0.17.0"
    ```

Check your source directory. If you defined a different source directory (`source_dir`), make sure you also move that to `pyproject.toml`.


* **Copy files from your existing project**:

  + Copy subfolders of `project/src/project_name/pipelines` from existing to new project
  + Copy subfolders of `project/src/test/pipelines` from existing to new project
  + Copy the requirements your project needs into `requirements.txt` and/or `requirements.in`.
  + Copy your project configuration from the `conf` folder. Take note of the new locations needed for modular pipeline configuration (move it from `conf/<env>/pipeline_name/catalog.yml` to `conf/<env>/catalog/pipeline_name.yml` and likewise for `parameters.yml`).
  + Copy from the `data/` folder of your existing project, if needed, into the same location in your new project.
  + Copy any Hooks from `src/<package_name>/hooks.py`.

* **Update your new project's README and docs as necessary**.

* **Update `settings.py`**: For example, if you specified additional Hook implementations in `hooks`, or listed plugins under `disable_hooks_by_plugin` in your `.kedro.yml`, you will need to move them to `settings.py` accordingly:

    ```python
    from <package_name>.hooks import MyCustomHooks, ProjectHooks

    HOOKS = (ProjectHooks(), MyCustomHooks())

    DISABLE_HOOKS_FOR_PLUGINS = ("my_plugin1",)
    ```

* **Migration for `node` names**. From 0.17.0 the only allowed characters for node names are letters, digits, hyphens, underscores and/or fullstops. If you have previously defined node names that have special characters, spaces or other characters that are no longer permitted, you will need to rename those nodes.

* **Copy changes to `kedro_cli.py`**. If you previously customised the `kedro run` command or added more CLI commands to your `kedro_cli.py`, you should move them into `<project_root>/src/<package_name>/cli.py`. Note, however, that the new way to run a Kedro pipeline is via a `KedroSession`, rather than using the `KedroContext`:

    ```python
    with KedroSession.create(package_name=...) as session:
        session.run()
    ```

* **Copy changes made to `ConfigLoader`**. If you have defined a custom class, such as `TemplatedConfigLoader`, by overriding `ProjectContext._create_config_loader`, you should move the contents of the function in `src/<package_name>/hooks.py`, under `register_config_loader`.

* **Copy changes made to `DataCatalog`**. Likewise, if you have `DataCatalog` defined with `ProjectContext._create_catalog`, you should copy-paste the contents into `register_catalog`.

* **Optional**: If you have plugins such as [Kedro-Viz](https://github.com/kedro-org/kedro-viz) installed, it's likely that Kedro 0.17.0 won't work with their older versions, so please either upgrade to the plugin's newest version or follow their migration guides.

# Release 0.16.6

## Major features and improvements

* Added documentation with a focus on single machine and distributed environment deployment; the series includes Docker, Argo, Prefect, Kubeflow, AWS Batch, AWS Sagemaker and extends our section on Databricks.
* Added [kedro-starter-spaceflights](https://github.com/kedro-org/kedro-starter-spaceflights/) alias for generating a project: `kedro new --starter spaceflights`.

## Bug fixes and other changes
* Fixed `TypeError` when converting dict inputs to a node made from a wrapped `partial` function.
* `PartitionedDataSet` improvements:
  - Supported passing arguments to the underlying filesystem.
* Improved handling of non-ASCII word characters in dataset names.
  - For example, a dataset named `jalapeño` will be accessible as `DataCatalog.datasets.jalapeño` rather than `DataCatalog.datasets.jalape__o`.
* Fixed `kedro install` for an Anaconda environment defined in `environment.yml`.
* Fixed backwards compatibility with templates generated with older Kedro versions <0.16.5. No longer need to update `.kedro.yml` to use `kedro lint` and `kedro jupyter notebook convert`.
* Improved documentation.
* Added documentation using MinIO with Kedro.
* Improved error messages for incorrect parameters passed into a node.
* Fixed issue with saving a `TensorFlowModelDataset` in the HDF5 format with versioning enabled.
* Added missing `run_result` argument in `after_pipeline_run` Hooks spec.
* Fixed a bug in IPython script that was causing context hooks to be registered twice. To apply this fix to a project generated with an older Kedro version, apply the same changes made in [this PR](https://github.com/kedro-org/kedro-starter-pandas-iris/pull/16) to your `00-kedro-init.py` file.
* Improved documentation.

## Breaking changes to the API

## Thanks for supporting contributions
[Deepyaman Datta](https://github.com/deepyaman), [Bhavya Merchant](https://github.com/bnmerchant), [Lovkush Agarwal](https://github.com/Lovkush-A), [Varun Krishna S](https://github.com/vhawk19), [Sebastian Bertoli](https://github.com/sebastianbertoli), [noklam](https://github.com/noklam), [Daniel Petti](https://github.com/djpetti), [Waylon Walker](https://github.com/waylonwalker), [Saran Balaji C](https://github.com/csaranbalaji)

# Release 0.16.5

## Major features and improvements
* Added the following new datasets.

| Type                        | Description                                                                                             | Location                      |
| --------------------------- | ------------------------------------------------------------------------------------------------------- | ----------------------------- |
| `email.EmailMessageDataSet` | Manage email messages using [the Python standard library](https://docs.python.org/3/library/email.html) | `kedro.extras.datasets.email` |

* Added support for `pyproject.toml` to configure Kedro. `pyproject.toml` is used if `.kedro.yml` doesn't exist (Kedro configuration should be under `[tool.kedro]` section).
* Projects created with this version will have no `pipeline.py`, having been replaced by `hooks.py`.
* Added a set of registration hooks, as the new way of registering library components with a Kedro project:
    * `register_pipelines()`, to replace `_get_pipelines()`
    * `register_config_loader()`, to replace `_create_config_loader()`
    * `register_catalog()`, to replace `_create_catalog()`
These can be defined in `src/<python_package>/hooks.py` and added to `.kedro.yml` (or `pyproject.toml`). The order of execution is: plugin hooks, `.kedro.yml` hooks, hooks in `ProjectContext.hooks`.
* Added ability to disable auto-registered Hooks using `.kedro.yml` (or `pyproject.toml`) configuration file.

## Bug fixes and other changes
* Added option to run asynchronously via the Kedro CLI.
* Absorbed `.isort.cfg` settings into `setup.cfg`.
* Packaging a modular pipeline raises an error if the pipeline directory is empty or non-existent.

## Breaking changes to the API
* `project_name`, `project_version` and `package_name` now have to be defined in `.kedro.yml` for projects using Kedro 0.16.5+.

## Migration Guide
This release has accidentally broken the usage of `kedro lint` and `kedro jupyter notebook convert` on a project template generated with previous versions of Kedro (<=0.16.4). To amend this, please either upgrade to `kedro==0.16.6` or update `.kedro.yml` within your project root directory to include the following keys:

```yaml
project_name: "<your_project_name>"
project_version: "<kedro_version_of_the_project>"
package_name: "<your_package_name>"
```

## Thanks for supporting contributions
[Deepyaman Datta](https://github.com/deepyaman), [Bas Nijholt](https://github.com/basnijholt), [Sebastian Bertoli](https://github.com/sebastianbertoli)

# Release 0.16.4

## Major features and improvements
* Fixed a bug for using `ParallelRunner` on Windows.
* Enabled auto-discovery of hooks implementations coming from installed plugins.

## Bug fixes and other changes
* Fixed a bug for using `ParallelRunner` on Windows.
* Modified `GBQTableDataSet` to load customized results using customized queries from Google Big Query tables.
* Documentation improvements.

## Breaking changes to the API

## Thanks for supporting contributions
[Ajay Bisht](https://github.com/ajb7), [Vijay Sajjanar](https://github.com/vjkr), [Deepyaman Datta](https://github.com/deepyaman), [Sebastian Bertoli](https://github.com/sebastianbertoli), [Shahil Mawjee](https://github.com/s-mawjee), [Louis Guitton](https://github.com/louisguitton), [Emanuel Ferm](https://github.com/eferm)

# Release 0.16.3

## Major features and improvements
* Added the `kedro pipeline pull` CLI command to extract a packaged modular pipeline, and place the contents in a Kedro project.
* Added the `--version` option to `kedro pipeline package` to allow specifying alternative versions to package under.
* Added the `--starter` option to `kedro new` to create a new project from a local, remote or aliased starter template.
* Added the `kedro starter list` CLI command to list all starter templates that can be used to bootstrap a new Kedro project.
* Added the following new datasets.

| Type               | Description                                                                                           | Location                     |
| ------------------ | ----------------------------------------------------------------------------------------------------- | ---------------------------- |
| `json.JSONDataSet` | Work with JSON files using [the Python standard library](https://docs.python.org/3/library/json.html) | `kedro.extras.datasets.json` |

## Bug fixes and other changes
* Removed `/src/nodes` directory from the project template and made `kedro jupyter convert` create it on the fly if necessary.
* Fixed a bug in `MatplotlibWriter` which prevented saving lists and dictionaries of plots locally on Windows.
* Closed all pyplot windows after saving in `MatplotlibWriter`.
* Documentation improvements:
  - Added [kedro-wings](https://github.com/tamsanh/kedro-wings) and [kedro-great](https://github.com/tamsanh/kedro-great) to the list of community plugins.
* Fixed broken versioning for Windows paths.
* Fixed `DataSet` string representation for falsy values.
* Improved the error message when duplicate nodes are passed to the `Pipeline` initializer.
* Fixed a bug where `kedro docs` would fail because the built docs were located in a different directory.
* Fixed a bug where `ParallelRunner` would fail on Windows machines whose reported CPU count exceeded 61.
* Fixed an issue with saving TensorFlow model to `h5` file on Windows.
* Added a `json` parameter to `APIDataSet` for the convenience of generating requests with JSON bodies.
* Fixed dependencies for `SparkDataSet` to include spark.

## Breaking changes to the API

## Thanks for supporting contributions
[Deepyaman Datta](https://github.com/deepyaman), [Tam-Sanh Nguyen](https://github.com/tamsanh), [DataEngineerOne](http://youtube.com/DataEngineerOne)

# Release 0.16.2

## Major features and improvements
* Added the following new datasets.

| Type                                | Description                                                                                                          | Location                           |
| ----------------------------------- | -------------------------------------------------------------------------------------------------------------------- | ---------------------------------- |
| `pandas.AppendableExcelDataSet`     | Work with `Excel` files opened in append mode                                                                        | `kedro.extras.datasets.pandas`     |
| `tensorflow.TensorFlowModelDataset` | Work with `TensorFlow` models using [TensorFlow 2.X](https://www.tensorflow.org/api_docs/python/tf/keras/Model#save) | `kedro.extras.datasets.tensorflow` |
| `holoviews.HoloviewsWriter`         | Work with `Holoviews` objects (saves as image file)                                                                  | `kedro.extras.datasets.holoviews`  |

* `kedro install` will now compile project dependencies (by running `kedro build-reqs` behind the scenes) before the installation if the `src/requirements.in` file doesn't exist.
* Added `only_nodes_with_namespace` in `Pipeline` class to filter only nodes with a specified namespace.
* Added the `kedro pipeline delete` command to help delete unwanted or unused pipelines (it won't remove references to the pipeline in your `create_pipelines()` code).
* Added the `kedro pipeline package` command to help package up a modular pipeline. It will bundle up the pipeline source code, tests, and parameters configuration into a .whl file.

## Bug fixes and other changes
* `DataCatalog` improvements:
  - Introduced regex filtering to the `DataCatalog.list()` method.
  - Non-alphanumeric characters (except underscore) in dataset name are replaced with `__` in `DataCatalog.datasets`, for ease of access to transcoded datasets.
* Dataset improvements:
  - Improved initialization speed of `spark.SparkHiveDataSet`.
  - Improved S3 cache in `spark.SparkDataSet`.
  - Added support of options for building `pyarrow` table in `pandas.ParquetDataSet`.
* `kedro build-reqs` CLI command improvements:
  - `kedro build-reqs` is now called with `-q` option and will no longer print out compiled requirements to the console for security reasons.
  - All unrecognized CLI options in `kedro build-reqs` command are now passed to [pip-compile](https://github.com/jazzband/pip-tools#example-usage-for-pip-compile) call (e.g. `kedro build-reqs --generate-hashes`).
* `kedro jupyter` CLI command improvements:
  - Improved error message when running `kedro jupyter notebook`, `kedro jupyter lab` or `kedro ipython` with Jupyter/IPython dependencies not being installed.
  - Fixed `%run_viz` line magic for showing kedro viz inside a Jupyter notebook. For the fix to be applied on existing Kedro project, please see the migration guide.
  - Fixed the bug in IPython startup script ([issue 298](https://github.com/kedro-org/kedro/issues/298)).
* Documentation improvements:
  - Updated community-generated content in FAQ.
  - Added [find-kedro](https://github.com/WaylonWalker/find-kedro) and [kedro-static-viz](https://github.com/WaylonWalker/kedro-static-viz) to the list of community plugins.
  - Add missing `pillow.ImageDataSet` entry to the documentation.

## Breaking changes to the API

### Migration guide from Kedro 0.16.1 to 0.16.2

#### Guide to apply the fix for `%run_viz` line magic in existing project

Even though this release ships a fix for project generated with `kedro==0.16.2`, after upgrading, you will still need to make a change in your existing project if it was generated with `kedro>=0.16.0,<=0.16.1` for the fix to take effect. Specifically, please change the content of your project's IPython init script located at `.ipython/profile_default/startup/00-kedro-init.py` with the content of [this file](https://github.com/kedro-org/kedro/blob/0.16.2/kedro/templates/project/%7B%7B%20cookiecutter.repo_name%20%7D%7D/.ipython/profile_default/startup/00-kedro-init.py). You will also need `kedro-viz>=3.3.1`.

## Thanks for supporting contributions
[Miguel Rodriguez Gutierrez](https://github.com/MigQ2), [Joel Schwarzmann](https://github.com/datajoely), [w0rdsm1th](https://github.com/w0rdsm1th), [Deepyaman Datta](https://github.com/deepyaman), [Tam-Sanh Nguyen](https://github.com/tamsanh), [Marcus Gawronsky](https://github.com/marcusinthesky)

# 0.16.1

## Major features and improvements

## Bug fixes and other changes
* Fixed deprecation warnings from `kedro.cli` and `kedro.context` when running `kedro jupyter notebook`.
* Fixed a bug where `catalog` and `context` were not available in Jupyter Lab and Notebook.
* Fixed a bug where `kedro build-reqs` would fail if you didn't have your project dependencies installed.

## Breaking changes to the API

## Thanks for supporting contributions

# 0.16.0

## Major features and improvements
### CLI
* Added new CLI commands (only available for the projects created using Kedro 0.16.0 or later):
  - `kedro catalog list` to list datasets in your catalog
  - `kedro pipeline list` to list pipelines
  - `kedro pipeline describe` to describe a specific pipeline
  - `kedro pipeline create` to create a modular pipeline
* Improved the CLI speed by up to 50%.
* Improved error handling when making a typo on the CLI. We now suggest some of the possible commands you meant to type, in `git`-style.

### Framework
* All modules in `kedro.cli` and `kedro.context` have been moved into `kedro.framework.cli` and `kedro.framework.context` respectively. `kedro.cli` and `kedro.context` will be removed in future releases.
* Added `Hooks`, which is a new mechanism for extending Kedro.
* Fixed `load_context` changing user's current working directory.
* Allowed the source directory to be configurable in `.kedro.yml`.
* Added the ability to specify nested parameter values inside your node inputs, e.g. `node(func, "params:a.b", None)`
### DataSets
* Added the following new datasets.

| Type                       | Description                                 | Location                          |
| -------------------------- | ------------------------------------------- | --------------------------------- |
| `pillow.ImageDataSet`      | Work with image files using `Pillow`        | `kedro.extras.datasets.pillow`    |
| `geopandas.GeoJSONDataSet` | Work with geospatial data using `GeoPandas` | `kedro.extras.datasets.geopandas` |
| `api.APIDataSet`           | Work with data from HTTP(S) API requests    | `kedro.extras.datasets.api`       |

* Added `joblib` backend support to `pickle.PickleDataSet`.
* Added versioning support to `MatplotlibWriter` dataset.
* Added the ability to install dependencies for a given dataset with more granularity, e.g. `pip install "kedro[pandas.ParquetDataSet]"`.
* Added the ability to specify extra arguments, e.g. `encoding` or `compression`, for `fsspec.spec.AbstractFileSystem.open()` calls when loading/saving a dataset. See Example 3 under [docs](https://docs.kedro.org/en/0.16.0/04_user_guide/04_data_catalog.html#use-the-data-catalog-with-the-yaml-api).

### Other
* Added `namespace` property on ``Node``, related to the modular pipeline where the node belongs.
* Added an option to enable asynchronous loading inputs and saving outputs in both `SequentialRunner(is_async=True)` and `ParallelRunner(is_async=True)` class.
* Added `MemoryProfiler` transformer.
* Removed the requirement to have all dependencies for a dataset module to use only a subset of the datasets within.
* Added support for `pandas>=1.0`.
* Enabled Python 3.8 compatibility. _Please note that a Spark workflow may be unreliable for this Python version as `pyspark` is not fully-compatible with 3.8 yet._
* Renamed "features" layer to "feature" layer to be consistent with (most) other layers and the [relevant FAQ](https://docs.kedro.org/en/0.16.0/06_resources/01_faq.html#what-is-data-engineering-convention).

## Bug fixes and other changes
* Fixed a bug where a new version created mid-run by an external system caused inconsistencies in the load versions used in the current run.
* Documentation improvements
  * Added instruction in the documentation on how to create a custom runner).
  * Updated contribution process in `CONTRIBUTING.md` - added Developer Workflow.
  * Documented installation of development version of Kedro in the [FAQ section](https://docs.kedro.org/en/0.16.0/06_resources/01_faq.html#how-can-i-use-development-version-of-kedro).
  * Added missing `_exists` method to `MyOwnDataSet` example in 04_user_guide/08_advanced_io.
* Fixed a bug where `PartitionedDataSet` and `IncrementalDataSet` were not working with `s3a` or `s3n` protocol.
* Added ability to read partitioned parquet file from a directory in `pandas.ParquetDataSet`.
* Replaced `functools.lru_cache` with `cachetools.cachedmethod` in `PartitionedDataSet` and `IncrementalDataSet` for per-instance cache invalidation.
* Implemented custom glob function for `SparkDataSet` when running on Databricks.
* Fixed a bug in `SparkDataSet` not allowing for loading data from DBFS in a Windows machine using Databricks-connect.
* Improved the error message for `DataSetNotFoundError` to suggest possible dataset names user meant to type.
* Added the option for contributors to run Kedro tests locally without Spark installation with `make test-no-spark`.
* Added option to lint the project without applying the formatting changes (`kedro lint --check-only`).

## Breaking changes to the API
### Datasets
* Deleted obsolete datasets from `kedro.io`.
* Deleted `kedro.contrib` and `extras` folders.
* Deleted obsolete `CSVBlobDataSet` and `JSONBlobDataSet` dataset types.
* Made `invalidate_cache` method on datasets private.
* `get_last_load_version` and `get_last_save_version` methods are no longer available on `AbstractDataSet`.
* `get_last_load_version` and `get_last_save_version` have been renamed to `resolve_load_version` and `resolve_save_version` on ``AbstractVersionedDataSet``, the results of which are cached.
* The `release()` method on datasets extending ``AbstractVersionedDataSet`` clears the cached load and save version. All custom datasets must call `super()._release()` inside `_release()`.
* ``TextDataSet`` no longer has `load_args` and `save_args`. These can instead be specified under `open_args_load` or `open_args_save` in `fs_args`.
* `PartitionedDataSet` and `IncrementalDataSet` method `invalidate_cache` was made private: `_invalidate_caches`.

### Other
* Removed `KEDRO_ENV_VAR` from `kedro.context` to speed up the CLI run time.
* `Pipeline.name` has been removed in favour of `Pipeline.tag()`.
* Dropped `Pipeline.transform()` in favour of `kedro.pipeline.modular_pipeline.pipeline()` helper function.
* Made constant `PARAMETER_KEYWORDS` private, and moved it from `kedro.pipeline.pipeline` to `kedro.pipeline.modular_pipeline`.
* Layers are no longer part of the dataset object, as they've moved to the `DataCatalog`.
* Python 3.5 is no longer supported by the current and all future versions of Kedro.

### Migration guide from Kedro 0.15.* to 0.16.*

#### General Migration

**reminder** [How do I upgrade Kedro](https://docs.kedro.org/en/0.16.0/06_resources/01_faq.html#how-do-i-upgrade-kedro) covers a few key things to remember when updating any kedro version.

#### Migration for datasets

Since all the datasets (from `kedro.io` and `kedro.contrib.io`) were moved to `kedro/extras/datasets` you must update the type of all datasets in `<project>/conf/base/catalog.yml` file.
Here how it should be changed: `type: <SomeDataSet>` -> `type: <subfolder of kedro/extras/datasets>.<SomeDataSet>` (e.g. `type: CSVDataSet` -> `type: pandas.CSVDataSet`).

In addition, all the specific datasets like `CSVLocalDataSet`, `CSVS3DataSet` etc. were deprecated. Instead, you must use generalized datasets like `CSVDataSet`.
E.g. `type: CSVS3DataSet` -> `type: pandas.CSVDataSet`.

> Note: No changes required if you are using your custom dataset.

#### Migration for Pipeline.transform()
`Pipeline.transform()` has been dropped in favour of the `pipeline()` constructor. The following changes apply:
- Remember to import `from kedro.pipeline import pipeline`
- The `prefix` argument has been renamed to `namespace`
- And `datasets` has been broken down into more granular arguments:
  - `inputs`: Independent inputs to the pipeline
  - `outputs`: Any output created in the pipeline, whether an intermediary dataset or a leaf output
  - `parameters`: `params:...` or `parameters`

As an example, code that used to look like this with the `Pipeline.transform()` constructor:
```python
result = my_pipeline.transform(
    datasets={"input": "new_input", "output": "new_output", "params:x": "params:y"},
    prefix="pre",
)
```

When used with the new `pipeline()` constructor, becomes:
```python
from kedro.pipeline import pipeline

result = pipeline(
    my_pipeline,
    inputs={"input": "new_input"},
    outputs={"output": "new_output"},
    parameters={"params:x": "params:y"},
    namespace="pre",
)
```

#### Migration for decorators, color logger, transformers etc.
Since some modules were moved to other locations you need to update import paths appropriately.
You can find the list of moved files in the [`0.15.6` release notes](https://github.com/kedro-org/kedro/releases/tag/0.15.6) under the section titled `Files with a new location`.

#### Migration for CLI and KEDRO_ENV environment variable
> Note: If you haven't made significant changes to your `kedro_cli.py`, it may be easier to simply copy the updated `kedro_cli.py` `.ipython/profile_default/startup/00-kedro-init.py` and from GitHub or a newly generated project into your old project.

* We've removed `KEDRO_ENV_VAR` from `kedro.context`. To get your existing project template working, you'll need to remove all instances of `KEDRO_ENV_VAR` from your project template:
  - From the imports in `kedro_cli.py` and `.ipython/profile_default/startup/00-kedro-init.py`: `from kedro.context import KEDRO_ENV_VAR, load_context` -> `from kedro.framework.context import load_context`
  - Remove the `envvar=KEDRO_ENV_VAR` line from the click options in `run`, `jupyter_notebook` and `jupyter_lab` in `kedro_cli.py`
  - Replace `KEDRO_ENV_VAR` with `"KEDRO_ENV"` in `_build_jupyter_env`
  - Replace `context = load_context(path, env=os.getenv(KEDRO_ENV_VAR))` with `context = load_context(path)` in `.ipython/profile_default/startup/00-kedro-init.py`

 #### Migration for `kedro build-reqs`

 We have upgraded `pip-tools` which is used by `kedro build-reqs` to 5.x. This `pip-tools` version requires `pip>=20.0`. To upgrade `pip`, please refer to [their documentation](https://pip.pypa.io/en/stable/installing/#upgrading-pip).

## Thanks for supporting contributions
[@foolsgold](https://github.com/foolsgold), [Mani Sarkar](https://github.com/neomatrix369), [Priyanka Shanbhag](https://github.com/priyanka1414), [Luis Blanche](https://github.com/LuisBlanche), [Deepyaman Datta](https://github.com/deepyaman), [Antony Milne](https://github.com/AntonyMilneQB), [Panos Psimatikas](https://github.com/ppsimatikas), [Tam-Sanh Nguyen](https://github.com/tamsanh), [Tomasz Kaczmarczyk](https://github.com/TomaszKaczmarczyk), [Kody Fischer](https://github.com/Klio-Foxtrot187), [Waylon Walker](https://github.com/waylonwalker)

# 0.15.9

## Major features and improvements

## Bug fixes and other changes

* Pinned `fsspec>=0.5.1, <0.7.0` and `s3fs>=0.3.0, <0.4.1` to fix incompatibility issues with their latest release.

## Breaking changes to the API

## Thanks for supporting contributions

# 0.15.8

## Major features and improvements

## Bug fixes and other changes

* Added the additional libraries to our `requirements.txt` so `pandas.CSVDataSet` class works out of box with `pip install kedro`.
* Added `pandas` to our `extra_requires` in `setup.py`.
* Improved the error message when dependencies of a `DataSet` class are missing.

## Breaking changes to the API

## Thanks for supporting contributions

# 0.15.7

## Major features and improvements

* Added in documentation on how to contribute a custom `AbstractDataSet` implementation.

## Bug fixes and other changes

* Fixed the link to the Kedro banner image in the documentation.

## Breaking changes to the API

## Thanks for supporting contributions

# 0.15.6

## Major features and improvements
> _TL;DR_ We're launching [`kedro.extras`](https://github.com/kedro-org/kedro/tree/master/extras), the new home for our revamped series of datasets, decorators and dataset transformers. The datasets in [`kedro.extras.datasets`](https://github.com/kedro-org/kedro/tree/master/extras/datasets) use [`fsspec`](https://filesystem-spec.readthedocs.io/en/latest/) to access a variety of data stores including local file systems, network file systems, cloud object stores (including S3 and GCP), and Hadoop, read more about this [**here**](https://docs.kedro.org/en/0.15.6/04_user_guide/04_data_catalog.html#specifying-the-location-of-the-dataset). The change will allow [#178](https://github.com/kedro-org/kedro/issues/178) to happen in the next major release of Kedro.

An example of this new system can be seen below, loading the CSV `SparkDataSet` from S3:

```yaml
weather:
  type: spark.SparkDataSet  # Observe the specified type, this  affects all datasets
  filepath: s3a://your_bucket/data/01_raw/weather*  # filepath uses fsspec to indicate the file storage system
  credentials: dev_s3
  file_format: csv
```

You can also load data incrementally whenever it is dumped into a directory with the extension to [`PartionedDataSet`](https://docs.kedro.org/en/0.15.6/04_user_guide/08_advanced_io.html#partitioned-dataset), a feature that allows you to load a directory of files. The [`IncrementalDataSet`](https://docs.kedro.org/en/0.15.6/04_user_guide/08_advanced_io.html#incremental-loads-with-incrementaldataset) stores the information about the last processed partition in a `checkpoint`, read more about this feature [**here**](https://docs.kedro.org/en/0.15.6/04_user_guide/08_advanced_io.html#incremental-loads-with-incrementaldataset).

### New features

* Added `layer` attribute for datasets in `kedro.extras.datasets` to specify the name of a layer according to [data engineering convention](https://docs.kedro.org/en/0.15.6/06_resources/01_faq.html#what-is-data-engineering-convention), this feature will be passed to [`kedro-viz`](https://github.com/kedro-org/kedro-viz) in future releases.
* Enabled loading a particular version of a dataset in Jupyter Notebooks and iPython, using `catalog.load("dataset_name", version="<2019-12-13T15.08.09.255Z>")`.
* Added property `run_id` on `ProjectContext`, used for versioning using the [`Journal`](https://docs.kedro.org/en/0.15.6/04_user_guide/13_journal.html). To customise your journal `run_id` you can override the private method `_get_run_id()`.
* Added the ability to install all optional kedro dependencies via `pip install "kedro[all]"`.
* Modified the `DataCatalog`'s load order for datasets, loading order is the following:
  - `kedro.io`
  - `kedro.extras.datasets`
  - Import path, specified in `type`
* Added an optional `copy_mode` flag to `CachedDataSet` and `MemoryDataSet` to specify (`deepcopy`, `copy` or `assign`) the copy mode to use when loading and saving.

### New Datasets

| Type                             | Description                                                                                                                                      | Location                            |
| -------------------------------- | ------------------------------------------------------------------------------------------------------------------------------------------------ | ----------------------------------- |
| `dask.ParquetDataSet`            | Handles parquet datasets using Dask                                                                                                              | `kedro.extras.datasets.dask`        |
| `pickle.PickleDataSet`           | Work with Pickle files using [`fsspec`](https://filesystem-spec.readthedocs.io/en/latest/) to communicate with the underlying filesystem         | `kedro.extras.datasets.pickle`      |
| `pandas.CSVDataSet`              | Work with CSV files using [`fsspec`](https://filesystem-spec.readthedocs.io/en/latest/) to communicate with the underlying filesystem            | `kedro.extras.datasets.pandas`      |
| `pandas.TextDataSet`             | Work with text files using [`fsspec`](https://filesystem-spec.readthedocs.io/en/latest/) to communicate with the underlying filesystem           | `kedro.extras.datasets.pandas`      |
| `pandas.ExcelDataSet`            | Work with Excel files using [`fsspec`](https://filesystem-spec.readthedocs.io/en/latest/) to communicate with the underlying filesystem          | `kedro.extras.datasets.pandas`      |
| `pandas.HDFDataSet`              | Work with HDF using [`fsspec`](https://filesystem-spec.readthedocs.io/en/latest/) to communicate with the underlying filesystem                  | `kedro.extras.datasets.pandas`      |
| `yaml.YAMLDataSet`               | Work with YAML files using [`fsspec`](https://filesystem-spec.readthedocs.io/en/latest/) to communicate with the underlying filesystem           | `kedro.extras.datasets.yaml`        |
| `matplotlib.MatplotlibWriter`    | Save with Matplotlib images using [`fsspec`](https://filesystem-spec.readthedocs.io/en/latest/) to communicate with the underlying filesystem    | `kedro.extras.datasets.matplotlib`  |
| `networkx.NetworkXDataSet`       | Work with NetworkX files using [`fsspec`](https://filesystem-spec.readthedocs.io/en/latest/) to communicate with the underlying filesystem       | `kedro.extras.datasets.networkx`    |
| `biosequence.BioSequenceDataSet` | Work with bio-sequence objects using [`fsspec`](https://filesystem-spec.readthedocs.io/en/latest/) to communicate with the underlying filesystem | `kedro.extras.datasets.biosequence` |
| `pandas.GBQTableDataSet`         | Work with Google BigQuery                                                                                                                        | `kedro.extras.datasets.pandas`      |
| `pandas.FeatherDataSet`          | Work with feather files using [`fsspec`](https://filesystem-spec.readthedocs.io/en/latest/) to communicate with the underlying filesystem        | `kedro.extras.datasets.pandas`      |
| `IncrementalDataSet`             | Inherit from `PartitionedDataSet` and remembers the last processed partition                                                                     | `kedro.io`                          |

### Files with a new location

| Type                                                                 | New Location                                 |
| -------------------------------------------------------------------- | -------------------------------------------- |
| `JSONDataSet`                                                        | `kedro.extras.datasets.pandas`               |
| `CSVBlobDataSet`                                                     | `kedro.extras.datasets.pandas`               |
| `JSONBlobDataSet`                                                    | `kedro.extras.datasets.pandas`               |
| `SQLTableDataSet`                                                    | `kedro.extras.datasets.pandas`               |
| `SQLQueryDataSet`                                                    | `kedro.extras.datasets.pandas`               |
| `SparkDataSet`                                                       | `kedro.extras.datasets.spark`                |
| `SparkHiveDataSet`                                                   | `kedro.extras.datasets.spark`                |
| `SparkJDBCDataSet`                                                   | `kedro.extras.datasets.spark`                |
| `kedro/contrib/decorators/retry.py`                                  | `kedro/extras/decorators/retry_node.py`      |
| `kedro/contrib/decorators/memory_profiler.py`                        | `kedro/extras/decorators/memory_profiler.py` |
| `kedro/contrib/io/transformers/transformers.py`                      | `kedro/extras/transformers/time_profiler.py` |
| `kedro/contrib/colors/logging/color_logger.py`                       | `kedro/extras/logging/color_logger.py`       |
| `extras/ipython_loader.py`                                           | `tools/ipython/ipython_loader.py`            |
| `kedro/contrib/io/cached/cached_dataset.py`                          | `kedro/io/cached_dataset.py`                 |
| `kedro/contrib/io/catalog_with_default/data_catalog_with_default.py` | `kedro/io/data_catalog_with_default.py`      |
| `kedro/contrib/config/templated_config.py`                           | `kedro/config/templated_config.py`           |

## Upcoming deprecations

| Category                  | Type                                                           |
| ------------------------- | -------------------------------------------------------------- |
| **Datasets**              | `BioSequenceLocalDataSet`                                      |
|                           | `CSVGCSDataSet`                                                |
|                           | `CSVHTTPDataSet`                                               |
|                           | `CSVLocalDataSet`                                              |
|                           | `CSVS3DataSet`                                                 |
|                           | `ExcelLocalDataSet`                                            |
|                           | `FeatherLocalDataSet`                                          |
|                           | `JSONGCSDataSet`                                               |
|                           | `JSONLocalDataSet`                                             |
|                           | `HDFLocalDataSet`                                              |
|                           | `HDFS3DataSet`                                                 |
|                           | `kedro.contrib.io.cached.CachedDataSet`                        |
|                           | `kedro.contrib.io.catalog_with_default.DataCatalogWithDefault` |
|                           | `MatplotlibLocalWriter`                                        |
|                           | `MatplotlibS3Writer`                                           |
|                           | `NetworkXLocalDataSet`                                         |
|                           | `ParquetGCSDataSet`                                            |
|                           | `ParquetLocalDataSet`                                          |
|                           | `ParquetS3DataSet`                                             |
|                           | `PickleLocalDataSet`                                           |
|                           | `PickleS3DataSet`                                              |
|                           | `TextLocalDataSet`                                             |
|                           | `YAMLLocalDataSet`                                             |
| **Decorators**            | `kedro.contrib.decorators.memory_profiler`                     |
|                           | `kedro.contrib.decorators.retry`                               |
|                           | `kedro.contrib.decorators.pyspark.spark_to_pandas`             |
|                           | `kedro.contrib.decorators.pyspark.pandas_to_spark`             |
| **Transformers**          | `kedro.contrib.io.transformers.transformers`                   |
| **Configuration Loaders** | `kedro.contrib.config.TemplatedConfigLoader`                   |

## Bug fixes and other changes
* Added the option to set/overwrite params in `config.yaml` using YAML dict style instead of string CLI formatting only.
* Kedro CLI arguments `--node` and `--tag` support comma-separated values, alternative methods will be deprecated in future releases.
* Fixed a bug in the `invalidate_cache` method of `ParquetGCSDataSet` and `CSVGCSDataSet`.
* `--load-version` now won't break if version value contains a colon.
* Enabled running `node`s with duplicate inputs.
* Improved error message when empty credentials are passed into `SparkJDBCDataSet`.
* Fixed bug that caused an empty project to fail unexpectedly with ImportError in `template/.../pipeline.py`.
* Fixed bug related to saving dataframe with categorical variables in table mode using `HDFS3DataSet`.
* Fixed bug that caused unexpected behavior when using `from_nodes` and `to_nodes` in pipelines using transcoding.
* Credentials nested in the dataset config are now also resolved correctly.
* Bumped minimum required pandas version to 0.24.0 to make use of `pandas.DataFrame.to_numpy` (recommended alternative to `pandas.DataFrame.values`).
* Docs improvements.
* `Pipeline.transform` skips modifying node inputs/outputs containing `params:` or `parameters` keywords.
* Support for `dataset_credentials` key in the credentials for `PartitionedDataSet` is now deprecated. The dataset credentials should be specified explicitly inside the dataset config.
* Datasets can have a new `confirm` function which is called after a successful node function execution if the node contains `confirms` argument with such dataset name.
* Make the resume prompt on pipeline run failure use `--from-nodes` instead of `--from-inputs` to avoid unnecessarily re-running nodes that had already executed.
* When closed, Jupyter notebook kernels are automatically terminated after 30 seconds of inactivity by default. Use `--idle-timeout` option to update it.
* Added `kedro-viz` to the Kedro project template `requirements.txt` file.
* Removed the `results` and `references` folder from the project template.
* Updated contribution process in `CONTRIBUTING.md`.

## Breaking changes to the API
* Existing `MatplotlibWriter` dataset in `contrib` was renamed to `MatplotlibLocalWriter`.
* `kedro/contrib/io/matplotlib/matplotlib_writer.py` was renamed to `kedro/contrib/io/matplotlib/matplotlib_local_writer.py`.
* `kedro.contrib.io.bioinformatics.sequence_dataset.py` was renamed to `kedro.contrib.io.bioinformatics.biosequence_local_dataset.py`.

## Thanks for supporting contributions
[Andrii Ivaniuk](https://github.com/andrii-ivaniuk), [Jonas Kemper](https://github.com/jonasrk), [Yuhao Zhu](https://github.com/yhzqb), [Balazs Konig](https://github.com/BalazsKonigQB), [Pedro Abreu](https://github.com/PedroAbreuQB), [Tam-Sanh Nguyen](https://github.com/tamsanh), [Peter Zhao](https://github.com/zxpeter), [Deepyaman Datta](https://github.com/deepyaman), [Florian Roessler](https://github.com/fdroessler/), [Miguel Rodriguez Gutierrez](https://github.com/MigQ2)

# 0.15.5

## Major features and improvements
* New CLI commands and command flags:
  - Load multiple `kedro run` CLI flags from a configuration file with the `--config` flag (e.g. `kedro run --config run_config.yml`)
  - Run parametrised pipeline runs with the `--params` flag (e.g. `kedro run --params param1:value1,param2:value2`).
  - Lint your project code using the `kedro lint` command, your project is linted with [`black`](https://github.com/psf/black) (Python 3.6+), [`flake8`](https://gitlab.com/pycqa/flake8) and [`isort`](https://github.com/PyCQA/isort).
* Load specific environments with Jupyter notebooks using `KEDRO_ENV` which will globally set `run`, `jupyter notebook` and `jupyter lab` commands using environment variables.
* Added the following datasets:
  - `CSVGCSDataSet` dataset in `contrib` for working with CSV files in Google Cloud Storage.
  - `ParquetGCSDataSet` dataset in `contrib` for working with Parquet files in Google Cloud Storage.
  - `JSONGCSDataSet` dataset in `contrib` for working with JSON files in Google Cloud Storage.
  - `MatplotlibS3Writer` dataset in `contrib` for saving Matplotlib images to S3.
  - `PartitionedDataSet` for working with datasets split across multiple files.
  - `JSONDataSet` dataset for working with JSON files that uses [`fsspec`](https://filesystem-spec.readthedocs.io/en/latest/) to communicate with the underlying filesystem. It doesn't support `http(s)` protocol for now.
* Added `s3fs_args` to all S3 datasets.
* Pipelines can be deducted with `pipeline1 - pipeline2`.

## Bug fixes and other changes
* `ParallelRunner` now works with `SparkDataSet`.
* Allowed the use of nulls in `parameters.yml`.
* Fixed an issue where `%reload_kedro` wasn't reloading all user modules.
* Fixed `pandas_to_spark` and `spark_to_pandas` decorators to work with functions with kwargs.
* Fixed a bug where `kedro jupyter notebook` and `kedro jupyter lab` would run a different Jupyter installation to the one in the local environment.
* Implemented Databricks-compatible dataset versioning for `SparkDataSet`.
* Fixed a bug where `kedro package` would fail in certain situations where `kedro build-reqs` was used to generate `requirements.txt`.
* Made `bucket_name` argument optional for the following datasets: `CSVS3DataSet`, `HDFS3DataSet`, `PickleS3DataSet`, `contrib.io.parquet.ParquetS3DataSet`, `contrib.io.gcs.JSONGCSDataSet` - bucket name can now be included into the filepath along with the filesystem protocol (e.g. `s3://bucket-name/path/to/key.csv`).
* Documentation improvements and fixes.

## Breaking changes to the API
* Renamed entry point for running pip-installed projects to `run_package()` instead of `main()` in `src/<package>/run.py`.
* `bucket_name` key has been removed from the string representation of the following datasets: `CSVS3DataSet`, `HDFS3DataSet`, `PickleS3DataSet`, `contrib.io.parquet.ParquetS3DataSet`, `contrib.io.gcs.JSONGCSDataSet`.
* Moved the `mem_profiler` decorator to `contrib` and separated the `contrib` decorators so that dependencies are modular. You may need to update your import paths, for example the pyspark decorators should be imported as `from kedro.contrib.decorators.pyspark import <pyspark_decorator>` instead of `from kedro.contrib.decorators import <pyspark_decorator>`.

## Thanks for supporting contributions
[Sheldon Tsen](https://github.com/sheldontsen-qb), [@roumail](https://github.com/roumail), [Karlson Lee](https://github.com/i25959341), [Waylon Walker](https://github.com/WaylonWalker), [Deepyaman Datta](https://github.com/deepyaman), [Giovanni](https://github.com/plauto), [Zain Patel](https://github.com/mzjp2)

# 0.15.4

## Major features and improvements
* `kedro jupyter` now gives the default kernel a sensible name.
* `Pipeline.name` has been deprecated in favour of `Pipeline.tags`.
* Reuse pipelines within a Kedro project using `Pipeline.transform`, it simplifies dataset and node renaming.
* Added Jupyter Notebook line magic (`%run_viz`) to run `kedro viz` in a Notebook cell (requires [`kedro-viz`](https://github.com/kedro-org/kedro-viz) version 3.0.0 or later).
* Added the following datasets:
  - `NetworkXLocalDataSet` in `kedro.contrib.io.networkx` to load and save local graphs (JSON format) via NetworkX. (by [@josephhaaga](https://github.com/josephhaaga))
  - `SparkHiveDataSet` in `kedro.contrib.io.pyspark.SparkHiveDataSet` allowing usage of Spark and insert/upsert on non-transactional Hive tables.
* `kedro.contrib.config.TemplatedConfigLoader` now supports name/dict key templating and default values.

## Bug fixes and other changes
* `get_last_load_version()` method for versioned datasets now returns exact last load version if the dataset has been loaded at least once and `None` otherwise.
* Fixed a bug in `_exists` method for versioned `SparkDataSet`.
* Enabled the customisation of the ExcelWriter in `ExcelLocalDataSet` by specifying options under `writer` key in `save_args`.
* Fixed a bug in IPython startup script, attempting to load context from the incorrect location.
* Removed capping the length of a dataset's string representation.
* Fixed `kedro install` command failing on Windows if `src/requirements.txt` contains a different version of Kedro.
* Enabled passing a single tag into a node or a pipeline without having to wrap it in a list (i.e. `tags="my_tag"`).

## Breaking changes to the API
* Removed `_check_paths_consistency()` method from `AbstractVersionedDataSet`. Version consistency check is now done in `AbstractVersionedDataSet.save()`. Custom versioned datasets should modify `save()` method implementation accordingly.

## Thanks for supporting contributions
[Joseph Haaga](https://github.com/josephhaaga), [Deepyaman Datta](https://github.com/deepyaman), [Joost Duisters](https://github.com/JoostDuisters), [Zain Patel](https://github.com/mzjp2), [Tom Vigrass](https://github.com/tomvigrass)

# 0.15.3

## Bug Fixes and other changes
* Narrowed the requirements for `PyTables` so that we maintain support for Python 3.5.

# 0.15.2

## Major features and improvements
* Added `--load-version`, a `kedro run` argument that allows you run the pipeline with a particular load version of a dataset.
* Support for modular pipelines in `src/`, break the pipeline into isolated parts with reusability in mind.
* Support for multiple pipelines, an ability to have multiple entry point pipelines and choose one with `kedro run --pipeline NAME`.
* Added a `MatplotlibWriter` dataset in `contrib` for saving Matplotlib images.
* An ability to template/parameterize configuration files with `kedro.contrib.config.TemplatedConfigLoader`.
* Parameters are exposed as a context property for ease of access in iPython / Jupyter Notebooks with `context.params`.
* Added `max_workers` parameter for ``ParallelRunner``.

## Bug fixes and other changes
* Users will override the `_get_pipeline` abstract method in `ProjectContext(KedroContext)` in `run.py` rather than the `pipeline` abstract property. The `pipeline` property is not abstract anymore.
* Improved an error message when versioned local dataset is saved and unversioned path already exists.
* Added `catalog` global variable to `00-kedro-init.py`, allowing you to load datasets with `catalog.load()`.
* Enabled tuples to be returned from a node.
* Disallowed the ``ConfigLoader`` loading the same file more than once, and deduplicated the `conf_paths` passed in.
* Added a `--open` flag to `kedro build-docs` that opens the documentation on build.
* Updated the ``Pipeline`` representation to include name of the pipeline, also making it readable as a context property.
* `kedro.contrib.io.pyspark.SparkDataSet` and `kedro.contrib.io.azure.CSVBlobDataSet` now support versioning.

## Breaking changes to the API
* `KedroContext.run()` no longer accepts `catalog` and `pipeline` arguments.
* `node.inputs` now returns the node's inputs in the order required to bind them properly to the node's function.

## Thanks for supporting contributions
[Deepyaman Datta](https://github.com/deepyaman), [Luciano Issoe](https://github.com/Lucianois), [Joost Duisters](https://github.com/JoostDuisters), [Zain Patel](https://github.com/mzjp2), [William Ashford](https://github.com/williamashfordQB), [Karlson Lee](https://github.com/i25959341)

# 0.15.1

## Major features and improvements
* Extended `versioning` support to cover the tracking of environment setup, code and datasets.
* Added the following datasets:
  - `FeatherLocalDataSet` in `contrib` for usage with pandas. (by [@mdomarsaleem](https://github.com/mdomarsaleem))
* Added `get_last_load_version` and `get_last_save_version` to `AbstractVersionedDataSet`.
* Implemented `__call__` method on `Node` to allow for users to execute `my_node(input1=1, input2=2)` as an alternative to `my_node.run(dict(input1=1, input2=2))`.
* Added new `--from-inputs` run argument.

## Bug fixes and other changes
* Fixed a bug in `load_context()` not loading context in non-Kedro Jupyter Notebooks.
* Fixed a bug in `ConfigLoader.get()` not listing nested files for `**`-ending glob patterns.
* Fixed a logging config error in Jupyter Notebook.
* Updated documentation in `03_configuration` regarding how to modify the configuration path.
* Documented the architecture of Kedro showing how we think about library, project and framework components.
* `extras/kedro_project_loader.py` renamed to `extras/ipython_loader.py` and now runs any IPython startup scripts without relying on the Kedro project structure.
* Fixed TypeError when validating partial function's signature.
* After a node failure during a pipeline run, a resume command will be suggested in the logs. This command will not work if the required inputs are MemoryDataSets.

## Breaking changes to the API

## Thanks for supporting contributions
[Omar Saleem](https://github.com/mdomarsaleem), [Mariana Silva](https://github.com/marianansilva), [Anil Choudhary](https://github.com/aniryou), [Craig](https://github.com/cfranklin11)

# 0.15.0

## Major features and improvements
* Added `KedroContext` base class which holds the configuration and Kedro's main functionality (catalog, pipeline, config, runner).
* Added a new CLI command `kedro jupyter convert` to facilitate converting Jupyter Notebook cells into Kedro nodes.
* Added support for `pip-compile` and new Kedro command `kedro build-reqs` that generates `requirements.txt` based on `requirements.in`.
* Running `kedro install` will install packages to conda environment if `src/environment.yml` exists in your project.
* Added a new `--node` flag to `kedro run`, allowing users to run only the nodes with the specified names.
* Added new `--from-nodes` and `--to-nodes` run arguments, allowing users to run a range of nodes from the pipeline.
* Added prefix `params:` to the parameters specified in `parameters.yml` which allows users to differentiate between their different parameter node inputs and outputs.
* Jupyter Lab/Notebook now starts with only one kernel by default.
* Added the following datasets:
  -  `CSVHTTPDataSet` to load CSV using HTTP(s) links.
  - `JSONBlobDataSet` to load json (-delimited) files from Azure Blob Storage.
  - `ParquetS3DataSet` in `contrib` for usage with pandas. (by [@mmchougule](https://github.com/mmchougule))
  - `CachedDataSet` in `contrib` which will cache data in memory to avoid io/network operations. It will clear the cache once a dataset is no longer needed by a pipeline. (by [@tsanikgr](https://github.com/tsanikgr))
  - `YAMLLocalDataSet` in `contrib` to load and save local YAML files. (by [@Minyus](https://github.com/Minyus))

## Bug fixes and other changes
* Documentation improvements including instructions on how to initialise a Spark session using YAML configuration.
* `anyconfig` default log level changed from `INFO` to `WARNING`.
* Added information on installed plugins to `kedro info`.
* Added style sheets for project documentation, so the output of `kedro build-docs` will resemble the style of `kedro docs`.

## Breaking changes to the API
* Simplified the Kedro template in `run.py` with the introduction of `KedroContext` class.
* Merged `FilepathVersionMixIn` and `S3VersionMixIn` under one abstract class `AbstractVersionedDataSet` which extends`AbstractDataSet`.
* `name` changed to be a keyword-only argument for `Pipeline`.
* `CSVLocalDataSet` no longer supports URLs. `CSVHTTPDataSet` supports URLs.

### Migration guide from Kedro 0.14.* to Kedro 0.15.0
#### Migration for Kedro project template
This guide assumes that:
  * The framework specific code has not been altered significantly
  * Your project specific code is stored in the dedicated python package under `src/`.

The breaking changes were introduced in the following project template files:
- `<project-name>/.ipython/profile_default/startup/00-kedro-init.py`
- `<project-name>/kedro_cli.py`
- `<project-name>/src/tests/test_run.py`
- `<project-name>/src/<python_package>/run.py`
- `<project-name>/.kedro.yml` (new file)

The easiest way to migrate your project from Kedro 0.14.* to Kedro 0.15.0 is to create a new project (by using `kedro new`) and move code and files bit by bit as suggested in the detailed guide below:

1. Create a new project with the same name by running `kedro new`

2. Copy the following folders to the new project:
 - `results/`
 - `references/`
 - `notebooks/`
 - `logs/`
 - `data/`
 - `conf/`

3. If you customised your `src/<package>/run.py`, make sure you apply the same customisations to `src/<package>/run.py`
 - If you customised `get_config()`, you can override `config_loader` property in `ProjectContext` derived class
 - If you customised `create_catalog()`, you can override `catalog()` property in `ProjectContext` derived class
 - If you customised `run()`, you can override `run()` method in `ProjectContext` derived class
 - If you customised default `env`, you can override it in `ProjectContext` derived class or pass it at construction. By default, `env` is `local`.
 - If you customised default `root_conf`, you can override `CONF_ROOT` attribute in `ProjectContext` derived class. By default, `KedroContext` base class has `CONF_ROOT` attribute set to `conf`.

4. The following syntax changes are introduced in ipython or Jupyter notebook/labs:
 - `proj_dir` -> `context.project_path`
 - `proj_name` -> `context.project_name`
 - `conf` -> `context.config_loader`.
 - `io` -> `context.catalog` (e.g., `io.load()` -> `context.catalog.load()`)

5. If you customised your `kedro_cli.py`, you need to apply the same customisations to your `kedro_cli.py` in the new project.

6. Copy the contents of the old project's `src/requirements.txt` into the new project's `src/requirements.in` and, from the project root directory, run the `kedro build-reqs` command in your terminal window.

#### Migration for versioning custom dataset classes

If you defined any custom dataset classes which support versioning in your project, you need to apply the following changes:

1. Make sure your dataset inherits from `AbstractVersionedDataSet` only.
2. Call `super().__init__()` with the appropriate arguments in the dataset's `__init__`. If storing on local filesystem, providing the filepath and the version is enough. Otherwise, you should also pass in an `exists_function` and a `glob_function` that emulate `exists` and `glob` in a different filesystem (see `CSVS3DataSet` as an example).
3. Remove setting of the `_filepath` and `_version` attributes in the dataset's `__init__`, as this is taken care of in the base abstract class.
4. Any calls to `_get_load_path` and `_get_save_path` methods should take no arguments.
5. Ensure you convert the output of `_get_load_path` and `_get_save_path` appropriately, as these now return [`PurePath`s](https://docs.python.org/3/library/pathlib.html#pure-paths) instead of strings.
6. Make sure `_check_paths_consistency` is called with [`PurePath`s](https://docs.python.org/3/library/pathlib.html#pure-paths) as input arguments, instead of strings.

These steps should have brought your project to Kedro 0.15.0. There might be some more minor tweaks needed as every project is unique, but now you have a pretty solid base to work with. If you run into any problems, please consult the [Kedro documentation](https://docs.kedro.org).

## Thanks for supporting contributions
[Dmitry Vukolov](https://github.com/dvukolov), [Jo Stichbury](https://github.com/stichbury), [Angus Williams](https://github.com/awqb), [Deepyaman Datta](https://github.com/deepyaman), [Mayur Chougule](https://github.com/mmchougule), [Marat Kopytjuk](https://github.com/kopytjuk), [Evan Miller](https://github.com/evanmiller29), [Yusuke Minami](https://github.com/Minyus)

# 0.14.3

## Major features and improvements
* Tab completion for catalog datasets in `ipython` or `jupyter` sessions. (Thank you [@datajoely](https://github.com/datajoely) and [@WaylonWalker](https://github.com/WaylonWalker))
* Added support for transcoding, an ability to decouple loading/saving mechanisms of a dataset from its storage location, denoted by adding '@' to the dataset name.
* Datasets have a new `release` function that instructs them to free any cached data. The runners will call this when the dataset is no longer needed downstream.

## Bug fixes and other changes
* Add support for pipeline nodes made up from partial functions.
* Expand user home directory `~` for TextLocalDataSet (see issue #19).
* Add a `short_name` property to `Node`s for a display-friendly (but not necessarily unique) name.
* Add Kedro project loader for IPython: `extras/kedro_project_loader.py`.
* Fix source file encoding issues with Python 3.5 on Windows.
* Fix local project source not having priority over the same source installed as a package, leading to local updates not being recognised.

## Breaking changes to the API
* Remove the max_loads argument from the `MemoryDataSet` constructor and from the `AbstractRunner.create_default_data_set` method.

## Thanks for supporting contributions
[Joel Schwarzmann](https://github.com/datajoely), [Alex Kalmikov](https://github.com/kalexqb)

# 0.14.2

## Major features and improvements
* Added Data Set transformer support in the form of AbstractTransformer and DataCatalog.add_transformer.

## Breaking changes to the API
* Merged the `ExistsMixin` into `AbstractDataSet`.
* `Pipeline.node_dependencies` returns a dictionary keyed by node, with sets of parent nodes as values; `Pipeline` and `ParallelRunner` were refactored to make use of this for topological sort for node dependency resolution and running pipelines respectively.
* `Pipeline.grouped_nodes` returns a list of sets, rather than a list of lists.

## Thanks for supporting contributions

[Darren Gallagher](https://github.com/dazzag24), [Zain Patel](https://github.com/mzjp2)

# 0.14.1

## Major features and improvements
* New I/O module `HDFS3DataSet`.

## Bug fixes and other changes
* Improved API docs.
* Template `run.py` will throw a warning instead of error if `credentials.yml`
  is not present.

## Breaking changes to the API
None


# 0.14.0

The initial release of Kedro.


## Thanks for supporting contributions

Jo Stichbury, Aris Valtazanos, Fabian Peters, Guilherme Braccialli, Joel Schwarzmann, Miguel Beltre, Mohammed ElNabawy, Deepyaman Datta, Shubham Agrawal, Oleg Andreyev, Mayur Chougule, William Ashford, Ed Cannon, Nikhilesh Nukala, Sean Bailey, Vikram Tegginamath, Thomas Huijskens, Musa Bilal

We are also grateful to everyone who advised and supported us, filed issues or helped resolve them, asked and answered questions and were part of inspiring discussions.<|MERGE_RESOLUTION|>--- conflicted
+++ resolved
@@ -17,12 +17,9 @@
 * Updated `kedro pipeline create` and `kedro catalog create` to use new `/conf` file structure.
 
 ## Documentation changes
-<<<<<<< HEAD
 * Update example of using generator functions in nodes.
-=======
 * Added migration guide from the `ConfigLoader` to the `OmegaConfigLoader`. The `ConfigLoader` is deprecated and will be removed in the `0.19.0` release.
 
->>>>>>> b1b461f0
 ## Breaking changes to the API
 
 ## Upcoming deprecations for Kedro 0.19.0
