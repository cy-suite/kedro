# Release 0.15.2

## Major features and improvements
* Added a new `--load-version` to specify a particular dataset version for loading.
* Modular pipeline support - break the pipeline into isolated parts with reusability in mind.
* Multiple pipelines - ability to have multiple entry point pipelines and chose one with `kedro run --pipeline NAME`.
* Parameterized config loader - ability to use central set of parameters throughout all your config files with `kedro.contrib.config.TemplatedConfigLoader`

## Bug fixes and other changes
* Users will override `_get_pipeline` abstract method in `ProjectContext(KedroContext)` in `run.py` rather than `pipeline` abstract property. `pipeline` property is not abstract anymore.
* Improved an error message when versioned local dataset is saved and unversioned path already exists.
* Enabled tuples to be returned from a node.
<<<<<<< HEAD
* Added versioning `CSVBlobDataSet` in `kedro.contrib.io.azure`.
=======
* Disallow the ConfigLoader loading the same file more than once, and deduplicate the `conf_paths` passed in
>>>>>>> c4144d43

## Breaking changes to the API
* `KedroContext.run()` no longer accepts `catalog` and `pipeline` arguments.

## Thanks for supporting contributions
[Deepyaman Datta](https://github.com/deepyaman), [Luciano Issoe](https://github.com/Lucianois), [Joost Duisters](https://github.com/JoostDuisters), [Zain Patel](https://github.com/mzjp2)

# Release 0.15.1

## Major features and improvements
* Extended `versioning` support to cover the tracking of environment setup, code and datasets.
* Added the following datasets:
  - `FeatherLocalDataSet` in `contrib` for usage with Pandas. (by [@mdomarsaleem](https://github.com/mdomarsaleem))
* Added `get_last_load_version` and `get_last_save_version` to `AbstractVersionedDataSet`.
* Implemented `__call__` method on `Node` to allow for users to execute `my_node(input1=1, input2=2)` as an alternative to `my_node.run(dict(input1=1, input2=2))`.
* Added new `--from-inputs` run argument.

## Bug fixes and other changes
* Fixed a bug in `load_context()` not loading context in non-Kedro Jupyter Notebooks.
* Fixed a bug in `ConfigLoader.get()` not listing nested files for `**`-ending glob patterns.
* Fixed a logging config error in Jupyter Notebook.
* Updated documentation in `03_configuration` regarding how to modify the configuration path.
* Documented the architecture of Kedro showing how we think about library, project and framework components.
* `extras/kedro_project_loader.py` renamed to `extras/ipython_loader.py` and now runs any IPython startup scripts without relying on the Kedro project structure.
* Fixed TypeError when validating partial function's signature.
* After a node failure during a pipeline run, a resume command will be suggested in the logs. This command will not work if the required inputs are MemoryDataSets.

## Breaking changes to the API

## Thanks for supporting contributions
[Omar Saleem](https://github.com/mdomarsaleem), [Mariana Silva](https://github.com/marianansilva), [Anil Choudhary](https://github.com/aniryou), [Craig](https://github.com/cfranklin11)

# Release 0.15.0

## Major features and improvements
* Added `KedroContext` base class which holds the configuration and Kedro's main functionality (catalog, pipeline, config, runner).
* Added a new CLI command `kedro jupyter convert` to facilitate converting Jupyter Notebook cells into Kedro nodes.
* Added support for `pip-compile` and new Kedro command `kedro build-reqs` that generates `requirements.txt` based on `requirements.in`.
* Running `kedro install` will install packages to conda environment if `src/environment.yml` exists in your project.
* Added a new `--node` flag to `kedro run`, allowing users to run only the nodes with the specified names.
* Added new `--from-nodes` and `--to-nodes` run arguments, allowing users to run a range of nodes from the pipeline.
* Added prefix `params:` to the parameters specified in `parameters.yml` which allows users to differentiate between their different parameter node inputs and outputs.
* Jupyter Lab/Notebook now starts with only one kernel by default.
* Added the following datasets:
  -  `CSVHTTPDataSet` to load CSV using HTTP(s) links.
  - `JSONBlobDataSet` to load json (-delimited) files from Azure Blob Storage.
  - `ParquetS3DataSet` in `contrib` for usage with Pandas. (by [@mmchougule](https://github.com/mmchougule))
  - `CachedDataSet` in `contrib` which will cache data in memory to avoid io/network operations. It will clear the cache once a dataset is no longer needed by a pipeline. (by [@tsanikgr](https://github.com/tsanikgr))
  - `YAMLLocalDataSet` in `contrib` to load and save local YAML files. (by [@Minyus](https://github.com/Minyus))

## Bug fixes and other changes
* Documentation improvements including instructions on how to initialise a Spark session using YAML configuration.
* `anyconfig` default log level changed from `INFO` to `WARNING`.
* Added information on installed plugins to `kedro info`.
* Added style sheets for project documentation, so the output of `kedro build-docs` will resemble the style of `kedro docs`.

## Breaking changes to the API
* Simplified the Kedro template in `run.py` with the introduction of `KedroContext` class.
* Merged `FilepathVersionMixIn` and `S3VersionMixIn` under one abstract class `AbstractVersionedDataSet` which extends`AbstractDataSet`.
* `name` changed to be a keyword-only argument for `Pipeline`.
* `CSVLocalDataSet` no longer supports URLs. `CSVHTTPDataSet` supports URLs.

### Migration guide from Kedro 0.14.* to Kedro 0.15.0
#### Migration for Kedro project template
This guide assumes that:
  * The framework specific code has not been altered significantly
  * Your project specific code is stored in the dedicated python package under `src/`.

The breaking changes were introduced in the following project template files:
- `<project-name>/.ipython/profile_default/startup/00-kedro-init.py`
- `<project-name>/kedro_cli.py`
- `<project-name>/src/tests/test_run.py`
- `<project-name>/src/<package-name>/run.py`
- `<project-name>/.kedro.yml` (new file)

The easiest way to migrate your project from Kedro 0.14.* to Kedro 0.15.0 is to create a new project (by using `kedro new`) and move code and files bit by bit as suggested in the detailed guide below:

1. Create a new project with the same name by running `kedro new`

2. Copy the following folders to the new project:
 - `results/`
 - `references/`
 - `notebooks/`
 - `logs/`
 - `data/`
 - `conf/`

3. If you customised your `src/<package>/run.py`, make sure you apply the same customisations to `src/<package>/run.py`
 - If you customised `get_config()`, you can override `config_loader` property in `ProjectContext` derived class
 - If you customised `create_catalog()`, you can override `catalog()` property in `ProjectContext` derived class
 - If you customised `run()`, you can override `run()` method in `ProjectContext` derived class
 - If you customised default `env`, you can override it in `ProjectContext` derived class or pass it at construction. By default, `env` is `local`.
 - If you customised default `root_conf`, you can override `CONF_ROOT` attribute in `ProjectContext` derived class. By default, `KedroContext` base class has `CONF_ROOT` attribute set to `conf`.

4. The following syntax changes are introduced in ipython or Jupyter notebook/labs:
 - `proj_dir` -> `context.project_path`
 - `proj_name` -> `context.project_name`
 - `conf` -> `context.config_loader`.
 - `io` -> `context.catalog` (e.g., `io.load()` -> `context.catalog.load()`)

5. If you customised your `kedro_cli.py`, you need to apply the same customisations to your `kedro_cli.py` in the new project.

6. Copy the contents of the old project's `src/requirements.txt` into the new project's `src/requirements.in` and, from the project root directory, run the `kedro build-reqs` command in your terminal window.

#### Migration for versioning custom dataset classes

If you defined any custom dataset classes which support versioning in your project, you need to apply the following changes:

1. Make sure your dataset inherits from `AbstractVersionedDataSet` only.
2. Call `super().__init__()` with the appropriate arguments in the dataset's `__init__`. If storing on local filesystem, providing the filepath and the version is enough. Otherwise, you should also pass in an `exists_function` and a `glob_function` that emulate `exists` and `glob` in a different filesystem (see `CSVS3DataSet` as an example).
3. Remove setting of the `_filepath` and `_version` attributes in the dataset's `__init__`, as this is taken care of in the base abstract class.
4. Any calls to `_get_load_path` and `_get_save_path` methods should take no arguments.
5. Ensure you convert the output of `_get_load_path` and `_get_save_path` appropriately, as these now return [`PurePath`s](https://docs.python.org/3/library/pathlib.html#pure-paths) instead of strings.
6. Make sure `_check_paths_consistency` is called with [`PurePath`s](https://docs.python.org/3/library/pathlib.html#pure-paths) as input arguments, instead of strings.

These steps should have brought your project to Kedro 0.15.0. There might be some more minor tweaks needed as every project is unique, but now you have a pretty solid base to work with. If you run into any problems, please consult the [Kedro documentation](https://kedro.readthedocs.io).

## Thanks for supporting contributions
[Dmitry Vukolov](https://github.com/dvukolov), [Jo Stichbury](https://github.com/stichbury), [Angus Williams](https://github.com/awqb), [Deepyaman Datta](https://github.com/deepyaman), [Mayur Chougule](https://github.com/mmchougule), [Marat Kopytjuk](https://github.com/kopytjuk), [Evan Miller](https://github.com/evanmiller29), [Yusuke Minami](https://github.com/Minyus)

# Release 0.14.3

## Major features and improvements
* Tab completion for catalog datasets in `ipython` or `jupyter` sessions. (Thank you [@datajoely](https://github.com/datajoely) and [@WaylonWalker](https://github.com/WaylonWalker))
* Added support for transcoding, an ability to decouple loading/saving mechanisms of a dataset from its storage location, denoted by adding '@' to the dataset name.
* Datasets have a new `release` function that instructs them to free any cached data. The runners will call this when the dataset is no longer needed downstream.

## Bug fixes and other changes
* Add support for pipeline nodes made up from partial functions.
* Expand user home directory `~` for TextLocalDataSet (see issue #19).
* Add a `short_name` property to `Node`s for a display-friendly (but not necessarily unique) name.
* Add Kedro project loader for IPython: `extras/kedro_project_loader.py`.
* Fix source file encoding issues with Python 3.5 on Windows.
* Fix local project source not having priority over the same source installed as a package, leading to local updates not being recognised.

## Breaking changes to the API
* Remove the max_loads argument from the `MemoryDataSet` constructor and from the `AbstractRunner.create_default_data_set` method.

## Thanks for supporting contributions
[Joel Schwarzmann](https://github.com/datajoely), [Alex Kalmikov](https://github.com/kalexqb)

# Release 0.14.2

## Major features and improvements
* Added Data Set transformer support in the form of AbstractTransformer and DataCatalog.add_transformer.

## Breaking changes to the API
* Merged the `ExistsMixin` into `AbstractDataSet`.
* `Pipeline.node_dependencies` returns a dictionary keyed by node, with sets of parent nodes as values; `Pipeline` and `ParallelRunner` were refactored to make use of this for topological sort for node dependency resolution and running pipelines respectively.
* `Pipeline.grouped_nodes` returns a list of sets, rather than a list of lists.

## Thanks for supporting contributions

[Darren Gallagher](https://github.com/dazzag24), [Zain Patel](https://github.com/mzjp2)

# Release 0.14.1

## Major features and improvements
* New I/O module `HDFS3DataSet`.

## Bug fixes and other changes
* Improved API docs.
* Template `run.py` will throw a warning instead of error if `credentials.yml`
  is not present.

## Breaking changes to the API
None


# Release 0.14.0:

The initial release of Kedro.


## Thanks for supporting contributions

Jo Stichbury, Aris Valtazanos, Fabian Peters, Guilherme Braccialli, Joel Schwarzmann, Miguel Beltre, Mohammed ElNabawy, Deepyaman Datta, Shubham Agrawal, Oleg Andreyev, Mayur Chougule, William Ashford, Ed Cannon, Nikhilesh Nukala, Sean Bailey, Vikram Tegginamath, Thomas Huijskens, Musa Bilal

We are also grateful to everyone who advised and supported us, filed issues or helped resolve them, asked and answered questions and were part of inspiring discussions.<|MERGE_RESOLUTION|>--- conflicted
+++ resolved
@@ -10,11 +10,8 @@
 * Users will override `_get_pipeline` abstract method in `ProjectContext(KedroContext)` in `run.py` rather than `pipeline` abstract property. `pipeline` property is not abstract anymore.
 * Improved an error message when versioned local dataset is saved and unversioned path already exists.
 * Enabled tuples to be returned from a node.
-<<<<<<< HEAD
-* Added versioning `CSVBlobDataSet` in `kedro.contrib.io.azure`.
-=======
 * Disallow the ConfigLoader loading the same file more than once, and deduplicate the `conf_paths` passed in
->>>>>>> c4144d43
+* Added versioning capability to `CSVBlobDataSet` in `kedro.contrib.io.azure`.
 
 ## Breaking changes to the API
 * `KedroContext.run()` no longer accepts `catalog` and `pipeline` arguments.
