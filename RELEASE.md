--- conflicted
+++ resolved
@@ -23,12 +23,8 @@
 * Updated [Databricks documentation](https://kedro.readthedocs.io/en/0.18.1/deployment/databricks.html) to include how to get it working with IPython extension and Kedro-Viz.
 * Update sections on visualisation, namespacing, and experiment tracking in the spaceflight tutorial to correspond to the complete spaceflights starter.
 * Fixed `Jinja2` syntax loading with `TemplatedConfigLoader` using `globals.yml`.
-<<<<<<< HEAD
+* Made `hook_manager` argument optional for `runner.run`.
 * Changed the behaviour of `kedro docs`, it will now open an online version of the Kedro documentation instead of a locally built version.
-=======
-* Made `hook_manager` argument optional for `runner.run`.
-
->>>>>>> fe532321
 
 ## Upcoming deprecations for Kedro 0.19.0
 * `kedro docs` will be removed in 0.19.0.
