# Upcoming Release

## Major features and improvements
* Added new CLI command `kedro catalog list`.
* Added support of Pandas 1.x.
* Enabled Python 3.8 compatibility. _Please note that a Spark workflow may be unreliable for this Python version as `pyspark` is not fully-compatible with 3.8 yet._
* Fixed `load_context` changing user's current working directory.
* Added the ability to specify nested parameter values inside your node inputs, e.g. `node(func, "params:a.b", None)`
* Improved error handling when making a typo on the command line. We now suggest some of the possible commands you meant to type, in `git`-style.
* Added the ability to specify extra arguments, e.g. `encoding` or `compression`, for `fsspec.spec.AbstractFileSystem.open()` calls when loading/saving a dataset. See Example 3 under [docs](https://kedro.readthedocs.io/en/stable/04_user_guide/04_data_catalog.html#using-the-data-catalog-with-the-yaml-api).
* Added an option to enable asynchronous loading inputs and saving outputs in both `SequentialRunner(is_asyc=True)` and `ParallelRunner(is_asyc=True)` class.
* Added the following datasets:
  - `GeoJSONDataSet` in `kedro.extras.datasets.geopandas` for working with geospatial data that uses [`fsspec`](https://filesystem-spec.readthedocs.io/en/latest/) to communicate with the underlying filesystem.
  - `APIDataSet` in `kedro.extras.datasets.api` for handling API requests using [`requests`](https://requests.readthedocs.io/en/master/).
* Added Memory profiler transformer.
* Added instruction in the documentation on how to create a custom runner.
* Added `Hooks`, which is a new mechanism for extending Kedro.
* Added `joblib` backend support to `pickle.PickleDataSet`.

## Bug fixes and other changes
* Fixed a bug where a new version created mid-run by an external system caused inconsistencies in the load versions used in the current run.
* Documentation improvements.
<<<<<<< HEAD
* New TensorFlow 2.X model save and load support with TensorFlowModelDataset and TensorFlowModelVersionedDataset.
=======
* Updated contribution process in `CONTRIBUTING.md` - added Developer Workflow.
* Fixed a bug where `PartitionedDataSet` and `IncrementalDataSet` were not working with `s3a` or `s3n` protocol.
* Documented installation of development version of Kedro in the [FAQ section](https://kedro.readthedocs.io/en/stable/06_resources/01_faq.html#how-can-i-use-development-version-of-kedro).
* Implemented custom glob function for `SparkDataSet` when running on Databricks.
* Added the option for contributors to run Kedro tests locally without Spark installation with `make test-no-spark`.
* Added ability to read partitioned parquet file from a directory in `pandas.ParquetDataSet`.
* Bug in `SparkDataSet` not allowing for loading data from DBFS in a Windows machine using Databricks-connect.
* Added option to lint the project without applying the formatting changes (`kedro lint --check-only`).
>>>>>>> 99e21747

## Breaking changes to the API
* Made `invalidate_cache` method on datasets private.
* `get_last_load_version` and `get_last_save_version` methods are no longer available on `AbstractDataSet`.
* `get_last_load_version` and `get_last_save_version` have been renamed to `resolve_load_version` and `resolve_save_version` on ``AbstractVersionedDataSet``, the results of which are cached.
* The `release()` method on datasets extending ``AbstractVersionedDataSet`` clears the cached load and save version. All custom datasets must call `super()._release()` inside `_release()`.
* Removed `KEDRO_ENV_VAR` from `kedro.context` to speed up the CLI run time.
* Deleted obsoleted datasets from `kedro.io`.
* Deleted `kedro.contrib` and `extras` folders.
* `Pipeline.name` has been removed in favour of `Pipeline.tag()`.
* Python 3.5 is no longer supported by the current and all future versions of Kedro.
* ``TextDataSet`` no longer has `load_args` and `save_args`. These can instead be specified under `open_args_load` or `open_args_save` in `fs_args`.
* Dropped `Pipeline.transform()` in favour of `kedro.pipeline.modular_pipeline.pipeline()` helper function.
* Made constant `PARAMETER_KEYWORDS` private, and moved it from `kedro.pipeline.pipeline` to `kedro.pipeline.modular_pipeline`.

### Migration guide from Kedro 0.15.* to Upcoming Release
#### Migration for datasets

Since all the datasets (from `kedro.io` and `kedro.contrib.io`) were moved to `kedro/extras/datasets` you must update the type of all datasets in `<project>/conf/base/catalog.yml` file.
Here how it should be changed: `type: <SomeDataSet>` -> `type: <subfolder of kedro/extras/datasets>.<SomeDataSet>` (e.g. `type: CSVDataSet` -> `type: pandas.CSVDataSet`).

In addition, all the specific datasets like `CSVLocalDataSet`, `CSVS3DataSet` etc. were deprecated. Instead, you must use generalized datasets like `CSVDataSet`.
E.g. `type: CSVS3DataSet` -> `type: pandas.CSVDataSet`.

> Note: No changes required if you are using your custom dataset.

#### Migration for decorators, color logger, transformers etc.
Since some modules were moved to other locations you need to update import paths appropriately.
The list of moved files you can find in `0.15.6` release notes under `Files with a new location` section.

#### Migration for kedro env environment variable
> Note: If you haven't made significant changes to your `kedro_cli.py`, it may be easier to simply copy the updated `kedro_cli.py` `.ipython/profile_default/startup/00-kedro-init.py` and from GitHub or a newly generated project into your old project.

* We've removed `KEDRO_ENV_VAR` from `kedro.context`. To get your existing project template working, you'll need to remove all instances of `KEDRO_ENV_VAR` from your project template:
  - From the imports in `kedro_cli.py` and `.ipython/profile_default/startup/00-kedro-init.py`: `from kedro.context import KEDRO_ENV_VAR, load_context` -> `from kedro.context import load_context`
  - Remove the `envvar=KEDRO_ENV_VAR` line from the click options in `run`, `jupyter_notebook` and `jupyter_lab` in `kedro_cli.py`
  - Replace `KEDRO_ENV_VAR` with `"KEDRO_ENV"` in `_build_jupyter_env`
  - Replace `context = load_context(path, env=os.getenv(KEDRO_ENV_VAR))` with `context = load_context(path)` in `.ipython/profile_default/startup/00-kedro-init.py`

## Thanks for supporting contributions
[@foolsgold](https://github.com/foolsgold), [Mani Sarkar](https://github.com/neomatrix369), [Priyanka Shanbhag](https://github.com/priyanka1414), [Luis Blanche](https://github.com/LuisBlanche), [Deepyaman Datta](https://github.com/deepyaman), [Antony Milne](https://github.com/AntonyMilneQB), [Panos Psimatikas](https://github.com/ppsimatikas)

# 0.15.9

## Major features and improvements

## Bug fixes and other changes

* Pinned `fsspec>=0.5.1, <0.7.0` and `s3fs>=0.3.0, <0.4.1` to fix incompatibility issues with their latest release.

## Breaking changes to the API

## Thanks for supporting contributions
<<<<<<< HEAD
[@foolsgold](https://github.com/foolsgold), [Priyanka Shanbhag](https://github.com/priyanka1414), [@w0rdsm1th](https://github.com/w0rdsm1th)
=======
>>>>>>> 99e21747

# 0.15.8

## Major features and improvements

## Bug fixes and other changes

* Added the additional libraries to our `requirements.txt` so `pandas.CSVDataSet` class works out of box with `pip install kedro`.
* Added `pandas` to our `extra_requires` in `setup.py`.
* Improved the error message when dependencies of a `DataSet` class are missing.

## Breaking changes to the API

## Thanks for supporting contributions

# 0.15.7

## Major features and improvements

* Added in documentation on how to contribute a custom `AbstractDataSet` implementation.

## Bug fixes and other changes

* Fixed the link to the Kedro banner image in the documentation.

## Breaking changes to the API

## Thanks for supporting contributions

# 0.15.6

## Major features and improvements
> _TL;DR_ We're launching [`kedro.extras`](https://github.com/quantumblacklabs/kedro/tree/master/extras), the new home for our revamped series of datasets, decorators and dataset transformers. The datasets in [`kedro.extras.datasets`](https://github.com/quantumblacklabs/kedro/tree/master/extras/datasets) use [`fsspec`](https://filesystem-spec.readthedocs.io/en/latest/) to access a variety of data stores including local file systems, network file systems, cloud object stores (including S3 and GCP), and Hadoop, read more about this [**here**](https://kedro.readthedocs.io/en/latest/04_user_guide/04_data_catalog.html#specifying-the-location-of-the-dataset). The change will allow [#178](https://github.com/quantumblacklabs/kedro/issues/178) to happen in the next major release of Kedro.

An example of this new system can be seen below, loading the CSV `SparkDataSet` from S3:

```yaml
weather:
  type: spark.SparkDataSet  # Observe the specified type, this  affects all datasets
  filepath: s3a://your_bucket/data/01_raw/weather*  # filepath uses fsspec to indicate the file storage system
  credentials: dev_s3
  file_format: csv
```

You can also load data incrementally whenever it is dumped into a directory with the extension to [`PartionedDataSet`](https://kedro.readthedocs.io/en/latest/04_user_guide/08_advanced_io.html#partitioned-dataset), a feature that allows you to load a directory of files. The [`IncrementalDataSet`](https://kedro.readthedocs.io/en/stable/04_user_guide/08_advanced_io.html#incremental-loads-with-incrementaldataset) stores the information about the last processed partition in a `checkpoint`, read more about this feature [**here**](https://kedro.readthedocs.io/en/stable/04_user_guide/08_advanced_io.html#incremental-loads-with-incrementaldataset).

### New features

* Added `layer` attribute for datasets in `kedro.extras.datasets` to specify the name of a layer according to [data engineering convention](https://kedro.readthedocs.io/en/latest/06_resources/01_faq.html#what-is-data-engineering-convention), this feature will be passed to [`kedro-viz`](https://github.com/quantumblacklabs/kedro-viz) in future releases.
* Enabled loading a particular version of a dataset in Jupyter Notebooks and iPython, using `catalog.load("dataset_name", version="<2019-12-13T15.08.09.255Z>")`.
* Added property `run_id` on `ProjectContext`, used for versioning using the [`Journal`](https://kedro.readthedocs.io/en/stable/04_user_guide/13_journal.html). To customise your journal `run_id` you can override the private method `_get_run_id()`.
* Added the ability to install all optional kedro dependencies via `pip install "kedro[all]"`.
* Modified the `DataCatalog`'s load order for datasets, loading order is the following:
  - `kedro.io`
  - `kedro.extras.datasets`
  - Import path, specified in `type`
* Added an optional `copy_mode` flag to `CachedDataSet` and `MemoryDataSet` to specify (`deepcopy`, `copy` or `assign`) the copy mode to use when loading and saving.

### New Datasets

| Type                 | Description                                                                                                                                      | Location                            |
| -------------------- | ------------------------------------------------------------------------------------------------------------------------------------------------ | ----------------------------------- |
| `ParquetDataSet`     | Handles parquet datasets using Dask                                                                                                              | `kedro.extras.datasets.dask`        |
| `PickleDataSet`      | Work with Pickle files using [`fsspec`](https://filesystem-spec.readthedocs.io/en/latest/) to communicate with the underlying filesystem         | `kedro.extras.datasets.pickle`      |
| `CSVDataSet`         | Work with CSV files using [`fsspec`](https://filesystem-spec.readthedocs.io/en/latest/) to communicate with the underlying filesystem            | `kedro.extras.datasets.pandas`      |
| `TextDataSet`        | Work with text files using [`fsspec`](https://filesystem-spec.readthedocs.io/en/latest/) to communicate with the underlying filesystem           | `kedro.extras.datasets.pandas`      |
| `ExcelDataSet`       | Work with Excel files using [`fsspec`](https://filesystem-spec.readthedocs.io/en/latest/) to communicate with the underlying filesystem          | `kedro.extras.datasets.pandas`      |
| `HDFDataSet`         | Work with HDF using [`fsspec`](https://filesystem-spec.readthedocs.io/en/latest/) to communicate with the underlying filesystem                  | `kedro.extras.datasets.pandas`      |
| `YAMLDataSet`        | Work with YAML files using [`fsspec`](https://filesystem-spec.readthedocs.io/en/latest/) to communicate with the underlying filesystem           | `kedro.extras.datasets.yaml`        |
| `MatplotlibWriter`   | Save with Matplotlib images using [`fsspec`](https://filesystem-spec.readthedocs.io/en/latest/) to communicate with the underlying filesystem    | `kedro.extras.datasets.matplotlib`  |
| `NetworkXDataSet`    | Work with NetworkX files using [`fsspec`](https://filesystem-spec.readthedocs.io/en/latest/) to communicate with the underlying filesystem       | `kedro.extras.datasets.networkx`    |
| `BioSequenceDataSet` | Work with bio-sequence objects using [`fsspec`](https://filesystem-spec.readthedocs.io/en/latest/) to communicate with the underlying filesystem | `kedro.extras.datasets.biosequence` |
| `GBQTableDataSet`    | Work with Google BigQuery                                                                                                                        | `kedro.extras.datasets.pandas`      |
| `FeatherDataSet`     | Work with feather files using [`fsspec`](https://filesystem-spec.readthedocs.io/en/latest/) to communicate with the underlying filesystem        | `kedro.extras.datasets.pandas`      |
| `IncrementalDataSet` | Inherit from `PartitionedDataSet` and remembers the last processed partition                                                                     | `kedro.io`                          |

### Files with a new location

| Type                                                                 | New Location                                 |
| -------------------------------------------------------------------- | -------------------------------------------- |
| `JSONDataSet`                                                        | `kedro.extras.datasets.pandas`               |
| `CSVBlobDataSet`                                                     | `kedro.extras.datasets.pandas`               |
| `JSONBlobDataSet`                                                    | `kedro.extras.datasets.pandas`               |
| `SQLTableDataSet`                                                    | `kedro.extras.datasets.pandas`               |
| `SQLQueryDataSet`                                                    | `kedro.extras.datasets.pandas`               |
| `SparkDataSet`                                                       | `kedro.extras.datasets.spark`                |
| `SparkHiveDataSet`                                                   | `kedro.extras.datasets.spark`                |
| `SparkJDBCDataSet`                                                   | `kedro.extras.datasets.spark`                |
| `kedro/contrib/decorators/retry.py`                                  | `kedro/extras/decorators/retry_node.py`      |
| `kedro/contrib/decorators/memory_profiler.py`                        | `kedro/extras/decorators/memory_profiler.py` |
| `kedro/contrib/io/transformers/transformers.py`                      | `kedro/extras/transformers/time_profiler.py` |
| `kedro/contrib/colors/logging/color_logger.py`                       | `kedro/extras/logging/color_logger.py`       |
| `extras/ipython_loader.py`                                           | `tools/ipython/ipython_loader.py`            |
| `kedro/contrib/io/cached/cached_dataset.py`                          | `kedro/io/cached_dataset.py`                 |
| `kedro/contrib/io/catalog_with_default/data_catalog_with_default.py` | `kedro/io/data_catalog_with_default.py`      |
| `kedro/contrib/config/templated_config.py`                           | `kedro/config/templated_config.py`           |

## Upcoming deprecations

| Category                  | Type                                                           |
| ------------------------- | -------------------------------------------------------------- |
| **Datasets**              | `BioSequenceLocalDataSet`                                      |
|                           | `CSVGCSDataSet`                                                |
|                           | `CSVHTTPDataSet`                                               |
|                           | `CSVLocalDataSet`                                              |
|                           | `CSVS3DataSet`                                                 |
|                           | `ExcelLocalDataSet`                                            |
|                           | `FeatherLocalDataSet`                                          |
|                           | `JSONGCSDataSet`                                               |
|                           | `JSONLocalDataSet`                                             |
|                           | `HDFLocalDataSet`                                              |
|                           | `HDFS3DataSet`                                                 |
|                           | `kedro.contrib.io.cached.CachedDataSet`                        |
|                           | `kedro.contrib.io.catalog_with_default.DataCatalogWithDefault` |
|                           | `MatplotlibLocalWriter`                                        |
|                           | `MatplotlibS3Writer`                                           |
|                           | `NetworkXLocalDataSet`                                         |
|                           | `ParquetGCSDataSet`                                            |
|                           | `ParquetLocalDataSet`                                          |
|                           | `ParquetS3DataSet`                                             |
|                           | `PickleLocalDataSet`                                           |
|                           | `PickleS3DataSet`                                              |
|                           | `TextLocalDataSet`                                             |
|                           | `YAMLLocalDataSet`                                             |
| **Decorators**            | `kedro.contrib.decorators.memory_profiler`                     |
|                           | `kedro.contrib.decorators.retry`                               |
|                           | `kedro.contrib.decorators.pyspark.spark_to_pandas`             |
|                           | `kedro.contrib.decorators.pyspark.pandas_to_spark`             |
| **Transformers**          | `kedro.contrib.io.transformers.transformers`                   |
| **Configuration Loaders** | `kedro.contrib.config.TemplatedConfigLoader`                   |

## Bug fixes and other changes
* Added the option to set/overwrite params in `config.yaml` using YAML dict style instead of string CLI formatting only.
* Kedro CLI arguments `--node` and `--tag` support comma-separated values, alternative methods will be deprecated in future releases.
* Fixed a bug in the `invalidate_cache` method of `ParquetGCSDataSet` and `CSVGCSDataSet`.
* `--load-version` now won't break if version value contains a colon.
* Enabled running `node`s with duplicate inputs.
* Improved error message when empty credentials are passed into `SparkJDBCDataSet`.
* Fixed bug that caused an empty project to fail unexpectedly with ImportError in `template/.../pipeline.py`.
* Fixed bug related to saving dataframe with categorical variables in table mode using `HDFS3DataSet`.
* Fixed bug that caused unexpected behavior when using `from_nodes` and `to_nodes` in pipelines using transcoding.
* Credentials nested in the dataset config are now also resolved correctly.
* Bumped minimum required pandas version to 0.24.0 to make use of `pandas.DataFrame.to_numpy` (recommended alternative to `pandas.DataFrame.values`).
* Docs improvements.
* `Pipeline.transform` skips modifying node inputs/outputs containing `params:` or `parameters` keywords.
* Support for `dataset_credentials` key in the credentials for `PartitionedDataSet` is now deprecated. The dataset credentials should be specified explicitly inside the dataset config.
* Datasets can have a new `confirm` function which is called after a successful node function execution if the node contains `confirms` argument with such dataset name.
* Make the resume prompt on pipeline run failure use `--from-nodes` instead of `--from-inputs` to avoid unnecessarily re-running nodes that had already executed.
* When closed, Jupyter notebook kernels are automatically terminated after 30 seconds of inactivity by default. Use `--idle-timeout` option to update it.
* Added `kedro-viz` to the Kedro project template `requirements.txt` file.
* Removed the `results` and `references` folder from the project template.
* Updated contribution process in `CONTRIBUTING.md`.

## Breaking changes to the API
* Existing `MatplotlibWriter` dataset in `contrib` was renamed to `MatplotlibLocalWriter`.
* `kedro/contrib/io/matplotlib/matplotlib_writer.py` was renamed to `kedro/contrib/io/matplotlib/matplotlib_local_writer.py`.
* `kedro.contrib.io.bioinformatics.sequence_dataset.py` was renamed to `kedro.contrib.io.bioinformatics.biosequence_local_dataset.py`.

## Thanks for supporting contributions
[Andrii Ivaniuk](https://github.com/andrii-ivaniuk), [Jonas Kemper](https://github.com/jonasrk), [Yuhao Zhu](https://github.com/yhzqb), [Balazs Konig](https://github.com/BalazsKonigQB), [Pedro Abreu](https://github.com/PedroAbreuQB), [Tam-Sanh Nguyen](https://github.com/tamsanh), [Peter Zhao](https://github.com/zxpeter), [Deepyaman Datta](https://github.com/deepyaman), [Florian Roessler](https://github.com/fdroessler/), [Miguel Rodriguez Gutierrez](https://github.com/MigQ2)

# Release 0.15.5

## Major features and improvements
* New CLI commands and command flags:
  - Load multiple `kedro run` CLI flags from a configuration file with the `--config` flag (e.g. `kedro run --config run_config.yml`)
  - Run parametrised pipeline runs with the `--params` flag (e.g. `kedro run --params param1:value1,param2:value2`).
  - Lint your project code using the `kedro lint` command, your project is linted with [`black`](https://github.com/psf/black) (Python 3.6+), [`flake8`](https://gitlab.com/pycqa/flake8) and [`isort`](https://github.com/timothycrosley/isort).
* Load specific environments with Jupyter notebooks using `KEDRO_ENV` which will globally set `run`, `jupyter notebook` and `jupyter lab` commands using environment variables.
* Added the following datasets:
  - `CSVGCSDataSet` dataset in `contrib` for working with CSV files in Google Cloud Storage.
  - `ParquetGCSDataSet` dataset in `contrib` for working with Parquet files in Google Cloud Storage.
  - `JSONGCSDataSet` dataset in `contrib` for working with JSON files in Google Cloud Storage.
  - `MatplotlibS3Writer` dataset in `contrib` for saving Matplotlib images to S3.
  - `PartitionedDataSet` for working with datasets split across multiple files.
  - `JSONDataSet` dataset for working with JSON files that uses [`fsspec`](https://filesystem-spec.readthedocs.io/en/latest/) to communicate with the underlying filesystem. It doesn't support `http(s)` protocol for now.
* Added `s3fs_args` to all S3 datasets.
* Pipelines can be deducted with `pipeline1 - pipeline2`.

## Bug fixes and other changes
* `ParallelRunner` now works with `SparkDataSet`.
* Allowed the use of nulls in `parameters.yml`.
* Fixed an issue where `%reload_kedro` wasn't reloading all user modules.
* Fixed `pandas_to_spark` and `spark_to_pandas` decorators to work with functions with kwargs.
* Fixed a bug where `kedro jupyter notebook` and `kedro jupyter lab` would run a different Jupyter installation to the one in the local environment.
* Implemented Databricks-compatible dataset versioning for `SparkDataSet`.
* Fixed a bug where `kedro package` would fail in certain situations where `kedro build-reqs` was used to generate `requirements.txt`.
* Made `bucket_name` argument optional for the following datasets: `CSVS3DataSet`, `HDFS3DataSet`, `PickleS3DataSet`, `contrib.io.parquet.ParquetS3DataSet`, `contrib.io.gcs.JSONGCSDataSet` - bucket name can now be included into the filepath along with the filesystem protocol (e.g. `s3://bucket-name/path/to/key.csv`).
* Documentation improvements and fixes.

## Breaking changes to the API
* Renamed entry point for running pip-installed projects to `run_package()` instead of `main()` in `src/<package>/run.py`.
* `bucket_name` key has been removed from the string representation of the following datasets: `CSVS3DataSet`, `HDFS3DataSet`, `PickleS3DataSet`, `contrib.io.parquet.ParquetS3DataSet`, `contrib.io.gcs.JSONGCSDataSet`.
* Moved the `mem_profiler` decorator to `contrib` and separated the `contrib` decorators so that dependencies are modular. You may need to update your import paths, for example the pyspark decorators should be imported as `from kedro.contrib.decorators.pyspark import <pyspark_decorator>` instead of `from kedro.contrib.decorators import <pyspark_decorator>`.

## Thanks for supporting contributions
[Sheldon Tsen](https://github.com/sheldontsen-qb), [@roumail](https://github.com/roumail), [Karlson Lee](https://github.com/i25959341), [Waylon Walker](https://github.com/WaylonWalker), [Deepyaman Datta](https://github.com/deepyaman), [Giovanni](https://github.com/plauto), [Zain Patel](https://github.com/mzjp2)

# Release 0.15.4

## Major features and improvements
* `kedro jupyter` now gives the default kernel a sensible name.
* `Pipeline.name` has been deprecated in favour of `Pipeline.tags`.
* Reuse pipelines within a Kedro project using `Pipeline.transform`, it simplifies dataset and node renaming.
* Added Jupyter Notebook line magic (`%run_viz`) to run `kedro viz` in a Notebook cell (requires [`kedro-viz`](https://github.com/quantumblacklabs/kedro-viz) version 3.0.0 or later).
* Added the following datasets:
  - `NetworkXLocalDataSet` in `kedro.contrib.io.networkx` to load and save local graphs (JSON format) via NetworkX. (by [@josephhaaga](https://github.com/josephhaaga))
  - `SparkHiveDataSet` in `kedro.contrib.io.pyspark.SparkHiveDataSet` allowing usage of Spark and insert/upsert on non-transactional Hive tables.
* `kedro.contrib.config.TemplatedConfigLoader` now supports name/dict key templating and default values.

## Bug fixes and other changes
* `get_last_load_version()` method for versioned datasets now returns exact last load version if the dataset has been loaded at least once and `None` otherwise.
* Fixed a bug in `_exists` method for versioned `SparkDataSet`.
* Enabled the customisation of the ExcelWriter in `ExcelLocalDataSet` by specifying options under `writer` key in `save_args`.
* Fixed a bug in IPython startup script, attempting to load context from the incorrect location.
* Removed capping the length of a dataset's string representation.
* Fixed `kedro install` command failing on Windows if `src/requirements.txt` contains a different version of Kedro.
* Enabled passing a single tag into a node or a pipeline without having to wrap it in a list (i.e. `tags="my_tag"`).

## Breaking changes to the API
* Removed `_check_paths_consistency()` method from `AbstractVersionedDataSet`. Version consistency check is now done in `AbstractVersionedDataSet.save()`. Custom versioned datasets should modify `save()` method implementation accordingly.

## Thanks for supporting contributions
[Joseph Haaga](https://github.com/josephhaaga), [Deepyaman Datta](https://github.com/deepyaman), [Joost Duisters](https://github.com/JoostDuisters), [Zain Patel](https://github.com/mzjp2), [Tom Vigrass](https://github.com/tomvigrass)

# Release 0.15.3

## Bug Fixes and other changes
* Narrowed the requirements for `PyTables` so that we maintain support for Python 3.5.

# Release 0.15.2

## Major features and improvements
* Added `--load-version`, a `kedro run` argument that allows you run the pipeline with a particular load version of a dataset.
* Support for modular pipelines in `src/`, break the pipeline into isolated parts with reusability in mind.
* Support for multiple pipelines, an ability to have multiple entry point pipelines and choose one with `kedro run --pipeline NAME`.
* Added a `MatplotlibWriter` dataset in `contrib` for saving Matplotlib images.
* An ability to template/parameterize configuration files with `kedro.contrib.config.TemplatedConfigLoader`.
* Parameters are exposed as a context property for ease of access in iPython / Jupyter Notebooks with `context.params`.
* Added `max_workers` parameter for ``ParallelRunner``.

## Bug fixes and other changes
* Users will override the `_get_pipeline` abstract method in `ProjectContext(KedroContext)` in `run.py` rather than the `pipeline` abstract property. The `pipeline` property is not abstract anymore.
* Improved an error message when versioned local dataset is saved and unversioned path already exists.
* Added `catalog` global variable to `00-kedro-init.py`, allowing you to load datasets with `catalog.load()`.
* Enabled tuples to be returned from a node.
* Disallowed the ``ConfigLoader`` loading the same file more than once, and deduplicated the `conf_paths` passed in.
* Added a `--open` flag to `kedro build-docs` that opens the documentation on build.
* Updated the ``Pipeline`` representation to include name of the pipeline, also making it readable as a context property.
* `kedro.contrib.io.pyspark.SparkDataSet` and `kedro.contrib.io.azure.CSVBlobDataSet` now support versioning.

## Breaking changes to the API
* `KedroContext.run()` no longer accepts `catalog` and `pipeline` arguments.
* `node.inputs` now returns the node's inputs in the order required to bind them properly to the node's function.

## Thanks for supporting contributions
[Deepyaman Datta](https://github.com/deepyaman), [Luciano Issoe](https://github.com/Lucianois), [Joost Duisters](https://github.com/JoostDuisters), [Zain Patel](https://github.com/mzjp2), [William Ashford](https://github.com/williamashfordQB), [Karlson Lee](https://github.com/i25959341)

# Release 0.15.1

## Major features and improvements
* Extended `versioning` support to cover the tracking of environment setup, code and datasets.
* Added the following datasets:
  - `FeatherLocalDataSet` in `contrib` for usage with pandas. (by [@mdomarsaleem](https://github.com/mdomarsaleem))
* Added `get_last_load_version` and `get_last_save_version` to `AbstractVersionedDataSet`.
* Implemented `__call__` method on `Node` to allow for users to execute `my_node(input1=1, input2=2)` as an alternative to `my_node.run(dict(input1=1, input2=2))`.
* Added new `--from-inputs` run argument.

## Bug fixes and other changes
* Fixed a bug in `load_context()` not loading context in non-Kedro Jupyter Notebooks.
* Fixed a bug in `ConfigLoader.get()` not listing nested files for `**`-ending glob patterns.
* Fixed a logging config error in Jupyter Notebook.
* Updated documentation in `03_configuration` regarding how to modify the configuration path.
* Documented the architecture of Kedro showing how we think about library, project and framework components.
* `extras/kedro_project_loader.py` renamed to `extras/ipython_loader.py` and now runs any IPython startup scripts without relying on the Kedro project structure.
* Fixed TypeError when validating partial function's signature.
* After a node failure during a pipeline run, a resume command will be suggested in the logs. This command will not work if the required inputs are MemoryDataSets.

## Breaking changes to the API

## Thanks for supporting contributions
[Omar Saleem](https://github.com/mdomarsaleem), [Mariana Silva](https://github.com/marianansilva), [Anil Choudhary](https://github.com/aniryou), [Craig](https://github.com/cfranklin11)

# Release 0.15.0

## Major features and improvements
* Added `KedroContext` base class which holds the configuration and Kedro's main functionality (catalog, pipeline, config, runner).
* Added a new CLI command `kedro jupyter convert` to facilitate converting Jupyter Notebook cells into Kedro nodes.
* Added support for `pip-compile` and new Kedro command `kedro build-reqs` that generates `requirements.txt` based on `requirements.in`.
* Running `kedro install` will install packages to conda environment if `src/environment.yml` exists in your project.
* Added a new `--node` flag to `kedro run`, allowing users to run only the nodes with the specified names.
* Added new `--from-nodes` and `--to-nodes` run arguments, allowing users to run a range of nodes from the pipeline.
* Added prefix `params:` to the parameters specified in `parameters.yml` which allows users to differentiate between their different parameter node inputs and outputs.
* Jupyter Lab/Notebook now starts with only one kernel by default.
* Added the following datasets:
  -  `CSVHTTPDataSet` to load CSV using HTTP(s) links.
  - `JSONBlobDataSet` to load json (-delimited) files from Azure Blob Storage.
  - `ParquetS3DataSet` in `contrib` for usage with pandas. (by [@mmchougule](https://github.com/mmchougule))
  - `CachedDataSet` in `contrib` which will cache data in memory to avoid io/network operations. It will clear the cache once a dataset is no longer needed by a pipeline. (by [@tsanikgr](https://github.com/tsanikgr))
  - `YAMLLocalDataSet` in `contrib` to load and save local YAML files. (by [@Minyus](https://github.com/Minyus))

## Bug fixes and other changes
* Documentation improvements including instructions on how to initialise a Spark session using YAML configuration.
* `anyconfig` default log level changed from `INFO` to `WARNING`.
* Added information on installed plugins to `kedro info`.
* Added style sheets for project documentation, so the output of `kedro build-docs` will resemble the style of `kedro docs`.

## Breaking changes to the API
* Simplified the Kedro template in `run.py` with the introduction of `KedroContext` class.
* Merged `FilepathVersionMixIn` and `S3VersionMixIn` under one abstract class `AbstractVersionedDataSet` which extends`AbstractDataSet`.
* `name` changed to be a keyword-only argument for `Pipeline`.
* `CSVLocalDataSet` no longer supports URLs. `CSVHTTPDataSet` supports URLs.

### Migration guide from Kedro 0.14.* to Kedro 0.15.0
#### Migration for Kedro project template
This guide assumes that:
  * The framework specific code has not been altered significantly
  * Your project specific code is stored in the dedicated python package under `src/`.

The breaking changes were introduced in the following project template files:
- `<project-name>/.ipython/profile_default/startup/00-kedro-init.py`
- `<project-name>/kedro_cli.py`
- `<project-name>/src/tests/test_run.py`
- `<project-name>/src/<package-name>/run.py`
- `<project-name>/.kedro.yml` (new file)

The easiest way to migrate your project from Kedro 0.14.* to Kedro 0.15.0 is to create a new project (by using `kedro new`) and move code and files bit by bit as suggested in the detailed guide below:

1. Create a new project with the same name by running `kedro new`

2. Copy the following folders to the new project:
 - `results/`
 - `references/`
 - `notebooks/`
 - `logs/`
 - `data/`
 - `conf/`

3. If you customised your `src/<package>/run.py`, make sure you apply the same customisations to `src/<package>/run.py`
 - If you customised `get_config()`, you can override `config_loader` property in `ProjectContext` derived class
 - If you customised `create_catalog()`, you can override `catalog()` property in `ProjectContext` derived class
 - If you customised `run()`, you can override `run()` method in `ProjectContext` derived class
 - If you customised default `env`, you can override it in `ProjectContext` derived class or pass it at construction. By default, `env` is `local`.
 - If you customised default `root_conf`, you can override `CONF_ROOT` attribute in `ProjectContext` derived class. By default, `KedroContext` base class has `CONF_ROOT` attribute set to `conf`.

4. The following syntax changes are introduced in ipython or Jupyter notebook/labs:
 - `proj_dir` -> `context.project_path`
 - `proj_name` -> `context.project_name`
 - `conf` -> `context.config_loader`.
 - `io` -> `context.catalog` (e.g., `io.load()` -> `context.catalog.load()`)

5. If you customised your `kedro_cli.py`, you need to apply the same customisations to your `kedro_cli.py` in the new project.

6. Copy the contents of the old project's `src/requirements.txt` into the new project's `src/requirements.in` and, from the project root directory, run the `kedro build-reqs` command in your terminal window.

#### Migration for versioning custom dataset classes

If you defined any custom dataset classes which support versioning in your project, you need to apply the following changes:

1. Make sure your dataset inherits from `AbstractVersionedDataSet` only.
2. Call `super().__init__()` with the appropriate arguments in the dataset's `__init__`. If storing on local filesystem, providing the filepath and the version is enough. Otherwise, you should also pass in an `exists_function` and a `glob_function` that emulate `exists` and `glob` in a different filesystem (see `CSVS3DataSet` as an example).
3. Remove setting of the `_filepath` and `_version` attributes in the dataset's `__init__`, as this is taken care of in the base abstract class.
4. Any calls to `_get_load_path` and `_get_save_path` methods should take no arguments.
5. Ensure you convert the output of `_get_load_path` and `_get_save_path` appropriately, as these now return [`PurePath`s](https://docs.python.org/3/library/pathlib.html#pure-paths) instead of strings.
6. Make sure `_check_paths_consistency` is called with [`PurePath`s](https://docs.python.org/3/library/pathlib.html#pure-paths) as input arguments, instead of strings.

These steps should have brought your project to Kedro 0.15.0. There might be some more minor tweaks needed as every project is unique, but now you have a pretty solid base to work with. If you run into any problems, please consult the [Kedro documentation](https://kedro.readthedocs.io).

## Thanks for supporting contributions
[Dmitry Vukolov](https://github.com/dvukolov), [Jo Stichbury](https://github.com/stichbury), [Angus Williams](https://github.com/awqb), [Deepyaman Datta](https://github.com/deepyaman), [Mayur Chougule](https://github.com/mmchougule), [Marat Kopytjuk](https://github.com/kopytjuk), [Evan Miller](https://github.com/evanmiller29), [Yusuke Minami](https://github.com/Minyus)

# Release 0.14.3

## Major features and improvements
* Tab completion for catalog datasets in `ipython` or `jupyter` sessions. (Thank you [@datajoely](https://github.com/datajoely) and [@WaylonWalker](https://github.com/WaylonWalker))
* Added support for transcoding, an ability to decouple loading/saving mechanisms of a dataset from its storage location, denoted by adding '@' to the dataset name.
* Datasets have a new `release` function that instructs them to free any cached data. The runners will call this when the dataset is no longer needed downstream.

## Bug fixes and other changes
* Add support for pipeline nodes made up from partial functions.
* Expand user home directory `~` for TextLocalDataSet (see issue #19).
* Add a `short_name` property to `Node`s for a display-friendly (but not necessarily unique) name.
* Add Kedro project loader for IPython: `extras/kedro_project_loader.py`.
* Fix source file encoding issues with Python 3.5 on Windows.
* Fix local project source not having priority over the same source installed as a package, leading to local updates not being recognised.

## Breaking changes to the API
* Remove the max_loads argument from the `MemoryDataSet` constructor and from the `AbstractRunner.create_default_data_set` method.

## Thanks for supporting contributions
[Joel Schwarzmann](https://github.com/datajoely), [Alex Kalmikov](https://github.com/kalexqb)

# Release 0.14.2

## Major features and improvements
* Added Data Set transformer support in the form of AbstractTransformer and DataCatalog.add_transformer.

## Breaking changes to the API
* Merged the `ExistsMixin` into `AbstractDataSet`.
* `Pipeline.node_dependencies` returns a dictionary keyed by node, with sets of parent nodes as values; `Pipeline` and `ParallelRunner` were refactored to make use of this for topological sort for node dependency resolution and running pipelines respectively.
* `Pipeline.grouped_nodes` returns a list of sets, rather than a list of lists.

## Thanks for supporting contributions

[Darren Gallagher](https://github.com/dazzag24), [Zain Patel](https://github.com/mzjp2)

# Release 0.14.1

## Major features and improvements
* New I/O module `HDFS3DataSet`.

## Bug fixes and other changes
* Improved API docs.
* Template `run.py` will throw a warning instead of error if `credentials.yml`
  is not present.

## Breaking changes to the API
None


# Release 0.14.0:

The initial release of Kedro.


## Thanks for supporting contributions

Jo Stichbury, Aris Valtazanos, Fabian Peters, Guilherme Braccialli, Joel Schwarzmann, Miguel Beltre, Mohammed ElNabawy, Deepyaman Datta, Shubham Agrawal, Oleg Andreyev, Mayur Chougule, William Ashford, Ed Cannon, Nikhilesh Nukala, Sean Bailey, Vikram Tegginamath, Thomas Huijskens, Musa Bilal

We are also grateful to everyone who advised and supported us, filed issues or helped resolve them, asked and answered questions and were part of inspiring discussions.<|MERGE_RESOLUTION|>--- conflicted
+++ resolved
@@ -20,9 +20,6 @@
 ## Bug fixes and other changes
 * Fixed a bug where a new version created mid-run by an external system caused inconsistencies in the load versions used in the current run.
 * Documentation improvements.
-<<<<<<< HEAD
-* New TensorFlow 2.X model save and load support with TensorFlowModelDataset and TensorFlowModelVersionedDataset.
-=======
 * Updated contribution process in `CONTRIBUTING.md` - added Developer Workflow.
 * Fixed a bug where `PartitionedDataSet` and `IncrementalDataSet` were not working with `s3a` or `s3n` protocol.
 * Documented installation of development version of Kedro in the [FAQ section](https://kedro.readthedocs.io/en/stable/06_resources/01_faq.html#how-can-i-use-development-version-of-kedro).
@@ -31,7 +28,6 @@
 * Added ability to read partitioned parquet file from a directory in `pandas.ParquetDataSet`.
 * Bug in `SparkDataSet` not allowing for loading data from DBFS in a Windows machine using Databricks-connect.
 * Added option to lint the project without applying the formatting changes (`kedro lint --check-only`).
->>>>>>> 99e21747
 
 ## Breaking changes to the API
 * Made `invalidate_cache` method on datasets private.
@@ -85,10 +81,6 @@
 ## Breaking changes to the API
 
 ## Thanks for supporting contributions
-<<<<<<< HEAD
-[@foolsgold](https://github.com/foolsgold), [Priyanka Shanbhag](https://github.com/priyanka1414), [@w0rdsm1th](https://github.com/w0rdsm1th)
-=======
->>>>>>> 99e21747
 
 # 0.15.8
 
