--- conflicted
+++ resolved
@@ -6,11 +6,8 @@
 * Removed example pipeline requirements when examples are not selected in `tools`.
 * Allowed modern versions of JupyterLab and Jupyter Notebooks.
 * Removed setuptools dependency
-<<<<<<< HEAD
+* Added `source_dir` explicitly in `pyproject.toml` for non-src layout project.
 * `MemoryDataset` entries are now included in free outputs.
-=======
-* Added `source_dir` explicitly in `pyproject.toml` for non-src layout project.
->>>>>>> 9831e125
 
 ## Breaking changes to the API
 * Added logging about not using async mode in `SequentiallRunner` and `ParallelRunner`.
