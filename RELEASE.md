# Upcoming 0.17.0 release

## Major features and improvements
* Introduced `KedroSession` which is responsible for managing the lifecycle of a Kedro run.
* Added `DatasetSpecs` with hooks to run before and after loading and saving datasets from/to the catalog.
* Added `kedro catalog create` command. It creates `<conf_root>/<env>/catalog/<pipeline_name>.yml` configuration file with `MemoryDataSet` datasets for each dataset in a registered pipeline if it is missing from Data Catalog.
* Added `settings.py` and `pyproject.toml` (to replace `.kedro.yml`) for project configuration, in line with Python best practice.
* Made `context_path` an optional key in `pyproject.toml`. `KedroContext` is used by default.
* Removed `ProjectContext` from `src/<package_name>/run.py`.
* `TemplatedConfigLoader` now supports Jinja2 template syntax alongside its original one.
* Triggering the run from the notebook using `ParallelRunner` does not result in the run failure if the run was started using `KedroSession` (`session.run()`).
* Made [registration hooks](https://kedro.readthedocs.io/en/stable/07_extend_kedro/04_hooks.html#registration-hooks) mandatory, as the only way to customise the `ConfigLoader` or the `DataCatalog` used in a project. If no such hook is provided in `src/<package_name>/hooks.py`, a `KedroContextError` will be raised. There are sensible defaults defined in any project generated with Kedro >= 0.16.5.

## Bug fixes and other changes
<<<<<<< HEAD
* Added a `--fs-args` option to the `kedro pipeline pull` command to specify configuration options for the fsspec filesystem arguments used when pulling modular pipelines from non-PyPI locations.
=======
* Bumped maximum required `fsspec` version to 0.9.
* `before_node_run` can now overwrite node inputs by returning a dictionary with the corresponding updates.
* Added minimal, black-compatible flake8 configuration to the project template.
* Moved `isort` and `pytest` configuration from `<project_root>/setup.cfg` to `<project_root>/pyproject.toml`.
* Fixed a bug where extra parameters were incorrectly passed from `KedroSession` to `KedroContext`.
* Deprecated `kedro.framework.context.load_context`, it will be removed in 0.18.0 release.
* Deprecated `kedro.framework.cli.get_project_context`, it will be removed in 0.18.0 release.
>>>>>>> 9402ff85

## Breaking changes to the API
* `kedro.io.DataCatalog.exists()` returns `False` when the dataset does not exist, as opposed to raising an exception.
* Bumped maximum supported `s3fs` version to 0.5 (`S3FileSystem` interface has changed since 0.4.1 version).
* Deleted the deprecated `kedro.cli` and `kedro.context` modules in favor of `kedro.framework.cli` and `kedro.framework.context` respectively.
* The pipeline-specific `catalog.yml` file is no longer automatically created for modular pipelines when doing `kedro pipeline create`.
* Removed `include_examples` from `kedro new`. It has been replaced with Kedro starter.
* Changed `--verbose` flag from a global command to a project-specific command flag (e.g `kedro --verbose new` becomes `kedro new --verbose`).
* Dropped support of `dataset_credentials` key in credentials in PartitionedDataSet.
* `get_source_dir()` was removed from `kedro/framework/cli/utils.py`.
* Dropped support of `get_config`, `create_catalog`, `create_pipeline`, `template_version`, `project_name` and `project_path` keys by `get_project_context()` function (`kedro/framework/cli/cli.py`).
* Added a `DeprecationWarning` to the decorator API for both `node` and `pipeline`. Added documentation to recommend using Hooks for extending node's behavior instead.
* Added a `DeprecationWarning` to the Transformers API when adding a transformer to the catalog. Added documentation to recommend using Hooks for customising the `load` and `save` methods.
* `kedro new --starter` now defaults to fetching the starter template matching the installed Kedro version.
* Renamed `kedro_cli.py` to `cli.py` and moved it inside the Python package (`src/<package_name>/`), for a better packaging and deployment experience.
* Removed `.kedro.yml` from the project template and replaced it with `pyproject.toml`.
* Removed `KEDRO_CONFIGS` constant (previously residing in `kedro.framework.context.context`).
* Modified `kedro pipeline create` CLI command to add a boilerplate parameter config file in `conf/<env>/parameters/<pipeline_name>.yml` instead of `conf/<env>/pipelines/<pipeline_name>/parameters.yml`. CLI commands `kedro pipeline delete` / `package` / `pull` were updated accordingly.
* Removed `get_static_project_data` from `kedro.framework.context`.
* Removed `KedroContext.static_data`.
* `KedroContext` constructor now takes `package_name` as first argument.
* Replaced `context` property on `KedroSession` with `load_context()` method.
* Renamed `_push_session` and `_pop_session` in `kedro.framework.session.session` to `_activate_session` and `_deactivate_session` respectively.
* Custom context class is set via `CONTEXT_CLASS` variable in `src/<your_project>/settings.py`.
* Removed `KedroContext.hooks` attribute. Instead, hooks should be registered in `src/<your_project>/settings.py` under the `HOOKS` key.
* Removed `KedroContext._create_config_loader()` and `KedroContext._create_data_catalog()`. They have been replaced by registration hooks, namely `register_config_loader()` and `register_catalog()`.

## Thanks for supporting contributions
[Deepyaman Datta](https://github.com/deepyaman)

### Migration guide from Kedro 0.16.* to 0.17.*

#### General Migration

**reminder** [How do I upgrade Kedro](https://kedro.readthedocs.io/en/stable/11_faq/01_faq.html#how-do-i-upgrade-kedro) covers a few key things to remember when updating any kedro version.

#### Migration for `kedro_cli.py`

If you customised the `kedro run` command or added more CLI commands in your `kedro_cli.py`, copy-paste them into `<project_root>/src/<package_name>/cli.py`.

#### Migration for `.kedro.yml`

From `.kedro.yml`, move the following four keys to `pyproject.toml`:

```toml
[tools.kedro]
context_path = "<package_name>.run.ProjectContext"  # or your custom location if modified
project_name = "<project_name>"
project_version = "0.17.0"
package_name = "<package_name>"
```

If you defined a different source directory (`source_dir`), make sure you also move that to `pyproject.toml`.

Next, if you specified additional hook implementations in `hooks` listed plugins under `disable_hooks_by_plugin` in your `.kedro.yml`, you will need to move them to `settings.py` accordingly:

```python
from <package_name>.hooks import MyCustomHooks


HOOKS = (ProjectHooks(), MyCustomHooks())

DISABLE_HOOKS_FOR_PLUGINS = ("my_plugin1", )
```

#### Migration for using custom `ConfigLoader` or `DataCatalog`

If you were defining a custom class, such as `TemplatedConfigLoader`, by overriding `ProjectContext._create_config_loader`, you should move the contents of the function in `src/<package_name>/hooks.py`, under `register_config_loader`. Similarly, for `DataCatalog` defined with `ProjectContext._create_catalog`, you should copy-paste the contents into `register_catalog`.


# Release 0.16.6

## Major features and improvements

* Added documentation with a focus on single machine and distributed environment deployment; the series includes Docker, Argo, Prefect, Kubeflow, AWS Batch, AWS Sagemaker and extends our section on Databricks
* Added [kedro-starter-spaceflights](https://github.com/quantumblacklabs/kedro-starter-spaceflights/) alias for generating a project: `kedro new --starter spaceflights`.

## Bug fixes and other changes
* Fixed `TypeError` when converting dict inputs to a node made from a wrapped `partial` function.
* `PartitionedDataSet` improvements:
  - Supported passing arguments to the underlying filesystem.
* Improved handling of non-ASCII word characters in dataset names.
  - For example, a dataset named `jalapeño` will be accessible as `DataCatalog.datasets.jalapeño` rather than `DataCatalog.datasets.jalape__o`.
* Fixed `kedro install` for an Anaconda environment defined in `environment.yml`.
* Fixed backwards compatibility with templates generated with older Kedro versions <0.16.5. No longer need to update `.kedro.yml` to use `kedro lint` and `kedro jupyter notebook convert`.
* Improved documentation.
* Added documentation using MinIO with Kedro.
* Improved error messages for incorrect parameters passed into a node.
* Fixed issue with saving a `TensorFlowModelDataset` in the HDF5 format with versioning enabled.
* Added missing `run_result` argument in `after_pipeline_run` Hooks spec.
* Fixed a bug in IPython script that was causing context hooks to be registered twice. To apply this fix to a project generated with an older Kedro version, apply the same changes made in [this PR](https://github.com/quantumblacklabs/kedro-starter-pandas-iris/pull/16) to your `00-kedro-init.py` file.
* Improved documentation.

## Breaking changes to the API

## Thanks for supporting contributions
[Deepyaman Datta](https://github.com/deepyaman), [Bhavya Merchant](https://github.com/bnmerchant), [Lovkush Agarwal](https://github.com/Lovkush-A), [Varun Krishna S](https://github.com/vhawk19), [Sebastian Bertoli](https://github.com/sebastianbertoli), [noklam](https://github.com/noklam), [Daniel Petti](https://github.com/djpetti), [Waylon Walker](https://github.com/waylonwalker), [Saran Balaji C](https://github.com/csaranbalaji)

# Release 0.16.5

## Major features and improvements
* Added the following new datasets.

| Type                        | Description                                                                                             | Location                      |
| --------------------------- | ------------------------------------------------------------------------------------------------------- | ----------------------------- |
| `email.EmailMessageDataSet` | Manage email messages using [the Python standard library](https://docs.python.org/3/library/email.html) | `kedro.extras.datasets.email` |

* Added support for `pyproject.toml` to configure Kedro. `pyproject.toml` is used if `.kedro.yml` doesn't exist (Kedro configuration should be under `[tool.kedro]` section).
* Projects created with this version will have no `pipeline.py`, having been replaced by `hooks.py`.
* Added a set of registration hooks, as the new way of registering library components with a Kedro project:
    * `register_pipelines()`, to replace `_get_pipelines()`
    * `register_config_loader()`, to replace `_create_config_loader()`
    * `register_catalog()`, to replace `_create_catalog()`
These can be defined in `src/<package-name>/hooks.py` and added to `.kedro.yml` (or `pyproject.toml`). The order of execution is: plugin hooks, `.kedro.yml` hooks, hooks in `ProjectContext.hooks`.
* Added ability to disable auto-registered Hooks using `.kedro.yml` (or `pyproject.toml`) configuration file.

## Bug fixes and other changes
* Added option to run asynchronously via the Kedro CLI.
* Absorbed `.isort.cfg` settings into `setup.cfg`.
* Packaging a modular pipeline raises an error if the pipeline directory is empty or non-existent.

## Breaking changes to the API
* `project_name`, `project_version` and `package_name` now have to be defined in `.kedro.yml` for projects using Kedro 0.16.5+.

## Migration Guide
This release has accidentally broken the usage of `kedro lint` and `kedro jupyter notebook convert` on a project template generated with previous versions of Kedro (<=0.16.4). To amend this, please either upgrade to `kedro==0.16.6` or update `.kedro.yml` within your project root directory to include the following keys:

```yaml
project_name: "<your_project_name>"
project_version: "<kedro_version_of_the_project>"
package_name: "<your_package_name>"
```

## Thanks for supporting contributions
[Deepyaman Datta](https://github.com/deepyaman), [Bas Nijholt](https://github.com/basnijholt), [Sebastian Bertoli](https://github.com/sebastianbertoli)

# Release 0.16.4

## Major features and improvements
* Fixed a bug for using `ParallelRunner` on Windows.
* Enabled auto-discovery of hooks implementations coming from installed plugins.

## Bug fixes and other changes
* Fixed a bug for using `ParallelRunner` on Windows.
* Modified `GBQTableDataSet` to load customized results using customized queries from Google Big Query tables.
* Documentation improvements.

## Breaking changes to the API

## Thanks for supporting contributions
[Ajay Bisht](https://github.com/ajb7), [Vijay Sajjanar](https://github.com/vjkr), [Deepyaman Datta](https://github.com/deepyaman), [Sebastian Bertoli](https://github.com/sebastianbertoli), [Shahil Mawjee](https://github.com/s-mawjee), [Louis Guitton](https://github.com/louisguitton), [Emanuel Ferm](https://github.com/eferm)

# Release 0.16.3

## Major features and improvements
* Added the `kedro pipeline pull` CLI command to extract a packaged modular pipeline, and place the contents in a Kedro project.
* Added the `--version` option to `kedro pipeline package` to allow specifying alternative versions to package under.
* Added the `--starter` option to `kedro new` to create a new project from a local, remote or aliased starter template.
* Added the `kedro starter list` CLI command to list all starter templates that can be used to bootstrap a new Kedro project.
* Added the following new datasets.

| Type               | Description                                                                                           | Location                     |
| ------------------ | ----------------------------------------------------------------------------------------------------- | ---------------------------- |
| `json.JSONDataSet` | Work with JSON files using [the Python standard library](https://docs.python.org/3/library/json.html) | `kedro.extras.datasets.json` |

## Bug fixes and other changes
* Removed `/src/nodes` directory from the project template and made `kedro jupyter convert` create it on the fly if necessary.
* Fixed a bug in `MatplotlibWriter` which prevented saving lists and dictionaries of plots locally on Windows.
* Closed all pyplot windows after saving in `MatplotlibWriter`.
* Documentation improvements:
  - Added [kedro-wings](https://github.com/tamsanh/kedro-wings) and [kedro-great](https://github.com/tamsanh/kedro-great) to the list of community plugins.
* Fixed broken versioning for Windows paths.
* Fixed `DataSet` string representation for falsy values.
* Improved the error message when duplicate nodes are passed to the `Pipeline` initializer.
* Fixed a bug where `kedro docs` would fail because the built docs were located in a different directory.
* Fixed a bug where `ParallelRunner` would fail on Windows machines whose reported CPU count exceeded 61.
* Fixed an issue with saving TensorFlow model to `h5` file on Windows.
* Added a `json` parameter to `APIDataSet` for the convenience of generating requests with JSON bodies.
* Fixed dependencies for `SparkDataSet` to include spark.

## Breaking changes to the API

## Thanks for supporting contributions
[Deepyaman Datta](https://github.com/deepyaman), [Tam-Sanh Nguyen](https://github.com/tamsanh), [DataEngineerOne](http://youtube.com/DataEngineerOne)

# Release 0.16.2

## Major features and improvements
* Added the following new datasets.

| Type                                | Description                                                                                                          | Location                           |
| ----------------------------------- | -------------------------------------------------------------------------------------------------------------------- | ---------------------------------- |
| `pandas.AppendableExcelDataSet`     | Work with `Excel` files opened in append mode                                                                        | `kedro.extras.datasets.pandas`     |
| `tensorflow.TensorFlowModelDataset` | Work with `TensorFlow` models using [TensorFlow 2.X](https://www.tensorflow.org/api_docs/python/tf/keras/Model#save) | `kedro.extras.datasets.tensorflow` |
| `holoviews.HoloviewsWriter`         | Work with `Holoviews` objects (saves as image file)                                                                  | `kedro.extras.datasets.holoviews`  |

* `kedro install` will now compile project dependencies (by running `kedro build-reqs` behind the scenes) before the installation if the `src/requirements.in` file doesn't exist.
* Added `only_nodes_with_namespace` in `Pipeline` class to filter only nodes with a specified namespace.
* Added the `kedro pipeline delete` command to help delete unwanted or unused pipelines (it won't remove references to the pipeline in your `create_pipelines()` code).
* Added the `kedro pipeline package` command to help package up a modular pipeline. It will bundle up the pipeline source code, tests, and parameters configuration into a .whl file.

## Bug fixes and other changes
* `DataCatalog` improvements:
  - Introduced regex filtering to the `DataCatalog.list()` method.
  - Non-alphanumeric characters (except underscore) in dataset name are replaced with `__` in `DataCatalog.datasets`, for ease of access to transcoded datasets.
* Dataset improvements:
  - Improved initialization speed of `spark.SparkHiveDataSet`.
  - Improved S3 cache in `spark.SparkDataSet`.
  - Added support of options for building `pyarrow` table in `pandas.ParquetDataSet`.
* `kedro build-reqs` CLI command improvements:
  - `kedro build-reqs` is now called with `-q` option and will no longer print out compiled requirements to the console for security reasons.
  - All unrecognized CLI options in `kedro build-reqs` command are now passed to [pip-compile](https://github.com/jazzband/pip-tools#example-usage-for-pip-compile) call (e.g. `kedro build-reqs --generate-hashes`).
* `kedro jupyter` CLI command improvements:
  - Improved error message when running `kedro jupyter notebook`, `kedro jupyter lab` or `kedro ipython` with Jupyter/IPython dependencies not being installed.
  - Fixed `%run_viz` line magic for showing kedro viz inside a Jupyter notebook. For the fix to be applied on existing Kedro project, please see the migration guide.
  - Fixed the bug in IPython startup script ([issue 298](https://github.com/quantumblacklabs/kedro/issues/298)).
* Documentation improvements:
  - Updated community-generated content in FAQ.
  - Added [find-kedro](https://github.com/WaylonWalker/find-kedro) and [kedro-static-viz](https://github.com/WaylonWalker/kedro-static-viz) to the list of community plugins.
  - Add missing `pillow.ImageDataSet` entry to the documentation.

## Breaking changes to the API

### Migration guide from Kedro 0.16.1 to 0.16.2

#### Guide to apply the fix for `%run_viz` line magic in existing project

Even though this release ships a fix for project generated with `kedro==0.16.2`, after upgrading, you will still need to make a change in your existing project if it was generated with `kedro>=0.16.0,<=0.16.1` for the fix to take effect. Specifically, please change the content of your project's IPython init script located at `.ipython/profile_default/startup/00-kedro-init.py` with the content of [this file](https://github.com/quantumblacklabs/kedro/blob/0.16.2/kedro/templates/project/%7B%7B%20cookiecutter.repo_name%20%7D%7D/.ipython/profile_default/startup/00-kedro-init.py). You will also need `kedro-viz>=3.3.1`.

## Thanks for supporting contributions
[Miguel Rodriguez Gutierrez](https://github.com/MigQ2), [Joel Schwarzmann](https://github.com/datajoely), [w0rdsm1th](https://github.com/w0rdsm1th), [Deepyaman Datta](https://github.com/deepyaman), [Tam-Sanh Nguyen](https://github.com/tamsanh), [Marcus Gawronsky](https://github.com/marcusinthesky)

# 0.16.1

## Major features and improvements

## Bug fixes and other changes
* Fixed deprecation warnings from `kedro.cli` and `kedro.context` when running `kedro jupyter notebook`.
* Fixed a bug where `catalog` and `context` were not available in Jupyter Lab and Notebook.
* Fixed a bug where `kedro build-reqs` would fail if you didn't have your project dependencies installed.

## Breaking changes to the API

## Thanks for supporting contributions

# 0.16.0

## Major features and improvements
### CLI
* Added new CLI commands (only available for the projects created using Kedro 0.16.0 or later):
  - `kedro catalog list` to list datasets in your catalog
  - `kedro pipeline list` to list pipelines
  - `kedro pipeline describe` to describe a specific pipeline
  - `kedro pipeline create` to create a modular pipeline
* Improved the CLI speed by up to 50%.
* Improved error handling when making a typo on the CLI. We now suggest some of the possible commands you meant to type, in `git`-style.

### Framework
* All modules in `kedro.cli` and `kedro.context` have been moved into `kedro.framework.cli` and `kedro.framework.context` respectively. `kedro.cli` and `kedro.context` will be removed in future releases.
* Added `Hooks`, which is a new mechanism for extending Kedro.
* Fixed `load_context` changing user's current working directory.
* Allowed the source directory to be configurable in `.kedro.yml`.
* Added the ability to specify nested parameter values inside your node inputs, e.g. `node(func, "params:a.b", None)`
### DataSets
* Added the following new datasets.

| Type                       | Description                                 | Location                          |
| -------------------------- | ------------------------------------------- | --------------------------------- |
| `pillow.ImageDataSet`      | Work with image files using `Pillow`        | `kedro.extras.datasets.pillow`    |
| `geopandas.GeoJSONDataSet` | Work with geospatial data using `GeoPandas` | `kedro.extras.datasets.geopandas` |
| `api.APIDataSet`           | Work with data from HTTP(S) API requests    | `kedro.extras.datasets.api`       |

* Added `joblib` backend support to `pickle.PickleDataSet`.
* Added versioning support to `MatplotlibWriter` dataset.
* Added the ability to install dependencies for a given dataset with more granularity, e.g. `pip install "kedro[pandas.ParquetDataSet]"`.
* Added the ability to specify extra arguments, e.g. `encoding` or `compression`, for `fsspec.spec.AbstractFileSystem.open()` calls when loading/saving a dataset. See Example 3 under [docs](https://kedro.readthedocs.io/en/stable/04_user_guide/04_data_catalog.html#using-the-data-catalog-with-the-yaml-api).

### Other
* Added `namespace` property on ``Node``, related to the modular pipeline where the node belongs.
* Added an option to enable asynchronous loading inputs and saving outputs in both `SequentialRunner(is_async=True)` and `ParallelRunner(is_async=True)` class.
* Added `MemoryProfiler` transformer.
* Removed the requirement to have all dependencies for a dataset module to use only a subset of the datasets within.
* Added support for `pandas>=1.0`.
* Enabled Python 3.8 compatibility. _Please note that a Spark workflow may be unreliable for this Python version as `pyspark` is not fully-compatible with 3.8 yet._
* Renamed "features" layer to "feature" layer to be consistent with (most) other layers and the [relevant FAQ](https://kedro.readthedocs.io/en/stable/11_faq/01_faq.html#what-is-data-engineering-convention).

## Bug fixes and other changes
* Fixed a bug where a new version created mid-run by an external system caused inconsistencies in the load versions used in the current run.
* Documentation improvements
  * Added instruction in the documentation on how to create a custom runner).
  * Updated contribution process in `CONTRIBUTING.md` - added Developer Workflow.
  * Documented installation of development version of Kedro in the [FAQ section](https://kedro.readthedocs.io/en/stable/11_faq/01_faq.html#how-can-i-use-a-development-version-of-kedro).
  * Added missing `_exists` method to `MyOwnDataSet` example in 04_user_guide/08_advanced_io.
* Fixed a bug where `PartitionedDataSet` and `IncrementalDataSet` were not working with `s3a` or `s3n` protocol.
* Added ability to read partitioned parquet file from a directory in `pandas.ParquetDataSet`.
* Replaced `functools.lru_cache` with `cachetools.cachedmethod` in `PartitionedDataSet` and `IncrementalDataSet` for per-instance cache invalidation.
* Implemented custom glob function for `SparkDataSet` when running on Databricks.
* Fixed a bug in `SparkDataSet` not allowing for loading data from DBFS in a Windows machine using Databricks-connect.
* Improved the error message for `DataSetNotFoundError` to suggest possible dataset names user meant to type.
* Added the option for contributors to run Kedro tests locally without Spark installation with `make test-no-spark`.
* Added option to lint the project without applying the formatting changes (`kedro lint --check-only`).

## Breaking changes to the API
### Datasets
* Deleted obsolete datasets from `kedro.io`.
* Deleted `kedro.contrib` and `extras` folders.
* Deleted obsolete `CSVBlobDataSet` and `JSONBlobDataSet` dataset types.
* Made `invalidate_cache` method on datasets private.
* `get_last_load_version` and `get_last_save_version` methods are no longer available on `AbstractDataSet`.
* `get_last_load_version` and `get_last_save_version` have been renamed to `resolve_load_version` and `resolve_save_version` on ``AbstractVersionedDataSet``, the results of which are cached.
* The `release()` method on datasets extending ``AbstractVersionedDataSet`` clears the cached load and save version. All custom datasets must call `super()._release()` inside `_release()`.
* ``TextDataSet`` no longer has `load_args` and `save_args`. These can instead be specified under `open_args_load` or `open_args_save` in `fs_args`.
* `PartitionedDataSet` and `IncrementalDataSet` method `invalidate_cache` was made private: `_invalidate_caches`.

### Other
* Removed `KEDRO_ENV_VAR` from `kedro.context` to speed up the CLI run time.
* `Pipeline.name` has been removed in favour of `Pipeline.tag()`.
* Dropped `Pipeline.transform()` in favour of `kedro.pipeline.modular_pipeline.pipeline()` helper function.
* Made constant `PARAMETER_KEYWORDS` private, and moved it from `kedro.pipeline.pipeline` to `kedro.pipeline.modular_pipeline`.
* Layers are no longer part of the dataset object, as they've moved to the `DataCatalog`.
* Python 3.5 is no longer supported by the current and all future versions of Kedro.

### Migration guide from Kedro 0.15.* to 0.16.*

#### General Migration

**reminder** [How do I upgrade Kedro](https://kedro.readthedocs.io/en/stable/11_faq/01_faq.html#how-do-i-upgrade-kedro) covers a few key things to remember when updating any kedro version.

#### Migration for datasets

Since all the datasets (from `kedro.io` and `kedro.contrib.io`) were moved to `kedro/extras/datasets` you must update the type of all datasets in `<project>/conf/base/catalog.yml` file.
Here how it should be changed: `type: <SomeDataSet>` -> `type: <subfolder of kedro/extras/datasets>.<SomeDataSet>` (e.g. `type: CSVDataSet` -> `type: pandas.CSVDataSet`).

In addition, all the specific datasets like `CSVLocalDataSet`, `CSVS3DataSet` etc. were deprecated. Instead, you must use generalized datasets like `CSVDataSet`.
E.g. `type: CSVS3DataSet` -> `type: pandas.CSVDataSet`.

> Note: No changes required if you are using your custom dataset.

#### Migration for Pipeline.transform()
`Pipeline.transform()` has been dropped in favour of the `pipeline()` constructor. The following changes apply:
- Remember to import `from kedro.pipeline import pipeline`
- The `prefix` argument has been renamed to `namespace`
- And `datasets` has been broken down into more granular arguments:
  - `inputs`: Independent inputs to the pipeline
  - `outputs`: Any output created in the pipeline, whether an intermediary dataset or a leaf output
  - `parameters`: `params:...` or `parameters`

As an example, code that used to look like this with the `Pipeline.transform()` constructor:
```python
result = my_pipeline.transform(
    datasets={"input": "new_input", "output": "new_output", "params:x": "params:y"},
    prefix="pre"
)
```

When used with the new `pipeline()` constructor, becomes:
```python
from kedro.pipeline import pipeline

result = pipeline(
    my_pipeline,
    inputs={"input": "new_input"},
    outputs={"output": "new_output"},
    parameters={"params:x": "params:y"},
    namespace="pre"
)
```

#### Migration for decorators, color logger, transformers etc.
Since some modules were moved to other locations you need to update import paths appropriately.
You can find the list of moved files in the [`0.15.6` release notes](https://github.com/quantumblacklabs/kedro/releases/tag/0.15.6) under the section titled `Files with a new location`.

#### Migration for CLI and KEDRO_ENV environment variable
> Note: If you haven't made significant changes to your `kedro_cli.py`, it may be easier to simply copy the updated `kedro_cli.py` `.ipython/profile_default/startup/00-kedro-init.py` and from GitHub or a newly generated project into your old project.

* We've removed `KEDRO_ENV_VAR` from `kedro.context`. To get your existing project template working, you'll need to remove all instances of `KEDRO_ENV_VAR` from your project template:
  - From the imports in `kedro_cli.py` and `.ipython/profile_default/startup/00-kedro-init.py`: `from kedro.context import KEDRO_ENV_VAR, load_context` -> `from kedro.framework.context import load_context`
  - Remove the `envvar=KEDRO_ENV_VAR` line from the click options in `run`, `jupyter_notebook` and `jupyter_lab` in `kedro_cli.py`
  - Replace `KEDRO_ENV_VAR` with `"KEDRO_ENV"` in `_build_jupyter_env`
  - Replace `context = load_context(path, env=os.getenv(KEDRO_ENV_VAR))` with `context = load_context(path)` in `.ipython/profile_default/startup/00-kedro-init.py`

 #### Migration for `kedro build-reqs`

 We have upgraded `pip-tools` which is used by `kedro build-reqs` to 5.x. This `pip-tools` version requires `pip>=20.0`. To upgrade `pip`, please refer to [their documentation](https://pip.pypa.io/en/stable/installing/#upgrading-pip).

## Thanks for supporting contributions
[@foolsgold](https://github.com/foolsgold), [Mani Sarkar](https://github.com/neomatrix369), [Priyanka Shanbhag](https://github.com/priyanka1414), [Luis Blanche](https://github.com/LuisBlanche), [Deepyaman Datta](https://github.com/deepyaman), [Antony Milne](https://github.com/AntonyMilneQB), [Panos Psimatikas](https://github.com/ppsimatikas), [Tam-Sanh Nguyen](https://github.com/tamsanh), [Tomasz Kaczmarczyk](https://github.com/TomaszKaczmarczyk), [Kody Fischer](https://github.com/Klio-Foxtrot187), [Waylon Walker](https://github.com/waylonwalker)

# 0.15.9

## Major features and improvements

## Bug fixes and other changes

* Pinned `fsspec>=0.5.1, <0.7.0` and `s3fs>=0.3.0, <0.4.1` to fix incompatibility issues with their latest release.

## Breaking changes to the API

## Thanks for supporting contributions

# 0.15.8

## Major features and improvements

## Bug fixes and other changes

* Added the additional libraries to our `requirements.txt` so `pandas.CSVDataSet` class works out of box with `pip install kedro`.
* Added `pandas` to our `extra_requires` in `setup.py`.
* Improved the error message when dependencies of a `DataSet` class are missing.

## Breaking changes to the API

## Thanks for supporting contributions

# 0.15.7

## Major features and improvements

* Added in documentation on how to contribute a custom `AbstractDataSet` implementation.

## Bug fixes and other changes

* Fixed the link to the Kedro banner image in the documentation.

## Breaking changes to the API

## Thanks for supporting contributions

# 0.15.6

## Major features and improvements
> _TL;DR_ We're launching [`kedro.extras`](https://github.com/quantumblacklabs/kedro/tree/master/extras), the new home for our revamped series of datasets, decorators and dataset transformers. The datasets in [`kedro.extras.datasets`](https://github.com/quantumblacklabs/kedro/tree/master/extras/datasets) use [`fsspec`](https://filesystem-spec.readthedocs.io/en/latest/) to access a variety of data stores including local file systems, network file systems, cloud object stores (including S3 and GCP), and Hadoop, read more about this [**here**](https://kedro.readthedocs.io/en/latest/04_user_guide/04_data_catalog.html#specifying-the-location-of-the-dataset). The change will allow [#178](https://github.com/quantumblacklabs/kedro/issues/178) to happen in the next major release of Kedro.

An example of this new system can be seen below, loading the CSV `SparkDataSet` from S3:

```yaml
weather:
  type: spark.SparkDataSet  # Observe the specified type, this  affects all datasets
  filepath: s3a://your_bucket/data/01_raw/weather*  # filepath uses fsspec to indicate the file storage system
  credentials: dev_s3
  file_format: csv
```

You can also load data incrementally whenever it is dumped into a directory with the extension to [`PartionedDataSet`](https://kedro.readthedocs.io/en/latest/04_user_guide/08_advanced_io.html#partitioned-dataset), a feature that allows you to load a directory of files. The [`IncrementalDataSet`](https://kedro.readthedocs.io/en/stable/04_user_guide/08_advanced_io.html#incremental-loads-with-incrementaldataset) stores the information about the last processed partition in a `checkpoint`, read more about this feature [**here**](https://kedro.readthedocs.io/en/stable/04_user_guide/08_advanced_io.html#incremental-loads-with-incrementaldataset).

### New features

* Added `layer` attribute for datasets in `kedro.extras.datasets` to specify the name of a layer according to [data engineering convention](https://kedro.readthedocs.io/en/stable/11_faq/01_faq.html#what-is-data-engineering-convention), this feature will be passed to [`kedro-viz`](https://github.com/quantumblacklabs/kedro-viz) in future releases.
* Enabled loading a particular version of a dataset in Jupyter Notebooks and iPython, using `catalog.load("dataset_name", version="<2019-12-13T15.08.09.255Z>")`.
* Added property `run_id` on `ProjectContext`, used for versioning using the [`Journal`](https://kedro.readthedocs.io/en/stable/04_user_guide/13_journal.html). To customise your journal `run_id` you can override the private method `_get_run_id()`.
* Added the ability to install all optional kedro dependencies via `pip install "kedro[all]"`.
* Modified the `DataCatalog`'s load order for datasets, loading order is the following:
  - `kedro.io`
  - `kedro.extras.datasets`
  - Import path, specified in `type`
* Added an optional `copy_mode` flag to `CachedDataSet` and `MemoryDataSet` to specify (`deepcopy`, `copy` or `assign`) the copy mode to use when loading and saving.

### New Datasets

| Type                             | Description                                                                                                                                      | Location                            |
| -------------------------------- | ------------------------------------------------------------------------------------------------------------------------------------------------ | ----------------------------------- |
| `dask.ParquetDataSet`            | Handles parquet datasets using Dask                                                                                                              | `kedro.extras.datasets.dask`        |
| `pickle.PickleDataSet`           | Work with Pickle files using [`fsspec`](https://filesystem-spec.readthedocs.io/en/latest/) to communicate with the underlying filesystem         | `kedro.extras.datasets.pickle`      |
| `pandas.CSVDataSet`              | Work with CSV files using [`fsspec`](https://filesystem-spec.readthedocs.io/en/latest/) to communicate with the underlying filesystem            | `kedro.extras.datasets.pandas`      |
| `pandas.TextDataSet`             | Work with text files using [`fsspec`](https://filesystem-spec.readthedocs.io/en/latest/) to communicate with the underlying filesystem           | `kedro.extras.datasets.pandas`      |
| `pandas.ExcelDataSet`            | Work with Excel files using [`fsspec`](https://filesystem-spec.readthedocs.io/en/latest/) to communicate with the underlying filesystem          | `kedro.extras.datasets.pandas`      |
| `pandas.HDFDataSet`              | Work with HDF using [`fsspec`](https://filesystem-spec.readthedocs.io/en/latest/) to communicate with the underlying filesystem                  | `kedro.extras.datasets.pandas`      |
| `yaml.YAMLDataSet`               | Work with YAML files using [`fsspec`](https://filesystem-spec.readthedocs.io/en/latest/) to communicate with the underlying filesystem           | `kedro.extras.datasets.yaml`        |
| `matplotlib.MatplotlibWriter`    | Save with Matplotlib images using [`fsspec`](https://filesystem-spec.readthedocs.io/en/latest/) to communicate with the underlying filesystem    | `kedro.extras.datasets.matplotlib`  |
| `networkx.NetworkXDataSet`       | Work with NetworkX files using [`fsspec`](https://filesystem-spec.readthedocs.io/en/latest/) to communicate with the underlying filesystem       | `kedro.extras.datasets.networkx`    |
| `biosequence.BioSequenceDataSet` | Work with bio-sequence objects using [`fsspec`](https://filesystem-spec.readthedocs.io/en/latest/) to communicate with the underlying filesystem | `kedro.extras.datasets.biosequence` |
| `pandas.GBQTableDataSet`         | Work with Google BigQuery                                                                                                                        | `kedro.extras.datasets.pandas`      |
| `pandas.FeatherDataSet`          | Work with feather files using [`fsspec`](https://filesystem-spec.readthedocs.io/en/latest/) to communicate with the underlying filesystem        | `kedro.extras.datasets.pandas`      |
| `IncrementalDataSet`             | Inherit from `PartitionedDataSet` and remembers the last processed partition                                                                     | `kedro.io`                          |

### Files with a new location

| Type                                                                 | New Location                                 |
| -------------------------------------------------------------------- | -------------------------------------------- |
| `JSONDataSet`                                                        | `kedro.extras.datasets.pandas`               |
| `CSVBlobDataSet`                                                     | `kedro.extras.datasets.pandas`               |
| `JSONBlobDataSet`                                                    | `kedro.extras.datasets.pandas`               |
| `SQLTableDataSet`                                                    | `kedro.extras.datasets.pandas`               |
| `SQLQueryDataSet`                                                    | `kedro.extras.datasets.pandas`               |
| `SparkDataSet`                                                       | `kedro.extras.datasets.spark`                |
| `SparkHiveDataSet`                                                   | `kedro.extras.datasets.spark`                |
| `SparkJDBCDataSet`                                                   | `kedro.extras.datasets.spark`                |
| `kedro/contrib/decorators/retry.py`                                  | `kedro/extras/decorators/retry_node.py`      |
| `kedro/contrib/decorators/memory_profiler.py`                        | `kedro/extras/decorators/memory_profiler.py` |
| `kedro/contrib/io/transformers/transformers.py`                      | `kedro/extras/transformers/time_profiler.py` |
| `kedro/contrib/colors/logging/color_logger.py`                       | `kedro/extras/logging/color_logger.py`       |
| `extras/ipython_loader.py`                                           | `tools/ipython/ipython_loader.py`            |
| `kedro/contrib/io/cached/cached_dataset.py`                          | `kedro/io/cached_dataset.py`                 |
| `kedro/contrib/io/catalog_with_default/data_catalog_with_default.py` | `kedro/io/data_catalog_with_default.py`      |
| `kedro/contrib/config/templated_config.py`                           | `kedro/config/templated_config.py`           |

## Upcoming deprecations

| Category                  | Type                                                           |
| ------------------------- | -------------------------------------------------------------- |
| **Datasets**              | `BioSequenceLocalDataSet`                                      |
|                           | `CSVGCSDataSet`                                                |
|                           | `CSVHTTPDataSet`                                               |
|                           | `CSVLocalDataSet`                                              |
|                           | `CSVS3DataSet`                                                 |
|                           | `ExcelLocalDataSet`                                            |
|                           | `FeatherLocalDataSet`                                          |
|                           | `JSONGCSDataSet`                                               |
|                           | `JSONLocalDataSet`                                             |
|                           | `HDFLocalDataSet`                                              |
|                           | `HDFS3DataSet`                                                 |
|                           | `kedro.contrib.io.cached.CachedDataSet`                        |
|                           | `kedro.contrib.io.catalog_with_default.DataCatalogWithDefault` |
|                           | `MatplotlibLocalWriter`                                        |
|                           | `MatplotlibS3Writer`                                           |
|                           | `NetworkXLocalDataSet`                                         |
|                           | `ParquetGCSDataSet`                                            |
|                           | `ParquetLocalDataSet`                                          |
|                           | `ParquetS3DataSet`                                             |
|                           | `PickleLocalDataSet`                                           |
|                           | `PickleS3DataSet`                                              |
|                           | `TextLocalDataSet`                                             |
|                           | `YAMLLocalDataSet`                                             |
| **Decorators**            | `kedro.contrib.decorators.memory_profiler`                     |
|                           | `kedro.contrib.decorators.retry`                               |
|                           | `kedro.contrib.decorators.pyspark.spark_to_pandas`             |
|                           | `kedro.contrib.decorators.pyspark.pandas_to_spark`             |
| **Transformers**          | `kedro.contrib.io.transformers.transformers`                   |
| **Configuration Loaders** | `kedro.contrib.config.TemplatedConfigLoader`                   |

## Bug fixes and other changes
* Added the option to set/overwrite params in `config.yaml` using YAML dict style instead of string CLI formatting only.
* Kedro CLI arguments `--node` and `--tag` support comma-separated values, alternative methods will be deprecated in future releases.
* Fixed a bug in the `invalidate_cache` method of `ParquetGCSDataSet` and `CSVGCSDataSet`.
* `--load-version` now won't break if version value contains a colon.
* Enabled running `node`s with duplicate inputs.
* Improved error message when empty credentials are passed into `SparkJDBCDataSet`.
* Fixed bug that caused an empty project to fail unexpectedly with ImportError in `template/.../pipeline.py`.
* Fixed bug related to saving dataframe with categorical variables in table mode using `HDFS3DataSet`.
* Fixed bug that caused unexpected behavior when using `from_nodes` and `to_nodes` in pipelines using transcoding.
* Credentials nested in the dataset config are now also resolved correctly.
* Bumped minimum required pandas version to 0.24.0 to make use of `pandas.DataFrame.to_numpy` (recommended alternative to `pandas.DataFrame.values`).
* Docs improvements.
* `Pipeline.transform` skips modifying node inputs/outputs containing `params:` or `parameters` keywords.
* Support for `dataset_credentials` key in the credentials for `PartitionedDataSet` is now deprecated. The dataset credentials should be specified explicitly inside the dataset config.
* Datasets can have a new `confirm` function which is called after a successful node function execution if the node contains `confirms` argument with such dataset name.
* Make the resume prompt on pipeline run failure use `--from-nodes` instead of `--from-inputs` to avoid unnecessarily re-running nodes that had already executed.
* When closed, Jupyter notebook kernels are automatically terminated after 30 seconds of inactivity by default. Use `--idle-timeout` option to update it.
* Added `kedro-viz` to the Kedro project template `requirements.txt` file.
* Removed the `results` and `references` folder from the project template.
* Updated contribution process in `CONTRIBUTING.md`.

## Breaking changes to the API
* Existing `MatplotlibWriter` dataset in `contrib` was renamed to `MatplotlibLocalWriter`.
* `kedro/contrib/io/matplotlib/matplotlib_writer.py` was renamed to `kedro/contrib/io/matplotlib/matplotlib_local_writer.py`.
* `kedro.contrib.io.bioinformatics.sequence_dataset.py` was renamed to `kedro.contrib.io.bioinformatics.biosequence_local_dataset.py`.

## Thanks for supporting contributions
[Andrii Ivaniuk](https://github.com/andrii-ivaniuk), [Jonas Kemper](https://github.com/jonasrk), [Yuhao Zhu](https://github.com/yhzqb), [Balazs Konig](https://github.com/BalazsKonigQB), [Pedro Abreu](https://github.com/PedroAbreuQB), [Tam-Sanh Nguyen](https://github.com/tamsanh), [Peter Zhao](https://github.com/zxpeter), [Deepyaman Datta](https://github.com/deepyaman), [Florian Roessler](https://github.com/fdroessler/), [Miguel Rodriguez Gutierrez](https://github.com/MigQ2)

# 0.15.5

## Major features and improvements
* New CLI commands and command flags:
  - Load multiple `kedro run` CLI flags from a configuration file with the `--config` flag (e.g. `kedro run --config run_config.yml`)
  - Run parametrised pipeline runs with the `--params` flag (e.g. `kedro run --params param1:value1,param2:value2`).
  - Lint your project code using the `kedro lint` command, your project is linted with [`black`](https://github.com/psf/black) (Python 3.6+), [`flake8`](https://gitlab.com/pycqa/flake8) and [`isort`](https://github.com/timothycrosley/isort).
* Load specific environments with Jupyter notebooks using `KEDRO_ENV` which will globally set `run`, `jupyter notebook` and `jupyter lab` commands using environment variables.
* Added the following datasets:
  - `CSVGCSDataSet` dataset in `contrib` for working with CSV files in Google Cloud Storage.
  - `ParquetGCSDataSet` dataset in `contrib` for working with Parquet files in Google Cloud Storage.
  - `JSONGCSDataSet` dataset in `contrib` for working with JSON files in Google Cloud Storage.
  - `MatplotlibS3Writer` dataset in `contrib` for saving Matplotlib images to S3.
  - `PartitionedDataSet` for working with datasets split across multiple files.
  - `JSONDataSet` dataset for working with JSON files that uses [`fsspec`](https://filesystem-spec.readthedocs.io/en/latest/) to communicate with the underlying filesystem. It doesn't support `http(s)` protocol for now.
* Added `s3fs_args` to all S3 datasets.
* Pipelines can be deducted with `pipeline1 - pipeline2`.

## Bug fixes and other changes
* `ParallelRunner` now works with `SparkDataSet`.
* Allowed the use of nulls in `parameters.yml`.
* Fixed an issue where `%reload_kedro` wasn't reloading all user modules.
* Fixed `pandas_to_spark` and `spark_to_pandas` decorators to work with functions with kwargs.
* Fixed a bug where `kedro jupyter notebook` and `kedro jupyter lab` would run a different Jupyter installation to the one in the local environment.
* Implemented Databricks-compatible dataset versioning for `SparkDataSet`.
* Fixed a bug where `kedro package` would fail in certain situations where `kedro build-reqs` was used to generate `requirements.txt`.
* Made `bucket_name` argument optional for the following datasets: `CSVS3DataSet`, `HDFS3DataSet`, `PickleS3DataSet`, `contrib.io.parquet.ParquetS3DataSet`, `contrib.io.gcs.JSONGCSDataSet` - bucket name can now be included into the filepath along with the filesystem protocol (e.g. `s3://bucket-name/path/to/key.csv`).
* Documentation improvements and fixes.

## Breaking changes to the API
* Renamed entry point for running pip-installed projects to `run_package()` instead of `main()` in `src/<package>/run.py`.
* `bucket_name` key has been removed from the string representation of the following datasets: `CSVS3DataSet`, `HDFS3DataSet`, `PickleS3DataSet`, `contrib.io.parquet.ParquetS3DataSet`, `contrib.io.gcs.JSONGCSDataSet`.
* Moved the `mem_profiler` decorator to `contrib` and separated the `contrib` decorators so that dependencies are modular. You may need to update your import paths, for example the pyspark decorators should be imported as `from kedro.contrib.decorators.pyspark import <pyspark_decorator>` instead of `from kedro.contrib.decorators import <pyspark_decorator>`.

## Thanks for supporting contributions
[Sheldon Tsen](https://github.com/sheldontsen-qb), [@roumail](https://github.com/roumail), [Karlson Lee](https://github.com/i25959341), [Waylon Walker](https://github.com/WaylonWalker), [Deepyaman Datta](https://github.com/deepyaman), [Giovanni](https://github.com/plauto), [Zain Patel](https://github.com/mzjp2)

# 0.15.4

## Major features and improvements
* `kedro jupyter` now gives the default kernel a sensible name.
* `Pipeline.name` has been deprecated in favour of `Pipeline.tags`.
* Reuse pipelines within a Kedro project using `Pipeline.transform`, it simplifies dataset and node renaming.
* Added Jupyter Notebook line magic (`%run_viz`) to run `kedro viz` in a Notebook cell (requires [`kedro-viz`](https://github.com/quantumblacklabs/kedro-viz) version 3.0.0 or later).
* Added the following datasets:
  - `NetworkXLocalDataSet` in `kedro.contrib.io.networkx` to load and save local graphs (JSON format) via NetworkX. (by [@josephhaaga](https://github.com/josephhaaga))
  - `SparkHiveDataSet` in `kedro.contrib.io.pyspark.SparkHiveDataSet` allowing usage of Spark and insert/upsert on non-transactional Hive tables.
* `kedro.contrib.config.TemplatedConfigLoader` now supports name/dict key templating and default values.

## Bug fixes and other changes
* `get_last_load_version()` method for versioned datasets now returns exact last load version if the dataset has been loaded at least once and `None` otherwise.
* Fixed a bug in `_exists` method for versioned `SparkDataSet`.
* Enabled the customisation of the ExcelWriter in `ExcelLocalDataSet` by specifying options under `writer` key in `save_args`.
* Fixed a bug in IPython startup script, attempting to load context from the incorrect location.
* Removed capping the length of a dataset's string representation.
* Fixed `kedro install` command failing on Windows if `src/requirements.txt` contains a different version of Kedro.
* Enabled passing a single tag into a node or a pipeline without having to wrap it in a list (i.e. `tags="my_tag"`).

## Breaking changes to the API
* Removed `_check_paths_consistency()` method from `AbstractVersionedDataSet`. Version consistency check is now done in `AbstractVersionedDataSet.save()`. Custom versioned datasets should modify `save()` method implementation accordingly.

## Thanks for supporting contributions
[Joseph Haaga](https://github.com/josephhaaga), [Deepyaman Datta](https://github.com/deepyaman), [Joost Duisters](https://github.com/JoostDuisters), [Zain Patel](https://github.com/mzjp2), [Tom Vigrass](https://github.com/tomvigrass)

# 0.15.3

## Bug Fixes and other changes
* Narrowed the requirements for `PyTables` so that we maintain support for Python 3.5.

# 0.15.2

## Major features and improvements
* Added `--load-version`, a `kedro run` argument that allows you run the pipeline with a particular load version of a dataset.
* Support for modular pipelines in `src/`, break the pipeline into isolated parts with reusability in mind.
* Support for multiple pipelines, an ability to have multiple entry point pipelines and choose one with `kedro run --pipeline NAME`.
* Added a `MatplotlibWriter` dataset in `contrib` for saving Matplotlib images.
* An ability to template/parameterize configuration files with `kedro.contrib.config.TemplatedConfigLoader`.
* Parameters are exposed as a context property for ease of access in iPython / Jupyter Notebooks with `context.params`.
* Added `max_workers` parameter for ``ParallelRunner``.

## Bug fixes and other changes
* Users will override the `_get_pipeline` abstract method in `ProjectContext(KedroContext)` in `run.py` rather than the `pipeline` abstract property. The `pipeline` property is not abstract anymore.
* Improved an error message when versioned local dataset is saved and unversioned path already exists.
* Added `catalog` global variable to `00-kedro-init.py`, allowing you to load datasets with `catalog.load()`.
* Enabled tuples to be returned from a node.
* Disallowed the ``ConfigLoader`` loading the same file more than once, and deduplicated the `conf_paths` passed in.
* Added a `--open` flag to `kedro build-docs` that opens the documentation on build.
* Updated the ``Pipeline`` representation to include name of the pipeline, also making it readable as a context property.
* `kedro.contrib.io.pyspark.SparkDataSet` and `kedro.contrib.io.azure.CSVBlobDataSet` now support versioning.

## Breaking changes to the API
* `KedroContext.run()` no longer accepts `catalog` and `pipeline` arguments.
* `node.inputs` now returns the node's inputs in the order required to bind them properly to the node's function.

## Thanks for supporting contributions
[Deepyaman Datta](https://github.com/deepyaman), [Luciano Issoe](https://github.com/Lucianois), [Joost Duisters](https://github.com/JoostDuisters), [Zain Patel](https://github.com/mzjp2), [William Ashford](https://github.com/williamashfordQB), [Karlson Lee](https://github.com/i25959341)

# 0.15.1

## Major features and improvements
* Extended `versioning` support to cover the tracking of environment setup, code and datasets.
* Added the following datasets:
  - `FeatherLocalDataSet` in `contrib` for usage with pandas. (by [@mdomarsaleem](https://github.com/mdomarsaleem))
* Added `get_last_load_version` and `get_last_save_version` to `AbstractVersionedDataSet`.
* Implemented `__call__` method on `Node` to allow for users to execute `my_node(input1=1, input2=2)` as an alternative to `my_node.run(dict(input1=1, input2=2))`.
* Added new `--from-inputs` run argument.

## Bug fixes and other changes
* Fixed a bug in `load_context()` not loading context in non-Kedro Jupyter Notebooks.
* Fixed a bug in `ConfigLoader.get()` not listing nested files for `**`-ending glob patterns.
* Fixed a logging config error in Jupyter Notebook.
* Updated documentation in `03_configuration` regarding how to modify the configuration path.
* Documented the architecture of Kedro showing how we think about library, project and framework components.
* `extras/kedro_project_loader.py` renamed to `extras/ipython_loader.py` and now runs any IPython startup scripts without relying on the Kedro project structure.
* Fixed TypeError when validating partial function's signature.
* After a node failure during a pipeline run, a resume command will be suggested in the logs. This command will not work if the required inputs are MemoryDataSets.

## Breaking changes to the API

## Thanks for supporting contributions
[Omar Saleem](https://github.com/mdomarsaleem), [Mariana Silva](https://github.com/marianansilva), [Anil Choudhary](https://github.com/aniryou), [Craig](https://github.com/cfranklin11)

# 0.15.0

## Major features and improvements
* Added `KedroContext` base class which holds the configuration and Kedro's main functionality (catalog, pipeline, config, runner).
* Added a new CLI command `kedro jupyter convert` to facilitate converting Jupyter Notebook cells into Kedro nodes.
* Added support for `pip-compile` and new Kedro command `kedro build-reqs` that generates `requirements.txt` based on `requirements.in`.
* Running `kedro install` will install packages to conda environment if `src/environment.yml` exists in your project.
* Added a new `--node` flag to `kedro run`, allowing users to run only the nodes with the specified names.
* Added new `--from-nodes` and `--to-nodes` run arguments, allowing users to run a range of nodes from the pipeline.
* Added prefix `params:` to the parameters specified in `parameters.yml` which allows users to differentiate between their different parameter node inputs and outputs.
* Jupyter Lab/Notebook now starts with only one kernel by default.
* Added the following datasets:
  -  `CSVHTTPDataSet` to load CSV using HTTP(s) links.
  - `JSONBlobDataSet` to load json (-delimited) files from Azure Blob Storage.
  - `ParquetS3DataSet` in `contrib` for usage with pandas. (by [@mmchougule](https://github.com/mmchougule))
  - `CachedDataSet` in `contrib` which will cache data in memory to avoid io/network operations. It will clear the cache once a dataset is no longer needed by a pipeline. (by [@tsanikgr](https://github.com/tsanikgr))
  - `YAMLLocalDataSet` in `contrib` to load and save local YAML files. (by [@Minyus](https://github.com/Minyus))

## Bug fixes and other changes
* Documentation improvements including instructions on how to initialise a Spark session using YAML configuration.
* `anyconfig` default log level changed from `INFO` to `WARNING`.
* Added information on installed plugins to `kedro info`.
* Added style sheets for project documentation, so the output of `kedro build-docs` will resemble the style of `kedro docs`.

## Breaking changes to the API
* Simplified the Kedro template in `run.py` with the introduction of `KedroContext` class.
* Merged `FilepathVersionMixIn` and `S3VersionMixIn` under one abstract class `AbstractVersionedDataSet` which extends`AbstractDataSet`.
* `name` changed to be a keyword-only argument for `Pipeline`.
* `CSVLocalDataSet` no longer supports URLs. `CSVHTTPDataSet` supports URLs.

### Migration guide from Kedro 0.14.* to Kedro 0.15.0
#### Migration for Kedro project template
This guide assumes that:
  * The framework specific code has not been altered significantly
  * Your project specific code is stored in the dedicated python package under `src/`.

The breaking changes were introduced in the following project template files:
- `<project-name>/.ipython/profile_default/startup/00-kedro-init.py`
- `<project-name>/kedro_cli.py`
- `<project-name>/src/tests/test_run.py`
- `<project-name>/src/<package-name>/run.py`
- `<project-name>/.kedro.yml` (new file)

The easiest way to migrate your project from Kedro 0.14.* to Kedro 0.15.0 is to create a new project (by using `kedro new`) and move code and files bit by bit as suggested in the detailed guide below:

1. Create a new project with the same name by running `kedro new`

2. Copy the following folders to the new project:
 - `results/`
 - `references/`
 - `notebooks/`
 - `logs/`
 - `data/`
 - `conf/`

3. If you customised your `src/<package>/run.py`, make sure you apply the same customisations to `src/<package>/run.py`
 - If you customised `get_config()`, you can override `config_loader` property in `ProjectContext` derived class
 - If you customised `create_catalog()`, you can override `catalog()` property in `ProjectContext` derived class
 - If you customised `run()`, you can override `run()` method in `ProjectContext` derived class
 - If you customised default `env`, you can override it in `ProjectContext` derived class or pass it at construction. By default, `env` is `local`.
 - If you customised default `root_conf`, you can override `CONF_ROOT` attribute in `ProjectContext` derived class. By default, `KedroContext` base class has `CONF_ROOT` attribute set to `conf`.

4. The following syntax changes are introduced in ipython or Jupyter notebook/labs:
 - `proj_dir` -> `context.project_path`
 - `proj_name` -> `context.project_name`
 - `conf` -> `context.config_loader`.
 - `io` -> `context.catalog` (e.g., `io.load()` -> `context.catalog.load()`)

5. If you customised your `kedro_cli.py`, you need to apply the same customisations to your `kedro_cli.py` in the new project.

6. Copy the contents of the old project's `src/requirements.txt` into the new project's `src/requirements.in` and, from the project root directory, run the `kedro build-reqs` command in your terminal window.

#### Migration for versioning custom dataset classes

If you defined any custom dataset classes which support versioning in your project, you need to apply the following changes:

1. Make sure your dataset inherits from `AbstractVersionedDataSet` only.
2. Call `super().__init__()` with the appropriate arguments in the dataset's `__init__`. If storing on local filesystem, providing the filepath and the version is enough. Otherwise, you should also pass in an `exists_function` and a `glob_function` that emulate `exists` and `glob` in a different filesystem (see `CSVS3DataSet` as an example).
3. Remove setting of the `_filepath` and `_version` attributes in the dataset's `__init__`, as this is taken care of in the base abstract class.
4. Any calls to `_get_load_path` and `_get_save_path` methods should take no arguments.
5. Ensure you convert the output of `_get_load_path` and `_get_save_path` appropriately, as these now return [`PurePath`s](https://docs.python.org/3/library/pathlib.html#pure-paths) instead of strings.
6. Make sure `_check_paths_consistency` is called with [`PurePath`s](https://docs.python.org/3/library/pathlib.html#pure-paths) as input arguments, instead of strings.

These steps should have brought your project to Kedro 0.15.0. There might be some more minor tweaks needed as every project is unique, but now you have a pretty solid base to work with. If you run into any problems, please consult the [Kedro documentation](https://kedro.readthedocs.io).

## Thanks for supporting contributions
[Dmitry Vukolov](https://github.com/dvukolov), [Jo Stichbury](https://github.com/stichbury), [Angus Williams](https://github.com/awqb), [Deepyaman Datta](https://github.com/deepyaman), [Mayur Chougule](https://github.com/mmchougule), [Marat Kopytjuk](https://github.com/kopytjuk), [Evan Miller](https://github.com/evanmiller29), [Yusuke Minami](https://github.com/Minyus)

# 0.14.3

## Major features and improvements
* Tab completion for catalog datasets in `ipython` or `jupyter` sessions. (Thank you [@datajoely](https://github.com/datajoely) and [@WaylonWalker](https://github.com/WaylonWalker))
* Added support for transcoding, an ability to decouple loading/saving mechanisms of a dataset from its storage location, denoted by adding '@' to the dataset name.
* Datasets have a new `release` function that instructs them to free any cached data. The runners will call this when the dataset is no longer needed downstream.

## Bug fixes and other changes
* Add support for pipeline nodes made up from partial functions.
* Expand user home directory `~` for TextLocalDataSet (see issue #19).
* Add a `short_name` property to `Node`s for a display-friendly (but not necessarily unique) name.
* Add Kedro project loader for IPython: `extras/kedro_project_loader.py`.
* Fix source file encoding issues with Python 3.5 on Windows.
* Fix local project source not having priority over the same source installed as a package, leading to local updates not being recognised.

## Breaking changes to the API
* Remove the max_loads argument from the `MemoryDataSet` constructor and from the `AbstractRunner.create_default_data_set` method.

## Thanks for supporting contributions
[Joel Schwarzmann](https://github.com/datajoely), [Alex Kalmikov](https://github.com/kalexqb)

# 0.14.2

## Major features and improvements
* Added Data Set transformer support in the form of AbstractTransformer and DataCatalog.add_transformer.

## Breaking changes to the API
* Merged the `ExistsMixin` into `AbstractDataSet`.
* `Pipeline.node_dependencies` returns a dictionary keyed by node, with sets of parent nodes as values; `Pipeline` and `ParallelRunner` were refactored to make use of this for topological sort for node dependency resolution and running pipelines respectively.
* `Pipeline.grouped_nodes` returns a list of sets, rather than a list of lists.

## Thanks for supporting contributions

[Darren Gallagher](https://github.com/dazzag24), [Zain Patel](https://github.com/mzjp2)

# 0.14.1

## Major features and improvements
* New I/O module `HDFS3DataSet`.

## Bug fixes and other changes
* Improved API docs.
* Template `run.py` will throw a warning instead of error if `credentials.yml`
  is not present.

## Breaking changes to the API
None


# 0.14.0

The initial release of Kedro.


## Thanks for supporting contributions

Jo Stichbury, Aris Valtazanos, Fabian Peters, Guilherme Braccialli, Joel Schwarzmann, Miguel Beltre, Mohammed ElNabawy, Deepyaman Datta, Shubham Agrawal, Oleg Andreyev, Mayur Chougule, William Ashford, Ed Cannon, Nikhilesh Nukala, Sean Bailey, Vikram Tegginamath, Thomas Huijskens, Musa Bilal

We are also grateful to everyone who advised and supported us, filed issues or helped resolve them, asked and answered questions and were part of inspiring discussions.<|MERGE_RESOLUTION|>--- conflicted
+++ resolved
@@ -12,9 +12,6 @@
 * Made [registration hooks](https://kedro.readthedocs.io/en/stable/07_extend_kedro/04_hooks.html#registration-hooks) mandatory, as the only way to customise the `ConfigLoader` or the `DataCatalog` used in a project. If no such hook is provided in `src/<package_name>/hooks.py`, a `KedroContextError` will be raised. There are sensible defaults defined in any project generated with Kedro >= 0.16.5.
 
 ## Bug fixes and other changes
-<<<<<<< HEAD
-* Added a `--fs-args` option to the `kedro pipeline pull` command to specify configuration options for the fsspec filesystem arguments used when pulling modular pipelines from non-PyPI locations.
-=======
 * Bumped maximum required `fsspec` version to 0.9.
 * `before_node_run` can now overwrite node inputs by returning a dictionary with the corresponding updates.
 * Added minimal, black-compatible flake8 configuration to the project template.
@@ -22,7 +19,7 @@
 * Fixed a bug where extra parameters were incorrectly passed from `KedroSession` to `KedroContext`.
 * Deprecated `kedro.framework.context.load_context`, it will be removed in 0.18.0 release.
 * Deprecated `kedro.framework.cli.get_project_context`, it will be removed in 0.18.0 release.
->>>>>>> 9402ff85
+* Added a `--fs-args` option to the `kedro pipeline pull` command to specify configuration options for the fsspec filesystem arguments used when pulling modular pipelines from non-PyPI locations.
 
 ## Breaking changes to the API
 * `kedro.io.DataCatalog.exists()` returns `False` when the dataset does not exist, as opposed to raising an exception.
