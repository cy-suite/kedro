--- conflicted
+++ resolved
@@ -9,19 +9,14 @@
 ## Thanks for supporting contributions
 
 # Upcoming 0.16.4 release
-<<<<<<< HEAD
+
+## Major features and improvements
 * Added the following new datasets.
 
 | Type             | Description                                                                                             | Location                      |
 | ---------------- | ------------------------------------------------------------------------------------------------------- | ----------------------------- |
 | `MessageDataSet` | Manage email messages using [the Python standard library](https://docs.python.org/3/library/email.html) | `kedro.extras.datasets.email` |
 
-* Fixed a bug for using `ParallelRunner` on Windows.
-* Enabled auto-discovery of hooks implementations coming from installed plugins.
-=======
->>>>>>> e1ca4b6d
-
-## Major features and improvements
 * Fixed a bug for using `ParallelRunner` on Windows.
 * Enabled auto-discovery of hooks implementations coming from installed plugins.
 
