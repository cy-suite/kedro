# Upcoming Release 0.19.0

## Major features and improvements
<<<<<<< HEAD
* Added support for Python 3.9, dropped support for Python 3.6.
* Support specifying parameters mapping in `pipeline()` without the `params:` prefix.
* `PartitionedDataSet` and `IncrementalDataSet` now both support versioning of the underlying dataset.
=======

## Bug fixes and other changes

## Breaking changes to the API

### DataSets
* Reduced constructor arguments for `APIDataSet` by replacing most arguments with a single constructor argument `load_args`. This makes it more consistent with other Kedro DataSets and the underlying `requests` API, and automatically enables the full configuration domain: stream, certificates, proxies, and more.

### CLI
* Removed deprecated `kedro docs` command.

### ConfigLoader
* `logging` is removed from `ConfigLoader` in favour of the environment variable `KEDRO_LOGGING_CONFIG`.

### Other
* Removed deprecated `kedro.extras.ColorHandler`.
* The Kedro IPython extension is no longer available as `%load_ext kedro.extras.extensions.ipython`; use `%load_ext kedro.ipython` instead.
* Anonymous nodes are given default names of the form `<function_name>([in1;in2;...]) -> [out1;out2;...]`, with the names of inputs and outputs separated by semicolons.

## Migration guide from Kedro 0.18.* to 0.19.*
### DataSets
* If you use `APIDataSet`, move all `requests` specific arguments (e.g. `params`, `headers`), except for `url` and `method`, to under `load_args`.
### Logging
`logging.yml` is now independent of Kedro's run environment and only used if `KEDRO_LOGGING_CONFIG` is set to point to it.

# Upcoming Release 0.18.12

## Major features and improvements
* Added dataset factories feature which uses pattern matching to reduce the number of catalog entries.
* Activated all built-in resolvers by default for `OmegaConfigLoader` except for `oc.env`.

## Bug fixes and other changes
* Consolidated dependencies and optional dependencies in `pyproject.toml`.
* Pin `pip<23.2` for CI due to a breaking change. See https://github.com/kedro-org/kedro/pull/2813

## Documentation changes
- Recommended `ruff` as the linter and remove mentions of `pylint`, `isort`, `flake8`.

## Breaking changes to the API

## Upcoming deprecations for Kedro 0.19.0

# Release 0.18.11

## Major features and improvements
* Added `databricks-iris` as an official starter.

## Bug fixes and other changes
* Reworked micropackaging workflow to use standard Python packaging practices.
* Make `kedro micropkg package` accept `--verbose`.
* Compare for protocol and delimiter in `PartitionedDataSet` to be able to pass the protocol to partitions which paths starts with the same characters as the protocol (e.g. `s3://s3-my-bucket`).

## Documentation changes
* Significant improvements to the documentation that covers working with Databricks and Kedro, including a new page for workspace-only development, and a guide to choosing the best workflow for your use case.
* Updated documentation for deploying with Prefect for version 2.0.
* Added documentation for developing a Kedro project using a Databricks workspace.

## Breaking changes to the API
* Logging is decoupled from `ConfigLoader`, use `KEDRO_LOGGING_CONFIG` to configure logging.

## Upcoming deprecations for Kedro 0.19.0
* Renamed dataset and error classes, in accordance with the [Kedro lexicon](https://github.com/kedro-org/kedro/wiki/Kedro-documentation-style-guide#kedro-lexicon). Dataset classes ending with "DataSet" and error classes starting with "DataSet" are deprecated and will be removed in 0.19.0. Note that all of the below classes are also importable from `kedro.io`; only the module where they are defined is listed as the location.

| Type                        | Deprecated Alias            | Location                       |
| --------------------------- | --------------------------- | ------------------------------ |
| `CachedDataset`             | `CachedDataSet`             | `kedro.io.cached_dataset`      |
| `LambdaDataset`             | `LambdaDataSet`             | `kedro.io.lambda_dataset`      |
| `IncrementalDataset`        | `IncrementalDataSet`        | `kedro.io.partitioned_dataset` |
| `MemoryDataset`             | `MemoryDataSet`             | `kedro.io.memory_dataset`      |
| `PartitionedDataset`        | `PartitionedDataSet`        | `kedro.io.partitioned_dataset` |
| `DatasetError`              | `DataSetError`              | `kedro.io.core`                |
| `DatasetAlreadyExistsError` | `DataSetAlreadyExistsError` | `kedro.io.core`                |
| `DatasetNotFoundError`      | `DataSetNotFoundError`      | `kedro.io.core`                |

## Community contributions
Many thanks to the following Kedroids for contributing PRs to this release:

* [jmalovera10](https://github.com/jmalovera10)
* [debugger24](https://github.com/debugger24)
* [juliushetzel](https://github.com/juliushetzel)
* [jacobweiss2305](https://github.com/jacobweiss2305)
* [eduardoconto](https://github.com/eduardoconto)

# Release 0.18.10

## Major features and improvements
* Rebrand across all documentation and Kedro assets.
* Added support for variable interpolation in the catalog with the `OmegaConfigLoader`.

# Release 0.18.9

## Major features and improvements
* `kedro run --params` now updates interpolated parameters correctly when using `OmegaConfigLoader`.
* Added `metadata` attribute to `kedro.io` datasets. This is ignored by Kedro, but may be consumed by users or external plugins.
* Added `kedro.logging.RichHandler`. This replaces the default `rich.logging.RichHandler` and is more flexible, user can turn off the `rich` traceback if needed.

## Bug fixes and other changes
* `OmegaConfigLoader` will return a `dict` instead of `DictConfig`.
* `OmegaConfigLoader` does not show a `MissingConfigError` when the config files exist but are empty.

## Documentation changes
* Added documentation for collaborative experiment tracking within Kedro-Viz.
* Revised section on deployment to better organise content and reflect how recently docs have been updated.
* Minor improvements to fix typos and revise docs to align with engineering changes.

## Breaking changes to the API
* `kedro package` does not produce `.egg` files anymore, and now relies exclusively on `.whl` files.

## Community contributions
Many thanks to the following Kedroids for contributing PRs to this release:

* [tomasvanpottelbergh](https://github.com/tomasvanpottelbergh)
* [https://github.com/debugger24](https://github.com/debugger24)

## Upcoming deprecations for Kedro 0.19.0

# Release 0.18.8

## Major features and improvements
* Added `KEDRO_LOGGING_CONFIG` environment variable, which can be used to configure logging from the beginning of the `kedro` process.
* Removed logs folder from the kedro new project template. File-based logging will remain but just be level INFO and above and go to project root instead.


## Bug fixes and other changes
* Improvements to Jupyter E2E tests.
* Added full `kedro run` CLI command to session store to improve run reproducibility using `Kedro-Viz` experiment tracking.

### Documentation changes
* Improvements to documentation about configuration.
* Improvements to Sphinx toolchain including incrementing to use a newer version.
* Improvements to documentation on visualising Kedro projects on Databricks, and additional documentation about the development workflow for Kedro projects on Databricks.
* Updated Technical Steering Committee membership documentation.
* Revised documentation section about linting and formatting and extended to give details of `flake8` configuration.
* Updated table of contents for documentation to reduce scrolling.
* Expanded FAQ documentation.
* Added a 404 page to documentation.
* Added deprecation warnings about the removal of `kedro.extras.datasets`.

## Community contributions
Many thanks to the following Kedroids for contributing PRs to this release:

* [MaximeSteinmetz](https://github.com/MaximeSteinmetz)


# Release 0.18.7

## Major features and improvements
* Added new Kedro CLI `kedro jupyter setup` to setup Jupyter Kernel for Kedro.
* `kedro package` now includes the project configuration in a compressed `tar.gz` file.
* Added functionality to the `OmegaConfigLoader` to load configuration from compressed files of `zip` or `tar` format. This feature requires `fsspec>=2023.1.0`.
* Significant improvements to on-boarding documentation that covers setup for new Kedro users. Also some major changes to the spaceflights tutorial to make it faster to work through. We think it's a better read. Tell us if it's not.

## Bug fixes and other changes
* Added a guide and tooling for developing Kedro for Databricks.
* Implemented missing dict-like interface for `_ProjectPipeline`.


# Release 0.18.6

## Bug fixes and other changes
* Fixed bug that didn't allow to read or write datasets with `s3a` or `s3n` filepaths
* Fixed bug with overriding nested parameters using the `--params` flag
* Fixed bug that made session store incompatible with `Kedro-Viz` experiment tracking

## Migration guide from Kedro 0.18.5 to 0.18.6
A regression introduced in Kedro version `0.18.5` caused the `Kedro-Viz` console to fail to show experiment tracking correctly. If you experienced this issue, you will need to:
* upgrade to Kedro version `0.18.6`
* delete any erroneous session entries created with Kedro 0.18.5 from your session_store.db stored at `<project-path>/data/session_store.db`.

Thanks to Kedroids tomohiko kato, [tsanikgr](https://github.com/tsanikgr) and [maddataanalyst](https://github.com/maddataanalyst) for very detailed reports about the bug.


# Release 0.18.5

> This release introduced a bug that causes a failure in experiment tracking within the `Kedro-Viz` console. We recommend that you use Kedro version `0.18.6` in preference.

## Major features and improvements
* Added new `OmegaConfigLoader` which uses `OmegaConf` for loading and merging configuration.
* Added the `--conf-source` option to `kedro run`, allowing users to specify a source for project configuration for the run.
* Added `omegaconf` syntax as option for `--params`. Keys and values can now be separated by colons or equals signs.
* Added support for generator functions as nodes, i.e. using `yield` instead of return.
  * Enable chunk-wise processing in nodes with generator functions.
  * Save node outputs after every `yield` before proceeding with next chunk.
* Fixed incorrect parsing of Azure Data Lake Storage Gen2 URIs used in datasets.
* Added support for loading credentials from environment variables using `OmegaConfigLoader`.
* Added new `--namespace` flag to `kedro run` to enable filtering by node namespace.
* Added a new argument `node` for all four dataset hooks.
* Added the `kedro run` flags `--nodes`, `--tags`, and `--load-versions` to replace `--node`, `--tag`, and `--load-version`.

## Bug fixes and other changes
* Commas surrounded by square brackets (only possible for nodes with default names) will no longer split the arguments to `kedro run` options which take a list of nodes as inputs (`--from-nodes` and `--to-nodes`).
* Fixed bug where `micropkg` manifest section in `pyproject.toml` isn't recognised as allowed configuration.
* Fixed bug causing `load_ipython_extension` not to register the `%reload_kedro` line magic when called in a directory that does not contain a Kedro project.
* Added `anyconfig`'s `ac_context` parameter to `kedro.config.commons` module functions for more flexible `ConfigLoader` customizations.
* Change reference to `kedro.pipeline.Pipeline` object throughout test suite with `kedro.modular_pipeline.pipeline` factory.
* Fixed bug causing the `after_dataset_saved` hook only to be called for one output dataset when multiple are saved in a single node and async saving is in use.
* Log level for "Credentials not found in your Kedro project config" was changed from `WARNING` to `DEBUG`.
* Added safe extraction of tar files in `micropkg pull` to fix vulnerability caused by [CVE-2007-4559](https://github.com/advisories/GHSA-gw9q-c7gh-j9vm).
* Documentation improvements
    * Bug fix in table font size
    * Updated API docs links for datasets
    * Improved CLI docs for `kedro run`
    * Revised documentation for visualisation to build plots and for experiment tracking
    * Added example for loading external credentials to the Hooks documentation

## Breaking changes to the API

## Community contributions
Many thanks to the following Kedroids for contributing PRs to this release:

* [adamfrly](https://github.com/adamfrly)
* [corymaklin](https://github.com/corymaklin)
* [Emiliopb](https://github.com/Emiliopb)
* [grhaonan](https://github.com/grhaonan)
* [JStumpp](https://github.com/JStumpp)
* [michalbrys](https://github.com/michalbrys)
* [sbrugman](https://github.com/sbrugman)

## Upcoming deprecations for Kedro 0.19.0
* `project_version` will be deprecated in `pyproject.toml` please use `kedro_init_version` instead.
* Deprecated `kedro run` flags `--node`, `--tag`, and `--load-version` in favour of `--nodes`, `--tags`, and `--load-versions`.

# Release 0.18.4

## Major features and improvements
* Make Kedro instantiate datasets from `kedro_datasets` with higher priority than `kedro.extras.datasets`. `kedro_datasets` is the namespace for the new `kedro-datasets` python package.
* The config loader objects now implement `UserDict` and the configuration is accessed through `conf_loader['catalog']`.
* You can configure config file patterns through `settings.py` without creating a custom config loader.
* Added the following new datasets:

| Type                                 | Description                                                                | Location                         |
| ------------------------------------ | -------------------------------------------------------------------------- | -------------------------------- |
| `svmlight.SVMLightDataSet`           | Work with svmlight/libsvm files using scikit-learn library                 | `kedro.extras.datasets.svmlight` |
| `video.VideoDataSet`                 | Read and write video files from a filesystem                               | `kedro.extras.datasets.video`    |
| `video.video_dataset.SequenceVideo`  | Create a video object from an iterable sequence to use with `VideoDataSet` | `kedro.extras.datasets.video`    |
| `video.video_dataset.GeneratorVideo` | Create a video object from a generator to use with `VideoDataSet`          | `kedro.extras.datasets.video`    |
* Implemented support for a functional definition of schema in `dask.ParquetDataSet` to work with the `dask.to_parquet` API.

## Bug fixes and other changes
* Fixed `kedro micropkg pull` for packages on PyPI.
* Fixed `format` in `save_args` for `SparkHiveDataSet`, previously it didn't allow you to save it as delta format.
* Fixed save errors in `TensorFlowModelDataset` when used without versioning; previously, it wouldn't overwrite an existing model.
* Added support for `tf.device` in `TensorFlowModelDataset`.
* Updated error message for `VersionNotFoundError` to handle insufficient permission issues for cloud storage.
* Updated Experiment Tracking docs with working examples.
* Updated `MatplotlibWriter`, `text.TextDataSet`, `plotly.PlotlyDataSet` and `plotly.JSONDataSet` docs with working examples.
* Modified implementation of the Kedro IPython extension to use `local_ns` rather than a global variable.
* Refactored `ShelveStore` to its own module to ensure multiprocessing works with it.
* `kedro.extras.datasets.pandas.SQLQueryDataSet` now takes optional argument `execution_options`.
* Removed `attrs` upper bound to support newer versions of Airflow.
* Bumped the lower bound for the `setuptools` dependency to <=61.5.1.

## Minor breaking changes to the API

## Upcoming deprecations for Kedro 0.19.0
* `kedro test` and `kedro lint` will be deprecated.

## Documentation
* Revised the Introduction to shorten it
* Revised the Get Started section to remove unnecessary information and clarify the learning path
* Updated the spaceflights tutorial to simplify the later stages and clarify what the reader needed to do in each phase
* Moved some pages that covered advanced materials into more appropriate sections
* Moved visualisation into its own section
* Fixed a bug that degraded user experience: the table of contents is now sticky when you navigate between pages
* Added redirects where needed on ReadTheDocs for legacy links and bookmarks

## Contributions from the Kedroid community
We are grateful to the following for submitting PRs that contributed to this release: [jstammers](https://github.com/jstammers), [FlorianGD](https://github.com/FlorianGD), [yash6318](https://github.com/yash6318), [carlaprv](https://github.com/carlaprv), [dinotuku](https://github.com/dinotuku), [williamcaicedo](https://github.com/williamcaicedo), [avan-sh](https://github.com/avan-sh), [Kastakin](https://github.com/Kastakin), [amaralbf](https://github.com/amaralbf), [BSGalvan](https://github.com/BSGalvan), [levimjoseph](https://github.com/levimjoseph), [daniel-falk](https://github.com/daniel-falk), [clotildeguinard](https://github.com/clotildeguinard), [avsolatorio](https://github.com/avsolatorio), and [picklejuicedev](https://github.com/picklejuicedev) for comments and input to documentation changes

# Release 0.18.3

## Major features and improvements
* Implemented autodiscovery of project pipelines. A pipeline created with `kedro pipeline create <pipeline_name>` can now be accessed immediately without needing to explicitly register it in `src/<package_name>/pipeline_registry.py`, either individually by name (e.g. `kedro run --pipeline=<pipeline_name>`) or as part of the combined default pipeline (e.g. `kedro run`). By default, the simplified `register_pipelines()` function in `pipeline_registry.py` looks like:

    ```python
    def register_pipelines() -> Dict[str, Pipeline]:
        """Register the project's pipelines.

        Returns:
            A mapping from pipeline names to ``Pipeline`` objects.
        """
        pipelines = find_pipelines()
        pipelines["__default__"] = sum(pipelines.values())
        return pipelines
    ```

* The Kedro IPython extension should now be loaded with `%load_ext kedro.ipython`.
* The line magic `%reload_kedro` now accepts keywords arguments, e.g. `%reload_kedro --env=prod`.
* Improved resume pipeline suggestion for `SequentialRunner`, it will backtrack the closest persisted inputs to resume.

## Bug fixes and other changes

* Changed default `False` value for rich logging `show_locals`, to make sure credentials and other sensitive data isn't shown in logs.
* Rich traceback handling is disabled on Databricks so that exceptions now halt execution as expected. This is a workaround for a [bug in `rich`](https://github.com/Textualize/rich/issues/2455).
* When using `kedro run -n [some_node]`, if `some_node` is missing a namespace the resulting error message will suggest the correct node name.
* Updated documentation for `rich` logging.
* Updated Prefect deployment documentation to allow for reruns with saved versioned datasets.
* The Kedro IPython extension now surfaces errors when it cannot load a Kedro project.
* Relaxed `delta-spark` upper bound to allow compatibility with Spark 3.1.x and 3.2.x.
* Added `gdrive` to list of cloud protocols, enabling Google Drive paths for datasets.
* Added svg logo resource for ipython kernel.

## Upcoming deprecations for Kedro 0.19.0
* The Kedro IPython extension will no longer be available as `%load_ext kedro.extras.extensions.ipython`; use `%load_ext kedro.ipython` instead.
* `kedro jupyter convert`, `kedro build-docs`, `kedro build-reqs` and `kedro activate-nbstripout` will be deprecated.

# Release 0.18.2

## Major features and improvements
* Added `abfss` to list of cloud protocols, enabling abfss paths.
* Kedro now uses the [Rich](https://github.com/Textualize/rich) library to format terminal logs and tracebacks.
* The file `conf/base/logging.yml` is now optional. See [our documentation](https://docs.kedro.org/en/0.18.2/logging/logging.html) for details.
* Introduced a `kedro.starters` entry point. This enables plugins to create custom starter aliases used by `kedro starter list` and `kedro new`.
* Reduced the `kedro new` prompts to just one question asking for the project name.

## Bug fixes and other changes
* Bumped `pyyaml` upper bound to make Kedro compatible with the [pyodide](https://pyodide.org/en/stable/usage/loading-packages.html#micropip) stack.
* Updated project template's Sphinx configuration to use `myst_parser` instead of `recommonmark`.
* Reduced number of log lines by changing the logging level from `INFO` to `DEBUG` for low priority messages.
* Kedro's framework-side logging configuration no longer performs file-based logging. Hence superfluous `info.log`/`errors.log` files are no longer created in your project root, and running Kedro on read-only file systems such as Databricks Repos is now possible.
* The `root` logger is now set to the Python default level of `WARNING` rather than `INFO`. Kedro's logger is still set to emit `INFO` level messages.
* `SequentialRunner` now has consistent execution order across multiple runs with sorted nodes.
* Bumped the upper bound for the Flake8 dependency to <5.0.
* `kedro jupyter notebook/lab` no longer reuses a Jupyter kernel.
* Required `cookiecutter>=2.1.1` to address a [known command injection vulnerability](https://security.snyk.io/vuln/SNYK-PYTHON-COOKIECUTTER-2414281).
* The session store no longer fails if a username cannot be found with `getpass.getuser`.
* Added generic typing for `AbstractDataSet` and `AbstractVersionedDataSet` as well as typing to all datasets.
* Rendered the deployment guide flowchart as a Mermaid diagram, and added Dask.

## Minor breaking changes to the API
* The module `kedro.config.default_logger` no longer exists; default logging configuration is now set automatically through `kedro.framework.project.LOGGING`. Unless you explicitly import `kedro.config.default_logger` you do not need to make any changes.

## Upcoming deprecations for Kedro 0.19.0
* `kedro.extras.ColorHandler` will be removed in 0.19.0.

# Release 0.18.1

## Major features and improvements
* Added a new hook `after_context_created` that passes the `KedroContext` instance as `context`.
* Added a new CLI hook `after_command_run`.
* Added more detail to YAML `ParserError` exception error message.
* Added option to `SparkDataSet` to specify a `schema` load argument that allows for supplying a user-defined schema as opposed to relying on the schema inference of Spark.
* The Kedro package no longer contains a built version of the Kedro documentation significantly reducing the package size.

## Bug fixes and other changes
* Removed fatal error from being logged when a Kedro session is created in a directory without git.
* `KedroContext` is now an `attrs`'s frozen class and `config_loader` is available as public attribute.
* Fixed `CONFIG_LOADER_CLASS` validation so that `TemplatedConfigLoader` can be specified in settings.py. Any `CONFIG_LOADER_CLASS` must be a subclass of `AbstractConfigLoader`.
* Added runner name to the `run_params` dictionary used in pipeline hooks.
* Updated [Databricks documentation](https://docs.kedro.org/en/0.18.1/deployment/databricks.html) to include how to get it working with IPython extension and Kedro-Viz.
* Update sections on visualisation, namespacing, and experiment tracking in the spaceflight tutorial to correspond to the complete spaceflights starter.
* Fixed `Jinja2` syntax loading with `TemplatedConfigLoader` using `globals.yml`.
* Removed global `_active_session`, `_activate_session` and `_deactivate_session`. Plugins that need to access objects such as the config loader should now do so through `context` in the new `after_context_created` hook.
* `config_loader` is available as a public read-only attribute of `KedroContext`.
* Made `hook_manager` argument optional for `runner.run`.
* `kedro docs` now opens an online version of the Kedro documentation instead of a locally built version.

## Upcoming deprecations for Kedro 0.19.0
* `kedro docs` will be removed in 0.19.0.

## Upcoming deprecations for Kedro 0.19.0
* `kedro docs` will be removed in 0.19.0.


# Release 0.18.0

## TL;DR ✨
Kedro 0.18.0 strives to reduce the complexity of the project template and get us closer to a stable release of the framework. We've introduced the full [micro-packaging workflow](https://docs.kedro.org/en/0.18.0/nodes_and_pipelines/micro_packaging.html) 📦, which allows you to import packages, utility functions and existing pipelines into your Kedro project. [Integration with IPython and Jupyter](https://docs.kedro.org/en/0.18.0/tools_integration/ipython.html) has been streamlined in preparation for enhancements to Kedro's interactive workflow. Additionally, the release comes with long-awaited Python 3.9 and 3.10 support 🐍.

## Major features and improvements

### Framework
* Added `kedro.config.abstract_config.AbstractConfigLoader` as an abstract base class for all `ConfigLoader` implementations. `ConfigLoader` and `TemplatedConfigLoader` now inherit directly from this base class.
* Streamlined the `ConfigLoader.get` and `TemplatedConfigLoader.get` API and delegated the actual `get` method functional implementation to the `kedro.config.common` module.
* The `hook_manager` is no longer a global singleton. The `hook_manager` lifecycle is now managed by the `KedroSession`, and a new `hook_manager` will be created every time a `session` is instantiated.
* Added support for specifying parameters mapping in `pipeline()` without the `params:` prefix.
>>>>>>> 74297ebe
* Added new API `Pipeline.filter()` (previously in `KedroContext._filter_pipeline()`) to filter parts of a pipeline.
* Added `username` to Session store for logging during Experiment Tracking.
* A packaged Kedro project can now be imported and run from another Python project as following:
```python
from my_package.__main__ import main

main(
    ["--pipleine", "my_pipeline"]
)  # or just main() if no parameters are needed for the run
```

### Project template
* Removed `cli.py` from the Kedro project template. By default, all CLI commands, including `kedro run`, are now defined on the Kedro framework side. You can still define custom CLI commands by creating your own `cli.py`.
* Removed `hooks.py` from the Kedro project template. Registration hooks have been removed in favour of `settings.py` configuration, but you can still define execution timeline hooks by creating your own `hooks.py`.
* Removed `.ipython` directory from the Kedro project template. The IPython/Jupyter workflow no longer uses IPython profiles; it now uses an IPython extension.
* The default `kedro` run configuration environment names can now be set in `settings.py` using the `CONFIG_LOADER_ARGS` variable. The relevant keyword arguments to supply are `base_env` and `default_run_env`, which are set to `base` and `local` respectively by default.

### DataSets
* Added the following new datasets:

| Type                      | Description                                                   | Location                         |
| ------------------------- | ------------------------------------------------------------- | -------------------------------- |
| `pandas.XMLDataSet`       | Read XML into Pandas DataFrame. Write Pandas DataFrame to XML | `kedro.extras.datasets.pandas`   |
| `networkx.GraphMLDataSet` | Work with NetworkX using GraphML files                        | `kedro.extras.datasets.networkx` |
| `networkx.GMLDataSet`     | Work with NetworkX using Graph Modelling Language files       | `kedro.extras.datasets.networkx` |
| `redis.PickleDataSet`     | loads/saves data from/to a Redis database                     | `kedro.extras.datasets.redis`    |

* Added `partitionBy` support and exposed `save_args` for `SparkHiveDataSet`.
* Exposed `open_args_save` in `fs_args` for `pandas.ParquetDataSet`.
* Refactored the `load` and `save` operations for `pandas` datasets in order to leverage `pandas` own API and delegate `fsspec` operations to them. This reduces the need to have our own `fsspec` wrappers.
* Merged `pandas.AppendableExcelDataSet` into `pandas.ExcelDataSet`.
* Added `save_args` to `feather.FeatherDataSet`.

### Jupyter and IPython integration
* The [only recommended way to work with Kedro in Jupyter or IPython is now the Kedro IPython extension](https://docs.kedro.org/en/0.18.0/tools_integration/ipython.html). Managed Jupyter instances should load this via `%load_ext kedro.ipython` and use the line magic `%reload_kedro`.
* `kedro ipython` launches an IPython session that preloads the Kedro IPython extension.
* `kedro jupyter notebook/lab` creates a custom Jupyter kernel that preloads the Kedro IPython extension and launches a notebook with that kernel selected. There is no longer a need to specify `--all-kernels` to show all available kernels.

### Dependencies
* Bumped the minimum version of `pandas` to 1.3. Any `storage_options` should continue to be specified under `fs_args` and/or `credentials`.
* Added support for Python 3.9 and 3.10, dropped support for Python 3.6.
* Updated `black` dependency in the project template to a non pre-release version.

### Other
* Documented distribution of Kedro pipelines with Dask.

## Breaking changes to the API
<<<<<<< HEAD
* Add namespace to parameters in a modular pipeline, which addresses [Issue 399](https://github.com/quantumblacklabs/kedro/issues/399).
=======

### Framework
* Removed `RegistrationSpecs` and its associated `register_config_loader` and `register_catalog` hook specifications in favour of `CONFIG_LOADER_CLASS`/`CONFIG_LOADER_ARGS` and `DATA_CATALOG_CLASS` in `settings.py`.
* Removed deprecated functions `load_context` and `get_project_context`.
* Removed deprecated `CONF_SOURCE`, `package_name`, `pipeline`, `pipelines`, `config_loader` and `io` attributes from `KedroContext` as well as the deprecated `KedroContext.run` method.
* Added the `PluginManager` `hook_manager` argument to `KedroContext` and the `Runner.run()` method, which will be provided by the `KedroSession`.
* Removed the public method `get_hook_manager()` and replaced its functionality by `_create_hook_manager()`.
* Enforced that only one run can be successfully executed as part of a `KedroSession`. `run_id` has been renamed to `session_id` as a result.

### Configuration loaders
* The `settings.py` setting `CONF_ROOT` has been renamed to `CONF_SOURCE`. Default value of `conf` remains unchanged.
* `ConfigLoader` and `TemplatedConfigLoader` argument `conf_root` has been renamed to `conf_source`.
* `extra_params` has been renamed to `runtime_params` in `kedro.config.config.ConfigLoader` and `kedro.config.templated_config.TemplatedConfigLoader`.
* The environment defaulting behaviour has been removed from `KedroContext` and is now implemented in a `ConfigLoader` class (or equivalent) with the `base_env` and `default_run_env` attributes.

### DataSets
>>>>>>> 74297ebe
* `pandas.ExcelDataSet` now uses `openpyxl` engine instead of `xlrd`.
* `pandas.ParquetDataSet` now calls `pd.to_parquet()` upon saving. Note that the argument `partition_cols` is not supported.
* `spark.SparkHiveDataSet` API has been updated to reflect `spark.SparkDataSet`. The `write_mode=insert` option has also been replaced with `write_mode=append` as per Spark styleguide. This change addresses [Issue 725](https://github.com/kedro-org/kedro/issues/725) and [Issue 745](https://github.com/kedro-org/kedro/issues/745). Additionally, `upsert` mode now leverages `checkpoint` functionality and requires a valid `checkpointDir` be set for current `SparkContext`.
* `yaml.YAMLDataSet` can no longer save a `pandas.DataFrame` directly, but it can save a dictionary. Use `pandas.DataFrame.to_dict()` to convert your `pandas.DataFrame` to a dictionary before you attempt to save it to YAML.
* Removed `open_args_load` and `open_args_save` from the following datasets:
  * `pandas.CSVDataSet`
  * `pandas.ExcelDataSet`
  * `pandas.FeatherDataSet`
  * `pandas.JSONDataSet`
  * `pandas.ParquetDataSet`
* `storage_options` are now dropped if they are specified under `load_args` or `save_args` for the following datasets:
  * `pandas.CSVDataSet`
  * `pandas.ExcelDataSet`
  * `pandas.FeatherDataSet`
  * `pandas.JSONDataSet`
  * `pandas.ParquetDataSet`
* Renamed `lambda_data_set`, `memory_data_set`, and `partitioned_data_set` to `lambda_dataset`, `memory_dataset`, and `partitioned_dataset`, respectively, in `kedro.io`.
* The dataset `networkx.NetworkXDataSet` has been renamed to `networkx.JSONDataSet`.

### CLI
* Removed `kedro install` in favour of `pip install -r src/requirements.txt` to install project dependencies.
* Removed `--parallel` flag from `kedro run` in favour of `--runner=ParallelRunner`. The `-p` flag is now an alias for `--pipeline`.
* `kedro pipeline package` has been replaced by `kedro micropkg package` and, in addition to the `--alias` flag used to rename the package, now accepts a module name and path to the pipeline or utility module to package, relative to `src/<package_name>/`. The `--version` CLI option has been removed in favour of setting a `__version__` variable in the micro-package's `__init__.py` file.
* `kedro pipeline pull` has been replaced by `kedro micropkg pull` and now also supports `--destination` to provide a location for pulling the package.
* Removed `kedro pipeline list` and `kedro pipeline describe` in favour of `kedro registry list` and `kedro registry describe`.
* `kedro package` and `kedro micropkg package` now save `egg` and `whl` or `tar` files in the `<project_root>/dist` folder (previously `<project_root>/src/dist`).
* Changed the behaviour of `kedro build-reqs` to compile requirements from `requirements.txt` instead of `requirements.in` and save them to `requirements.lock` instead of `requirements.txt`.
* `kedro jupyter notebook/lab` no longer accept `--all-kernels` or `--idle-timeout` flags. `--all-kernels` is now the default behaviour.
* `KedroSession.run` now raises `ValueError` rather than `KedroContextError` when the pipeline contains no nodes. The same `ValueError` is raised when there are no matching tags.
* `KedroSession.run` now raises `ValueError` rather than `KedroContextError` when the pipeline name doesn't exist in the pipeline registry.

### Other
* Added namespace to parameters in a modular pipeline, which addresses [Issue 399](https://github.com/kedro-org/kedro/issues/399).
* Switched from packaging pipelines as wheel files to tar archive files compressed with gzip (`.tar.gz`).
* Removed decorator API from `Node` and `Pipeline`, as well as the modules `kedro.extras.decorators` and `kedro.pipeline.decorators`.
* Removed transformer API from `DataCatalog`, as well as the modules `kedro.extras.transformers` and `kedro.io.transformers`.
* Removed the `Journal` and `DataCatalogWithDefault`.
* Removed `%init_kedro` IPython line magic, with its functionality incorporated into `%reload_kedro`. This means that if `%reload_kedro` is called with a filepath, that will be set as default for subsequent calls.

## Migration guide from Kedro 0.17.* to 0.18.*

### Hooks
* Remove any existing `hook_impl` of the `register_config_loader` and `register_catalog` methods from `ProjectHooks` in `hooks.py` (or custom alternatives).
* If you use `run_id` in the `after_catalog_created` hook, replace it with `save_version` instead.
* If you use `run_id` in any of the `before_node_run`, `after_node_run`, `on_node_error`, `before_pipeline_run`, `after_pipeline_run` or `on_pipeline_error` hooks, replace it with `session_id` instead.

### `settings.py` file
* If you use a custom config loader class such as `kedro.config.TemplatedConfigLoader`, alter `CONFIG_LOADER_CLASS` to specify the class and `CONFIG_LOADER_ARGS` to specify keyword arguments. If not set, these default to `kedro.config.ConfigLoader` and an empty dictionary respectively.
* If you use a custom data catalog class, alter `DATA_CATALOG_CLASS` to specify the class. If not set, this defaults to `kedro.io.DataCatalog`.
* If you have a custom config location (i.e. not `conf`), update `CONF_ROOT` to `CONF_SOURCE` and set it to a string with the expected configuration location. If not set, this defaults to `"conf"`.

### Modular pipelines
* If you use any modular pipelines with parameters, make sure they are declared with the correct namespace. See example below:

For a given pipeline:
```python
active_pipeline = pipeline(
    pipe=[
        node(
            func=some_func,
            inputs=["model_input_table", "params:model_options"],
            outputs=["**my_output"],
        ),
        ...,
    ],
    inputs="model_input_table",
    namespace="candidate_modelling_pipeline",
)
```

The parameters should look like this:

```diff
-model_options:
-    test_size: 0.2
-    random_state: 8
-    features:
-    - engines
-    - passenger_capacity
-    - crew
+candidate_modelling_pipeline:
+    model_options:
+      test_size: 0.2
+      random_state: 8
+      features:
+        - engines
+        - passenger_capacity
+        - crew

```
* Optional: You can now remove all `params:` prefix when supplying values to `parameters` argument in a `pipeline()` call.
* If you pull modular pipelines with `kedro pipeline pull my_pipeline --alias other_pipeline`, now use `kedro micropkg pull my_pipeline --alias pipelines.other_pipeline` instead.
* If you package modular pipelines with `kedro pipeline package my_pipeline`, now use `kedro micropkg package pipelines.my_pipeline` instead.
* Similarly, if you package any modular pipelines using `pyproject.toml`, you should modify the keys to include the full module path, and wrapped in double-quotes, e.g:

```diff
[tool.kedro.micropkg.package]
-data_engineering = {destination = "path/to/here"}
-data_science = {alias = "ds", env = "local"}
+"pipelines.data_engineering" = {destination = "path/to/here"}
+"pipelines.data_science" = {alias = "ds", env = "local"}

[tool.kedro.micropkg.pull]
-"s3://my_bucket/my_pipeline" = {alias = "aliased_pipeline"}
+"s3://my_bucket/my_pipeline" = {alias = "pipelines.aliased_pipeline"}
```

### DataSets
* If you use `pandas.ExcelDataSet`, make sure you have `openpyxl` installed in your environment. This is automatically installed if you specify `kedro[pandas.ExcelDataSet]==0.18.0` in your `requirements.txt`. You can uninstall `xlrd` if you were only using it for this dataset.
* If you use`pandas.ParquetDataSet`, pass pandas saving arguments directly to `save_args` instead of nested in `from_pandas` (e.g. `save_args = {"preserve_index": False}` instead of `save_args = {"from_pandas": {"preserve_index": False}}`).
* If you use `spark.SparkHiveDataSet` with `write_mode` option set to `insert`, change this to `append` in line with the Spark styleguide. If you use `spark.SparkHiveDataSet` with `write_mode` option set to `upsert`, make sure that your `SparkContext` has a valid `checkpointDir` set either by `SparkContext.setCheckpointDir` method or directly in the `conf` folder.
* If you use `pandas~=1.2.0` and pass `storage_options` through `load_args` or `savs_args`, specify them under `fs_args` or via `credentials` instead.
* If you import from `kedro.io.lambda_data_set`, `kedro.io.memory_data_set`, or `kedro.io.partitioned_data_set`, change the import to `kedro.io.lambda_dataset`, `kedro.io.memory_dataset`, or `kedro.io.partitioned_dataset`, respectively (or import the dataset directly from `kedro.io`).
* If you have any `pandas.AppendableExcelDataSet` entries in your catalog, replace them with `pandas.ExcelDataSet`.
* If you have any `networkx.NetworkXDataSet` entries in your catalog, replace them with `networkx.JSONDataSet`.

### Other
* Edit any scripts containing `kedro pipeline package --version` to use `kedro micropkg package` instead. If you wish to set a specific pipeline package version, set the `__version__` variable in the pipeline package's `__init__.py` file.
* To run a pipeline in parallel, use `kedro run --runner=ParallelRunner` rather than `--parallel` or `-p`.
* If you call `ConfigLoader` or `TemplatedConfigLoader` directly, update the keyword arguments `conf_root` to `conf_source` and `extra_params` to `runtime_params`.
* If you use `KedroContext` to access `ConfigLoader`, use `settings.CONFIG_LOADER_CLASS` to access the currently used `ConfigLoader` instead.
* The signature of `KedroContext` has changed and now needs `config_loader` and `hook_manager` as additional arguments of type `ConfigLoader` and `PluginManager` respectively.

# Release 0.17.7

## Major features and improvements
* `pipeline` now accepts `tags` and a collection of `Node`s and/or `Pipeline`s rather than just a single `Pipeline` object. `pipeline` should be used in preference to `Pipeline` when creating a Kedro pipeline.
* `pandas.SQLTableDataSet` and `pandas.SQLQueryDataSet` now only open one connection per database, at instantiation time (therefore at catalog creation time), rather than one per load/save operation.
* Added new command group, `micropkg`, to replace `kedro pipeline pull` and `kedro pipeline package` with `kedro micropkg pull` and `kedro micropkg package` for Kedro 0.18.0. `kedro micropkg package` saves packages to `project/dist` while `kedro pipeline package` saves packages to `project/src/dist`.

## Bug fixes and other changes
* Added tutorial documentation for [experiment tracking](https://docs.kedro.org/en/0.17.7/08_logging/02_experiment_tracking.html).
* Added [Plotly dataset documentation](https://docs.kedro.org/en/0.17.7/03_tutorial/05_visualise_pipeline.html#visualise-plotly-charts-in-kedro-viz).
* Added the upper limit `pandas<1.4` to maintain compatibility with `xlrd~=1.0`.
* Bumped the `Pillow` minimum version requirement to 9.0 (Python 3.7+ only) following [CVE-2022-22817](https://cve.mitre.org/cgi-bin/cvename.cgi?name=CVE-2022-22817).
* Fixed `PickleDataSet` to be copyable and hence work with the parallel runner.
* Upgraded `pip-tools`, which is used by `kedro build-reqs`, to 6.5 (Python 3.7+ only). This `pip-tools` version is compatible with `pip>=21.2`, including the most recent releases of `pip`. Python 3.6 users should continue to use `pip-tools` 6.4 and `pip<22`.
* Added `astro-iris` as alias for `astro-airlow-iris`, so that old tutorials can still be followed.
* Added details about [Kedro's Technical Steering Committee and governance model](https://docs.kedro.org/en/0.17.7/14_contribution/technical_steering_committee.html).

## Upcoming deprecations for Kedro 0.18.0
* `kedro pipeline pull` and `kedro pipeline package` will be deprecated. Please use `kedro micropkg` instead.


# Release 0.17.6

## Major features and improvements
* Added `pipelines` global variable to IPython extension, allowing you to access the project's pipelines in `kedro ipython` or `kedro jupyter notebook`.
* Enabled overriding nested parameters with `params` in CLI, i.e. `kedro run --params="model.model_tuning.booster:gbtree"` updates parameters to `{"model": {"model_tuning": {"booster": "gbtree"}}}`.
* Added option to `pandas.SQLQueryDataSet` to specify a `filepath` with a SQL query, in addition to the current method of supplying the query itself in the `sql` argument.
* Extended `ExcelDataSet` to support saving Excel files with multiple sheets.
* Added the following new datasets:

| Type                      | Description                                                                                                            | Location                       |
| ------------------------- | ---------------------------------------------------------------------------------------------------------------------- | ------------------------------ |
| `plotly.JSONDataSet`      | Works with plotly graph object Figures (saves as json file)                                                            | `kedro.extras.datasets.plotly` |
| `pandas.GenericDataSet`   | Provides a 'best effort' facility to read / write any format provided by the `pandas` library                          | `kedro.extras.datasets.pandas` |
| `pandas.GBQQueryDataSet`  | Loads data from a Google Bigquery table using provided SQL query                                                       | `kedro.extras.datasets.pandas` |
| `spark.DeltaTableDataSet` | Dataset designed to handle Delta Lake Tables and their CRUD-style operations, including `update`, `merge` and `delete` | `kedro.extras.datasets.spark`  |

## Bug fixes and other changes
* Fixed an issue where `kedro new --config config.yml` was ignoring the config file when `prompts.yml` didn't exist.
* Added documentation for `kedro viz --autoreload`.
* Added support for arbitrary backends (via importable module paths) that satisfy the `pickle` interface to `PickleDataSet`.
* Added support for `sum` syntax for connecting pipeline objects.
* Upgraded `pip-tools`, which is used by `kedro build-reqs`, to 6.4. This `pip-tools` version requires `pip>=21.2` while [adding support for `pip>=21.3`](https://github.com/jazzband/pip-tools/pull/1501). To upgrade `pip`, please refer to [their documentation](https://pip.pypa.io/en/stable/installing/#upgrading-pip).
* Relaxed the bounds on the `plotly` requirement for `plotly.PlotlyDataSet` and the `pyarrow` requirement for `pandas.ParquetDataSet`.
* `kedro pipeline package <pipeline>` now raises an error if the `<pipeline>` argument doesn't look like a valid Python module path (e.g. has `/` instead of `.`).
* Added new `overwrite` argument to `PartitionedDataSet` and `MatplotlibWriter` to enable deletion of existing partitions and plots on dataset `save`.
* `kedro pipeline pull` now works when the project requirements contains entries such as `-r`, `--extra-index-url` and local wheel files ([Issue #913](https://github.com/kedro-org/kedro/issues/913)).
* Fixed slow startup because of catalog processing by reducing the exponential growth of extra processing during `_FrozenDatasets` creations.
* Removed `.coveragerc` from the Kedro project template. `coverage` settings are now given in `pyproject.toml`.
* Fixed a bug where packaging or pulling a modular pipeline with the same name as the project's package name would throw an error (or silently pass without including the pipeline source code in the wheel file).
* Removed unintentional dependency on `git`.
* Fixed an issue where nested pipeline configuration was not included in the packaged pipeline.
* Deprecated the "Thanks for supporting contributions" section of release notes to simplify the contribution process; Kedro 0.17.6 is the last release that includes this. This process has been replaced with the [automatic GitHub feature](https://github.com/kedro-org/kedro/graphs/contributors).
* Fixed a bug where the version on the tracking datasets didn't match the session id and the versions of regular versioned datasets.
* Fixed an issue where datasets in `load_versions` that are not found in the data catalog would silently pass.
* Altered the string representation of nodes so that node inputs/outputs order is preserved rather than being alphabetically sorted.
* Update `APIDataSet` to accept `auth` through `credentials` and allow any iterable for `auth`.

## Upcoming deprecations for Kedro 0.18.0
* `kedro.extras.decorators` and `kedro.pipeline.decorators` are being deprecated in favour of Hooks.
* `kedro.extras.transformers` and `kedro.io.transformers` are being deprecated in favour of Hooks.
* The `--parallel` flag on `kedro run` is being removed in favour of `--runner=ParallelRunner`. The `-p` flag will change to be an alias for `--pipeline`.
* `kedro.io.DataCatalogWithDefault` is being deprecated, to be removed entirely in 0.18.0.

## Thanks for supporting contributions
[Deepyaman Datta](https://github.com/deepyaman),
[Brites](https://github.com/brites101),
[Manish Swami](https://github.com/ManishS6),
[Avaneesh Yembadi](https://github.com/avan-sh),
[Zain Patel](https://github.com/mzjp2),
[Simon Brugman](https://github.com/sbrugman),
[Kiyo Kunii](https://github.com/921kiyo),
[Benjamin Levy](https://github.com/BenjaminLevyQB),
[Louis de Charsonville](https://github.com/louisdecharson),
[Simon Picard](https://github.com/simonpicard)

# Release 0.17.5

## Major features and improvements
* Added new CLI group `registry`, with the associated commands `kedro registry list` and `kedro registry describe`, to replace `kedro pipeline list` and `kedro pipeline describe`.
* Added support for dependency management at a modular pipeline level. When a pipeline with `requirements.txt` is packaged, its dependencies are embedded in the modular pipeline wheel file. Upon pulling the pipeline, Kedro will append dependencies to the project's `requirements.in`. More information is available in [our documentation](https://docs.kedro.org/en/0.17.5/06_nodes_and_pipelines/03_modular_pipelines.html).
* Added support for bulk packaging/pulling modular pipelines using `kedro pipeline package/pull --all` and `pyproject.toml`.
* Removed `cli.py` from the Kedro project template. By default all CLI commands, including `kedro run`, are now defined on the Kedro framework side. These can be overridden in turn by a plugin or a `cli.py` file in your project. A packaged Kedro project will respect the same hierarchy when executed with `python -m my_package`.
* Removed `.ipython/profile_default/startup/` from the Kedro project template in favour of `.ipython/profile_default/ipython_config.py` and the `kedro.extras.extensions.ipython`.
* Added support for `dill` backend to `PickleDataSet`.
* Imports are now refactored at `kedro pipeline package` and `kedro pipeline pull` time, so that _aliasing_ a modular pipeline doesn't break it.
* Added the following new datasets to support basic Experiment Tracking:

| Type                      | Description                                              | Location                         |
| ------------------------- | -------------------------------------------------------- | -------------------------------- |
| `tracking.MetricsDataSet` | Dataset to track numeric metrics for experiment tracking | `kedro.extras.datasets.tracking` |
| `tracking.JSONDataSet`    | Dataset to track data for experiment tracking            | `kedro.extras.datasets.tracking` |

## Bug fixes and other changes
* Bumped minimum required `fsspec` version to 2021.04.
* Fixed the `kedro install` and `kedro build-reqs` flows when uninstalled dependencies are present in a project's `settings.py`, `context.py` or `hooks.py` ([Issue #829](https://github.com/kedro-org/kedro/issues/829)).
* Imports are now refactored at `kedro pipeline package` and `kedro pipeline pull` time, so that _aliasing_ a modular pipeline doesn't break it.

## Minor breaking changes to the API
* Pinned `dynaconf` to `<3.1.6` because the method signature for `_validate_items` changed which is used in Kedro.

## Upcoming deprecations for Kedro 0.18.0
* `kedro pipeline list` and `kedro pipeline describe` are being deprecated in favour of new commands `kedro registry list ` and `kedro registry describe`.
* `kedro install` is being deprecated in favour of using `pip install -r src/requirements.txt` to install project dependencies.

## Thanks for supporting contributions
[Moussa Taifi](https://github.com/moutai),
[Deepyaman Datta](https://github.com/deepyaman)

# Release 0.17.4

## Major features and improvements
* Added the following new datasets:

| Type                   | Description                                                 | Location                       |
| ---------------------- | ----------------------------------------------------------- | ------------------------------ |
| `plotly.PlotlyDataSet` | Works with plotly graph object Figures (saves as json file) | `kedro.extras.datasets.plotly` |

## Bug fixes and other changes
* Defined our set of Kedro Principles! Have a read through [our docs](https://docs.kedro.org/en/0.17.4/12_faq/03_kedro_principles.html).
* `ConfigLoader.get()` now raises a `BadConfigException`, with a more helpful error message, if a configuration file cannot be loaded (for instance due to wrong syntax or poor formatting).
* `run_id` now defaults to `save_version` when `after_catalog_created` is called, similarly to what happens during a `kedro run`.
* Fixed a bug where `kedro ipython` and `kedro jupyter notebook` didn't work if the `PYTHONPATH` was already set.
* Update the IPython extension to allow passing `env` and `extra_params` to `reload_kedro`  similar to how the IPython script works.
* `kedro info` now outputs if a plugin has any `hooks` or `cli_hooks` implemented.
* `PartitionedDataSet` now supports lazily materializing data on save.
* `kedro pipeline describe` now defaults to the `__default__` pipeline when no pipeline name is provided and also shows the namespace the nodes belong to.
* Fixed an issue where spark.SparkDataSet with enabled versioning would throw a VersionNotFoundError when using databricks-connect from a remote machine and saving to dbfs filesystem.
* `EmailMessageDataSet` added to doctree.
* When node inputs do not pass validation, the error message is now shown as the most recent exception in the traceback ([Issue #761](https://github.com/kedro-org/kedro/issues/761)).
* `kedro pipeline package` now only packages the parameter file that exactly matches the pipeline name specified and the parameter files in a directory with the pipeline name.
* Extended support to newer versions of third-party dependencies ([Issue #735](https://github.com/kedro-org/kedro/issues/735)).
* Ensured consistent references to `model input` tables in accordance with our Data Engineering convention.
* Changed behaviour where `kedro pipeline package` takes the pipeline package version, rather than the kedro package version. If the pipeline package version is not present, then the package version is used.
* Launched [GitHub Discussions](https://github.com/kedro-org/kedro/discussions/) and [Kedro Discord Server](https://discord.gg/akJDeVaxnB)
* Improved error message when versioning is enabled for a dataset previously saved as non-versioned ([Issue #625](https://github.com/kedro-org/kedro/issues/625)).

## Minor breaking changes to the API

## Upcoming deprecations for Kedro 0.18.0

## Thanks for supporting contributions
[Lou Kratz](https://github.com/lou-k),
[Lucas Jamar](https://github.com/lucasjamar)

# Release 0.17.3

## Major features and improvements
* Kedro plugins can now override built-in CLI commands.
* Added a `before_command_run` hook for plugins to add extra behaviour before Kedro CLI commands run.
* `pipelines` from `pipeline_registry.py` and `register_pipeline` hooks are now loaded lazily when they are first accessed, not on startup:

    ```python
    from kedro.framework.project import pipelines

    print(pipelines["__default__"])  # pipeline loading is only triggered here
    ```

## Bug fixes and other changes
* `TemplatedConfigLoader` now correctly inserts default values when no globals are supplied.
* Fixed a bug where the `KEDRO_ENV` environment variable had no effect on instantiating the `context` variable in an iPython session or a Jupyter notebook.
* Plugins with empty CLI groups are no longer displayed in the Kedro CLI help screen.
* Duplicate commands will no longer appear twice in the Kedro CLI help screen.
* CLI commands from sources with the same name will show under one list in the help screen.
* The setup of a Kedro project, including adding src to path and configuring settings, is now handled via the `bootstrap_project` method.
* `configure_project` is invoked if a `package_name` is supplied to `KedroSession.create`. This is added for backward-compatibility purpose to support a workflow that creates `Session` manually. It will be removed in `0.18.0`.
* Stopped swallowing up all `ModuleNotFoundError` if `register_pipelines` not found, so that a more helpful error message will appear when a dependency is missing, e.g. [Issue #722](https://github.com/kedro-org/kedro/issues/722).
* When `kedro new` is invoked using a configuration yaml file, `output_dir` is no longer a required key; by default the current working directory will be used.
* When `kedro new` is invoked using a configuration yaml file, the appropriate `prompts.yml` file is now used for validating the provided configuration. Previously, validation was always performed against the kedro project template `prompts.yml` file.
* When a relative path to a starter template is provided, `kedro new` now generates user prompts to obtain configuration rather than supplying empty configuration.
* Fixed error when using starters on Windows with Python 3.7 (Issue [#722](https://github.com/kedro-org/kedro/issues/722)).
* Fixed decoding error of config files that contain accented characters by opening them for reading in UTF-8.
* Fixed an issue where `after_dataset_loaded` run would finish before a dataset is actually loaded when using `--async` flag.

## Upcoming deprecations for Kedro 0.18.0

* `kedro.versioning.journal.Journal` will be removed.
* The following properties on `kedro.framework.context.KedroContext` will be removed:
  * `io` in favour of `KedroContext.catalog`
  * `pipeline` (equivalent to `pipelines["__default__"]`)
  * `pipelines` in favour of `kedro.framework.project.pipelines`

# Release 0.17.2

## Major features and improvements
* Added support for `compress_pickle` backend to `PickleDataSet`.
* Enabled loading pipelines without creating a `KedroContext` instance:

    ```python
    from kedro.framework.project import pipelines

    print(pipelines)
    ```

* Projects generated with kedro>=0.17.2:
  - should define pipelines in `pipeline_registry.py` rather than `hooks.py`.
  - when run as a package, will behave the same as `kedro run`

## Bug fixes and other changes
* If `settings.py` is not importable, the errors will be surfaced earlier in the process, rather than at runtime.

## Minor breaking changes to the API
* `kedro pipeline list` and `kedro pipeline describe` no longer accept redundant `--env` parameter.
* `from kedro.framework.cli.cli import cli` no longer includes the `new` and `starter` commands.

## Upcoming deprecations for Kedro 0.18.0

* `kedro.framework.context.KedroContext.run` will be removed in release 0.18.0.

## Thanks for supporting contributions
[Sasaki Takeru](https://github.com/takeru)

# Release 0.17.1

## Major features and improvements
* Added `env` and `extra_params` to `reload_kedro()` line magic.
* Extended the `pipeline()` API to allow strings and sets of strings as `inputs` and `outputs`, to specify when a dataset name remains the same (not namespaced).
* Added the ability to add custom prompts with regexp validator for starters by repurposing `default_config.yml` as `prompts.yml`.
* Added the `env` and `extra_params` arguments to `register_config_loader` hook.
* Refactored the way `settings` are loaded. You will now be able to run:

    ```python
    from kedro.framework.project import settings

    print(settings.CONF_ROOT)
    ```

* Added a check on `kedro.runner.parallel_runner.ParallelRunner` which checks datasets for the `_SINGLE_PROCESS` attribute in the `_validate_catalog` method. If this attribute is set to `True` in an instance of a dataset (e.g. `SparkDataSet`), the `ParallelRunner` will raise an `AttributeError`.
* Any user-defined dataset that should not be used with `ParallelRunner` may now have the `_SINGLE_PROCESS` attribute set to `True`.

## Bug fixes and other changes
* The version of a packaged modular pipeline now defaults to the version of the project package.
* Added fix to prevent new lines being added to pandas CSV datasets.
* Fixed issue with loading a versioned `SparkDataSet` in the interactive workflow.
* Kedro CLI now checks `pyproject.toml` for a `tool.kedro` section before treating the project as a Kedro project.
* Added fix to `DataCatalog::shallow_copy` now it should copy layers.
* `kedro pipeline pull` now uses `pip download` for protocols that are not supported by `fsspec`.
* Cleaned up documentation to fix broken links and rewrite permanently redirected ones.
* Added a `jsonschema` schema definition for the Kedro 0.17 catalog.
* `kedro install` now waits on Windows until all the requirements are installed.
* Exposed `--to-outputs` option in the CLI, throughout the codebase, and as part of hooks specifications.
* Fixed a bug where `ParquetDataSet` wasn't creating parent directories on the fly.
* Updated documentation.

## Breaking changes to the API
* This release has broken the `kedro ipython` and `kedro jupyter` workflows. To fix this, follow the instructions in the migration guide below.
* You will also need to upgrade `kedro-viz` to 3.10.1 if you use the `%run_viz` line magic in Jupyter Notebook.

> *Note:* If you're using the `ipython` [extension](https://docs.kedro.org/en/0.17.1/11_tools_integration/02_ipython.html#ipython-extension) instead, you will not encounter this problem.

## Migration guide
You will have to update the file `<your_project>/.ipython/profile_default/startup/00-kedro-init.py` in order to make `kedro ipython` and/or `kedro jupyter` work. Add the following line before the `KedroSession` is created:

```python
configure_project(metadata.package_name)  # to add

session = KedroSession.create(metadata.package_name, path)
```

Make sure that the associated import is provided in the same place as others in the file:

```python
from kedro.framework.project import configure_project  # to add
from kedro.framework.session import KedroSession
```

## Thanks for supporting contributions
[Mariana Silva](https://github.com/marianansilva),
[Kiyohito Kunii](https://github.com/921kiyo),
[noklam](https://github.com/noklam),
[Ivan Doroshenko](https://github.com/imdoroshenko),
[Zain Patel](https://github.com/mzjp2),
[Deepyaman Datta](https://github.com/deepyaman),
[Sam Hiscox](https://github.com/samhiscoxqb),
[Pascal Brokmeier](https://github.com/pascalwhoop)

# Release 0.17.0

## Major features and improvements

* In a significant change, [we have introduced `KedroSession`](https://docs.kedro.org/en/0.17.0/04_kedro_project_setup/03_session.html) which is responsible for managing the lifecycle of a Kedro run.
* Created a new Kedro Starter: `kedro new --starter=mini-kedro`. It is possible to [use the DataCatalog as a standalone component](https://github.com/kedro-org/kedro-starters/tree/master/mini-kedro) in a Jupyter notebook and transition into the rest of the Kedro framework.
* Added `DatasetSpecs` with Hooks to run before and after datasets are loaded from/saved to the catalog.
* Added a command: `kedro catalog create`. For a registered pipeline, it creates a `<conf_root>/<env>/catalog/<pipeline_name>.yml` configuration file with `MemoryDataSet` datasets for each dataset that is missing from `DataCatalog`.
* Added `settings.py` and `pyproject.toml` (to replace `.kedro.yml`) for project configuration, in line with Python best practice.
* `ProjectContext` is no longer needed, unless for very complex customisations. `KedroContext`, `ProjectHooks` and `settings.py` together implement sensible default behaviour. As a result `context_path` is also now an _optional_ key in `pyproject.toml`.
* Removed `ProjectContext` from `src/<package_name>/run.py`.
* `TemplatedConfigLoader` now supports [Jinja2 template syntax](https://jinja.palletsprojects.com/en/2.11.x/templates/) alongside its original syntax.
* Made [registration Hooks](https://docs.kedro.org/en/0.17.0/07_extend_kedro/02_hooks.html#registration-hooks) mandatory, as the only way to customise the `ConfigLoader` or the `DataCatalog` used in a project. If no such Hook is provided in `src/<package_name>/hooks.py`, a `KedroContextError` is raised. There are sensible defaults defined in any project generated with Kedro >= 0.16.5.

## Bug fixes and other changes

* `ParallelRunner` no longer results in a run failure, when triggered from a notebook, if the run is started using `KedroSession` (`session.run()`).
* `before_node_run` can now overwrite node inputs by returning a dictionary with the corresponding updates.
* Added minimal, black-compatible flake8 configuration to the project template.
* Moved `isort` and `pytest` configuration from `<project_root>/setup.cfg` to `<project_root>/pyproject.toml`.
* Extra parameters are no longer incorrectly passed from `KedroSession` to `KedroContext`.
* Relaxed `pyspark` requirements to allow for installation of `pyspark` 3.0.
* Added a `--fs-args` option to the `kedro pipeline pull` command to specify configuration options for the `fsspec` filesystem arguments used when pulling modular pipelines from non-PyPI locations.
* Bumped maximum required `fsspec` version to 0.9.
* Bumped maximum supported `s3fs` version to 0.5 (`S3FileSystem` interface has changed since 0.4.1 version).

## Deprecations
* In Kedro 0.17.0 we have deleted the deprecated `kedro.cli` and `kedro.context` modules in favour of `kedro.framework.cli` and `kedro.framework.context` respectively.

## Other breaking changes to the API
* `kedro.io.DataCatalog.exists()` returns `False` when the dataset does not exist, as opposed to raising an exception.
* The pipeline-specific `catalog.yml` file is no longer automatically created for modular pipelines when running `kedro pipeline create`. Use `kedro catalog create` to replace this functionality.
* Removed `include_examples` prompt from `kedro new`. To generate boilerplate example code, you should use a Kedro starter.
* Changed the `--verbose` flag from a global command to a project-specific command flag (e.g `kedro --verbose new` becomes `kedro new --verbose`).
* Dropped support of the `dataset_credentials` key in credentials in `PartitionedDataSet`.
* `get_source_dir()` was removed from `kedro/framework/cli/utils.py`.
* Dropped support of `get_config`, `create_catalog`, `create_pipeline`, `template_version`, `project_name` and `project_path` keys by `get_project_context()` function (`kedro/framework/cli/cli.py`).
* `kedro new --starter` now defaults to fetching the starter template matching the installed Kedro version.
* Renamed `kedro_cli.py` to `cli.py` and moved it inside the Python package (`src/<package_name>/`), for a better packaging and deployment experience.
* Removed `.kedro.yml` from the project template and replaced it with `pyproject.toml`.
* Removed `KEDRO_CONFIGS` constant (previously residing in `kedro.framework.context.context`).
* Modified `kedro pipeline create` CLI command to add a boilerplate parameter config file in `conf/<env>/parameters/<pipeline_name>.yml` instead of `conf/<env>/pipelines/<pipeline_name>/parameters.yml`. CLI commands `kedro pipeline delete` / `package` / `pull` were updated accordingly.
* Removed `get_static_project_data` from `kedro.framework.context`.
* Removed `KedroContext.static_data`.
* The `KedroContext` constructor now takes `package_name` as first argument.
* Replaced `context` property on `KedroSession` with `load_context()` method.
* Renamed `_push_session` and `_pop_session` in `kedro.framework.session.session` to `_activate_session` and `_deactivate_session` respectively.
* Custom context class is set via `CONTEXT_CLASS` variable in `src/<your_project>/settings.py`.
* Removed `KedroContext.hooks` attribute. Instead, hooks should be registered in `src/<your_project>/settings.py` under the `HOOKS` key.
* Restricted names given to nodes to match the regex pattern `[\w\.-]+$`.
* Removed `KedroContext._create_config_loader()` and `KedroContext._create_data_catalog()`. They have been replaced by registration hooks, namely `register_config_loader()` and `register_catalog()` (see also [upcoming deprecations](#upcoming_deprecations_for_kedro_0.18.0)).


## Upcoming deprecations for Kedro 0.18.0

* `kedro.framework.context.load_context` will be removed in release 0.18.0.
* `kedro.framework.cli.get_project_context` will be removed in release 0.18.0.
* We've added a `DeprecationWarning` to the decorator API for both `node` and `pipeline`. These will be removed in release 0.18.0. Use Hooks to extend a node's behaviour instead.
* We've added a `DeprecationWarning` to the Transformers API when adding a transformer to the catalog. These will be removed in release 0.18.0. Use Hooks to customise the `load` and `save` methods.

## Thanks for supporting contributions
[Deepyaman Datta](https://github.com/deepyaman), [Zach Schuster](https://github.com/zschuster)

## Migration guide from Kedro 0.16.* to 0.17.*

**Reminder:** Our documentation on [how to upgrade Kedro](https://docs.kedro.org/en/0.17.0/12_faq/01_faq.html#how-do-i-upgrade-kedro) covers a few key things to remember when updating any Kedro version.

The Kedro 0.17.0 release contains some breaking changes. If you update Kedro to 0.17.0 and then try to work with projects created against earlier versions of Kedro, you may encounter some issues when trying to run `kedro` commands in the terminal for that project. Here's a short guide to getting your projects running against the new version of Kedro.


>*Note*: As always, if you hit any problems, please check out our documentation:
>* [How can I find out more about Kedro?](https://docs.kedro.org/en/0.17.0/12_faq/01_faq.html#how-can-i-find-out-more-about-kedro)
>* [How can I get my questions answered?](https://docs.kedro.org/en/0.17.0/12_faq/01_faq.html#how-can-i-get-my-question-answered).

To get an existing Kedro project to work after you upgrade to Kedro 0.17.0, we recommend that you create a new project against Kedro 0.17.0 and move the code from your existing project into it. Let's go through the changes, but first, note that if you create a new Kedro project with Kedro 0.17.0 you will not be asked whether you want to include the boilerplate code for the Iris dataset example. We've removed this option (you should now use a Kedro starter if you want to create a project that is pre-populated with code).

To create a new, blank Kedro 0.17.0 project to drop your existing code into, you can create one, as always, with `kedro new`. We also recommend creating a new virtual environment for your new project, or you might run into conflicts with existing dependencies.

* **Update `pyproject.toml`**: Copy the following three keys from the `.kedro.yml` of your existing Kedro project into the `pyproject.toml` file of your new Kedro 0.17.0 project:


    ```toml
    [tools.kedro]
    package_name = "<package_name>"
    project_name = "<project_name>"
    project_version = "0.17.0"
    ```

Check your source directory. If you defined a different source directory (`source_dir`), make sure you also move that to `pyproject.toml`.


* **Copy files from your existing project**:

  + Copy subfolders of `project/src/project_name/pipelines` from existing to new project
  + Copy subfolders of `project/src/test/pipelines` from existing to new project
  + Copy the requirements your project needs into `requirements.txt` and/or `requirements.in`.
  + Copy your project configuration from the `conf` folder. Take note of the new locations needed for modular pipeline configuration (move it from `conf/<env>/pipeline_name/catalog.yml` to `conf/<env>/catalog/pipeline_name.yml` and likewise for `parameters.yml`).
  + Copy from the `data/` folder of your existing project, if needed, into the same location in your new project.
  + Copy any Hooks from `src/<package_name>/hooks.py`.

* **Update your new project's README and docs as necessary**.

* **Update `settings.py`**: For example, if you specified additional Hook implementations in `hooks`, or listed plugins under `disable_hooks_by_plugin` in your `.kedro.yml`, you will need to move them to `settings.py` accordingly:

    ```python
    from <package_name>.hooks import MyCustomHooks, ProjectHooks

    HOOKS = (ProjectHooks(), MyCustomHooks())

    DISABLE_HOOKS_FOR_PLUGINS = ("my_plugin1",)
    ```

* **Migration for `node` names**. From 0.17.0 the only allowed characters for node names are letters, digits, hyphens, underscores and/or fullstops. If you have previously defined node names that have special characters, spaces or other characters that are no longer permitted, you will need to rename those nodes.

* **Copy changes to `kedro_cli.py`**. If you previously customised the `kedro run` command or added more CLI commands to your `kedro_cli.py`, you should move them into `<project_root>/src/<package_name>/cli.py`. Note, however, that the new way to run a Kedro pipeline is via a `KedroSession`, rather than using the `KedroContext`:

    ```python
    with KedroSession.create(package_name=...) as session:
        session.run()
    ```

* **Copy changes made to `ConfigLoader`**. If you have defined a custom class, such as `TemplatedConfigLoader`, by overriding `ProjectContext._create_config_loader`, you should move the contents of the function in `src/<package_name>/hooks.py`, under `register_config_loader`.

* **Copy changes made to `DataCatalog`**. Likewise, if you have `DataCatalog` defined with `ProjectContext._create_catalog`, you should copy-paste the contents into `register_catalog`.

* **Optional**: If you have plugins such as [Kedro-Viz](https://github.com/kedro-org/kedro-viz) installed, it's likely that Kedro 0.17.0 won't work with their older versions, so please either upgrade to the plugin's newest version or follow their migration guides.

# Release 0.16.6

## Major features and improvements

* Added documentation with a focus on single machine and distributed environment deployment; the series includes Docker, Argo, Prefect, Kubeflow, AWS Batch, AWS Sagemaker and extends our section on Databricks.
* Added [kedro-starter-spaceflights](https://github.com/kedro-org/kedro-starter-spaceflights/) alias for generating a project: `kedro new --starter spaceflights`.

## Bug fixes and other changes
* Fixed `TypeError` when converting dict inputs to a node made from a wrapped `partial` function.
* `PartitionedDataSet` improvements:
  - Supported passing arguments to the underlying filesystem.
* Improved handling of non-ASCII word characters in dataset names.
  - For example, a dataset named `jalapeño` will be accessible as `DataCatalog.datasets.jalapeño` rather than `DataCatalog.datasets.jalape__o`.
* Fixed `kedro install` for an Anaconda environment defined in `environment.yml`.
* Fixed backwards compatibility with templates generated with older Kedro versions <0.16.5. No longer need to update `.kedro.yml` to use `kedro lint` and `kedro jupyter notebook convert`.
* Improved documentation.
* Added documentation using MinIO with Kedro.
* Improved error messages for incorrect parameters passed into a node.
* Fixed issue with saving a `TensorFlowModelDataset` in the HDF5 format with versioning enabled.
* Added missing `run_result` argument in `after_pipeline_run` Hooks spec.
* Fixed a bug in IPython script that was causing context hooks to be registered twice. To apply this fix to a project generated with an older Kedro version, apply the same changes made in [this PR](https://github.com/kedro-org/kedro-starter-pandas-iris/pull/16) to your `00-kedro-init.py` file.
* Improved documentation.

## Breaking changes to the API

## Thanks for supporting contributions
[Deepyaman Datta](https://github.com/deepyaman), [Bhavya Merchant](https://github.com/bnmerchant), [Lovkush Agarwal](https://github.com/Lovkush-A), [Varun Krishna S](https://github.com/vhawk19), [Sebastian Bertoli](https://github.com/sebastianbertoli), [noklam](https://github.com/noklam), [Daniel Petti](https://github.com/djpetti), [Waylon Walker](https://github.com/waylonwalker), [Saran Balaji C](https://github.com/csaranbalaji)

# Release 0.16.5

## Major features and improvements
* Added the following new datasets.

| Type                        | Description                                                                                             | Location                      |
| --------------------------- | ------------------------------------------------------------------------------------------------------- | ----------------------------- |
| `email.EmailMessageDataSet` | Manage email messages using [the Python standard library](https://docs.python.org/3/library/email.html) | `kedro.extras.datasets.email` |

* Added support for `pyproject.toml` to configure Kedro. `pyproject.toml` is used if `.kedro.yml` doesn't exist (Kedro configuration should be under `[tool.kedro]` section).
* Projects created with this version will have no `pipeline.py`, having been replaced by `hooks.py`.
* Added a set of registration hooks, as the new way of registering library components with a Kedro project:
    * `register_pipelines()`, to replace `_get_pipelines()`
    * `register_config_loader()`, to replace `_create_config_loader()`
    * `register_catalog()`, to replace `_create_catalog()`
These can be defined in `src/<python_package>/hooks.py` and added to `.kedro.yml` (or `pyproject.toml`). The order of execution is: plugin hooks, `.kedro.yml` hooks, hooks in `ProjectContext.hooks`.
* Added ability to disable auto-registered Hooks using `.kedro.yml` (or `pyproject.toml`) configuration file.

## Bug fixes and other changes
* Added option to run asynchronously via the Kedro CLI.
* Absorbed `.isort.cfg` settings into `setup.cfg`.
* Packaging a modular pipeline raises an error if the pipeline directory is empty or non-existent.

## Breaking changes to the API
* `project_name`, `project_version` and `package_name` now have to be defined in `.kedro.yml` for projects using Kedro 0.16.5+.

## Migration Guide
This release has accidentally broken the usage of `kedro lint` and `kedro jupyter notebook convert` on a project template generated with previous versions of Kedro (<=0.16.4). To amend this, please either upgrade to `kedro==0.16.6` or update `.kedro.yml` within your project root directory to include the following keys:

```yaml
project_name: "<your_project_name>"
project_version: "<kedro_version_of_the_project>"
package_name: "<your_package_name>"
```

## Thanks for supporting contributions
[Deepyaman Datta](https://github.com/deepyaman), [Bas Nijholt](https://github.com/basnijholt), [Sebastian Bertoli](https://github.com/sebastianbertoli)

# Release 0.16.4

## Major features and improvements
* Fixed a bug for using `ParallelRunner` on Windows.
* Enabled auto-discovery of hooks implementations coming from installed plugins.

## Bug fixes and other changes
* Fixed a bug for using `ParallelRunner` on Windows.
* Modified `GBQTableDataSet` to load customized results using customized queries from Google Big Query tables.
* Documentation improvements.

## Breaking changes to the API

## Thanks for supporting contributions
[Ajay Bisht](https://github.com/ajb7), [Vijay Sajjanar](https://github.com/vjkr), [Deepyaman Datta](https://github.com/deepyaman), [Sebastian Bertoli](https://github.com/sebastianbertoli), [Shahil Mawjee](https://github.com/s-mawjee), [Louis Guitton](https://github.com/louisguitton), [Emanuel Ferm](https://github.com/eferm)

# Release 0.16.3

## Major features and improvements
* Added the `kedro pipeline pull` CLI command to extract a packaged modular pipeline, and place the contents in a Kedro project.
* Added the `--version` option to `kedro pipeline package` to allow specifying alternative versions to package under.
* Added the `--starter` option to `kedro new` to create a new project from a local, remote or aliased starter template.
* Added the `kedro starter list` CLI command to list all starter templates that can be used to bootstrap a new Kedro project.
* Added the following new datasets.

| Type               | Description                                                                                           | Location                     |
| ------------------ | ----------------------------------------------------------------------------------------------------- | ---------------------------- |
| `json.JSONDataSet` | Work with JSON files using [the Python standard library](https://docs.python.org/3/library/json.html) | `kedro.extras.datasets.json` |

## Bug fixes and other changes
* Removed `/src/nodes` directory from the project template and made `kedro jupyter convert` create it on the fly if necessary.
* Fixed a bug in `MatplotlibWriter` which prevented saving lists and dictionaries of plots locally on Windows.
* Closed all pyplot windows after saving in `MatplotlibWriter`.
* Documentation improvements:
  - Added [kedro-wings](https://github.com/tamsanh/kedro-wings) and [kedro-great](https://github.com/tamsanh/kedro-great) to the list of community plugins.
* Fixed broken versioning for Windows paths.
* Fixed `DataSet` string representation for falsy values.
* Improved the error message when duplicate nodes are passed to the `Pipeline` initializer.
* Fixed a bug where `kedro docs` would fail because the built docs were located in a different directory.
* Fixed a bug where `ParallelRunner` would fail on Windows machines whose reported CPU count exceeded 61.
* Fixed an issue with saving TensorFlow model to `h5` file on Windows.
* Added a `json` parameter to `APIDataSet` for the convenience of generating requests with JSON bodies.
* Fixed dependencies for `SparkDataSet` to include spark.

## Breaking changes to the API

## Thanks for supporting contributions
[Deepyaman Datta](https://github.com/deepyaman), [Tam-Sanh Nguyen](https://github.com/tamsanh), [DataEngineerOne](http://youtube.com/DataEngineerOne)

# Release 0.16.2

## Major features and improvements
* Added the following new datasets.

| Type                                | Description                                                                                                          | Location                           |
| ----------------------------------- | -------------------------------------------------------------------------------------------------------------------- | ---------------------------------- |
| `pandas.AppendableExcelDataSet`     | Work with `Excel` files opened in append mode                                                                        | `kedro.extras.datasets.pandas`     |
| `tensorflow.TensorFlowModelDataset` | Work with `TensorFlow` models using [TensorFlow 2.X](https://www.tensorflow.org/api_docs/python/tf/keras/Model#save) | `kedro.extras.datasets.tensorflow` |
| `holoviews.HoloviewsWriter`         | Work with `Holoviews` objects (saves as image file)                                                                  | `kedro.extras.datasets.holoviews`  |

* `kedro install` will now compile project dependencies (by running `kedro build-reqs` behind the scenes) before the installation if the `src/requirements.in` file doesn't exist.
* Added `only_nodes_with_namespace` in `Pipeline` class to filter only nodes with a specified namespace.
* Added the `kedro pipeline delete` command to help delete unwanted or unused pipelines (it won't remove references to the pipeline in your `create_pipelines()` code).
* Added the `kedro pipeline package` command to help package up a modular pipeline. It will bundle up the pipeline source code, tests, and parameters configuration into a .whl file.

## Bug fixes and other changes
* `DataCatalog` improvements:
  - Introduced regex filtering to the `DataCatalog.list()` method.
  - Non-alphanumeric characters (except underscore) in dataset name are replaced with `__` in `DataCatalog.datasets`, for ease of access to transcoded datasets.
* Dataset improvements:
  - Improved initialization speed of `spark.SparkHiveDataSet`.
  - Improved S3 cache in `spark.SparkDataSet`.
  - Added support of options for building `pyarrow` table in `pandas.ParquetDataSet`.
* `kedro build-reqs` CLI command improvements:
  - `kedro build-reqs` is now called with `-q` option and will no longer print out compiled requirements to the console for security reasons.
  - All unrecognized CLI options in `kedro build-reqs` command are now passed to [pip-compile](https://github.com/jazzband/pip-tools#example-usage-for-pip-compile) call (e.g. `kedro build-reqs --generate-hashes`).
* `kedro jupyter` CLI command improvements:
  - Improved error message when running `kedro jupyter notebook`, `kedro jupyter lab` or `kedro ipython` with Jupyter/IPython dependencies not being installed.
  - Fixed `%run_viz` line magic for showing kedro viz inside a Jupyter notebook. For the fix to be applied on existing Kedro project, please see the migration guide.
  - Fixed the bug in IPython startup script ([issue 298](https://github.com/kedro-org/kedro/issues/298)).
* Documentation improvements:
  - Updated community-generated content in FAQ.
  - Added [find-kedro](https://github.com/WaylonWalker/find-kedro) and [kedro-static-viz](https://github.com/WaylonWalker/kedro-static-viz) to the list of community plugins.
  - Add missing `pillow.ImageDataSet` entry to the documentation.

## Breaking changes to the API

### Migration guide from Kedro 0.16.1 to 0.16.2

#### Guide to apply the fix for `%run_viz` line magic in existing project

Even though this release ships a fix for project generated with `kedro==0.16.2`, after upgrading, you will still need to make a change in your existing project if it was generated with `kedro>=0.16.0,<=0.16.1` for the fix to take effect. Specifically, please change the content of your project's IPython init script located at `.ipython/profile_default/startup/00-kedro-init.py` with the content of [this file](https://github.com/kedro-org/kedro/blob/0.16.2/kedro/templates/project/%7B%7B%20cookiecutter.repo_name%20%7D%7D/.ipython/profile_default/startup/00-kedro-init.py). You will also need `kedro-viz>=3.3.1`.

## Thanks for supporting contributions
[Miguel Rodriguez Gutierrez](https://github.com/MigQ2), [Joel Schwarzmann](https://github.com/datajoely), [w0rdsm1th](https://github.com/w0rdsm1th), [Deepyaman Datta](https://github.com/deepyaman), [Tam-Sanh Nguyen](https://github.com/tamsanh), [Marcus Gawronsky](https://github.com/marcusinthesky)

# 0.16.1

## Major features and improvements

## Bug fixes and other changes
* Fixed deprecation warnings from `kedro.cli` and `kedro.context` when running `kedro jupyter notebook`.
* Fixed a bug where `catalog` and `context` were not available in Jupyter Lab and Notebook.
* Fixed a bug where `kedro build-reqs` would fail if you didn't have your project dependencies installed.

## Breaking changes to the API

## Thanks for supporting contributions

# 0.16.0

## Major features and improvements
### CLI
* Added new CLI commands (only available for the projects created using Kedro 0.16.0 or later):
  - `kedro catalog list` to list datasets in your catalog
  - `kedro pipeline list` to list pipelines
  - `kedro pipeline describe` to describe a specific pipeline
  - `kedro pipeline create` to create a modular pipeline
* Improved the CLI speed by up to 50%.
* Improved error handling when making a typo on the CLI. We now suggest some of the possible commands you meant to type, in `git`-style.

### Framework
* All modules in `kedro.cli` and `kedro.context` have been moved into `kedro.framework.cli` and `kedro.framework.context` respectively. `kedro.cli` and `kedro.context` will be removed in future releases.
* Added `Hooks`, which is a new mechanism for extending Kedro.
* Fixed `load_context` changing user's current working directory.
* Allowed the source directory to be configurable in `.kedro.yml`.
* Added the ability to specify nested parameter values inside your node inputs, e.g. `node(func, "params:a.b", None)`
### DataSets
* Added the following new datasets.

| Type                       | Description                                 | Location                          |
| -------------------------- | ------------------------------------------- | --------------------------------- |
| `pillow.ImageDataSet`      | Work with image files using `Pillow`        | `kedro.extras.datasets.pillow`    |
| `geopandas.GeoJSONDataSet` | Work with geospatial data using `GeoPandas` | `kedro.extras.datasets.geopandas` |
| `api.APIDataSet`           | Work with data from HTTP(S) API requests    | `kedro.extras.datasets.api`       |

* Added `joblib` backend support to `pickle.PickleDataSet`.
* Added versioning support to `MatplotlibWriter` dataset.
* Added the ability to install dependencies for a given dataset with more granularity, e.g. `pip install "kedro[pandas.ParquetDataSet]"`.
* Added the ability to specify extra arguments, e.g. `encoding` or `compression`, for `fsspec.spec.AbstractFileSystem.open()` calls when loading/saving a dataset. See Example 3 under [docs](https://docs.kedro.org/en/0.16.0/04_user_guide/04_data_catalog.html#use-the-data-catalog-with-the-yaml-api).

### Other
* Added `namespace` property on ``Node``, related to the modular pipeline where the node belongs.
* Added an option to enable asynchronous loading inputs and saving outputs in both `SequentialRunner(is_async=True)` and `ParallelRunner(is_async=True)` class.
* Added `MemoryProfiler` transformer.
* Removed the requirement to have all dependencies for a dataset module to use only a subset of the datasets within.
* Added support for `pandas>=1.0`.
* Enabled Python 3.8 compatibility. _Please note that a Spark workflow may be unreliable for this Python version as `pyspark` is not fully-compatible with 3.8 yet._
* Renamed "features" layer to "feature" layer to be consistent with (most) other layers and the [relevant FAQ](https://docs.kedro.org/en/0.16.0/06_resources/01_faq.html#what-is-data-engineering-convention).

## Bug fixes and other changes
* Fixed a bug where a new version created mid-run by an external system caused inconsistencies in the load versions used in the current run.
* Documentation improvements
  * Added instruction in the documentation on how to create a custom runner).
  * Updated contribution process in `CONTRIBUTING.md` - added Developer Workflow.
  * Documented installation of development version of Kedro in the [FAQ section](https://docs.kedro.org/en/0.16.0/06_resources/01_faq.html#how-can-i-use-development-version-of-kedro).
  * Added missing `_exists` method to `MyOwnDataSet` example in 04_user_guide/08_advanced_io.
* Fixed a bug where `PartitionedDataSet` and `IncrementalDataSet` were not working with `s3a` or `s3n` protocol.
* Added ability to read partitioned parquet file from a directory in `pandas.ParquetDataSet`.
* Replaced `functools.lru_cache` with `cachetools.cachedmethod` in `PartitionedDataSet` and `IncrementalDataSet` for per-instance cache invalidation.
* Implemented custom glob function for `SparkDataSet` when running on Databricks.
* Fixed a bug in `SparkDataSet` not allowing for loading data from DBFS in a Windows machine using Databricks-connect.
* Improved the error message for `DataSetNotFoundError` to suggest possible dataset names user meant to type.
* Added the option for contributors to run Kedro tests locally without Spark installation with `make test-no-spark`.
* Added option to lint the project without applying the formatting changes (`kedro lint --check-only`).

## Breaking changes to the API
### Datasets
* Deleted obsolete datasets from `kedro.io`.
* Deleted `kedro.contrib` and `extras` folders.
* Deleted obsolete `CSVBlobDataSet` and `JSONBlobDataSet` dataset types.
* Made `invalidate_cache` method on datasets private.
* `get_last_load_version` and `get_last_save_version` methods are no longer available on `AbstractDataSet`.
* `get_last_load_version` and `get_last_save_version` have been renamed to `resolve_load_version` and `resolve_save_version` on ``AbstractVersionedDataSet``, the results of which are cached.
* The `release()` method on datasets extending ``AbstractVersionedDataSet`` clears the cached load and save version. All custom datasets must call `super()._release()` inside `_release()`.
* ``TextDataSet`` no longer has `load_args` and `save_args`. These can instead be specified under `open_args_load` or `open_args_save` in `fs_args`.
* `PartitionedDataSet` and `IncrementalDataSet` method `invalidate_cache` was made private: `_invalidate_caches`.

### Other
* Removed `KEDRO_ENV_VAR` from `kedro.context` to speed up the CLI run time.
* `Pipeline.name` has been removed in favour of `Pipeline.tag()`.
* Dropped `Pipeline.transform()` in favour of `kedro.pipeline.modular_pipeline.pipeline()` helper function.
* Made constant `PARAMETER_KEYWORDS` private, and moved it from `kedro.pipeline.pipeline` to `kedro.pipeline.modular_pipeline`.
* Layers are no longer part of the dataset object, as they've moved to the `DataCatalog`.
* Python 3.5 is no longer supported by the current and all future versions of Kedro.

### Migration guide from Kedro 0.15.* to 0.16.*

#### General Migration

**reminder** [How do I upgrade Kedro](https://docs.kedro.org/en/0.16.0/06_resources/01_faq.html#how-do-i-upgrade-kedro) covers a few key things to remember when updating any kedro version.

#### Migration for datasets

Since all the datasets (from `kedro.io` and `kedro.contrib.io`) were moved to `kedro/extras/datasets` you must update the type of all datasets in `<project>/conf/base/catalog.yml` file.
Here how it should be changed: `type: <SomeDataSet>` -> `type: <subfolder of kedro/extras/datasets>.<SomeDataSet>` (e.g. `type: CSVDataSet` -> `type: pandas.CSVDataSet`).

In addition, all the specific datasets like `CSVLocalDataSet`, `CSVS3DataSet` etc. were deprecated. Instead, you must use generalized datasets like `CSVDataSet`.
E.g. `type: CSVS3DataSet` -> `type: pandas.CSVDataSet`.

> Note: No changes required if you are using your custom dataset.

#### Migration for Pipeline.transform()
`Pipeline.transform()` has been dropped in favour of the `pipeline()` constructor. The following changes apply:
- Remember to import `from kedro.pipeline import pipeline`
- The `prefix` argument has been renamed to `namespace`
- And `datasets` has been broken down into more granular arguments:
  - `inputs`: Independent inputs to the pipeline
  - `outputs`: Any output created in the pipeline, whether an intermediary dataset or a leaf output
  - `parameters`: `params:...` or `parameters`

As an example, code that used to look like this with the `Pipeline.transform()` constructor:
```python
result = my_pipeline.transform(
    datasets={"input": "new_input", "output": "new_output", "params:x": "params:y"},
    prefix="pre",
)
```

When used with the new `pipeline()` constructor, becomes:
```python
from kedro.pipeline import pipeline

result = pipeline(
    my_pipeline,
    inputs={"input": "new_input"},
    outputs={"output": "new_output"},
    parameters={"params:x": "params:y"},
    namespace="pre",
)
```

#### Migration for decorators, color logger, transformers etc.
Since some modules were moved to other locations you need to update import paths appropriately.
You can find the list of moved files in the [`0.15.6` release notes](https://github.com/kedro-org/kedro/releases/tag/0.15.6) under the section titled `Files with a new location`.

#### Migration for CLI and KEDRO_ENV environment variable
> Note: If you haven't made significant changes to your `kedro_cli.py`, it may be easier to simply copy the updated `kedro_cli.py` `.ipython/profile_default/startup/00-kedro-init.py` and from GitHub or a newly generated project into your old project.

* We've removed `KEDRO_ENV_VAR` from `kedro.context`. To get your existing project template working, you'll need to remove all instances of `KEDRO_ENV_VAR` from your project template:
  - From the imports in `kedro_cli.py` and `.ipython/profile_default/startup/00-kedro-init.py`: `from kedro.context import KEDRO_ENV_VAR, load_context` -> `from kedro.framework.context import load_context`
  - Remove the `envvar=KEDRO_ENV_VAR` line from the click options in `run`, `jupyter_notebook` and `jupyter_lab` in `kedro_cli.py`
  - Replace `KEDRO_ENV_VAR` with `"KEDRO_ENV"` in `_build_jupyter_env`
  - Replace `context = load_context(path, env=os.getenv(KEDRO_ENV_VAR))` with `context = load_context(path)` in `.ipython/profile_default/startup/00-kedro-init.py`

 #### Migration for `kedro build-reqs`

 We have upgraded `pip-tools` which is used by `kedro build-reqs` to 5.x. This `pip-tools` version requires `pip>=20.0`. To upgrade `pip`, please refer to [their documentation](https://pip.pypa.io/en/stable/installing/#upgrading-pip).

## Thanks for supporting contributions
[@foolsgold](https://github.com/foolsgold), [Mani Sarkar](https://github.com/neomatrix369), [Priyanka Shanbhag](https://github.com/priyanka1414), [Luis Blanche](https://github.com/LuisBlanche), [Deepyaman Datta](https://github.com/deepyaman), [Antony Milne](https://github.com/AntonyMilneQB), [Panos Psimatikas](https://github.com/ppsimatikas), [Tam-Sanh Nguyen](https://github.com/tamsanh), [Tomasz Kaczmarczyk](https://github.com/TomaszKaczmarczyk), [Kody Fischer](https://github.com/Klio-Foxtrot187), [Waylon Walker](https://github.com/waylonwalker)

# 0.15.9

## Major features and improvements

## Bug fixes and other changes

* Pinned `fsspec>=0.5.1, <0.7.0` and `s3fs>=0.3.0, <0.4.1` to fix incompatibility issues with their latest release.

## Breaking changes to the API

## Thanks for supporting contributions

# 0.15.8

## Major features and improvements

## Bug fixes and other changes

* Added the additional libraries to our `requirements.txt` so `pandas.CSVDataSet` class works out of box with `pip install kedro`.
* Added `pandas` to our `extra_requires` in `setup.py`.
* Improved the error message when dependencies of a `DataSet` class are missing.

## Breaking changes to the API

## Thanks for supporting contributions

# 0.15.7

## Major features and improvements

* Added in documentation on how to contribute a custom `AbstractDataSet` implementation.

## Bug fixes and other changes

* Fixed the link to the Kedro banner image in the documentation.

## Breaking changes to the API

## Thanks for supporting contributions

# 0.15.6

## Major features and improvements
> _TL;DR_ We're launching [`kedro.extras`](https://github.com/kedro-org/kedro/tree/master/extras), the new home for our revamped series of datasets, decorators and dataset transformers. The datasets in [`kedro.extras.datasets`](https://github.com/kedro-org/kedro/tree/master/extras/datasets) use [`fsspec`](https://filesystem-spec.readthedocs.io/en/latest/) to access a variety of data stores including local file systems, network file systems, cloud object stores (including S3 and GCP), and Hadoop, read more about this [**here**](https://docs.kedro.org/en/0.15.6/04_user_guide/04_data_catalog.html#specifying-the-location-of-the-dataset). The change will allow [#178](https://github.com/kedro-org/kedro/issues/178) to happen in the next major release of Kedro.

An example of this new system can be seen below, loading the CSV `SparkDataSet` from S3:

```yaml
weather:
  type: spark.SparkDataSet  # Observe the specified type, this  affects all datasets
  filepath: s3a://your_bucket/data/01_raw/weather*  # filepath uses fsspec to indicate the file storage system
  credentials: dev_s3
  file_format: csv
```

You can also load data incrementally whenever it is dumped into a directory with the extension to [`PartionedDataSet`](https://docs.kedro.org/en/0.15.6/04_user_guide/08_advanced_io.html#partitioned-dataset), a feature that allows you to load a directory of files. The [`IncrementalDataSet`](https://docs.kedro.org/en/0.15.6/04_user_guide/08_advanced_io.html#incremental-loads-with-incrementaldataset) stores the information about the last processed partition in a `checkpoint`, read more about this feature [**here**](https://docs.kedro.org/en/0.15.6/04_user_guide/08_advanced_io.html#incremental-loads-with-incrementaldataset).

### New features

* Added `layer` attribute for datasets in `kedro.extras.datasets` to specify the name of a layer according to [data engineering convention](https://docs.kedro.org/en/0.15.6/06_resources/01_faq.html#what-is-data-engineering-convention), this feature will be passed to [`kedro-viz`](https://github.com/kedro-org/kedro-viz) in future releases.
* Enabled loading a particular version of a dataset in Jupyter Notebooks and iPython, using `catalog.load("dataset_name", version="<2019-12-13T15.08.09.255Z>")`.
* Added property `run_id` on `ProjectContext`, used for versioning using the [`Journal`](https://docs.kedro.org/en/0.15.6/04_user_guide/13_journal.html). To customise your journal `run_id` you can override the private method `_get_run_id()`.
* Added the ability to install all optional kedro dependencies via `pip install "kedro[all]"`.
* Modified the `DataCatalog`'s load order for datasets, loading order is the following:
  - `kedro.io`
  - `kedro.extras.datasets`
  - Import path, specified in `type`
* Added an optional `copy_mode` flag to `CachedDataSet` and `MemoryDataSet` to specify (`deepcopy`, `copy` or `assign`) the copy mode to use when loading and saving.

### New Datasets

| Type                             | Description                                                                                                                                      | Location                            |
| -------------------------------- | ------------------------------------------------------------------------------------------------------------------------------------------------ | ----------------------------------- |
| `dask.ParquetDataSet`            | Handles parquet datasets using Dask                                                                                                              | `kedro.extras.datasets.dask`        |
| `pickle.PickleDataSet`           | Work with Pickle files using [`fsspec`](https://filesystem-spec.readthedocs.io/en/latest/) to communicate with the underlying filesystem         | `kedro.extras.datasets.pickle`      |
| `pandas.CSVDataSet`              | Work with CSV files using [`fsspec`](https://filesystem-spec.readthedocs.io/en/latest/) to communicate with the underlying filesystem            | `kedro.extras.datasets.pandas`      |
| `pandas.TextDataSet`             | Work with text files using [`fsspec`](https://filesystem-spec.readthedocs.io/en/latest/) to communicate with the underlying filesystem           | `kedro.extras.datasets.pandas`      |
| `pandas.ExcelDataSet`            | Work with Excel files using [`fsspec`](https://filesystem-spec.readthedocs.io/en/latest/) to communicate with the underlying filesystem          | `kedro.extras.datasets.pandas`      |
| `pandas.HDFDataSet`              | Work with HDF using [`fsspec`](https://filesystem-spec.readthedocs.io/en/latest/) to communicate with the underlying filesystem                  | `kedro.extras.datasets.pandas`      |
| `yaml.YAMLDataSet`               | Work with YAML files using [`fsspec`](https://filesystem-spec.readthedocs.io/en/latest/) to communicate with the underlying filesystem           | `kedro.extras.datasets.yaml`        |
| `matplotlib.MatplotlibWriter`    | Save with Matplotlib images using [`fsspec`](https://filesystem-spec.readthedocs.io/en/latest/) to communicate with the underlying filesystem    | `kedro.extras.datasets.matplotlib`  |
| `networkx.NetworkXDataSet`       | Work with NetworkX files using [`fsspec`](https://filesystem-spec.readthedocs.io/en/latest/) to communicate with the underlying filesystem       | `kedro.extras.datasets.networkx`    |
| `biosequence.BioSequenceDataSet` | Work with bio-sequence objects using [`fsspec`](https://filesystem-spec.readthedocs.io/en/latest/) to communicate with the underlying filesystem | `kedro.extras.datasets.biosequence` |
| `pandas.GBQTableDataSet`         | Work with Google BigQuery                                                                                                                        | `kedro.extras.datasets.pandas`      |
| `pandas.FeatherDataSet`          | Work with feather files using [`fsspec`](https://filesystem-spec.readthedocs.io/en/latest/) to communicate with the underlying filesystem        | `kedro.extras.datasets.pandas`      |
| `IncrementalDataSet`             | Inherit from `PartitionedDataSet` and remembers the last processed partition                                                                     | `kedro.io`                          |

### Files with a new location

| Type                                                                 | New Location                                 |
| -------------------------------------------------------------------- | -------------------------------------------- |
| `JSONDataSet`                                                        | `kedro.extras.datasets.pandas`               |
| `CSVBlobDataSet`                                                     | `kedro.extras.datasets.pandas`               |
| `JSONBlobDataSet`                                                    | `kedro.extras.datasets.pandas`               |
| `SQLTableDataSet`                                                    | `kedro.extras.datasets.pandas`               |
| `SQLQueryDataSet`                                                    | `kedro.extras.datasets.pandas`               |
| `SparkDataSet`                                                       | `kedro.extras.datasets.spark`                |
| `SparkHiveDataSet`                                                   | `kedro.extras.datasets.spark`                |
| `SparkJDBCDataSet`                                                   | `kedro.extras.datasets.spark`                |
| `kedro/contrib/decorators/retry.py`                                  | `kedro/extras/decorators/retry_node.py`      |
| `kedro/contrib/decorators/memory_profiler.py`                        | `kedro/extras/decorators/memory_profiler.py` |
| `kedro/contrib/io/transformers/transformers.py`                      | `kedro/extras/transformers/time_profiler.py` |
| `kedro/contrib/colors/logging/color_logger.py`                       | `kedro/extras/logging/color_logger.py`       |
| `extras/ipython_loader.py`                                           | `tools/ipython/ipython_loader.py`            |
| `kedro/contrib/io/cached/cached_dataset.py`                          | `kedro/io/cached_dataset.py`                 |
| `kedro/contrib/io/catalog_with_default/data_catalog_with_default.py` | `kedro/io/data_catalog_with_default.py`      |
| `kedro/contrib/config/templated_config.py`                           | `kedro/config/templated_config.py`           |

## Upcoming deprecations

| Category                  | Type                                                           |
| ------------------------- | -------------------------------------------------------------- |
| **Datasets**              | `BioSequenceLocalDataSet`                                      |
|                           | `CSVGCSDataSet`                                                |
|                           | `CSVHTTPDataSet`                                               |
|                           | `CSVLocalDataSet`                                              |
|                           | `CSVS3DataSet`                                                 |
|                           | `ExcelLocalDataSet`                                            |
|                           | `FeatherLocalDataSet`                                          |
|                           | `JSONGCSDataSet`                                               |
|                           | `JSONLocalDataSet`                                             |
|                           | `HDFLocalDataSet`                                              |
|                           | `HDFS3DataSet`                                                 |
|                           | `kedro.contrib.io.cached.CachedDataSet`                        |
|                           | `kedro.contrib.io.catalog_with_default.DataCatalogWithDefault` |
|                           | `MatplotlibLocalWriter`                                        |
|                           | `MatplotlibS3Writer`                                           |
|                           | `NetworkXLocalDataSet`                                         |
|                           | `ParquetGCSDataSet`                                            |
|                           | `ParquetLocalDataSet`                                          |
|                           | `ParquetS3DataSet`                                             |
|                           | `PickleLocalDataSet`                                           |
|                           | `PickleS3DataSet`                                              |
|                           | `TextLocalDataSet`                                             |
|                           | `YAMLLocalDataSet`                                             |
| **Decorators**            | `kedro.contrib.decorators.memory_profiler`                     |
|                           | `kedro.contrib.decorators.retry`                               |
|                           | `kedro.contrib.decorators.pyspark.spark_to_pandas`             |
|                           | `kedro.contrib.decorators.pyspark.pandas_to_spark`             |
| **Transformers**          | `kedro.contrib.io.transformers.transformers`                   |
| **Configuration Loaders** | `kedro.contrib.config.TemplatedConfigLoader`                   |

## Bug fixes and other changes
* Added the option to set/overwrite params in `config.yaml` using YAML dict style instead of string CLI formatting only.
* Kedro CLI arguments `--node` and `--tag` support comma-separated values, alternative methods will be deprecated in future releases.
* Fixed a bug in the `invalidate_cache` method of `ParquetGCSDataSet` and `CSVGCSDataSet`.
* `--load-version` now won't break if version value contains a colon.
* Enabled running `node`s with duplicate inputs.
* Improved error message when empty credentials are passed into `SparkJDBCDataSet`.
* Fixed bug that caused an empty project to fail unexpectedly with ImportError in `template/.../pipeline.py`.
* Fixed bug related to saving dataframe with categorical variables in table mode using `HDFS3DataSet`.
* Fixed bug that caused unexpected behavior when using `from_nodes` and `to_nodes` in pipelines using transcoding.
* Credentials nested in the dataset config are now also resolved correctly.
* Bumped minimum required pandas version to 0.24.0 to make use of `pandas.DataFrame.to_numpy` (recommended alternative to `pandas.DataFrame.values`).
* Docs improvements.
* `Pipeline.transform` skips modifying node inputs/outputs containing `params:` or `parameters` keywords.
* Support for `dataset_credentials` key in the credentials for `PartitionedDataSet` is now deprecated. The dataset credentials should be specified explicitly inside the dataset config.
* Datasets can have a new `confirm` function which is called after a successful node function execution if the node contains `confirms` argument with such dataset name.
* Make the resume prompt on pipeline run failure use `--from-nodes` instead of `--from-inputs` to avoid unnecessarily re-running nodes that had already executed.
* When closed, Jupyter notebook kernels are automatically terminated after 30 seconds of inactivity by default. Use `--idle-timeout` option to update it.
* Added `kedro-viz` to the Kedro project template `requirements.txt` file.
* Removed the `results` and `references` folder from the project template.
* Updated contribution process in `CONTRIBUTING.md`.

## Breaking changes to the API
* Existing `MatplotlibWriter` dataset in `contrib` was renamed to `MatplotlibLocalWriter`.
* `kedro/contrib/io/matplotlib/matplotlib_writer.py` was renamed to `kedro/contrib/io/matplotlib/matplotlib_local_writer.py`.
* `kedro.contrib.io.bioinformatics.sequence_dataset.py` was renamed to `kedro.contrib.io.bioinformatics.biosequence_local_dataset.py`.

## Thanks for supporting contributions
[Andrii Ivaniuk](https://github.com/andrii-ivaniuk), [Jonas Kemper](https://github.com/jonasrk), [Yuhao Zhu](https://github.com/yhzqb), [Balazs Konig](https://github.com/BalazsKonigQB), [Pedro Abreu](https://github.com/PedroAbreuQB), [Tam-Sanh Nguyen](https://github.com/tamsanh), [Peter Zhao](https://github.com/zxpeter), [Deepyaman Datta](https://github.com/deepyaman), [Florian Roessler](https://github.com/fdroessler/), [Miguel Rodriguez Gutierrez](https://github.com/MigQ2)

# 0.15.5

## Major features and improvements
* New CLI commands and command flags:
  - Load multiple `kedro run` CLI flags from a configuration file with the `--config` flag (e.g. `kedro run --config run_config.yml`)
  - Run parametrised pipeline runs with the `--params` flag (e.g. `kedro run --params param1:value1,param2:value2`).
  - Lint your project code using the `kedro lint` command, your project is linted with [`black`](https://github.com/psf/black) (Python 3.6+), [`flake8`](https://gitlab.com/pycqa/flake8) and [`isort`](https://github.com/PyCQA/isort).
* Load specific environments with Jupyter notebooks using `KEDRO_ENV` which will globally set `run`, `jupyter notebook` and `jupyter lab` commands using environment variables.
* Added the following datasets:
  - `CSVGCSDataSet` dataset in `contrib` for working with CSV files in Google Cloud Storage.
  - `ParquetGCSDataSet` dataset in `contrib` for working with Parquet files in Google Cloud Storage.
  - `JSONGCSDataSet` dataset in `contrib` for working with JSON files in Google Cloud Storage.
  - `MatplotlibS3Writer` dataset in `contrib` for saving Matplotlib images to S3.
  - `PartitionedDataSet` for working with datasets split across multiple files.
  - `JSONDataSet` dataset for working with JSON files that uses [`fsspec`](https://filesystem-spec.readthedocs.io/en/latest/) to communicate with the underlying filesystem. It doesn't support `http(s)` protocol for now.
* Added `s3fs_args` to all S3 datasets.
* Pipelines can be deducted with `pipeline1 - pipeline2`.

## Bug fixes and other changes
* `ParallelRunner` now works with `SparkDataSet`.
* Allowed the use of nulls in `parameters.yml`.
* Fixed an issue where `%reload_kedro` wasn't reloading all user modules.
* Fixed `pandas_to_spark` and `spark_to_pandas` decorators to work with functions with kwargs.
* Fixed a bug where `kedro jupyter notebook` and `kedro jupyter lab` would run a different Jupyter installation to the one in the local environment.
* Implemented Databricks-compatible dataset versioning for `SparkDataSet`.
* Fixed a bug where `kedro package` would fail in certain situations where `kedro build-reqs` was used to generate `requirements.txt`.
* Made `bucket_name` argument optional for the following datasets: `CSVS3DataSet`, `HDFS3DataSet`, `PickleS3DataSet`, `contrib.io.parquet.ParquetS3DataSet`, `contrib.io.gcs.JSONGCSDataSet` - bucket name can now be included into the filepath along with the filesystem protocol (e.g. `s3://bucket-name/path/to/key.csv`).
* Documentation improvements and fixes.

## Breaking changes to the API
* Renamed entry point for running pip-installed projects to `run_package()` instead of `main()` in `src/<package>/run.py`.
* `bucket_name` key has been removed from the string representation of the following datasets: `CSVS3DataSet`, `HDFS3DataSet`, `PickleS3DataSet`, `contrib.io.parquet.ParquetS3DataSet`, `contrib.io.gcs.JSONGCSDataSet`.
* Moved the `mem_profiler` decorator to `contrib` and separated the `contrib` decorators so that dependencies are modular. You may need to update your import paths, for example the pyspark decorators should be imported as `from kedro.contrib.decorators.pyspark import <pyspark_decorator>` instead of `from kedro.contrib.decorators import <pyspark_decorator>`.

## Thanks for supporting contributions
[Sheldon Tsen](https://github.com/sheldontsen-qb), [@roumail](https://github.com/roumail), [Karlson Lee](https://github.com/i25959341), [Waylon Walker](https://github.com/WaylonWalker), [Deepyaman Datta](https://github.com/deepyaman), [Giovanni](https://github.com/plauto), [Zain Patel](https://github.com/mzjp2)

# 0.15.4

## Major features and improvements
* `kedro jupyter` now gives the default kernel a sensible name.
* `Pipeline.name` has been deprecated in favour of `Pipeline.tags`.
* Reuse pipelines within a Kedro project using `Pipeline.transform`, it simplifies dataset and node renaming.
* Added Jupyter Notebook line magic (`%run_viz`) to run `kedro viz` in a Notebook cell (requires [`kedro-viz`](https://github.com/kedro-org/kedro-viz) version 3.0.0 or later).
* Added the following datasets:
  - `NetworkXLocalDataSet` in `kedro.contrib.io.networkx` to load and save local graphs (JSON format) via NetworkX. (by [@josephhaaga](https://github.com/josephhaaga))
  - `SparkHiveDataSet` in `kedro.contrib.io.pyspark.SparkHiveDataSet` allowing usage of Spark and insert/upsert on non-transactional Hive tables.
* `kedro.contrib.config.TemplatedConfigLoader` now supports name/dict key templating and default values.

## Bug fixes and other changes
* `get_last_load_version()` method for versioned datasets now returns exact last load version if the dataset has been loaded at least once and `None` otherwise.
* Fixed a bug in `_exists` method for versioned `SparkDataSet`.
* Enabled the customisation of the ExcelWriter in `ExcelLocalDataSet` by specifying options under `writer` key in `save_args`.
* Fixed a bug in IPython startup script, attempting to load context from the incorrect location.
* Removed capping the length of a dataset's string representation.
* Fixed `kedro install` command failing on Windows if `src/requirements.txt` contains a different version of Kedro.
* Enabled passing a single tag into a node or a pipeline without having to wrap it in a list (i.e. `tags="my_tag"`).

## Breaking changes to the API
* Removed `_check_paths_consistency()` method from `AbstractVersionedDataSet`. Version consistency check is now done in `AbstractVersionedDataSet.save()`. Custom versioned datasets should modify `save()` method implementation accordingly.

## Thanks for supporting contributions
[Joseph Haaga](https://github.com/josephhaaga), [Deepyaman Datta](https://github.com/deepyaman), [Joost Duisters](https://github.com/JoostDuisters), [Zain Patel](https://github.com/mzjp2), [Tom Vigrass](https://github.com/tomvigrass)

# 0.15.3

## Bug Fixes and other changes
* Narrowed the requirements for `PyTables` so that we maintain support for Python 3.5.

# 0.15.2

## Major features and improvements
* Added `--load-version`, a `kedro run` argument that allows you run the pipeline with a particular load version of a dataset.
* Support for modular pipelines in `src/`, break the pipeline into isolated parts with reusability in mind.
* Support for multiple pipelines, an ability to have multiple entry point pipelines and choose one with `kedro run --pipeline NAME`.
* Added a `MatplotlibWriter` dataset in `contrib` for saving Matplotlib images.
* An ability to template/parameterize configuration files with `kedro.contrib.config.TemplatedConfigLoader`.
* Parameters are exposed as a context property for ease of access in iPython / Jupyter Notebooks with `context.params`.
* Added `max_workers` parameter for ``ParallelRunner``.

## Bug fixes and other changes
* Users will override the `_get_pipeline` abstract method in `ProjectContext(KedroContext)` in `run.py` rather than the `pipeline` abstract property. The `pipeline` property is not abstract anymore.
* Improved an error message when versioned local dataset is saved and unversioned path already exists.
* Added `catalog` global variable to `00-kedro-init.py`, allowing you to load datasets with `catalog.load()`.
* Enabled tuples to be returned from a node.
* Disallowed the ``ConfigLoader`` loading the same file more than once, and deduplicated the `conf_paths` passed in.
* Added a `--open` flag to `kedro build-docs` that opens the documentation on build.
* Updated the ``Pipeline`` representation to include name of the pipeline, also making it readable as a context property.
* `kedro.contrib.io.pyspark.SparkDataSet` and `kedro.contrib.io.azure.CSVBlobDataSet` now support versioning.

## Breaking changes to the API
* `KedroContext.run()` no longer accepts `catalog` and `pipeline` arguments.
* `node.inputs` now returns the node's inputs in the order required to bind them properly to the node's function.

## Thanks for supporting contributions
[Deepyaman Datta](https://github.com/deepyaman), [Luciano Issoe](https://github.com/Lucianois), [Joost Duisters](https://github.com/JoostDuisters), [Zain Patel](https://github.com/mzjp2), [William Ashford](https://github.com/williamashfordQB), [Karlson Lee](https://github.com/i25959341)

# 0.15.1

## Major features and improvements
* Extended `versioning` support to cover the tracking of environment setup, code and datasets.
* Added the following datasets:
  - `FeatherLocalDataSet` in `contrib` for usage with pandas. (by [@mdomarsaleem](https://github.com/mdomarsaleem))
* Added `get_last_load_version` and `get_last_save_version` to `AbstractVersionedDataSet`.
* Implemented `__call__` method on `Node` to allow for users to execute `my_node(input1=1, input2=2)` as an alternative to `my_node.run(dict(input1=1, input2=2))`.
* Added new `--from-inputs` run argument.

## Bug fixes and other changes
* Fixed a bug in `load_context()` not loading context in non-Kedro Jupyter Notebooks.
* Fixed a bug in `ConfigLoader.get()` not listing nested files for `**`-ending glob patterns.
* Fixed a logging config error in Jupyter Notebook.
* Updated documentation in `03_configuration` regarding how to modify the configuration path.
* Documented the architecture of Kedro showing how we think about library, project and framework components.
* `extras/kedro_project_loader.py` renamed to `extras/ipython_loader.py` and now runs any IPython startup scripts without relying on the Kedro project structure.
* Fixed TypeError when validating partial function's signature.
* After a node failure during a pipeline run, a resume command will be suggested in the logs. This command will not work if the required inputs are MemoryDataSets.

## Breaking changes to the API

## Thanks for supporting contributions
[Omar Saleem](https://github.com/mdomarsaleem), [Mariana Silva](https://github.com/marianansilva), [Anil Choudhary](https://github.com/aniryou), [Craig](https://github.com/cfranklin11)

# 0.15.0

## Major features and improvements
* Added `KedroContext` base class which holds the configuration and Kedro's main functionality (catalog, pipeline, config, runner).
* Added a new CLI command `kedro jupyter convert` to facilitate converting Jupyter Notebook cells into Kedro nodes.
* Added support for `pip-compile` and new Kedro command `kedro build-reqs` that generates `requirements.txt` based on `requirements.in`.
* Running `kedro install` will install packages to conda environment if `src/environment.yml` exists in your project.
* Added a new `--node` flag to `kedro run`, allowing users to run only the nodes with the specified names.
* Added new `--from-nodes` and `--to-nodes` run arguments, allowing users to run a range of nodes from the pipeline.
* Added prefix `params:` to the parameters specified in `parameters.yml` which allows users to differentiate between their different parameter node inputs and outputs.
* Jupyter Lab/Notebook now starts with only one kernel by default.
* Added the following datasets:
  -  `CSVHTTPDataSet` to load CSV using HTTP(s) links.
  - `JSONBlobDataSet` to load json (-delimited) files from Azure Blob Storage.
  - `ParquetS3DataSet` in `contrib` for usage with pandas. (by [@mmchougule](https://github.com/mmchougule))
  - `CachedDataSet` in `contrib` which will cache data in memory to avoid io/network operations. It will clear the cache once a dataset is no longer needed by a pipeline. (by [@tsanikgr](https://github.com/tsanikgr))
  - `YAMLLocalDataSet` in `contrib` to load and save local YAML files. (by [@Minyus](https://github.com/Minyus))

## Bug fixes and other changes
* Documentation improvements including instructions on how to initialise a Spark session using YAML configuration.
* `anyconfig` default log level changed from `INFO` to `WARNING`.
* Added information on installed plugins to `kedro info`.
* Added style sheets for project documentation, so the output of `kedro build-docs` will resemble the style of `kedro docs`.

## Breaking changes to the API
* Simplified the Kedro template in `run.py` with the introduction of `KedroContext` class.
* Merged `FilepathVersionMixIn` and `S3VersionMixIn` under one abstract class `AbstractVersionedDataSet` which extends`AbstractDataSet`.
* `name` changed to be a keyword-only argument for `Pipeline`.
* `CSVLocalDataSet` no longer supports URLs. `CSVHTTPDataSet` supports URLs.

### Migration guide from Kedro 0.14.* to Kedro 0.15.0
#### Migration for Kedro project template
This guide assumes that:
  * The framework specific code has not been altered significantly
  * Your project specific code is stored in the dedicated python package under `src/`.

The breaking changes were introduced in the following project template files:
- `<project-name>/.ipython/profile_default/startup/00-kedro-init.py`
- `<project-name>/kedro_cli.py`
- `<project-name>/src/tests/test_run.py`
- `<project-name>/src/<python_package>/run.py`
- `<project-name>/.kedro.yml` (new file)

The easiest way to migrate your project from Kedro 0.14.* to Kedro 0.15.0 is to create a new project (by using `kedro new`) and move code and files bit by bit as suggested in the detailed guide below:

1. Create a new project with the same name by running `kedro new`

2. Copy the following folders to the new project:
 - `results/`
 - `references/`
 - `notebooks/`
 - `logs/`
 - `data/`
 - `conf/`

3. If you customised your `src/<package>/run.py`, make sure you apply the same customisations to `src/<package>/run.py`
 - If you customised `get_config()`, you can override `config_loader` property in `ProjectContext` derived class
 - If you customised `create_catalog()`, you can override `catalog()` property in `ProjectContext` derived class
 - If you customised `run()`, you can override `run()` method in `ProjectContext` derived class
 - If you customised default `env`, you can override it in `ProjectContext` derived class or pass it at construction. By default, `env` is `local`.
 - If you customised default `root_conf`, you can override `CONF_ROOT` attribute in `ProjectContext` derived class. By default, `KedroContext` base class has `CONF_ROOT` attribute set to `conf`.

4. The following syntax changes are introduced in ipython or Jupyter notebook/labs:
 - `proj_dir` -> `context.project_path`
 - `proj_name` -> `context.project_name`
 - `conf` -> `context.config_loader`.
 - `io` -> `context.catalog` (e.g., `io.load()` -> `context.catalog.load()`)

5. If you customised your `kedro_cli.py`, you need to apply the same customisations to your `kedro_cli.py` in the new project.

6. Copy the contents of the old project's `src/requirements.txt` into the new project's `src/requirements.in` and, from the project root directory, run the `kedro build-reqs` command in your terminal window.

#### Migration for versioning custom dataset classes

If you defined any custom dataset classes which support versioning in your project, you need to apply the following changes:

1. Make sure your dataset inherits from `AbstractVersionedDataSet` only.
2. Call `super().__init__()` with the appropriate arguments in the dataset's `__init__`. If storing on local filesystem, providing the filepath and the version is enough. Otherwise, you should also pass in an `exists_function` and a `glob_function` that emulate `exists` and `glob` in a different filesystem (see `CSVS3DataSet` as an example).
3. Remove setting of the `_filepath` and `_version` attributes in the dataset's `__init__`, as this is taken care of in the base abstract class.
4. Any calls to `_get_load_path` and `_get_save_path` methods should take no arguments.
5. Ensure you convert the output of `_get_load_path` and `_get_save_path` appropriately, as these now return [`PurePath`s](https://docs.python.org/3/library/pathlib.html#pure-paths) instead of strings.
6. Make sure `_check_paths_consistency` is called with [`PurePath`s](https://docs.python.org/3/library/pathlib.html#pure-paths) as input arguments, instead of strings.

These steps should have brought your project to Kedro 0.15.0. There might be some more minor tweaks needed as every project is unique, but now you have a pretty solid base to work with. If you run into any problems, please consult the [Kedro documentation](https://docs.kedro.org).

## Thanks for supporting contributions
[Dmitry Vukolov](https://github.com/dvukolov), [Jo Stichbury](https://github.com/stichbury), [Angus Williams](https://github.com/awqb), [Deepyaman Datta](https://github.com/deepyaman), [Mayur Chougule](https://github.com/mmchougule), [Marat Kopytjuk](https://github.com/kopytjuk), [Evan Miller](https://github.com/evanmiller29), [Yusuke Minami](https://github.com/Minyus)

# 0.14.3

## Major features and improvements
* Tab completion for catalog datasets in `ipython` or `jupyter` sessions. (Thank you [@datajoely](https://github.com/datajoely) and [@WaylonWalker](https://github.com/WaylonWalker))
* Added support for transcoding, an ability to decouple loading/saving mechanisms of a dataset from its storage location, denoted by adding '@' to the dataset name.
* Datasets have a new `release` function that instructs them to free any cached data. The runners will call this when the dataset is no longer needed downstream.

## Bug fixes and other changes
* Add support for pipeline nodes made up from partial functions.
* Expand user home directory `~` for TextLocalDataSet (see issue #19).
* Add a `short_name` property to `Node`s for a display-friendly (but not necessarily unique) name.
* Add Kedro project loader for IPython: `extras/kedro_project_loader.py`.
* Fix source file encoding issues with Python 3.5 on Windows.
* Fix local project source not having priority over the same source installed as a package, leading to local updates not being recognised.

## Breaking changes to the API
* Remove the max_loads argument from the `MemoryDataSet` constructor and from the `AbstractRunner.create_default_data_set` method.

## Thanks for supporting contributions
[Joel Schwarzmann](https://github.com/datajoely), [Alex Kalmikov](https://github.com/kalexqb)

# 0.14.2

## Major features and improvements
* Added Data Set transformer support in the form of AbstractTransformer and DataCatalog.add_transformer.

## Breaking changes to the API
* Merged the `ExistsMixin` into `AbstractDataSet`.
* `Pipeline.node_dependencies` returns a dictionary keyed by node, with sets of parent nodes as values; `Pipeline` and `ParallelRunner` were refactored to make use of this for topological sort for node dependency resolution and running pipelines respectively.
* `Pipeline.grouped_nodes` returns a list of sets, rather than a list of lists.

## Thanks for supporting contributions

[Darren Gallagher](https://github.com/dazzag24), [Zain Patel](https://github.com/mzjp2)

# 0.14.1

## Major features and improvements
* New I/O module `HDFS3DataSet`.

## Bug fixes and other changes
* Improved API docs.
* Template `run.py` will throw a warning instead of error if `credentials.yml`
  is not present.

## Breaking changes to the API
None


# 0.14.0

The initial release of Kedro.


## Thanks for supporting contributions

Jo Stichbury, Aris Valtazanos, Fabian Peters, Guilherme Braccialli, Joel Schwarzmann, Miguel Beltre, Mohammed ElNabawy, Deepyaman Datta, Shubham Agrawal, Oleg Andreyev, Mayur Chougule, William Ashford, Ed Cannon, Nikhilesh Nukala, Sean Bailey, Vikram Tegginamath, Thomas Huijskens, Musa Bilal

We are also grateful to everyone who advised and supported us, filed issues or helped resolve them, asked and answered questions and were part of inspiring discussions.<|MERGE_RESOLUTION|>--- conflicted
+++ resolved
@@ -1,11 +1,7 @@
 # Upcoming Release 0.19.0
 
 ## Major features and improvements
-<<<<<<< HEAD
-* Added support for Python 3.9, dropped support for Python 3.6.
-* Support specifying parameters mapping in `pipeline()` without the `params:` prefix.
 * `PartitionedDataSet` and `IncrementalDataSet` now both support versioning of the underlying dataset.
-=======
 
 ## Bug fixes and other changes
 
@@ -382,7 +378,6 @@
 * Streamlined the `ConfigLoader.get` and `TemplatedConfigLoader.get` API and delegated the actual `get` method functional implementation to the `kedro.config.common` module.
 * The `hook_manager` is no longer a global singleton. The `hook_manager` lifecycle is now managed by the `KedroSession`, and a new `hook_manager` will be created every time a `session` is instantiated.
 * Added support for specifying parameters mapping in `pipeline()` without the `params:` prefix.
->>>>>>> 74297ebe
 * Added new API `Pipeline.filter()` (previously in `KedroContext._filter_pipeline()`) to filter parts of a pipeline.
 * Added `username` to Session store for logging during Experiment Tracking.
 * A packaged Kedro project can now be imported and run from another Python project as following:
@@ -430,9 +425,6 @@
 * Documented distribution of Kedro pipelines with Dask.
 
 ## Breaking changes to the API
-<<<<<<< HEAD
-* Add namespace to parameters in a modular pipeline, which addresses [Issue 399](https://github.com/quantumblacklabs/kedro/issues/399).
-=======
 
 ### Framework
 * Removed `RegistrationSpecs` and its associated `register_config_loader` and `register_catalog` hook specifications in favour of `CONFIG_LOADER_CLASS`/`CONFIG_LOADER_ARGS` and `DATA_CATALOG_CLASS` in `settings.py`.
@@ -449,7 +441,6 @@
 * The environment defaulting behaviour has been removed from `KedroContext` and is now implemented in a `ConfigLoader` class (or equivalent) with the `base_env` and `default_run_env` attributes.
 
 ### DataSets
->>>>>>> 74297ebe
 * `pandas.ExcelDataSet` now uses `openpyxl` engine instead of `xlrd`.
 * `pandas.ParquetDataSet` now calls `pd.to_parquet()` upon saving. Note that the argument `partition_cols` is not supported.
 * `spark.SparkHiveDataSet` API has been updated to reflect `spark.SparkDataSet`. The `write_mode=insert` option has also been replaced with `write_mode=append` as per Spark styleguide. This change addresses [Issue 725](https://github.com/kedro-org/kedro/issues/725) and [Issue 745](https://github.com/kedro-org/kedro/issues/745). Additionally, `upsert` mode now leverages `checkpoint` functionality and requires a valid `checkpointDir` be set for current `SparkContext`.
