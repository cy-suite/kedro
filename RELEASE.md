# Upcoming Release 0.17.6

## Major features and improvements
* Added `pipelines` global variable to IPython extension, allowing you to access the project's pipelines in `kedro ipython` or `kedro jupyter notebook`.
<<<<<<< HEAD
* Added the following new dataset (see ([Issue #839](https://github.com/quantumblacklabs/kedro/issues/839)):

| Type                        | Description                                          | Location                          |
| --------------------------- | ---------------------------------------------------- | --------------------------------- |
| `plotly.JSONDataSet` | Works with plotly graph object Figures (saves as json file) | `kedro.extras.datasets.plotly` |
=======
* Enabled overriding nested parameters with `params` in CLI, i.e. `kedro run --params="model.model_tuning.booster:gbtree"` updates parameters to `{"model": {"model_tuning": {"booster": "gbtree"}}}`.
>>>>>>> 5402c717

## Bug fixes and other changes
* Fixed an issue where `kedro new --config config.yml` was ignoring the config file when `prompts.yml` didn't exist.
* Added support for arbitrary backends (via importable module paths) that satisfy the `pickle` interface to `PickleDataSet`.
* Added support for `sum` syntax for connecting pipeline objects.
* Upgraded `pip-tools`, which is used by `kedro build-reqs`, to 6.4. This `pip-tools` version requires `pip>=21.2` while [adding support for `pip>=21.3`](https://github.com/jazzband/pip-tools/pull/1501). To upgrade `pip`, please refer to [their documentation](https://pip.pypa.io/en/stable/installing/#upgrading-pip).
* `kedro pipeline package <pipeline>` now raises an error if the `<pipeline>` argument doesn't look like a valid Python module path (e.g. has `/` instead of `.`).

## Minor breaking changes to the API

## Upcoming deprecations for Kedro 0.18.0

## Thanks for supporting contributions
[Deepyaman Datta](https://github.com/deepyaman),
[Manish Swami](https://github.com/ManishS6),
<<<<<<< HEAD
[Zain Patel](https://github.com/mzjp2),
[Simon Brugman](https://github.com/sbrugman),
[Kiyo Kunii](https://github.com/921kiyo)
=======
[Zain Patel](https://github.com/mzjp2)
[Simon Brugman](https://github.com/sbrugman)
[Louis de Charsonville](https://github.com/louisdecharson)
>>>>>>> 5402c717

# Release 0.17.5

## Major features and improvements
* Added new CLI group `registry`, with the associated commands `kedro registry list` and `kedro registry describe`, to replace `kedro pipeline list` and `kedro pipeline describe`.
* Added support for dependency management at a modular pipeline level. When a pipeline with `requirements.txt` is packaged, its dependencies are embedded in the modular pipeline wheel file. Upon pulling the pipeline, Kedro will append dependencies to the project's `requirements.in`. More information is available in [our documentation](https://kedro.readthedocs.io/en/stable/06_nodes_and_pipelines/03_modular_pipelines.html#package-a-modular-pipeline).
* Added support for bulk packaging/pulling modular pipelines using `kedro pipeline package/pull --all` and `pyproject.toml`.
* Removed `cli.py` from the Kedro project template. By default all CLI commands, including `kedro run`, are now defined on the Kedro framework side. These can be overridden in turn by a plugin or a `cli.py` file in your project. A packaged Kedro project will respect the same hierarchy when executed with `python -m my_package`.
* Removed `.ipython/profile_default/startup/` from the Kedro project template in favour of `.ipython/profile_default/ipython_config.py` and the `kedro.extras.extensions.ipython`.
* Added support for `dill` backend to `PickleDataSet`.
* Imports are now refactored at `kedro pipeline package` and `kedro pipeline pull` time, so that _aliasing_ a modular pipeline doesn't break it.
* Added the following new datasets to support basic Experiment Tracking:

| Type                        | Description                                          | Location                          |
| --------------------------- | ---------------------------------------------------- | --------------------------------- |
| `tracking.MetricsDataSet` | Dataset to track numeric metrics for experiment tracking | `kedro.extras.datasets.tracking` |
| `tracking.JSONDataSet` | Dataset to track data for experiment tracking | `kedro.extras.datasets.tracking` |

## Bug fixes and other changes
* Bumped minimum required `fsspec` version to 2021.04.
* Fixed the `kedro install` and `kedro build-reqs` flows when uninstalled dependencies are present in a project's `settings.py`, `context.py` or `hooks.py` ([Issue #829](https://github.com/quantumblacklabs/kedro/issues/829)).
* Imports are now refactored at `kedro pipeline package` and `kedro pipeline pull` time, so that _aliasing_ a modular pipeline doesn't break it.
* Pinned `dynaconf` to `<3.1.6` because the method signature for `_validate_items` changed which is used in Kedro.

## Upcoming deprecations for Kedro 0.18.0
* `kedro pipeline list` and `kedro pipeline describe` are being deprecated in favour of new commands `kedro registry list ` and `kedro registry describe`.
* `kedro install` is being deprecated in favour of using `pip install -r src/requirements.txt` to install project dependencies.

## Thanks for supporting contributions
[Moussa Taifi](https://github.com/moutai),
[Deepyaman Datta](https://github.com/deepyaman)

# Release 0.17.4

## Major features and improvements
* Added the following new datasets:

| Type                        | Description                                          | Location                          |
| --------------------------- | ---------------------------------------------------- | --------------------------------- |
| `plotly.PlotlyDataSet` | Works with plotly graph object Figures (saves as json file) | `kedro.extras.datasets.plotly` |

## Bug fixes and other changes
* Defined our set of Kedro Principles! Have a read through [our docs](https://kedro.readthedocs.io/en/0.17.4/12_faq/03_kedro_principles.html).
* `ConfigLoader.get()` now raises a `BadConfigException`, with a more helpful error message, if a configuration file cannot be loaded (for instance due to wrong syntax or poor formatting).
* `run_id` now defaults to `save_version` when `after_catalog_created` is called, similarly to what happens during a `kedro run`.
* Fixed a bug where `kedro ipython` and `kedro jupyter notebook` didn't work if the `PYTHONPATH` was already set.
* Update the IPython extension to allow passing `env` and `extra_params` to `reload_kedro`  similar to how the IPython script works.
* `kedro info` now outputs if a plugin has any `hooks` or `cli_hooks` implemented.
* `PartitionedDataSet` now supports lazily materializing data on save.
* `kedro pipeline describe` now defaults to the `__default__` pipeline when no pipeline name is provided and also shows the namespace the nodes belong to.
* Fixed an issue where spark.SparkDataSet with enabled versioning would throw a VersionNotFoundError when using databricks-connect from a remote machine and saving to dbfs filesystem.
* `EmailMessageDataSet` added to doctree.
* When node inputs do not pass validation, the error message is now shown as the most recent exception in the traceback ([Issue #761](https://github.com/quantumblacklabs/kedro/issues/761)).
* `kedro pipeline package` now only packages the parameter file that exactly matches the pipeline name specified and the parameter files in a directory with the pipeline name.
* Extended support to newer versions of third-party dependencies ([Issue #735](https://github.com/quantumblacklabs/kedro/issues/735)).
* Ensured consistent references to `model input` tables in accordance with our Data Engineering convention.
* Changed behaviour where `kedro pipeline package` takes the pipeline package version, rather than the kedro package version. If the pipeline package version is not present, then the package version is used.
* Launched [GitHub Discussions](https://github.com/quantumblacklabs/kedro/discussions/) and [Kedro Discord Server](https://discord.gg/akJDeVaxnB)
* Improved error message when versioning is enabled for a dataset previously saved as non-versioned ([Issue #625](https://github.com/quantumblacklabs/kedro/issues/625)).

## Minor breaking changes to the API

## Upcoming deprecations for Kedro 0.18.0

## Thanks for supporting contributions
[Lou Kratz](https://github.com/lou-k),
[Lucas Jamar](https://github.com/lucasjamar)

# Release 0.17.3

## Major features and improvements
* Kedro plugins can now override built-in CLI commands.
* Added a `before_command_run` hook for plugins to add extra behaviour before Kedro CLI commands run.
* `pipelines` from `pipeline_registry.py` and `register_pipeline` hooks are now loaded lazily when they are first accessed, not on startup:

    ```python
    from kedro.framework.project import pipelines

    print(pipelines["__default__"])  # pipeline loading is only triggered here
    ```

## Bug fixes and other changes
* `TemplatedConfigLoader` now correctly inserts default values when no globals are supplied.
* Fixed a bug where the `KEDRO_ENV` environment variable had no effect on instantiating the `context` variable in an iPython session or a Jupyter notebook.
* Plugins with empty CLI groups are no longer displayed in the Kedro CLI help screen.
* Duplicate commands will no longer appear twice in the Kedro CLI help screen.
* CLI commands from sources with the same name will show under one list in the help screen.
* The setup of a Kedro project, including adding src to path and configuring settings, is now handled via the `bootstrap_project` method.
* `configure_project` is invoked if a `package_name` is supplied to `KedroSession.create`. This is added for backward-compatibility purpose to support a workflow that creates `Session` manually. It will be removed in `0.18.0`.
* Stopped swallowing up all `ModuleNotFoundError` if `register_pipelines` not found, so that a more helpful error message will appear when a dependency is missing, e.g. [Issue #722](https://github.com/quantumblacklabs/kedro/issues/722).
* When `kedro new` is invoked using a configuration yaml file, `output_dir` is no longer a required key; by default the current working directory will be used.
* When `kedro new` is invoked using a configuration yaml file, the appropriate `prompts.yml` file is now used for validating the provided configuration. Previously, validation was always performed against the kedro project template `prompts.yml` file.
* When a relative path to a starter template is provided, `kedro new` now generates user prompts to obtain configuration rather than supplying empty configuration.
* Fixed error when using starters on Windows with Python 3.7 (Issue [#722](https://github.com/quantumblacklabs/kedro/issues/722)).
* Fixed decoding error of config files that contain accented characters by opening them for reading in UTF-8.
* Fixed an issue where `after_dataset_loaded` run would finish before a dataset is actually loaded when using `--async` flag.

## Upcoming deprecations for Kedro 0.18.0

* `kedro.versioning.journal.Journal` will be removed.
* The following properties on `kedro.framework.context.KedroContext` will be removed:
  * `io` in favour of `KedroContext.catalog`
  * `pipeline` (equivalent to `pipelines["__default__"]`)
  * `pipelines` in favour of `kedro.framework.project.pipelines`

# Release 0.17.2

## Major features and improvements
* Added support for `compress_pickle` backend to `PickleDataSet`.
* Enabled loading pipelines without creating a `KedroContext` instance:

    ```python
    from kedro.framework.project import pipelines

    print(pipelines)
    ```

* Projects generated with kedro>=0.17.2:
  - should define pipelines in `pipeline_registry.py` rather than `hooks.py`.
  - when run as a package, will behave the same as `kedro run`

## Bug fixes and other changes
* If `settings.py` is not importable, the errors will be surfaced earlier in the process, rather than at runtime.

## Minor breaking changes to the API
* `kedro pipeline list` and `kedro pipeline describe` no longer accept redundant `--env` parameter.
* `from kedro.framework.cli.cli import cli` no longer includes the `new` and `starter` commands.

## Upcoming deprecations for Kedro 0.18.0

* `kedro.framework.context.KedroContext.run` will be removed in release 0.18.0.

## Thanks for supporting contributions
[Sasaki Takeru](https://github.com/takeru)

# Release 0.17.1

## Major features and improvements
* Added `env` and `extra_params` to `reload_kedro()` line magic.
* Extended the `pipeline()` API to allow strings and sets of strings as `inputs` and `outputs`, to specify when a dataset name remains the same (not namespaced).
* Added the ability to add custom prompts with regexp validator for starters by repurposing `default_config.yml` as `prompts.yml`.
* Added the `env` and `extra_params` arguments to `register_config_loader` hook.
* Refactored the way `settings` are loaded. You will now be able to run:

    ```python
    from kedro.framework.project import settings

    print(settings.CONF_ROOT)
    ```

* Added a check on `kedro.runner.parallel_runner.ParallelRunner` which checks datasets for the `_SINGLE_PROCESS` attribute in the `_validate_catalog` method. If this attribute is set to `True` in an instance of a dataset (e.g. `SparkDataSet`), the `ParallelRunner` will raise an `AttributeError`.
* Any user-defined dataset that should not be used with `ParallelRunner` may now have the `_SINGLE_PROCESS` attribute set to `True`.

## Bug fixes and other changes
* The version of a packaged modular pipeline now defaults to the version of the project package.
* Added fix to prevent new lines being added to pandas CSV datasets.
* Fixed issue with loading a versioned `SparkDataSet` in the interactive workflow.
* Kedro CLI now checks `pyproject.toml` for a `tool.kedro` section before treating the project as a Kedro project.
* Added fix to `DataCatalog::shallow_copy` now it should copy layers.
* `kedro pipeline pull` now uses `pip download` for protocols that are not supported by `fsspec`.
* Cleaned up documentation to fix broken links and rewrite permanently redirected ones.
* Added a `jsonschema` schema definition for the Kedro 0.17 catalog.
* `kedro install` now waits on Windows until all the requirements are installed.
* Exposed `--to-outputs` option in the CLI, throughout the codebase, and as part of hooks specifications.
* Fixed a bug where `ParquetDataSet` wasn't creating parent directories on the fly.
* Updated documentation.

## Breaking changes to the API
* This release has broken the `kedro ipython` and `kedro jupyter` workflows. To fix this, follow the instructions in the migration guide below.
* You will also need to upgrade `kedro-viz` to 3.10.1 if you use the `%run_viz` line magic in Jupyter Notebook.

> *Note:* If you're using the `ipython` [extension](https://kedro.readthedocs.io/en/stable/11_tools_integration/02_ipython.html#ipython-extension) instead, you will not encounter this problem.

## Migration guide
You will have to update the file `<your_project>/.ipython/profile_default/startup/00-kedro-init.py` in order to make `kedro ipython` and/or `kedro jupyter` work. Add the following line before the `KedroSession` is created:

```python
configure_project(metadata.package_name)  # to add

session = KedroSession.create(metadata.package_name, path)
```

Make sure that the associated import is provided in the same place as others in the file:

```python
from kedro.framework.project import configure_project  # to add
from kedro.framework.session import KedroSession
```

## Thanks for supporting contributions
[Mariana Silva](https://github.com/marianansilva),
[Kiyohito Kunii](https://github.com/921kiyo),
[noklam](https://github.com/noklam),
[Ivan Doroshenko](https://github.com/imdoroshenko),
[Zain Patel](https://github.com/mzjp2),
[Deepyaman Datta](https://github.com/deepyaman),
[Sam Hiscox](https://github.com/samhiscoxqb),
[Pascal Brokmeier](https://github.com/pascalwhoop)

# Release 0.17.0

## Major features and improvements

* In a significant change, [we have introduced `KedroSession`](https://kedro.readthedocs.io/en/stable/04_kedro_project_setup/03_session.html) which is responsible for managing the lifecycle of a Kedro run.
* Created a new Kedro Starter: `kedro new --starter=mini-kedro`. It is possible to [use the DataCatalog as a standalone component](https://github.com/quantumblacklabs/kedro-starters/tree/master/mini-kedro) in a Jupyter notebook and transition into the rest of the Kedro framework.
* Added `DatasetSpecs` with Hooks to run before and after datasets are loaded from/saved to the catalog.
* Added a command: `kedro catalog create`. For a registered pipeline, it creates a `<conf_root>/<env>/catalog/<pipeline_name>.yml` configuration file with `MemoryDataSet` datasets for each dataset that is missing from `DataCatalog`.
* Added `settings.py` and `pyproject.toml` (to replace `.kedro.yml`) for project configuration, in line with Python best practice.
* `ProjectContext` is no longer needed, unless for very complex customisations. `KedroContext`, `ProjectHooks` and `settings.py` together implement sensible default behaviour. As a result `context_path` is also now an _optional_ key in `pyproject.toml`.
* Removed `ProjectContext` from `src/<package_name>/run.py`.
* `TemplatedConfigLoader` now supports [Jinja2 template syntax](https://jinja.palletsprojects.com/en/2.11.x/templates/) alongside its original syntax.
* Made [registration Hooks](https://kedro.readthedocs.io/en/stable/07_extend_kedro/02_hooks.html#registration-hooks) mandatory, as the only way to customise the `ConfigLoader` or the `DataCatalog` used in a project. If no such Hook is provided in `src/<package_name>/hooks.py`, a `KedroContextError` is raised. There are sensible defaults defined in any project generated with Kedro >= 0.16.5.

## Bug fixes and other changes

* `ParallelRunner` no longer results in a run failure, when triggered from a notebook, if the run is started using `KedroSession` (`session.run()`).
* `before_node_run` can now overwrite node inputs by returning a dictionary with the corresponding updates.
* Added minimal, black-compatible flake8 configuration to the project template.
* Moved `isort` and `pytest` configuration from `<project_root>/setup.cfg` to `<project_root>/pyproject.toml`.
* Extra parameters are no longer incorrectly passed from `KedroSession` to `KedroContext`.
* Relaxed `pyspark` requirements to allow for installation of `pyspark` 3.0.
* Added a `--fs-args` option to the `kedro pipeline pull` command to specify configuration options for the `fsspec` filesystem arguments used when pulling modular pipelines from non-PyPI locations.
* Bumped maximum required `fsspec` version to 0.9.
* Bumped maximum supported `s3fs` version to 0.5 (`S3FileSystem` interface has changed since 0.4.1 version).

## Deprecations
* In Kedro 0.17.0 we have deleted the deprecated `kedro.cli` and `kedro.context` modules in favour of `kedro.framework.cli` and `kedro.framework.context` respectively.

## Other breaking changes to the API
* `kedro.io.DataCatalog.exists()` returns `False` when the dataset does not exist, as opposed to raising an exception.
* The pipeline-specific `catalog.yml` file is no longer automatically created for modular pipelines when running `kedro pipeline create`. Use `kedro catalog create` to replace this functionality.
* Removed `include_examples` prompt from `kedro new`. To generate boilerplate example code, you should use a Kedro starter.
* Changed the `--verbose` flag from a global command to a project-specific command flag (e.g `kedro --verbose new` becomes `kedro new --verbose`).
* Dropped support of the `dataset_credentials` key in credentials in `PartitionedDataSet`.
* `get_source_dir()` was removed from `kedro/framework/cli/utils.py`.
* Dropped support of `get_config`, `create_catalog`, `create_pipeline`, `template_version`, `project_name` and `project_path` keys by `get_project_context()` function (`kedro/framework/cli/cli.py`).
* `kedro new --starter` now defaults to fetching the starter template matching the installed Kedro version.
* Renamed `kedro_cli.py` to `cli.py` and moved it inside the Python package (`src/<package_name>/`), for a better packaging and deployment experience.
* Removed `.kedro.yml` from the project template and replaced it with `pyproject.toml`.
* Removed `KEDRO_CONFIGS` constant (previously residing in `kedro.framework.context.context`).
* Modified `kedro pipeline create` CLI command to add a boilerplate parameter config file in `conf/<env>/parameters/<pipeline_name>.yml` instead of `conf/<env>/pipelines/<pipeline_name>/parameters.yml`. CLI commands `kedro pipeline delete` / `package` / `pull` were updated accordingly.
* Removed `get_static_project_data` from `kedro.framework.context`.
* Removed `KedroContext.static_data`.
* The `KedroContext` constructor now takes `package_name` as first argument.
* Replaced `context` property on `KedroSession` with `load_context()` method.
* Renamed `_push_session` and `_pop_session` in `kedro.framework.session.session` to `_activate_session` and `_deactivate_session` respectively.
* Custom context class is set via `CONTEXT_CLASS` variable in `src/<your_project>/settings.py`.
* Removed `KedroContext.hooks` attribute. Instead, hooks should be registered in `src/<your_project>/settings.py` under the `HOOKS` key.
* Restricted names given to nodes to match the regex pattern `[\w\.-]+$`.
* Removed `KedroContext._create_config_loader()` and `KedroContext._create_data_catalog()`. They have been replaced by registration hooks, namely `register_config_loader()` and `register_catalog()` (see also [upcoming deprecations](#upcoming_deprecations_for_kedro_0.18.0)).


## Upcoming deprecations for Kedro 0.18.0

* `kedro.framework.context.load_context` will be removed in release 0.18.0.
* `kedro.framework.cli.get_project_context` will be removed in release 0.18.0.
* We've added a `DeprecationWarning` to the decorator API for both `node` and `pipeline`. These will be removed in release 0.18.0. Use Hooks to extend a node's behaviour instead.
* We've added a `DeprecationWarning` to the Transformers API when adding a transformer to the catalog. These will be removed in release 0.18.0. Use Hooks to customise the `load` and `save` methods.

## Thanks for supporting contributions
[Deepyaman Datta](https://github.com/deepyaman),
[Zach Schuster](https://github.com/zschuster)

## Migration guide from Kedro 0.16.* to 0.17.*

**Reminder:** Our documentation on [how to upgrade Kedro](https://kedro.readthedocs.io/en/stable/12_faq/01_faq.html#how-do-i-upgrade-kedro) covers a few key things to remember when updating any Kedro version.

The Kedro 0.17.0 release contains some breaking changes. If you update Kedro to 0.17.0 and then try to work with projects created against earlier versions of Kedro, you may encounter some issues when trying to run `kedro` commands in the terminal for that project. Here's a short guide to getting your projects running against the new version of Kedro.


>*Note*: As always, if you hit any problems, please check out our documentation:
>* [How can I find out more about Kedro?](https://kedro.readthedocs.io/en/stable/12_faq/01_faq.html#how-can-i-find-out-more-about-kedro)
>* [How can I get my questions answered?](https://kedro.readthedocs.io/en/stable/12_faq/01_faq.html#how-can-i-get-my-question-answered).

To get an existing Kedro project to work after you upgrade to Kedro 0.17.0, we recommend that you create a new project against Kedro 0.17.0 and move the code from your existing project into it. Let's go through the changes, but first, note that if you create a new Kedro project with Kedro 0.17.0 you will not be asked whether you want to include the boilerplate code for the Iris dataset example. We've removed this option (you should now use a Kedro starter if you want to create a project that is pre-populated with code).

To create a new, blank Kedro 0.17.0 project to drop your existing code into, you can create one, as always, with `kedro new`. We also recommend creating a new virtual environment for your new project, or you might run into conflicts with existing dependencies.

* **Update `pyproject.toml`**: Copy the following three keys from the `.kedro.yml` of your existing Kedro project into the `pyproject.toml` file of your new Kedro 0.17.0 project:


    ```toml
    [tools.kedro]
    package_name = "<package_name>"
    project_name = "<project_name>"
    project_version = "0.17.0"
    ```

Check your source directory. If you defined a different source directory (`source_dir`), make sure you also move that to `pyproject.toml`.


* **Copy files from your existing project**:

  + Copy subfolders of `project/src/project_name/pipelines` from existing to new project
  + Copy subfolders of `project/src/test/pipelines` from existing to new project
  + Copy the requirements your project needs into `requirements.txt` and/or `requirements.in`.
  + Copy your project configuration from the `conf` folder. Take note of the new locations needed for modular pipeline configuration (move it from `conf/<env>/pipeline_name/catalog.yml` to `conf/<env>/catalog/pipeline_name.yml` and likewise for `parameters.yml`).
  + Copy from the `data/` folder of your existing project, if needed, into the same location in your new project.
  + Copy any Hooks from `src/<package_name>/hooks.py`.

* **Update your new project's README and docs as necessary**.

* **Update `settings.py`**: For example, if you specified additional Hook implementations in `hooks`, or listed plugins under `disable_hooks_by_plugin` in your `.kedro.yml`, you will need to move them to `settings.py` accordingly:

    ```python
    from <package_name>.hooks import MyCustomHooks, ProjectHooks

    HOOKS = (ProjectHooks(), MyCustomHooks())

    DISABLE_HOOKS_FOR_PLUGINS = ("my_plugin1",)
    ```

* **Migration for `node` names**. From 0.17.0 the only allowed characters for node names are letters, digits, hyphens, underscores and/or fullstops. If you have previously defined node names that have special characters, spaces or other characters that are no longer permitted, you will need to rename those nodes.

* **Copy changes to `kedro_cli.py`**. If you previously customised the `kedro run` command or added more CLI commands to your `kedro_cli.py`, you should move them into `<project_root>/src/<package_name>/cli.py`. Note, however, that the new way to run a Kedro pipeline is via a `KedroSession`, rather than using the `KedroContext`:

    ```python
    with KedroSession.create(package_name=...) as session:
        session.run()
    ```

* **Copy changes made to `ConfigLoader`**. If you have defined a custom class, such as `TemplatedConfigLoader`, by overriding `ProjectContext._create_config_loader`, you should move the contents of the function in `src/<package_name>/hooks.py`, under `register_config_loader`.

* **Copy changes made to `DataCatalog`**. Likewise, if you have `DataCatalog` defined with `ProjectContext._create_catalog`, you should copy-paste the contents into `register_catalog`.

* **Optional**: If you have plugins such as [Kedro-Viz](https://github.com/quantumblacklabs/kedro-viz) installed, it's likely that Kedro 0.17.0 won't work with their older versions, so please either upgrade to the plugin's newest version or follow their migration guides.

# Release 0.16.6

## Major features and improvements

* Added documentation with a focus on single machine and distributed environment deployment; the series includes Docker, Argo, Prefect, Kubeflow, AWS Batch, AWS Sagemaker and extends our section on Databricks
* Added [kedro-starter-spaceflights](https://github.com/quantumblacklabs/kedro-starter-spaceflights/) alias for generating a project: `kedro new --starter spaceflights`.

## Bug fixes and other changes
* Fixed `TypeError` when converting dict inputs to a node made from a wrapped `partial` function.
* `PartitionedDataSet` improvements:
  - Supported passing arguments to the underlying filesystem.
* Improved handling of non-ASCII word characters in dataset names.
  - For example, a dataset named `jalapeño` will be accessible as `DataCatalog.datasets.jalapeño` rather than `DataCatalog.datasets.jalape__o`.
* Fixed `kedro install` for an Anaconda environment defined in `environment.yml`.
* Fixed backwards compatibility with templates generated with older Kedro versions <0.16.5. No longer need to update `.kedro.yml` to use `kedro lint` and `kedro jupyter notebook convert`.
* Improved documentation.
* Added documentation using MinIO with Kedro.
* Improved error messages for incorrect parameters passed into a node.
* Fixed issue with saving a `TensorFlowModelDataset` in the HDF5 format with versioning enabled.
* Added missing `run_result` argument in `after_pipeline_run` Hooks spec.
* Fixed a bug in IPython script that was causing context hooks to be registered twice. To apply this fix to a project generated with an older Kedro version, apply the same changes made in [this PR](https://github.com/quantumblacklabs/kedro-starter-pandas-iris/pull/16) to your `00-kedro-init.py` file.
* Improved documentation.

## Breaking changes to the API

## Thanks for supporting contributions
[Deepyaman Datta](https://github.com/deepyaman), [Bhavya Merchant](https://github.com/bnmerchant), [Lovkush Agarwal](https://github.com/Lovkush-A), [Varun Krishna S](https://github.com/vhawk19), [Sebastian Bertoli](https://github.com/sebastianbertoli), [noklam](https://github.com/noklam), [Daniel Petti](https://github.com/djpetti), [Waylon Walker](https://github.com/waylonwalker), [Saran Balaji C](https://github.com/csaranbalaji)

# Release 0.16.5

## Major features and improvements
* Added the following new datasets.

| Type                        | Description                                                                                             | Location                      |
| --------------------------- | ------------------------------------------------------------------------------------------------------- | ----------------------------- |
| `email.EmailMessageDataSet` | Manage email messages using [the Python standard library](https://docs.python.org/3/library/email.html) | `kedro.extras.datasets.email` |

* Added support for `pyproject.toml` to configure Kedro. `pyproject.toml` is used if `.kedro.yml` doesn't exist (Kedro configuration should be under `[tool.kedro]` section).
* Projects created with this version will have no `pipeline.py`, having been replaced by `hooks.py`.
* Added a set of registration hooks, as the new way of registering library components with a Kedro project:
    * `register_pipelines()`, to replace `_get_pipelines()`
    * `register_config_loader()`, to replace `_create_config_loader()`
    * `register_catalog()`, to replace `_create_catalog()`
These can be defined in `src/<package-name>/hooks.py` and added to `.kedro.yml` (or `pyproject.toml`). The order of execution is: plugin hooks, `.kedro.yml` hooks, hooks in `ProjectContext.hooks`.
* Added ability to disable auto-registered Hooks using `.kedro.yml` (or `pyproject.toml`) configuration file.

## Bug fixes and other changes
* Added option to run asynchronously via the Kedro CLI.
* Absorbed `.isort.cfg` settings into `setup.cfg`.
* Packaging a modular pipeline raises an error if the pipeline directory is empty or non-existent.

## Breaking changes to the API
* `project_name`, `project_version` and `package_name` now have to be defined in `.kedro.yml` for projects using Kedro 0.16.5+.

## Migration Guide
This release has accidentally broken the usage of `kedro lint` and `kedro jupyter notebook convert` on a project template generated with previous versions of Kedro (<=0.16.4). To amend this, please either upgrade to `kedro==0.16.6` or update `.kedro.yml` within your project root directory to include the following keys:

```yaml
project_name: "<your_project_name>"
project_version: "<kedro_version_of_the_project>"
package_name: "<your_package_name>"
```

## Thanks for supporting contributions
[Deepyaman Datta](https://github.com/deepyaman), [Bas Nijholt](https://github.com/basnijholt), [Sebastian Bertoli](https://github.com/sebastianbertoli)

# Release 0.16.4

## Major features and improvements
* Fixed a bug for using `ParallelRunner` on Windows.
* Enabled auto-discovery of hooks implementations coming from installed plugins.

## Bug fixes and other changes
* Fixed a bug for using `ParallelRunner` on Windows.
* Modified `GBQTableDataSet` to load customized results using customized queries from Google Big Query tables.
* Documentation improvements.

## Breaking changes to the API

## Thanks for supporting contributions
[Ajay Bisht](https://github.com/ajb7), [Vijay Sajjanar](https://github.com/vjkr), [Deepyaman Datta](https://github.com/deepyaman), [Sebastian Bertoli](https://github.com/sebastianbertoli), [Shahil Mawjee](https://github.com/s-mawjee), [Louis Guitton](https://github.com/louisguitton), [Emanuel Ferm](https://github.com/eferm)

# Release 0.16.3

## Major features and improvements
* Added the `kedro pipeline pull` CLI command to extract a packaged modular pipeline, and place the contents in a Kedro project.
* Added the `--version` option to `kedro pipeline package` to allow specifying alternative versions to package under.
* Added the `--starter` option to `kedro new` to create a new project from a local, remote or aliased starter template.
* Added the `kedro starter list` CLI command to list all starter templates that can be used to bootstrap a new Kedro project.
* Added the following new datasets.

| Type               | Description                                                                                           | Location                     |
| ------------------ | ----------------------------------------------------------------------------------------------------- | ---------------------------- |
| `json.JSONDataSet` | Work with JSON files using [the Python standard library](https://docs.python.org/3/library/json.html) | `kedro.extras.datasets.json` |

## Bug fixes and other changes
* Removed `/src/nodes` directory from the project template and made `kedro jupyter convert` create it on the fly if necessary.
* Fixed a bug in `MatplotlibWriter` which prevented saving lists and dictionaries of plots locally on Windows.
* Closed all pyplot windows after saving in `MatplotlibWriter`.
* Documentation improvements:
  - Added [kedro-wings](https://github.com/tamsanh/kedro-wings) and [kedro-great](https://github.com/tamsanh/kedro-great) to the list of community plugins.
* Fixed broken versioning for Windows paths.
* Fixed `DataSet` string representation for falsy values.
* Improved the error message when duplicate nodes are passed to the `Pipeline` initializer.
* Fixed a bug where `kedro docs` would fail because the built docs were located in a different directory.
* Fixed a bug where `ParallelRunner` would fail on Windows machines whose reported CPU count exceeded 61.
* Fixed an issue with saving TensorFlow model to `h5` file on Windows.
* Added a `json` parameter to `APIDataSet` for the convenience of generating requests with JSON bodies.
* Fixed dependencies for `SparkDataSet` to include spark.

## Breaking changes to the API

## Thanks for supporting contributions
[Deepyaman Datta](https://github.com/deepyaman), [Tam-Sanh Nguyen](https://github.com/tamsanh), [DataEngineerOne](http://youtube.com/DataEngineerOne)

# Release 0.16.2

## Major features and improvements
* Added the following new datasets.

| Type                                | Description                                                                                                          | Location                           |
| ----------------------------------- | -------------------------------------------------------------------------------------------------------------------- | ---------------------------------- |
| `pandas.AppendableExcelDataSet`     | Work with `Excel` files opened in append mode                                                                        | `kedro.extras.datasets.pandas`     |
| `tensorflow.TensorFlowModelDataset` | Work with `TensorFlow` models using [TensorFlow 2.X](https://www.tensorflow.org/api_docs/python/tf/keras/Model#save) | `kedro.extras.datasets.tensorflow` |
| `holoviews.HoloviewsWriter`         | Work with `Holoviews` objects (saves as image file)                                                                  | `kedro.extras.datasets.holoviews`  |

* `kedro install` will now compile project dependencies (by running `kedro build-reqs` behind the scenes) before the installation if the `src/requirements.in` file doesn't exist.
* Added `only_nodes_with_namespace` in `Pipeline` class to filter only nodes with a specified namespace.
* Added the `kedro pipeline delete` command to help delete unwanted or unused pipelines (it won't remove references to the pipeline in your `create_pipelines()` code).
* Added the `kedro pipeline package` command to help package up a modular pipeline. It will bundle up the pipeline source code, tests, and parameters configuration into a .whl file.

## Bug fixes and other changes
* `DataCatalog` improvements:
  - Introduced regex filtering to the `DataCatalog.list()` method.
  - Non-alphanumeric characters (except underscore) in dataset name are replaced with `__` in `DataCatalog.datasets`, for ease of access to transcoded datasets.
* Dataset improvements:
  - Improved initialization speed of `spark.SparkHiveDataSet`.
  - Improved S3 cache in `spark.SparkDataSet`.
  - Added support of options for building `pyarrow` table in `pandas.ParquetDataSet`.
* `kedro build-reqs` CLI command improvements:
  - `kedro build-reqs` is now called with `-q` option and will no longer print out compiled requirements to the console for security reasons.
  - All unrecognized CLI options in `kedro build-reqs` command are now passed to [pip-compile](https://github.com/jazzband/pip-tools#example-usage-for-pip-compile) call (e.g. `kedro build-reqs --generate-hashes`).
* `kedro jupyter` CLI command improvements:
  - Improved error message when running `kedro jupyter notebook`, `kedro jupyter lab` or `kedro ipython` with Jupyter/IPython dependencies not being installed.
  - Fixed `%run_viz` line magic for showing kedro viz inside a Jupyter notebook. For the fix to be applied on existing Kedro project, please see the migration guide.
  - Fixed the bug in IPython startup script ([issue 298](https://github.com/quantumblacklabs/kedro/issues/298)).
* Documentation improvements:
  - Updated community-generated content in FAQ.
  - Added [find-kedro](https://github.com/WaylonWalker/find-kedro) and [kedro-static-viz](https://github.com/WaylonWalker/kedro-static-viz) to the list of community plugins.
  - Add missing `pillow.ImageDataSet` entry to the documentation.

## Breaking changes to the API

### Migration guide from Kedro 0.16.1 to 0.16.2

#### Guide to apply the fix for `%run_viz` line magic in existing project

Even though this release ships a fix for project generated with `kedro==0.16.2`, after upgrading, you will still need to make a change in your existing project if it was generated with `kedro>=0.16.0,<=0.16.1` for the fix to take effect. Specifically, please change the content of your project's IPython init script located at `.ipython/profile_default/startup/00-kedro-init.py` with the content of [this file](https://github.com/quantumblacklabs/kedro/blob/0.16.2/kedro/templates/project/%7B%7B%20cookiecutter.repo_name%20%7D%7D/.ipython/profile_default/startup/00-kedro-init.py). You will also need `kedro-viz>=3.3.1`.

## Thanks for supporting contributions
[Miguel Rodriguez Gutierrez](https://github.com/MigQ2), [Joel Schwarzmann](https://github.com/datajoely), [w0rdsm1th](https://github.com/w0rdsm1th), [Deepyaman Datta](https://github.com/deepyaman), [Tam-Sanh Nguyen](https://github.com/tamsanh), [Marcus Gawronsky](https://github.com/marcusinthesky)

# 0.16.1

## Major features and improvements

## Bug fixes and other changes
* Fixed deprecation warnings from `kedro.cli` and `kedro.context` when running `kedro jupyter notebook`.
* Fixed a bug where `catalog` and `context` were not available in Jupyter Lab and Notebook.
* Fixed a bug where `kedro build-reqs` would fail if you didn't have your project dependencies installed.

## Breaking changes to the API

## Thanks for supporting contributions

# 0.16.0

## Major features and improvements
### CLI
* Added new CLI commands (only available for the projects created using Kedro 0.16.0 or later):
  - `kedro catalog list` to list datasets in your catalog
  - `kedro pipeline list` to list pipelines
  - `kedro pipeline describe` to describe a specific pipeline
  - `kedro pipeline create` to create a modular pipeline
* Improved the CLI speed by up to 50%.
* Improved error handling when making a typo on the CLI. We now suggest some of the possible commands you meant to type, in `git`-style.

### Framework
* All modules in `kedro.cli` and `kedro.context` have been moved into `kedro.framework.cli` and `kedro.framework.context` respectively. `kedro.cli` and `kedro.context` will be removed in future releases.
* Added `Hooks`, which is a new mechanism for extending Kedro.
* Fixed `load_context` changing user's current working directory.
* Allowed the source directory to be configurable in `.kedro.yml`.
* Added the ability to specify nested parameter values inside your node inputs, e.g. `node(func, "params:a.b", None)`
### DataSets
* Added the following new datasets.

| Type                       | Description                                 | Location                          |
| -------------------------- | ------------------------------------------- | --------------------------------- |
| `pillow.ImageDataSet`      | Work with image files using `Pillow`        | `kedro.extras.datasets.pillow`    |
| `geopandas.GeoJSONDataSet` | Work with geospatial data using `GeoPandas` | `kedro.extras.datasets.geopandas` |
| `api.APIDataSet`           | Work with data from HTTP(S) API requests    | `kedro.extras.datasets.api`       |

* Added `joblib` backend support to `pickle.PickleDataSet`.
* Added versioning support to `MatplotlibWriter` dataset.
* Added the ability to install dependencies for a given dataset with more granularity, e.g. `pip install "kedro[pandas.ParquetDataSet]"`.
* Added the ability to specify extra arguments, e.g. `encoding` or `compression`, for `fsspec.spec.AbstractFileSystem.open()` calls when loading/saving a dataset. See Example 3 under [docs](https://kedro.readthedocs.io/en/stable/04_user_guide/04_data_catalog.html#using-the-data-catalog-with-the-yaml-api).

### Other
* Added `namespace` property on ``Node``, related to the modular pipeline where the node belongs.
* Added an option to enable asynchronous loading inputs and saving outputs in both `SequentialRunner(is_async=True)` and `ParallelRunner(is_async=True)` class.
* Added `MemoryProfiler` transformer.
* Removed the requirement to have all dependencies for a dataset module to use only a subset of the datasets within.
* Added support for `pandas>=1.0`.
* Enabled Python 3.8 compatibility. _Please note that a Spark workflow may be unreliable for this Python version as `pyspark` is not fully-compatible with 3.8 yet._
* Renamed "features" layer to "feature" layer to be consistent with (most) other layers and the [relevant FAQ](https://kedro.readthedocs.io/en/stable/11_faq/01_faq.html#what-is-data-engineering-convention).

## Bug fixes and other changes
* Fixed a bug where a new version created mid-run by an external system caused inconsistencies in the load versions used in the current run.
* Documentation improvements
  * Added instruction in the documentation on how to create a custom runner).
  * Updated contribution process in `CONTRIBUTING.md` - added Developer Workflow.
  * Documented installation of development version of Kedro in the [FAQ section](https://kedro.readthedocs.io/en/stable/11_faq/01_faq.html#how-can-i-use-a-development-version-of-kedro).
  * Added missing `_exists` method to `MyOwnDataSet` example in 04_user_guide/08_advanced_io.
* Fixed a bug where `PartitionedDataSet` and `IncrementalDataSet` were not working with `s3a` or `s3n` protocol.
* Added ability to read partitioned parquet file from a directory in `pandas.ParquetDataSet`.
* Replaced `functools.lru_cache` with `cachetools.cachedmethod` in `PartitionedDataSet` and `IncrementalDataSet` for per-instance cache invalidation.
* Implemented custom glob function for `SparkDataSet` when running on Databricks.
* Fixed a bug in `SparkDataSet` not allowing for loading data from DBFS in a Windows machine using Databricks-connect.
* Improved the error message for `DataSetNotFoundError` to suggest possible dataset names user meant to type.
* Added the option for contributors to run Kedro tests locally without Spark installation with `make test-no-spark`.
* Added option to lint the project without applying the formatting changes (`kedro lint --check-only`).

## Breaking changes to the API
### Datasets
* Deleted obsolete datasets from `kedro.io`.
* Deleted `kedro.contrib` and `extras` folders.
* Deleted obsolete `CSVBlobDataSet` and `JSONBlobDataSet` dataset types.
* Made `invalidate_cache` method on datasets private.
* `get_last_load_version` and `get_last_save_version` methods are no longer available on `AbstractDataSet`.
* `get_last_load_version` and `get_last_save_version` have been renamed to `resolve_load_version` and `resolve_save_version` on ``AbstractVersionedDataSet``, the results of which are cached.
* The `release()` method on datasets extending ``AbstractVersionedDataSet`` clears the cached load and save version. All custom datasets must call `super()._release()` inside `_release()`.
* ``TextDataSet`` no longer has `load_args` and `save_args`. These can instead be specified under `open_args_load` or `open_args_save` in `fs_args`.
* `PartitionedDataSet` and `IncrementalDataSet` method `invalidate_cache` was made private: `_invalidate_caches`.

### Other
* Removed `KEDRO_ENV_VAR` from `kedro.context` to speed up the CLI run time.
* `Pipeline.name` has been removed in favour of `Pipeline.tag()`.
* Dropped `Pipeline.transform()` in favour of `kedro.pipeline.modular_pipeline.pipeline()` helper function.
* Made constant `PARAMETER_KEYWORDS` private, and moved it from `kedro.pipeline.pipeline` to `kedro.pipeline.modular_pipeline`.
* Layers are no longer part of the dataset object, as they've moved to the `DataCatalog`.
* Python 3.5 is no longer supported by the current and all future versions of Kedro.

### Migration guide from Kedro 0.15.* to 0.16.*

#### General Migration

**reminder** [How do I upgrade Kedro](https://kedro.readthedocs.io/en/stable/11_faq/01_faq.html#how-do-i-upgrade-kedro) covers a few key things to remember when updating any kedro version.

#### Migration for datasets

Since all the datasets (from `kedro.io` and `kedro.contrib.io`) were moved to `kedro/extras/datasets` you must update the type of all datasets in `<project>/conf/base/catalog.yml` file.
Here how it should be changed: `type: <SomeDataSet>` -> `type: <subfolder of kedro/extras/datasets>.<SomeDataSet>` (e.g. `type: CSVDataSet` -> `type: pandas.CSVDataSet`).

In addition, all the specific datasets like `CSVLocalDataSet`, `CSVS3DataSet` etc. were deprecated. Instead, you must use generalized datasets like `CSVDataSet`.
E.g. `type: CSVS3DataSet` -> `type: pandas.CSVDataSet`.

> Note: No changes required if you are using your custom dataset.

#### Migration for Pipeline.transform()
`Pipeline.transform()` has been dropped in favour of the `pipeline()` constructor. The following changes apply:
- Remember to import `from kedro.pipeline import pipeline`
- The `prefix` argument has been renamed to `namespace`
- And `datasets` has been broken down into more granular arguments:
  - `inputs`: Independent inputs to the pipeline
  - `outputs`: Any output created in the pipeline, whether an intermediary dataset or a leaf output
  - `parameters`: `params:...` or `parameters`

As an example, code that used to look like this with the `Pipeline.transform()` constructor:
```python
result = my_pipeline.transform(
    datasets={"input": "new_input", "output": "new_output", "params:x": "params:y"},
    prefix="pre",
)
```

When used with the new `pipeline()` constructor, becomes:
```python
from kedro.pipeline import pipeline

result = pipeline(
    my_pipeline,
    inputs={"input": "new_input"},
    outputs={"output": "new_output"},
    parameters={"params:x": "params:y"},
    namespace="pre",
)
```

#### Migration for decorators, color logger, transformers etc.
Since some modules were moved to other locations you need to update import paths appropriately.
You can find the list of moved files in the [`0.15.6` release notes](https://github.com/quantumblacklabs/kedro/releases/tag/0.15.6) under the section titled `Files with a new location`.

#### Migration for CLI and KEDRO_ENV environment variable
> Note: If you haven't made significant changes to your `kedro_cli.py`, it may be easier to simply copy the updated `kedro_cli.py` `.ipython/profile_default/startup/00-kedro-init.py` and from GitHub or a newly generated project into your old project.

* We've removed `KEDRO_ENV_VAR` from `kedro.context`. To get your existing project template working, you'll need to remove all instances of `KEDRO_ENV_VAR` from your project template:
  - From the imports in `kedro_cli.py` and `.ipython/profile_default/startup/00-kedro-init.py`: `from kedro.context import KEDRO_ENV_VAR, load_context` -> `from kedro.framework.context import load_context`
  - Remove the `envvar=KEDRO_ENV_VAR` line from the click options in `run`, `jupyter_notebook` and `jupyter_lab` in `kedro_cli.py`
  - Replace `KEDRO_ENV_VAR` with `"KEDRO_ENV"` in `_build_jupyter_env`
  - Replace `context = load_context(path, env=os.getenv(KEDRO_ENV_VAR))` with `context = load_context(path)` in `.ipython/profile_default/startup/00-kedro-init.py`

 #### Migration for `kedro build-reqs`

 We have upgraded `pip-tools` which is used by `kedro build-reqs` to 5.x. This `pip-tools` version requires `pip>=20.0`. To upgrade `pip`, please refer to [their documentation](https://pip.pypa.io/en/stable/installing/#upgrading-pip).

## Thanks for supporting contributions
[@foolsgold](https://github.com/foolsgold), [Mani Sarkar](https://github.com/neomatrix369), [Priyanka Shanbhag](https://github.com/priyanka1414), [Luis Blanche](https://github.com/LuisBlanche), [Deepyaman Datta](https://github.com/deepyaman), [Antony Milne](https://github.com/AntonyMilneQB), [Panos Psimatikas](https://github.com/ppsimatikas), [Tam-Sanh Nguyen](https://github.com/tamsanh), [Tomasz Kaczmarczyk](https://github.com/TomaszKaczmarczyk), [Kody Fischer](https://github.com/Klio-Foxtrot187), [Waylon Walker](https://github.com/waylonwalker)

# 0.15.9

## Major features and improvements

## Bug fixes and other changes

* Pinned `fsspec>=0.5.1, <0.7.0` and `s3fs>=0.3.0, <0.4.1` to fix incompatibility issues with their latest release.

## Breaking changes to the API

## Thanks for supporting contributions

# 0.15.8

## Major features and improvements

## Bug fixes and other changes

* Added the additional libraries to our `requirements.txt` so `pandas.CSVDataSet` class works out of box with `pip install kedro`.
* Added `pandas` to our `extra_requires` in `setup.py`.
* Improved the error message when dependencies of a `DataSet` class are missing.

## Breaking changes to the API

## Thanks for supporting contributions

# 0.15.7

## Major features and improvements

* Added in documentation on how to contribute a custom `AbstractDataSet` implementation.

## Bug fixes and other changes

* Fixed the link to the Kedro banner image in the documentation.

## Breaking changes to the API

## Thanks for supporting contributions

# 0.15.6

## Major features and improvements
> _TL;DR_ We're launching [`kedro.extras`](https://github.com/quantumblacklabs/kedro/tree/master/extras), the new home for our revamped series of datasets, decorators and dataset transformers. The datasets in [`kedro.extras.datasets`](https://github.com/quantumblacklabs/kedro/tree/master/extras/datasets) use [`fsspec`](https://filesystem-spec.readthedocs.io/en/latest/) to access a variety of data stores including local file systems, network file systems, cloud object stores (including S3 and GCP), and Hadoop, read more about this [**here**](https://kedro.readthedocs.io/en/latest/04_user_guide/04_data_catalog.html#specifying-the-location-of-the-dataset). The change will allow [#178](https://github.com/quantumblacklabs/kedro/issues/178) to happen in the next major release of Kedro.

An example of this new system can be seen below, loading the CSV `SparkDataSet` from S3:

```yaml
weather:
  type: spark.SparkDataSet  # Observe the specified type, this  affects all datasets
  filepath: s3a://your_bucket/data/01_raw/weather*  # filepath uses fsspec to indicate the file storage system
  credentials: dev_s3
  file_format: csv
```

You can also load data incrementally whenever it is dumped into a directory with the extension to [`PartionedDataSet`](https://kedro.readthedocs.io/en/latest/04_user_guide/08_advanced_io.html#partitioned-dataset), a feature that allows you to load a directory of files. The [`IncrementalDataSet`](https://kedro.readthedocs.io/en/stable/04_user_guide/08_advanced_io.html#incremental-loads-with-incrementaldataset) stores the information about the last processed partition in a `checkpoint`, read more about this feature [**here**](https://kedro.readthedocs.io/en/stable/04_user_guide/08_advanced_io.html#incremental-loads-with-incrementaldataset).

### New features

* Added `layer` attribute for datasets in `kedro.extras.datasets` to specify the name of a layer according to [data engineering convention](https://kedro.readthedocs.io/en/stable/11_faq/01_faq.html#what-is-data-engineering-convention), this feature will be passed to [`kedro-viz`](https://github.com/quantumblacklabs/kedro-viz) in future releases.
* Enabled loading a particular version of a dataset in Jupyter Notebooks and iPython, using `catalog.load("dataset_name", version="<2019-12-13T15.08.09.255Z>")`.
* Added property `run_id` on `ProjectContext`, used for versioning using the [`Journal`](https://kedro.readthedocs.io/en/stable/04_user_guide/13_journal.html). To customise your journal `run_id` you can override the private method `_get_run_id()`.
* Added the ability to install all optional kedro dependencies via `pip install "kedro[all]"`.
* Modified the `DataCatalog`'s load order for datasets, loading order is the following:
  - `kedro.io`
  - `kedro.extras.datasets`
  - Import path, specified in `type`
* Added an optional `copy_mode` flag to `CachedDataSet` and `MemoryDataSet` to specify (`deepcopy`, `copy` or `assign`) the copy mode to use when loading and saving.

### New Datasets

| Type                             | Description                                                                                                                                      | Location                            |
| -------------------------------- | ------------------------------------------------------------------------------------------------------------------------------------------------ | ----------------------------------- |
| `dask.ParquetDataSet`            | Handles parquet datasets using Dask                                                                                                              | `kedro.extras.datasets.dask`        |
| `pickle.PickleDataSet`           | Work with Pickle files using [`fsspec`](https://filesystem-spec.readthedocs.io/en/latest/) to communicate with the underlying filesystem         | `kedro.extras.datasets.pickle`      |
| `pandas.CSVDataSet`              | Work with CSV files using [`fsspec`](https://filesystem-spec.readthedocs.io/en/latest/) to communicate with the underlying filesystem            | `kedro.extras.datasets.pandas`      |
| `pandas.TextDataSet`             | Work with text files using [`fsspec`](https://filesystem-spec.readthedocs.io/en/latest/) to communicate with the underlying filesystem           | `kedro.extras.datasets.pandas`      |
| `pandas.ExcelDataSet`            | Work with Excel files using [`fsspec`](https://filesystem-spec.readthedocs.io/en/latest/) to communicate with the underlying filesystem          | `kedro.extras.datasets.pandas`      |
| `pandas.HDFDataSet`              | Work with HDF using [`fsspec`](https://filesystem-spec.readthedocs.io/en/latest/) to communicate with the underlying filesystem                  | `kedro.extras.datasets.pandas`      |
| `yaml.YAMLDataSet`               | Work with YAML files using [`fsspec`](https://filesystem-spec.readthedocs.io/en/latest/) to communicate with the underlying filesystem           | `kedro.extras.datasets.yaml`        |
| `matplotlib.MatplotlibWriter`    | Save with Matplotlib images using [`fsspec`](https://filesystem-spec.readthedocs.io/en/latest/) to communicate with the underlying filesystem    | `kedro.extras.datasets.matplotlib`  |
| `networkx.NetworkXDataSet`       | Work with NetworkX files using [`fsspec`](https://filesystem-spec.readthedocs.io/en/latest/) to communicate with the underlying filesystem       | `kedro.extras.datasets.networkx`    |
| `biosequence.BioSequenceDataSet` | Work with bio-sequence objects using [`fsspec`](https://filesystem-spec.readthedocs.io/en/latest/) to communicate with the underlying filesystem | `kedro.extras.datasets.biosequence` |
| `pandas.GBQTableDataSet`         | Work with Google BigQuery                                                                                                                        | `kedro.extras.datasets.pandas`      |
| `pandas.FeatherDataSet`          | Work with feather files using [`fsspec`](https://filesystem-spec.readthedocs.io/en/latest/) to communicate with the underlying filesystem        | `kedro.extras.datasets.pandas`      |
| `IncrementalDataSet`             | Inherit from `PartitionedDataSet` and remembers the last processed partition                                                                     | `kedro.io`                          |

### Files with a new location

| Type                                                                 | New Location                                 |
| -------------------------------------------------------------------- | -------------------------------------------- |
| `JSONDataSet`                                                        | `kedro.extras.datasets.pandas`               |
| `CSVBlobDataSet`                                                     | `kedro.extras.datasets.pandas`               |
| `JSONBlobDataSet`                                                    | `kedro.extras.datasets.pandas`               |
| `SQLTableDataSet`                                                    | `kedro.extras.datasets.pandas`               |
| `SQLQueryDataSet`                                                    | `kedro.extras.datasets.pandas`               |
| `SparkDataSet`                                                       | `kedro.extras.datasets.spark`                |
| `SparkHiveDataSet`                                                   | `kedro.extras.datasets.spark`                |
| `SparkJDBCDataSet`                                                   | `kedro.extras.datasets.spark`                |
| `kedro/contrib/decorators/retry.py`                                  | `kedro/extras/decorators/retry_node.py`      |
| `kedro/contrib/decorators/memory_profiler.py`                        | `kedro/extras/decorators/memory_profiler.py` |
| `kedro/contrib/io/transformers/transformers.py`                      | `kedro/extras/transformers/time_profiler.py` |
| `kedro/contrib/colors/logging/color_logger.py`                       | `kedro/extras/logging/color_logger.py`       |
| `extras/ipython_loader.py`                                           | `tools/ipython/ipython_loader.py`            |
| `kedro/contrib/io/cached/cached_dataset.py`                          | `kedro/io/cached_dataset.py`                 |
| `kedro/contrib/io/catalog_with_default/data_catalog_with_default.py` | `kedro/io/data_catalog_with_default.py`      |
| `kedro/contrib/config/templated_config.py`                           | `kedro/config/templated_config.py`           |

## Upcoming deprecations

| Category                  | Type                                                           |
| ------------------------- | -------------------------------------------------------------- |
| **Datasets**              | `BioSequenceLocalDataSet`                                      |
|                           | `CSVGCSDataSet`                                                |
|                           | `CSVHTTPDataSet`                                               |
|                           | `CSVLocalDataSet`                                              |
|                           | `CSVS3DataSet`                                                 |
|                           | `ExcelLocalDataSet`                                            |
|                           | `FeatherLocalDataSet`                                          |
|                           | `JSONGCSDataSet`                                               |
|                           | `JSONLocalDataSet`                                             |
|                           | `HDFLocalDataSet`                                              |
|                           | `HDFS3DataSet`                                                 |
|                           | `kedro.contrib.io.cached.CachedDataSet`                        |
|                           | `kedro.contrib.io.catalog_with_default.DataCatalogWithDefault` |
|                           | `MatplotlibLocalWriter`                                        |
|                           | `MatplotlibS3Writer`                                           |
|                           | `NetworkXLocalDataSet`                                         |
|                           | `ParquetGCSDataSet`                                            |
|                           | `ParquetLocalDataSet`                                          |
|                           | `ParquetS3DataSet`                                             |
|                           | `PickleLocalDataSet`                                           |
|                           | `PickleS3DataSet`                                              |
|                           | `TextLocalDataSet`                                             |
|                           | `YAMLLocalDataSet`                                             |
| **Decorators**            | `kedro.contrib.decorators.memory_profiler`                     |
|                           | `kedro.contrib.decorators.retry`                               |
|                           | `kedro.contrib.decorators.pyspark.spark_to_pandas`             |
|                           | `kedro.contrib.decorators.pyspark.pandas_to_spark`             |
| **Transformers**          | `kedro.contrib.io.transformers.transformers`                   |
| **Configuration Loaders** | `kedro.contrib.config.TemplatedConfigLoader`                   |

## Bug fixes and other changes
* Added the option to set/overwrite params in `config.yaml` using YAML dict style instead of string CLI formatting only.
* Kedro CLI arguments `--node` and `--tag` support comma-separated values, alternative methods will be deprecated in future releases.
* Fixed a bug in the `invalidate_cache` method of `ParquetGCSDataSet` and `CSVGCSDataSet`.
* `--load-version` now won't break if version value contains a colon.
* Enabled running `node`s with duplicate inputs.
* Improved error message when empty credentials are passed into `SparkJDBCDataSet`.
* Fixed bug that caused an empty project to fail unexpectedly with ImportError in `template/.../pipeline.py`.
* Fixed bug related to saving dataframe with categorical variables in table mode using `HDFS3DataSet`.
* Fixed bug that caused unexpected behavior when using `from_nodes` and `to_nodes` in pipelines using transcoding.
* Credentials nested in the dataset config are now also resolved correctly.
* Bumped minimum required pandas version to 0.24.0 to make use of `pandas.DataFrame.to_numpy` (recommended alternative to `pandas.DataFrame.values`).
* Docs improvements.
* `Pipeline.transform` skips modifying node inputs/outputs containing `params:` or `parameters` keywords.
* Support for `dataset_credentials` key in the credentials for `PartitionedDataSet` is now deprecated. The dataset credentials should be specified explicitly inside the dataset config.
* Datasets can have a new `confirm` function which is called after a successful node function execution if the node contains `confirms` argument with such dataset name.
* Make the resume prompt on pipeline run failure use `--from-nodes` instead of `--from-inputs` to avoid unnecessarily re-running nodes that had already executed.
* When closed, Jupyter notebook kernels are automatically terminated after 30 seconds of inactivity by default. Use `--idle-timeout` option to update it.
* Added `kedro-viz` to the Kedro project template `requirements.txt` file.
* Removed the `results` and `references` folder from the project template.
* Updated contribution process in `CONTRIBUTING.md`.

## Breaking changes to the API
* Existing `MatplotlibWriter` dataset in `contrib` was renamed to `MatplotlibLocalWriter`.
* `kedro/contrib/io/matplotlib/matplotlib_writer.py` was renamed to `kedro/contrib/io/matplotlib/matplotlib_local_writer.py`.
* `kedro.contrib.io.bioinformatics.sequence_dataset.py` was renamed to `kedro.contrib.io.bioinformatics.biosequence_local_dataset.py`.

## Thanks for supporting contributions
[Andrii Ivaniuk](https://github.com/andrii-ivaniuk), [Jonas Kemper](https://github.com/jonasrk), [Yuhao Zhu](https://github.com/yhzqb), [Balazs Konig](https://github.com/BalazsKonigQB), [Pedro Abreu](https://github.com/PedroAbreuQB), [Tam-Sanh Nguyen](https://github.com/tamsanh), [Peter Zhao](https://github.com/zxpeter), [Deepyaman Datta](https://github.com/deepyaman), [Florian Roessler](https://github.com/fdroessler/), [Miguel Rodriguez Gutierrez](https://github.com/MigQ2)

# 0.15.5

## Major features and improvements
* New CLI commands and command flags:
  - Load multiple `kedro run` CLI flags from a configuration file with the `--config` flag (e.g. `kedro run --config run_config.yml`)
  - Run parametrised pipeline runs with the `--params` flag (e.g. `kedro run --params param1:value1,param2:value2`).
  - Lint your project code using the `kedro lint` command, your project is linted with [`black`](https://github.com/psf/black) (Python 3.6+), [`flake8`](https://gitlab.com/pycqa/flake8) and [`isort`](https://github.com/PyCQA/isort).
* Load specific environments with Jupyter notebooks using `KEDRO_ENV` which will globally set `run`, `jupyter notebook` and `jupyter lab` commands using environment variables.
* Added the following datasets:
  - `CSVGCSDataSet` dataset in `contrib` for working with CSV files in Google Cloud Storage.
  - `ParquetGCSDataSet` dataset in `contrib` for working with Parquet files in Google Cloud Storage.
  - `JSONGCSDataSet` dataset in `contrib` for working with JSON files in Google Cloud Storage.
  - `MatplotlibS3Writer` dataset in `contrib` for saving Matplotlib images to S3.
  - `PartitionedDataSet` for working with datasets split across multiple files.
  - `JSONDataSet` dataset for working with JSON files that uses [`fsspec`](https://filesystem-spec.readthedocs.io/en/latest/) to communicate with the underlying filesystem. It doesn't support `http(s)` protocol for now.
* Added `s3fs_args` to all S3 datasets.
* Pipelines can be deducted with `pipeline1 - pipeline2`.

## Bug fixes and other changes
* `ParallelRunner` now works with `SparkDataSet`.
* Allowed the use of nulls in `parameters.yml`.
* Fixed an issue where `%reload_kedro` wasn't reloading all user modules.
* Fixed `pandas_to_spark` and `spark_to_pandas` decorators to work with functions with kwargs.
* Fixed a bug where `kedro jupyter notebook` and `kedro jupyter lab` would run a different Jupyter installation to the one in the local environment.
* Implemented Databricks-compatible dataset versioning for `SparkDataSet`.
* Fixed a bug where `kedro package` would fail in certain situations where `kedro build-reqs` was used to generate `requirements.txt`.
* Made `bucket_name` argument optional for the following datasets: `CSVS3DataSet`, `HDFS3DataSet`, `PickleS3DataSet`, `contrib.io.parquet.ParquetS3DataSet`, `contrib.io.gcs.JSONGCSDataSet` - bucket name can now be included into the filepath along with the filesystem protocol (e.g. `s3://bucket-name/path/to/key.csv`).
* Documentation improvements and fixes.

## Breaking changes to the API
* Renamed entry point for running pip-installed projects to `run_package()` instead of `main()` in `src/<package>/run.py`.
* `bucket_name` key has been removed from the string representation of the following datasets: `CSVS3DataSet`, `HDFS3DataSet`, `PickleS3DataSet`, `contrib.io.parquet.ParquetS3DataSet`, `contrib.io.gcs.JSONGCSDataSet`.
* Moved the `mem_profiler` decorator to `contrib` and separated the `contrib` decorators so that dependencies are modular. You may need to update your import paths, for example the pyspark decorators should be imported as `from kedro.contrib.decorators.pyspark import <pyspark_decorator>` instead of `from kedro.contrib.decorators import <pyspark_decorator>`.

## Thanks for supporting contributions
[Sheldon Tsen](https://github.com/sheldontsen-qb), [@roumail](https://github.com/roumail), [Karlson Lee](https://github.com/i25959341), [Waylon Walker](https://github.com/WaylonWalker), [Deepyaman Datta](https://github.com/deepyaman), [Giovanni](https://github.com/plauto), [Zain Patel](https://github.com/mzjp2)

# 0.15.4

## Major features and improvements
* `kedro jupyter` now gives the default kernel a sensible name.
* `Pipeline.name` has been deprecated in favour of `Pipeline.tags`.
* Reuse pipelines within a Kedro project using `Pipeline.transform`, it simplifies dataset and node renaming.
* Added Jupyter Notebook line magic (`%run_viz`) to run `kedro viz` in a Notebook cell (requires [`kedro-viz`](https://github.com/quantumblacklabs/kedro-viz) version 3.0.0 or later).
* Added the following datasets:
  - `NetworkXLocalDataSet` in `kedro.contrib.io.networkx` to load and save local graphs (JSON format) via NetworkX. (by [@josephhaaga](https://github.com/josephhaaga))
  - `SparkHiveDataSet` in `kedro.contrib.io.pyspark.SparkHiveDataSet` allowing usage of Spark and insert/upsert on non-transactional Hive tables.
* `kedro.contrib.config.TemplatedConfigLoader` now supports name/dict key templating and default values.

## Bug fixes and other changes
* `get_last_load_version()` method for versioned datasets now returns exact last load version if the dataset has been loaded at least once and `None` otherwise.
* Fixed a bug in `_exists` method for versioned `SparkDataSet`.
* Enabled the customisation of the ExcelWriter in `ExcelLocalDataSet` by specifying options under `writer` key in `save_args`.
* Fixed a bug in IPython startup script, attempting to load context from the incorrect location.
* Removed capping the length of a dataset's string representation.
* Fixed `kedro install` command failing on Windows if `src/requirements.txt` contains a different version of Kedro.
* Enabled passing a single tag into a node or a pipeline without having to wrap it in a list (i.e. `tags="my_tag"`).

## Breaking changes to the API
* Removed `_check_paths_consistency()` method from `AbstractVersionedDataSet`. Version consistency check is now done in `AbstractVersionedDataSet.save()`. Custom versioned datasets should modify `save()` method implementation accordingly.

## Thanks for supporting contributions
[Joseph Haaga](https://github.com/josephhaaga), [Deepyaman Datta](https://github.com/deepyaman), [Joost Duisters](https://github.com/JoostDuisters), [Zain Patel](https://github.com/mzjp2), [Tom Vigrass](https://github.com/tomvigrass)

# 0.15.3

## Bug Fixes and other changes
* Narrowed the requirements for `PyTables` so that we maintain support for Python 3.5.

# 0.15.2

## Major features and improvements
* Added `--load-version`, a `kedro run` argument that allows you run the pipeline with a particular load version of a dataset.
* Support for modular pipelines in `src/`, break the pipeline into isolated parts with reusability in mind.
* Support for multiple pipelines, an ability to have multiple entry point pipelines and choose one with `kedro run --pipeline NAME`.
* Added a `MatplotlibWriter` dataset in `contrib` for saving Matplotlib images.
* An ability to template/parameterize configuration files with `kedro.contrib.config.TemplatedConfigLoader`.
* Parameters are exposed as a context property for ease of access in iPython / Jupyter Notebooks with `context.params`.
* Added `max_workers` parameter for ``ParallelRunner``.

## Bug fixes and other changes
* Users will override the `_get_pipeline` abstract method in `ProjectContext(KedroContext)` in `run.py` rather than the `pipeline` abstract property. The `pipeline` property is not abstract anymore.
* Improved an error message when versioned local dataset is saved and unversioned path already exists.
* Added `catalog` global variable to `00-kedro-init.py`, allowing you to load datasets with `catalog.load()`.
* Enabled tuples to be returned from a node.
* Disallowed the ``ConfigLoader`` loading the same file more than once, and deduplicated the `conf_paths` passed in.
* Added a `--open` flag to `kedro build-docs` that opens the documentation on build.
* Updated the ``Pipeline`` representation to include name of the pipeline, also making it readable as a context property.
* `kedro.contrib.io.pyspark.SparkDataSet` and `kedro.contrib.io.azure.CSVBlobDataSet` now support versioning.

## Breaking changes to the API
* `KedroContext.run()` no longer accepts `catalog` and `pipeline` arguments.
* `node.inputs` now returns the node's inputs in the order required to bind them properly to the node's function.

## Thanks for supporting contributions
[Deepyaman Datta](https://github.com/deepyaman), [Luciano Issoe](https://github.com/Lucianois), [Joost Duisters](https://github.com/JoostDuisters), [Zain Patel](https://github.com/mzjp2), [William Ashford](https://github.com/williamashfordQB), [Karlson Lee](https://github.com/i25959341)

# 0.15.1

## Major features and improvements
* Extended `versioning` support to cover the tracking of environment setup, code and datasets.
* Added the following datasets:
  - `FeatherLocalDataSet` in `contrib` for usage with pandas. (by [@mdomarsaleem](https://github.com/mdomarsaleem))
* Added `get_last_load_version` and `get_last_save_version` to `AbstractVersionedDataSet`.
* Implemented `__call__` method on `Node` to allow for users to execute `my_node(input1=1, input2=2)` as an alternative to `my_node.run(dict(input1=1, input2=2))`.
* Added new `--from-inputs` run argument.

## Bug fixes and other changes
* Fixed a bug in `load_context()` not loading context in non-Kedro Jupyter Notebooks.
* Fixed a bug in `ConfigLoader.get()` not listing nested files for `**`-ending glob patterns.
* Fixed a logging config error in Jupyter Notebook.
* Updated documentation in `03_configuration` regarding how to modify the configuration path.
* Documented the architecture of Kedro showing how we think about library, project and framework components.
* `extras/kedro_project_loader.py` renamed to `extras/ipython_loader.py` and now runs any IPython startup scripts without relying on the Kedro project structure.
* Fixed TypeError when validating partial function's signature.
* After a node failure during a pipeline run, a resume command will be suggested in the logs. This command will not work if the required inputs are MemoryDataSets.

## Breaking changes to the API

## Thanks for supporting contributions
[Omar Saleem](https://github.com/mdomarsaleem), [Mariana Silva](https://github.com/marianansilva), [Anil Choudhary](https://github.com/aniryou), [Craig](https://github.com/cfranklin11)

# 0.15.0

## Major features and improvements
* Added `KedroContext` base class which holds the configuration and Kedro's main functionality (catalog, pipeline, config, runner).
* Added a new CLI command `kedro jupyter convert` to facilitate converting Jupyter Notebook cells into Kedro nodes.
* Added support for `pip-compile` and new Kedro command `kedro build-reqs` that generates `requirements.txt` based on `requirements.in`.
* Running `kedro install` will install packages to conda environment if `src/environment.yml` exists in your project.
* Added a new `--node` flag to `kedro run`, allowing users to run only the nodes with the specified names.
* Added new `--from-nodes` and `--to-nodes` run arguments, allowing users to run a range of nodes from the pipeline.
* Added prefix `params:` to the parameters specified in `parameters.yml` which allows users to differentiate between their different parameter node inputs and outputs.
* Jupyter Lab/Notebook now starts with only one kernel by default.
* Added the following datasets:
  -  `CSVHTTPDataSet` to load CSV using HTTP(s) links.
  - `JSONBlobDataSet` to load json (-delimited) files from Azure Blob Storage.
  - `ParquetS3DataSet` in `contrib` for usage with pandas. (by [@mmchougule](https://github.com/mmchougule))
  - `CachedDataSet` in `contrib` which will cache data in memory to avoid io/network operations. It will clear the cache once a dataset is no longer needed by a pipeline. (by [@tsanikgr](https://github.com/tsanikgr))
  - `YAMLLocalDataSet` in `contrib` to load and save local YAML files. (by [@Minyus](https://github.com/Minyus))

## Bug fixes and other changes
* Documentation improvements including instructions on how to initialise a Spark session using YAML configuration.
* `anyconfig` default log level changed from `INFO` to `WARNING`.
* Added information on installed plugins to `kedro info`.
* Added style sheets for project documentation, so the output of `kedro build-docs` will resemble the style of `kedro docs`.

## Breaking changes to the API
* Simplified the Kedro template in `run.py` with the introduction of `KedroContext` class.
* Merged `FilepathVersionMixIn` and `S3VersionMixIn` under one abstract class `AbstractVersionedDataSet` which extends`AbstractDataSet`.
* `name` changed to be a keyword-only argument for `Pipeline`.
* `CSVLocalDataSet` no longer supports URLs. `CSVHTTPDataSet` supports URLs.

### Migration guide from Kedro 0.14.* to Kedro 0.15.0
#### Migration for Kedro project template
This guide assumes that:
  * The framework specific code has not been altered significantly
  * Your project specific code is stored in the dedicated python package under `src/`.

The breaking changes were introduced in the following project template files:
- `<project-name>/.ipython/profile_default/startup/00-kedro-init.py`
- `<project-name>/kedro_cli.py`
- `<project-name>/src/tests/test_run.py`
- `<project-name>/src/<package-name>/run.py`
- `<project-name>/.kedro.yml` (new file)

The easiest way to migrate your project from Kedro 0.14.* to Kedro 0.15.0 is to create a new project (by using `kedro new`) and move code and files bit by bit as suggested in the detailed guide below:

1. Create a new project with the same name by running `kedro new`

2. Copy the following folders to the new project:
 - `results/`
 - `references/`
 - `notebooks/`
 - `logs/`
 - `data/`
 - `conf/`

3. If you customised your `src/<package>/run.py`, make sure you apply the same customisations to `src/<package>/run.py`
 - If you customised `get_config()`, you can override `config_loader` property in `ProjectContext` derived class
 - If you customised `create_catalog()`, you can override `catalog()` property in `ProjectContext` derived class
 - If you customised `run()`, you can override `run()` method in `ProjectContext` derived class
 - If you customised default `env`, you can override it in `ProjectContext` derived class or pass it at construction. By default, `env` is `local`.
 - If you customised default `root_conf`, you can override `CONF_ROOT` attribute in `ProjectContext` derived class. By default, `KedroContext` base class has `CONF_ROOT` attribute set to `conf`.

4. The following syntax changes are introduced in ipython or Jupyter notebook/labs:
 - `proj_dir` -> `context.project_path`
 - `proj_name` -> `context.project_name`
 - `conf` -> `context.config_loader`.
 - `io` -> `context.catalog` (e.g., `io.load()` -> `context.catalog.load()`)

5. If you customised your `kedro_cli.py`, you need to apply the same customisations to your `kedro_cli.py` in the new project.

6. Copy the contents of the old project's `src/requirements.txt` into the new project's `src/requirements.in` and, from the project root directory, run the `kedro build-reqs` command in your terminal window.

#### Migration for versioning custom dataset classes

If you defined any custom dataset classes which support versioning in your project, you need to apply the following changes:

1. Make sure your dataset inherits from `AbstractVersionedDataSet` only.
2. Call `super().__init__()` with the appropriate arguments in the dataset's `__init__`. If storing on local filesystem, providing the filepath and the version is enough. Otherwise, you should also pass in an `exists_function` and a `glob_function` that emulate `exists` and `glob` in a different filesystem (see `CSVS3DataSet` as an example).
3. Remove setting of the `_filepath` and `_version` attributes in the dataset's `__init__`, as this is taken care of in the base abstract class.
4. Any calls to `_get_load_path` and `_get_save_path` methods should take no arguments.
5. Ensure you convert the output of `_get_load_path` and `_get_save_path` appropriately, as these now return [`PurePath`s](https://docs.python.org/3/library/pathlib.html#pure-paths) instead of strings.
6. Make sure `_check_paths_consistency` is called with [`PurePath`s](https://docs.python.org/3/library/pathlib.html#pure-paths) as input arguments, instead of strings.

These steps should have brought your project to Kedro 0.15.0. There might be some more minor tweaks needed as every project is unique, but now you have a pretty solid base to work with. If you run into any problems, please consult the [Kedro documentation](https://kedro.readthedocs.io).

## Thanks for supporting contributions
[Dmitry Vukolov](https://github.com/dvukolov), [Jo Stichbury](https://github.com/stichbury), [Angus Williams](https://github.com/awqb), [Deepyaman Datta](https://github.com/deepyaman), [Mayur Chougule](https://github.com/mmchougule), [Marat Kopytjuk](https://github.com/kopytjuk), [Evan Miller](https://github.com/evanmiller29), [Yusuke Minami](https://github.com/Minyus)

# 0.14.3

## Major features and improvements
* Tab completion for catalog datasets in `ipython` or `jupyter` sessions. (Thank you [@datajoely](https://github.com/datajoely) and [@WaylonWalker](https://github.com/WaylonWalker))
* Added support for transcoding, an ability to decouple loading/saving mechanisms of a dataset from its storage location, denoted by adding '@' to the dataset name.
* Datasets have a new `release` function that instructs them to free any cached data. The runners will call this when the dataset is no longer needed downstream.

## Bug fixes and other changes
* Add support for pipeline nodes made up from partial functions.
* Expand user home directory `~` for TextLocalDataSet (see issue #19).
* Add a `short_name` property to `Node`s for a display-friendly (but not necessarily unique) name.
* Add Kedro project loader for IPython: `extras/kedro_project_loader.py`.
* Fix source file encoding issues with Python 3.5 on Windows.
* Fix local project source not having priority over the same source installed as a package, leading to local updates not being recognised.

## Breaking changes to the API
* Remove the max_loads argument from the `MemoryDataSet` constructor and from the `AbstractRunner.create_default_data_set` method.

## Thanks for supporting contributions
[Joel Schwarzmann](https://github.com/datajoely), [Alex Kalmikov](https://github.com/kalexqb)

# 0.14.2

## Major features and improvements
* Added Data Set transformer support in the form of AbstractTransformer and DataCatalog.add_transformer.

## Breaking changes to the API
* Merged the `ExistsMixin` into `AbstractDataSet`.
* `Pipeline.node_dependencies` returns a dictionary keyed by node, with sets of parent nodes as values; `Pipeline` and `ParallelRunner` were refactored to make use of this for topological sort for node dependency resolution and running pipelines respectively.
* `Pipeline.grouped_nodes` returns a list of sets, rather than a list of lists.

## Thanks for supporting contributions

[Darren Gallagher](https://github.com/dazzag24), [Zain Patel](https://github.com/mzjp2)

# 0.14.1

## Major features and improvements
* New I/O module `HDFS3DataSet`.

## Bug fixes and other changes
* Improved API docs.
* Template `run.py` will throw a warning instead of error if `credentials.yml`
  is not present.

## Breaking changes to the API
None


# 0.14.0

The initial release of Kedro.


## Thanks for supporting contributions

Jo Stichbury, Aris Valtazanos, Fabian Peters, Guilherme Braccialli, Joel Schwarzmann, Miguel Beltre, Mohammed ElNabawy, Deepyaman Datta, Shubham Agrawal, Oleg Andreyev, Mayur Chougule, William Ashford, Ed Cannon, Nikhilesh Nukala, Sean Bailey, Vikram Tegginamath, Thomas Huijskens, Musa Bilal

We are also grateful to everyone who advised and supported us, filed issues or helped resolve them, asked and answered questions and were part of inspiring discussions.<|MERGE_RESOLUTION|>--- conflicted
+++ resolved
@@ -2,15 +2,12 @@
 
 ## Major features and improvements
 * Added `pipelines` global variable to IPython extension, allowing you to access the project's pipelines in `kedro ipython` or `kedro jupyter notebook`.
-<<<<<<< HEAD
+* Enabled overriding nested parameters with `params` in CLI, i.e. `kedro run --params="model.model_tuning.booster:gbtree"` updates parameters to `{"model": {"model_tuning": {"booster": "gbtree"}}}`.
 * Added the following new dataset (see ([Issue #839](https://github.com/quantumblacklabs/kedro/issues/839)):
 
 | Type                        | Description                                          | Location                          |
 | --------------------------- | ---------------------------------------------------- | --------------------------------- |
 | `plotly.JSONDataSet` | Works with plotly graph object Figures (saves as json file) | `kedro.extras.datasets.plotly` |
-=======
-* Enabled overriding nested parameters with `params` in CLI, i.e. `kedro run --params="model.model_tuning.booster:gbtree"` updates parameters to `{"model": {"model_tuning": {"booster": "gbtree"}}}`.
->>>>>>> 5402c717
 
 ## Bug fixes and other changes
 * Fixed an issue where `kedro new --config config.yml` was ignoring the config file when `prompts.yml` didn't exist.
@@ -26,15 +23,10 @@
 ## Thanks for supporting contributions
 [Deepyaman Datta](https://github.com/deepyaman),
 [Manish Swami](https://github.com/ManishS6),
-<<<<<<< HEAD
 [Zain Patel](https://github.com/mzjp2),
 [Simon Brugman](https://github.com/sbrugman),
-[Kiyo Kunii](https://github.com/921kiyo)
-=======
-[Zain Patel](https://github.com/mzjp2)
-[Simon Brugman](https://github.com/sbrugman)
+[Kiyo Kunii](https://github.com/921kiyo),
 [Louis de Charsonville](https://github.com/louisdecharson)
->>>>>>> 5402c717
 
 # Release 0.17.5
 
