--- conflicted
+++ resolved
@@ -1,6 +1,11 @@
 # Upcoming Release
 
 ## Major features and improvements
+* Added the following new datasets.
+
+| Type                                | Description                                                                                                           | Location                           |
+| ----------------------------------- | --------------------------------------------------------------------------------------------------------------------- | ---------------------------------- |
+| `tensorflow.TensorFlowModelDataset` | Works with `TensorFlow` models using [TensorFlow 2.X](https://www.tensorflow.org/api_docs/python/tf/keras/Model#save) | `kedro.extras.datasets.tensorflow` |
 
 ## Bug fixes and other changes
 * Sped up initialization of `spark.SparkHiveDataSet`.
@@ -60,26 +65,11 @@
 ### Other
 * Added `namespace` property on ``Node``, related to the modular pipeline where the node belongs.
 * Added an option to enable asynchronous loading inputs and saving outputs in both `SequentialRunner(is_async=True)` and `ParallelRunner(is_async=True)` class.
-<<<<<<< HEAD
-* Added the following datasets:
-  - `GeoJSONDataSet` in `kedro.extras.datasets.geopandas` for working with geospatial data that uses [`fsspec`](https://filesystem-spec.readthedocs.io/en/latest/) to communicate with the underlying filesystem.
-  - `APIDataSet` in `kedro.extras.datasets.api` for handling API requests using [`requests`](https://requests.readthedocs.io/en/master/).
-  - `TensorFlowModelDataset` in `kedro.extras.datasets.tensorflow` for saving and loading TensorFlow models using [TensorFlow 2.X](https://www.tensorflow.org/api_docs/python/tf/keras/Model#save).
-* Added Memory profiler transformer.
-* Added instruction in the documentation on how to create a custom runner.
-* Added `Hooks`, which is a new mechanism for extending Kedro.
-* Added `joblib` backend support to `pickle.PickleDataSet`.
-* Added new CLI command `kedro pipeline list`.
-* Added versioning support to MatplotlibWriter dataset.
-* Allowed the source directory to be configurable in `.kedro.yml`.
-* Improve the CLI speed by up to 50%.
-=======
 * Added `MemoryProfiler` transformer.
 * Removed the requirement to have all dependencies for a dataset module to use only a subset of the datasets within.
 * Added support for `pandas>=1.0`.
 * Enabled Python 3.8 compatibility. _Please note that a Spark workflow may be unreliable for this Python version as `pyspark` is not fully-compatible with 3.8 yet._
 * Renamed "features" layer to "feature" layer to be consistent with (most) other layers and the [relevant FAQ](https://kedro.readthedocs.io/en/stable/06_resources/01_faq.html#what-is-data-engineering-convention).
->>>>>>> 8d851cde
 
 ## Bug fixes and other changes
 * Fixed a bug where a new version created mid-run by an external system caused inconsistencies in the load versions used in the current run.
