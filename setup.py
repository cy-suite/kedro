--- conflicted
+++ resolved
@@ -13,11 +13,7 @@
 PANDAS = "pandas~=1.3"
 SPARK = "pyspark>=2.2, <4.0"
 HDFS = "hdfs>=2.5.8, <3.0"
-<<<<<<< HEAD
 S3FS = "s3fs>=2021.4, <2022.10.1"
-=======
-S3FS = "s3fs"
->>>>>>> 87ca8d02
 
 # get package version
 with open(path.join(here, name, "__init__.py"), encoding="utf-8") as f:
