import re
from codecs import open
from glob import glob
from itertools import chain
from os import path

from setuptools import find_packages, setup

name = "kedro"
here = path.abspath(path.dirname(__file__))

<<<<<<< HEAD

PANDAS = "pandas>=0.24, <1.4"
=======
# at least 1.3 to be able to use XMLDataSet and pandas integration with fsspec
PANDAS = "pandas~=1.3"
>>>>>>> dd44757e
SPARK = "pyspark>=2.2, <4.0"
HDFS = "hdfs>=2.5.8, <3.0"
S3FS = "s3fs>=0.3.0, <0.5"

# get package version
with open(path.join(here, name, "__init__.py"), encoding="utf-8") as f:
    result = re.search(r'__version__ = ["\']([^"\']+)', f.read())

    if not result:
        raise ValueError("Can't find the version in kedro/__init__.py")

    version = result.group(1)

# get the dependencies and installs
with open("requirements.txt", encoding="utf-8") as f:
    requires = [x.strip() for x in f if x.strip()]

# get test dependencies and installs
with open("test_requirements.txt", encoding="utf-8") as f:
    test_requires = [x.strip() for x in f if x.strip() and not x.startswith("-r")]


# Get the long description from the README file
with open(path.join(here, "README.md"), encoding="utf-8") as f:
    readme = f.read()

doc_html_files = [
    name.replace("kedro/", "", 1)
    for name in glob("kedro/framework/html/**/*", recursive=True)
]

template_files = []
for pattern in ["**/*", "**/.*", "**/.*/**", "**/.*/.**"]:
    template_files.extend(
        [
            name.replace("kedro/", "", 1)
            for name in glob("kedro/templates/" + pattern, recursive=True)
        ]
    )


def _collect_requirements(requires):
    return sorted(set(chain.from_iterable(requires.values())))


api_require = {"api.APIDataSet": ["requests~=2.20"]}
biosequence_require = {"biosequence.BioSequenceDataSet": ["biopython~=1.73"]}
<<<<<<< HEAD
dask_require = {
    "dask.ParquetDataSet": [
        "dask>=2021.10.0, <2022.01; python_version > '3.6'",
        "dask[complete]~=2.6; python_version == '3.6'",
    ]
}
=======
dask_require = {"dask.ParquetDataSet": ["dask[complete]~=2021.10"]}
>>>>>>> dd44757e
geopandas_require = {
    "geopandas.GeoJSONDataSet": ["geopandas>=0.6.0, <1.0", "pyproj~=3.0"]
}
matplotlib_require = {"matplotlib.MatplotlibWriter": ["matplotlib>=3.0.3, <4.0"]}
holoviews_require = {"holoviews.HoloviewsWriter": ["holoviews~=1.13.0"]}
networkx_require = {"networkx.NetworkXDataSet": ["networkx~=2.4"]}
pandas_require = {
    "pandas.CSVDataSet": [PANDAS],
    "pandas.ExcelDataSet": [PANDAS, "openpyxl>=3.0.6, <4.0"],
    "pandas.FeatherDataSet": [PANDAS],
    "pandas.GBQTableDataSet": [PANDAS, "pandas-gbq>=0.12.0, <1.0"],
    "pandas.GBQQueryDataSet": [PANDAS, "pandas-gbq>=0.12.0, <1.0"],
    "pandas.HDFDataSet": [
        PANDAS,
        "tables~=3.6.0; platform_system == 'Windows'",
        "tables~=3.6; platform_system != 'Windows'",
    ],
    "pandas.JSONDataSet": [PANDAS],
    "pandas.ParquetDataSet": [PANDAS, "pyarrow>=1.0, <7.0"],
    "pandas.SQLTableDataSet": [PANDAS, "SQLAlchemy~=1.2"],
    "pandas.SQLQueryDataSet": [PANDAS, "SQLAlchemy~=1.2"],
<<<<<<< HEAD
    "pandas.GenericDataSet": [PANDAS],
}
pillow_require = {
    "pillow.ImageDataSet": [
        "Pillow~=9.0; python_version > '3.6'",
        "Pillow~=8.0; python_version == '3.6'",
    ]
}
=======
    "pandas.XMLDataSet": [PANDAS, "lxml~=4.6"],
    "pandas.GenericDataSet": [PANDAS],
}
pillow_require = {"pillow.ImageDataSet": ["Pillow~=9.0"]}
>>>>>>> dd44757e
plotly_require = {
    "plotly.PlotlyDataSet": [PANDAS, "plotly>=4.8.0, <6.0"],
    "plotly.JSONDataSet": ["plotly>=4.8.0, <6.0"],
}
<<<<<<< HEAD
=======
redis_require = {"redis.PickleDataSet": ["redis~=4.1"]}
>>>>>>> dd44757e
spark_require = {
    "spark.SparkDataSet": [SPARK, HDFS, S3FS],
    "spark.SparkHiveDataSet": [SPARK, HDFS, S3FS],
    "spark.SparkJDBCDataSet": [SPARK, HDFS, S3FS],
    "spark.DeltaTableDataSet": [SPARK, HDFS, S3FS, "delta-spark~=1.0"],
}
tensorflow_required = {
    "tensorflow.TensorflowModelDataset": [
        # currently only TensorFlow V2 supported for saving and loading.
<<<<<<< HEAD
        # V1 requires HDF5 and serializes differently
=======
        # V1 requires HDF5 and serialises differently
>>>>>>> dd44757e
        "tensorflow~=2.0"
    ]
}
yaml_require = {"yaml.YAMLDataSet": [PANDAS, "PyYAML>=4.2, <6.0"]}

extras_require = {
    "api": _collect_requirements(api_require),
    "biosequence": _collect_requirements(biosequence_require),
    "dask": _collect_requirements(dask_require),
    "docs": [
        "docutils==0.16",
        "sphinx~=3.4.3",
        "sphinx_rtd_theme==0.4.1",
        "nbsphinx==0.8.1",
        "nbstripout~=0.4",
        "recommonmark==0.7.1",
        "sphinx-autodoc-typehints==1.11.1",
        "sphinx_copybutton==0.3.1",
        "ipykernel>=5.3, <7.0",
    ],
    "geopandas": _collect_requirements(geopandas_require),
<<<<<<< HEAD
    "ipython": [
        "ipython~=7.16.3; python_version == '3.6'",
        "ipython>=7.31.1, <8.0; python_version > '3.6'",
    ],
=======
>>>>>>> dd44757e
    "matplotlib": _collect_requirements(matplotlib_require),
    "holoviews": _collect_requirements(holoviews_require),
    "networkx": _collect_requirements(networkx_require),
    "notebook_templates": ["nbconvert>=5.3.1, <6.0", "nbformat~=4.4"],
    "pandas": _collect_requirements(pandas_require),
    "pillow": _collect_requirements(pillow_require),
    "plotly": _collect_requirements(plotly_require),
    "profilers": ["memory_profiler>=0.50.0, <1.0"],
    "redis": _collect_requirements(redis_require),
    "spark": _collect_requirements(spark_require),
    "tensorflow": _collect_requirements(tensorflow_required),
    "yaml": _collect_requirements(yaml_require),
    **api_require,
    **biosequence_require,
    **dask_require,
    **geopandas_require,
    **matplotlib_require,
    **holoviews_require,
    **networkx_require,
    **pandas_require,
    **pillow_require,
    **plotly_require,
    **spark_require,
    **tensorflow_required,
    **yaml_require,
}

extras_require["all"] = _collect_requirements(extras_require)

setup(
    name=name,
    version=version,
    description="Kedro helps you build production-ready data and analytics pipelines",
    license="Apache Software License (Apache 2.0)",
    long_description=readme,
    long_description_content_type="text/markdown",
    url="https://github.com/kedro-org/kedro",
<<<<<<< HEAD
    python_requires=">=3.6, <3.9",
=======
    python_requires=">=3.7, <3.11",
>>>>>>> dd44757e
    packages=find_packages(exclude=["docs*", "tests*", "tools*", "features*"]),
    include_package_data=True,
    tests_require=test_requires,
    install_requires=requires,
    author="Kedro",
    entry_points={"console_scripts": ["kedro = kedro.framework.cli:main"]},
    package_data={
        name: ["py.typed", "test_requirements.txt"] + template_files + doc_html_files
    },
    zip_safe=False,
    keywords="pipelines, machine learning, data pipelines, data science, data engineering",
    classifiers=[
        "Development Status :: 4 - Beta",
        "Programming Language :: Python :: 3.7",
        "Programming Language :: Python :: 3.8",
        "Programming Language :: Python :: 3.9",
        "Programming Language :: Python :: 3.10",
    ],
    extras_require=extras_require,
)<|MERGE_RESOLUTION|>--- conflicted
+++ resolved
@@ -9,13 +9,8 @@
 name = "kedro"
 here = path.abspath(path.dirname(__file__))
 
-<<<<<<< HEAD
-
-PANDAS = "pandas>=0.24, <1.4"
-=======
 # at least 1.3 to be able to use XMLDataSet and pandas integration with fsspec
 PANDAS = "pandas~=1.3"
->>>>>>> dd44757e
 SPARK = "pyspark>=2.2, <4.0"
 HDFS = "hdfs>=2.5.8, <3.0"
 S3FS = "s3fs>=0.3.0, <0.5"
@@ -63,16 +58,7 @@
 
 api_require = {"api.APIDataSet": ["requests~=2.20"]}
 biosequence_require = {"biosequence.BioSequenceDataSet": ["biopython~=1.73"]}
-<<<<<<< HEAD
-dask_require = {
-    "dask.ParquetDataSet": [
-        "dask>=2021.10.0, <2022.01; python_version > '3.6'",
-        "dask[complete]~=2.6; python_version == '3.6'",
-    ]
-}
-=======
 dask_require = {"dask.ParquetDataSet": ["dask[complete]~=2021.10"]}
->>>>>>> dd44757e
 geopandas_require = {
     "geopandas.GeoJSONDataSet": ["geopandas>=0.6.0, <1.0", "pyproj~=3.0"]
 }
@@ -94,29 +80,15 @@
     "pandas.ParquetDataSet": [PANDAS, "pyarrow>=1.0, <7.0"],
     "pandas.SQLTableDataSet": [PANDAS, "SQLAlchemy~=1.2"],
     "pandas.SQLQueryDataSet": [PANDAS, "SQLAlchemy~=1.2"],
-<<<<<<< HEAD
-    "pandas.GenericDataSet": [PANDAS],
-}
-pillow_require = {
-    "pillow.ImageDataSet": [
-        "Pillow~=9.0; python_version > '3.6'",
-        "Pillow~=8.0; python_version == '3.6'",
-    ]
-}
-=======
     "pandas.XMLDataSet": [PANDAS, "lxml~=4.6"],
     "pandas.GenericDataSet": [PANDAS],
 }
 pillow_require = {"pillow.ImageDataSet": ["Pillow~=9.0"]}
->>>>>>> dd44757e
 plotly_require = {
     "plotly.PlotlyDataSet": [PANDAS, "plotly>=4.8.0, <6.0"],
     "plotly.JSONDataSet": ["plotly>=4.8.0, <6.0"],
 }
-<<<<<<< HEAD
-=======
 redis_require = {"redis.PickleDataSet": ["redis~=4.1"]}
->>>>>>> dd44757e
 spark_require = {
     "spark.SparkDataSet": [SPARK, HDFS, S3FS],
     "spark.SparkHiveDataSet": [SPARK, HDFS, S3FS],
@@ -126,11 +98,7 @@
 tensorflow_required = {
     "tensorflow.TensorflowModelDataset": [
         # currently only TensorFlow V2 supported for saving and loading.
-<<<<<<< HEAD
-        # V1 requires HDF5 and serializes differently
-=======
         # V1 requires HDF5 and serialises differently
->>>>>>> dd44757e
         "tensorflow~=2.0"
     ]
 }
@@ -152,13 +120,6 @@
         "ipykernel>=5.3, <7.0",
     ],
     "geopandas": _collect_requirements(geopandas_require),
-<<<<<<< HEAD
-    "ipython": [
-        "ipython~=7.16.3; python_version == '3.6'",
-        "ipython>=7.31.1, <8.0; python_version > '3.6'",
-    ],
-=======
->>>>>>> dd44757e
     "matplotlib": _collect_requirements(matplotlib_require),
     "holoviews": _collect_requirements(holoviews_require),
     "networkx": _collect_requirements(networkx_require),
@@ -196,11 +157,7 @@
     long_description=readme,
     long_description_content_type="text/markdown",
     url="https://github.com/kedro-org/kedro",
-<<<<<<< HEAD
-    python_requires=">=3.6, <3.9",
-=======
     python_requires=">=3.7, <3.11",
->>>>>>> dd44757e
     packages=find_packages(exclude=["docs*", "tests*", "tools*", "features*"]),
     include_package_data=True,
     tests_require=test_requires,
