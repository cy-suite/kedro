--- conflicted
+++ resolved
@@ -153,15 +153,9 @@
     "ipython>=7.31.1, <8.0; python_version < '3.8'",
     "ipython~=8.10; python_version >= '3.8'",
     "Jinja2<3.1.0",
-<<<<<<< HEAD
     # "joblib>=0.14",
     "jupyterlab_server>=2.11.1, <2.16.0",  # 2.16.0 requires importlib_metedata >= 4.8.3 which conflicts with flake8 requirement
     "jupyterlab~=3.0, <3.6.0",  # 3.6.0 requires jupyterlab_server~=2.19
-=======
-    "joblib>=0.14",
-    "jupyterlab_server>=2.11.1",
-    "jupyterlab~=3.0",
->>>>>>> 612ee4e4
     "jupyter~=1.0",
     # "lxml~=4.6",
     # "matplotlib>=3.0.3, <3.4; python_version < '3.10'",  # 3.4.0 breaks holoviews
