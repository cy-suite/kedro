# Copyright 2018-2019 QuantumBlack Visual Analytics Limited
#
# Licensed under the Apache License, Version 2.0 (the "License");
# you may not use this file except in compliance with the License.
# You may obtain a copy of the License at
#
# http://www.apache.org/licenses/LICENSE-2.0
#
# THE SOFTWARE IS PROVIDED "AS IS", WITHOUT WARRANTY OF ANY KIND,
# EXPRESS OR IMPLIED, INCLUDING BUT NOT LIMITED TO THE WARRANTIES
# OF MERCHANTABILITY, FITNESS FOR A PARTICULAR PURPOSE, AND
# NONINFRINGEMENT. IN NO EVENT WILL THE LICENSOR OR OTHER CONTRIBUTORS
# BE LIABLE FOR ANY CLAIM, DAMAGES, OR OTHER LIABILITY, WHETHER IN AN
# ACTION OF CONTRACT, TORT OR OTHERWISE, ARISING FROM, OUT OF, OR IN
# CONNECTION WITH THE SOFTWARE OR THE USE OR OTHER DEALINGS IN THE SOFTWARE.
#
# The QuantumBlack Visual Analytics Limited ("QuantumBlack") name and logo
# (either separately or in combination, "QuantumBlack Trademarks") are
# trademarks of QuantumBlack. The License does not grant you any right or
# license to the QuantumBlack Trademarks. You may not use the QuantumBlack
# Trademarks or any confusingly similar mark as a trademark for your product,
#     or use the QuantumBlack Trademarks in any other manner that might cause
# confusion in the marketplace, including but not limited to in advertising,
# on websites, or on software.
#
# See the License for the specific language governing permissions and
# limitations under the License.

import re
from codecs import open
from glob import glob
from os import path

from setuptools import find_packages, setup

name = "kedro"
here = path.abspath(path.dirname(__file__))

# get package version
with open(path.join(here, name, "__init__.py"), encoding="utf-8") as f:
    result = re.search(r'__version__ = ["\']([^"\']+)', f.read())

    if not result:
        raise ValueError("Can't find the version in kedro/__init__.py")

    version = result.group(1)

# get the dependencies and installs
with open("requirements.txt", "r", encoding="utf-8") as f:
    requires = [x.strip() for x in f if x.strip()]

# get test dependencies and installs
with open("test_requirements.txt", "r", encoding="utf-8") as f:
    test_requires = [x.strip() for x in f if x.strip() and not x.startswith("-r")]


# Get the long description from the README file
with open(path.join(here, "README.md"), encoding="utf-8") as f:
    readme = f.read()

doc_html_files = [
    name.replace("kedro/", "", 1) for name in glob("kedro/html/**/*", recursive=True)
]

template_files = []
for pattern in ["**/*", "**/.*", "**/.*/**", "**/.*/.**"]:
    template_files.extend(
        [
            name.replace("kedro/", "", 1)
            for name in glob("kedro/template/" + pattern, recursive=True)
        ]
    )

setup(
    name=name,
    version=version,
    description="Kedro helps you build production-ready data and analytics pipelines",
    license="Apache Software License (Apache 2.0)",
    long_description=readme,
    long_description_content_type="text/markdown",
    url="https://github.com/quantumblacklabs/kedro",
    python_requires=">=3.5, <3.8",
    packages=find_packages(exclude=["docs*", "tests*", "tools*", "features*"]),
    include_package_data=True,
    tests_require=test_requires,
    install_requires=requires,
    author="QuantumBlack Labs",
    entry_points={"console_scripts": ["kedro = kedro.cli:main"]},
    package_data={name: ["py.typed"] + template_files + doc_html_files},
    zip_safe=False,
    keywords="pipelines, machine learning, data pipelines, data science, data engineering",
    classifiers=[
        "Development Status :: 4 - Beta",
        "Programming Language :: Python :: 3.5",
        "Programming Language :: Python :: 3.6",
        "Programming Language :: Python :: 3.7",
    ],
    extras_require={
        "docs": [
            "sphinx>=1.8.4, <2.0",
            "sphinx_rtd_theme==0.4.3",
            "nbsphinx==0.4.2",
            "nbstripout==0.3.3",
            "recommonmark==0.5.0",
            "sphinx-autodoc-typehints==1.6.0",
            "sphinx_copybutton==0.2.5",
            "jupyter_client>=5.1.0, <6.0",
            "tornado>=4.2, <6.0",
            "ipykernel>=4.8.1, <5.0",
        ],
        "pyspark": ["pyspark>=2.2.0, <3.0", "hdfs>=2.5.8, <3.0"],
        "notebook_templates": ["nbconvert>=5.3.1, <6.0", "nbformat>=4.4.0, <5.0"],
        "azure": [
            "azure-storage-blob>=1.1.0, <2.0",
            "azure-storage-file>=1.1.0, <2.0",
            "azure-storage-queue>=1.1.0, <2.0",
        ],
        "bioinformatics": ["biopython>=1.73, <2.0"],
        "dask": ["dask>=2.4.0, <3.0"],
        "matplotlib": ["matplotlib>=3.0.3, <4.0"],
<<<<<<< HEAD

=======
        "networkx": ["networkx>=2.4, <3.0"],
>>>>>>> 02b2c0c4
    },
)<|MERGE_RESOLUTION|>--- conflicted
+++ resolved
@@ -118,10 +118,6 @@
         "bioinformatics": ["biopython>=1.73, <2.0"],
         "dask": ["dask>=2.4.0, <3.0"],
         "matplotlib": ["matplotlib>=3.0.3, <4.0"],
-<<<<<<< HEAD
-
-=======
         "networkx": ["networkx>=2.4, <3.0"],
->>>>>>> 02b2c0c4
     },
 )