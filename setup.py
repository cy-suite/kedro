from glob import glob

from setuptools import setup

template_files = []
for pattern in ["**/*", "**/.*", "**/.*/**", "**/.*/.**"]:
    template_files.extend(
        [
            name.replace("kedro/", "", 1)
            for name in glob("kedro/templates/" + pattern, recursive=True)
        ]
    )


<<<<<<< HEAD
=======
def _collect_requirements(requires):
    return sorted(set(chain.from_iterable(requires.values())))


api_require = {"api.APIDataSet": ["requests~=2.20"]}
biosequence_require = {"biosequence.BioSequenceDataSet": ["biopython~=1.73"]}
dask_require = {"dask.ParquetDataSet": ["dask[complete]~=2021.10", "triad>=0.6.7, <1.0"]}
geopandas_require = {
    "geopandas.GeoJSONDataSet": ["geopandas>=0.6.0, <1.0", "pyproj~=3.0"]
}
matplotlib_require = {"matplotlib.MatplotlibWriter": ["matplotlib>=3.0.3, <4.0"]}
holoviews_require = {"holoviews.HoloviewsWriter": ["holoviews>=1.13.0"]}
networkx_require = {"networkx.NetworkXDataSet": ["networkx~=2.4"]}
pandas_require = {
    "pandas.CSVDataSet": [PANDAS],
    "pandas.ExcelDataSet": [PANDAS, "openpyxl>=3.0.6, <4.0"],
    "pandas.FeatherDataSet": [PANDAS],
    "pandas.GBQTableDataSet": [PANDAS, "pandas-gbq>=0.12.0, <0.18.0"],
    "pandas.GBQQueryDataSet": [PANDAS, "pandas-gbq>=0.12.0, <0.18.0"],
    "pandas.HDFDataSet": [
        PANDAS,
        "tables~=3.6.0; platform_system == 'Windows'",
        "tables~=3.6; platform_system != 'Windows'",
    ],
    "pandas.JSONDataSet": [PANDAS],
    "pandas.ParquetDataSet": [PANDAS, "pyarrow>=1.0, <7.0"],
    "pandas.SQLTableDataSet": [PANDAS, "SQLAlchemy~=1.2"],
    "pandas.SQLQueryDataSet": [PANDAS, "SQLAlchemy~=1.2"],
    "pandas.XMLDataSet": [PANDAS, "lxml~=4.6"],
    "pandas.GenericDataSet": [PANDAS],
}
pickle_require = {"pickle.PickleDataSet": ["compress-pickle[lz4]~=2.1.0"]}
pillow_require = {"pillow.ImageDataSet": ["Pillow~=9.0"]}
video_require = {
    "video.VideoDataSet": ["opencv-python~=4.5.5.64"]
}
plotly_require = {
    "plotly.PlotlyDataSet": [PANDAS, "plotly>=4.8.0, <6.0"],
    "plotly.JSONDataSet": ["plotly>=4.8.0, <6.0"],
}
redis_require = {"redis.PickleDataSet": ["redis~=4.1"]}
spark_require = {
    "spark.SparkDataSet": [SPARK, HDFS, S3FS],
    "spark.SparkHiveDataSet": [SPARK, HDFS, S3FS],
    "spark.SparkJDBCDataSet": [SPARK, HDFS, S3FS],
    "spark.DeltaTableDataSet": [SPARK, HDFS, S3FS, "delta-spark>=1.0, <3.0"],
}
svmlight_require = {"svmlight.SVMLightDataSet": ["scikit-learn~=1.0.2", "scipy~=1.7.3"]}
tensorflow_required = {
    "tensorflow.TensorflowModelDataset": [
        # currently only TensorFlow V2 supported for saving and loading.
        # V1 requires HDF5 and serialises differently
        "tensorflow~=2.0; platform_system != 'Darwin' or platform_machine != 'arm64'",
        # https://developer.apple.com/metal/tensorflow-plugin/
        "tensorflow-macos~=2.0; platform_system == 'Darwin' and platform_machine == 'arm64'",
    ]
}
yaml_require = {"yaml.YAMLDataSet": [PANDAS, "PyYAML>=4.2, <7.0"]}

extras_require = {
    "api": _collect_requirements(api_require),
    "biosequence": _collect_requirements(biosequence_require),
    "dask": _collect_requirements(dask_require),
    "docs": [
        # docutils>=0.17 changed the HTML
        # see https://github.com/readthedocs/sphinx_rtd_theme/issues/1115
        "docutils==0.16",
        "sphinx~=5.3.0",
        "sphinx_rtd_theme==1.2.0",
        # Regression on sphinx-autodoc-typehints 1.21
        # that creates some problematic docstrings
        "sphinx-autodoc-typehints==1.20.2",
        "sphinx_copybutton==0.3.1",
        "sphinx-notfound-page",
        "ipykernel>=5.3, <7.0",
        "sphinxcontrib-mermaid~=0.7.1",
        "myst-parser~=1.0.0",
        "Jinja2<3.1.0",
        "kedro-datasets[all]~=1.7.0",
    ],
    "geopandas": _collect_requirements(geopandas_require),
    "matplotlib": _collect_requirements(matplotlib_require),
    "holoviews": _collect_requirements(holoviews_require),
    "networkx": _collect_requirements(networkx_require),
    "pandas": _collect_requirements(pandas_require),
    "pickle": _collect_requirements(pickle_require),
    "pillow": _collect_requirements(pillow_require),
    "video": _collect_requirements(video_require),
    "plotly": _collect_requirements(plotly_require),
    "redis": _collect_requirements(redis_require),
    "spark": _collect_requirements(spark_require),
    "svmlight": _collect_requirements(svmlight_require),
    "tensorflow": _collect_requirements(tensorflow_required),
    "yaml": _collect_requirements(yaml_require),
    **api_require,
    **biosequence_require,
    **dask_require,
    **geopandas_require,
    **matplotlib_require,
    **holoviews_require,
    **networkx_require,
    **pandas_require,
    **pickle_require,
    **pillow_require,
    **video_require,
    **plotly_require,
    **spark_require,
    **svmlight_require,
    **tensorflow_required,
    **yaml_require,
}

extras_require["all"] = _collect_requirements(extras_require)
extras_require["test"] = [
    "adlfs~=2023.1; python_version >= '3.8'",
    "bandit>=1.6.2, <2.0",
    "behave==1.2.6",
    "biopython~=1.73",
    "blacken-docs==1.9.2",
    "black~=22.0",
    "compress-pickle[lz4]~=2.1.0",
    "coverage[toml]",
    "dask[complete]~=2021.10",  # pinned by Snyk to avoid a vulnerability
    "delta-spark>=1.2.1; python_version >= '3.11'",  # 1.2.0 has a bug that breaks some of our tests: https://github.com/delta-io/delta/issues/1070
    "delta-spark~=1.2.1; python_version < '3.11'",
    "dill~=0.3.1",
    "filelock>=3.4.0, <4.0",
    "gcsfs>=2023.1, <2023.3; python_version >= '3.8'",
    "geopandas>=0.6.0, <1.0",
    "hdfs>=2.5.8, <3.0",
    "holoviews>=1.13.0",
    "import-linter[toml]==1.8.0",
    "ipython>=7.31.1, <8.0; python_version < '3.8'",
    "ipython~=8.10; python_version >= '3.8'",
    "Jinja2<3.1.0",
    "joblib>=0.14",
    "jupyterlab_server>=2.11.1",
    "jupyterlab~=3.0",
    "jupyter~=1.0",
    "lxml~=4.6",
    "matplotlib>=3.0.3, <3.4; python_version < '3.10'",  # 3.4.0 breaks holoviews
    "matplotlib>=3.5, <3.6; python_version >= '3.10'",
    "memory_profiler>=0.50.0, <1.0",
    "moto==1.3.7; python_version < '3.10'",
    "moto==4.1.12; python_version >= '3.10'",
    "networkx~=2.4",
    "opencv-python~=4.5.5.64",
    "openpyxl>=3.0.3, <4.0",
    "pandas-gbq>=0.12.0, <0.18.0; python_version < '3.11'",
    "pandas-gbq>=0.18.0; python_version >= '3.11'",
    "pandas~=1.3  # 1.3 for read_xml/to_xml",
    "Pillow~=9.0",
    "plotly>=4.8.0, <6.0",
    "pre-commit>=2.9.2, <3.0",  # The hook `mypy` requires pre-commit version 2.9.2.
    "pyarrow>=1.0; python_version < '3.11'",
    "pyarrow>=7.0; python_version >= '3.11'",  # Adding to avoid numpy build errors
    "pyproj~=3.0",
    "pyspark>=2.2, <3.4; python_version < '3.11'",
    "pyspark>=3.4; python_version >= '3.11'",
    "pytest-cov~=3.0",
    "pytest-mock>=1.7.1, <2.0",
    "pytest-xdist[psutil]~=2.2.1",
    "pytest~=7.2",
    "redis~=4.1",
    "requests-mock~=1.6",
    "requests~=2.20",
    "s3fs>=0.3.0, <0.5",  # Needs to be at least 0.3.0 to make use of `cachable` attribute on S3FileSystem.
    "scikit-learn>=1.0.2,<2",
    "scipy>=1.7.3",
    "semver",
    "SQLAlchemy~=1.2",
    "tables~=3.6.0; platform_system == 'Windows' and python_version<'3.8'",
    "tables~=3.8.0; platform_system == 'Windows' and python_version>='3.8'",  # Import issues with python 3.8 with pytables pinning to 3.8.0 fixes this https://github.com/PyTables/PyTables/issues/933#issuecomment-1555917593
    "tables~=3.6; platform_system != 'Windows'",
    "tensorflow~=2.0; platform_system != 'Darwin' or platform_machine != 'arm64'",
    # https://developer.apple.com/metal/tensorflow-plugin/
    "tensorflow-macos~=2.0; platform_system == 'Darwin' and platform_machine == 'arm64'",
    "triad>=0.6.7, <1.0",
    "trufflehog~=2.1",
    "xlsxwriter~=1.0",
]

>>>>>>> 02b101bf
setup(
    package_data={
        "kedro": ["py.typed"] + template_files
    },
)<|MERGE_RESOLUTION|>--- conflicted
+++ resolved
@@ -11,192 +11,6 @@
         ]
     )
 
-
-<<<<<<< HEAD
-=======
-def _collect_requirements(requires):
-    return sorted(set(chain.from_iterable(requires.values())))
-
-
-api_require = {"api.APIDataSet": ["requests~=2.20"]}
-biosequence_require = {"biosequence.BioSequenceDataSet": ["biopython~=1.73"]}
-dask_require = {"dask.ParquetDataSet": ["dask[complete]~=2021.10", "triad>=0.6.7, <1.0"]}
-geopandas_require = {
-    "geopandas.GeoJSONDataSet": ["geopandas>=0.6.0, <1.0", "pyproj~=3.0"]
-}
-matplotlib_require = {"matplotlib.MatplotlibWriter": ["matplotlib>=3.0.3, <4.0"]}
-holoviews_require = {"holoviews.HoloviewsWriter": ["holoviews>=1.13.0"]}
-networkx_require = {"networkx.NetworkXDataSet": ["networkx~=2.4"]}
-pandas_require = {
-    "pandas.CSVDataSet": [PANDAS],
-    "pandas.ExcelDataSet": [PANDAS, "openpyxl>=3.0.6, <4.0"],
-    "pandas.FeatherDataSet": [PANDAS],
-    "pandas.GBQTableDataSet": [PANDAS, "pandas-gbq>=0.12.0, <0.18.0"],
-    "pandas.GBQQueryDataSet": [PANDAS, "pandas-gbq>=0.12.0, <0.18.0"],
-    "pandas.HDFDataSet": [
-        PANDAS,
-        "tables~=3.6.0; platform_system == 'Windows'",
-        "tables~=3.6; platform_system != 'Windows'",
-    ],
-    "pandas.JSONDataSet": [PANDAS],
-    "pandas.ParquetDataSet": [PANDAS, "pyarrow>=1.0, <7.0"],
-    "pandas.SQLTableDataSet": [PANDAS, "SQLAlchemy~=1.2"],
-    "pandas.SQLQueryDataSet": [PANDAS, "SQLAlchemy~=1.2"],
-    "pandas.XMLDataSet": [PANDAS, "lxml~=4.6"],
-    "pandas.GenericDataSet": [PANDAS],
-}
-pickle_require = {"pickle.PickleDataSet": ["compress-pickle[lz4]~=2.1.0"]}
-pillow_require = {"pillow.ImageDataSet": ["Pillow~=9.0"]}
-video_require = {
-    "video.VideoDataSet": ["opencv-python~=4.5.5.64"]
-}
-plotly_require = {
-    "plotly.PlotlyDataSet": [PANDAS, "plotly>=4.8.0, <6.0"],
-    "plotly.JSONDataSet": ["plotly>=4.8.0, <6.0"],
-}
-redis_require = {"redis.PickleDataSet": ["redis~=4.1"]}
-spark_require = {
-    "spark.SparkDataSet": [SPARK, HDFS, S3FS],
-    "spark.SparkHiveDataSet": [SPARK, HDFS, S3FS],
-    "spark.SparkJDBCDataSet": [SPARK, HDFS, S3FS],
-    "spark.DeltaTableDataSet": [SPARK, HDFS, S3FS, "delta-spark>=1.0, <3.0"],
-}
-svmlight_require = {"svmlight.SVMLightDataSet": ["scikit-learn~=1.0.2", "scipy~=1.7.3"]}
-tensorflow_required = {
-    "tensorflow.TensorflowModelDataset": [
-        # currently only TensorFlow V2 supported for saving and loading.
-        # V1 requires HDF5 and serialises differently
-        "tensorflow~=2.0; platform_system != 'Darwin' or platform_machine != 'arm64'",
-        # https://developer.apple.com/metal/tensorflow-plugin/
-        "tensorflow-macos~=2.0; platform_system == 'Darwin' and platform_machine == 'arm64'",
-    ]
-}
-yaml_require = {"yaml.YAMLDataSet": [PANDAS, "PyYAML>=4.2, <7.0"]}
-
-extras_require = {
-    "api": _collect_requirements(api_require),
-    "biosequence": _collect_requirements(biosequence_require),
-    "dask": _collect_requirements(dask_require),
-    "docs": [
-        # docutils>=0.17 changed the HTML
-        # see https://github.com/readthedocs/sphinx_rtd_theme/issues/1115
-        "docutils==0.16",
-        "sphinx~=5.3.0",
-        "sphinx_rtd_theme==1.2.0",
-        # Regression on sphinx-autodoc-typehints 1.21
-        # that creates some problematic docstrings
-        "sphinx-autodoc-typehints==1.20.2",
-        "sphinx_copybutton==0.3.1",
-        "sphinx-notfound-page",
-        "ipykernel>=5.3, <7.0",
-        "sphinxcontrib-mermaid~=0.7.1",
-        "myst-parser~=1.0.0",
-        "Jinja2<3.1.0",
-        "kedro-datasets[all]~=1.7.0",
-    ],
-    "geopandas": _collect_requirements(geopandas_require),
-    "matplotlib": _collect_requirements(matplotlib_require),
-    "holoviews": _collect_requirements(holoviews_require),
-    "networkx": _collect_requirements(networkx_require),
-    "pandas": _collect_requirements(pandas_require),
-    "pickle": _collect_requirements(pickle_require),
-    "pillow": _collect_requirements(pillow_require),
-    "video": _collect_requirements(video_require),
-    "plotly": _collect_requirements(plotly_require),
-    "redis": _collect_requirements(redis_require),
-    "spark": _collect_requirements(spark_require),
-    "svmlight": _collect_requirements(svmlight_require),
-    "tensorflow": _collect_requirements(tensorflow_required),
-    "yaml": _collect_requirements(yaml_require),
-    **api_require,
-    **biosequence_require,
-    **dask_require,
-    **geopandas_require,
-    **matplotlib_require,
-    **holoviews_require,
-    **networkx_require,
-    **pandas_require,
-    **pickle_require,
-    **pillow_require,
-    **video_require,
-    **plotly_require,
-    **spark_require,
-    **svmlight_require,
-    **tensorflow_required,
-    **yaml_require,
-}
-
-extras_require["all"] = _collect_requirements(extras_require)
-extras_require["test"] = [
-    "adlfs~=2023.1; python_version >= '3.8'",
-    "bandit>=1.6.2, <2.0",
-    "behave==1.2.6",
-    "biopython~=1.73",
-    "blacken-docs==1.9.2",
-    "black~=22.0",
-    "compress-pickle[lz4]~=2.1.0",
-    "coverage[toml]",
-    "dask[complete]~=2021.10",  # pinned by Snyk to avoid a vulnerability
-    "delta-spark>=1.2.1; python_version >= '3.11'",  # 1.2.0 has a bug that breaks some of our tests: https://github.com/delta-io/delta/issues/1070
-    "delta-spark~=1.2.1; python_version < '3.11'",
-    "dill~=0.3.1",
-    "filelock>=3.4.0, <4.0",
-    "gcsfs>=2023.1, <2023.3; python_version >= '3.8'",
-    "geopandas>=0.6.0, <1.0",
-    "hdfs>=2.5.8, <3.0",
-    "holoviews>=1.13.0",
-    "import-linter[toml]==1.8.0",
-    "ipython>=7.31.1, <8.0; python_version < '3.8'",
-    "ipython~=8.10; python_version >= '3.8'",
-    "Jinja2<3.1.0",
-    "joblib>=0.14",
-    "jupyterlab_server>=2.11.1",
-    "jupyterlab~=3.0",
-    "jupyter~=1.0",
-    "lxml~=4.6",
-    "matplotlib>=3.0.3, <3.4; python_version < '3.10'",  # 3.4.0 breaks holoviews
-    "matplotlib>=3.5, <3.6; python_version >= '3.10'",
-    "memory_profiler>=0.50.0, <1.0",
-    "moto==1.3.7; python_version < '3.10'",
-    "moto==4.1.12; python_version >= '3.10'",
-    "networkx~=2.4",
-    "opencv-python~=4.5.5.64",
-    "openpyxl>=3.0.3, <4.0",
-    "pandas-gbq>=0.12.0, <0.18.0; python_version < '3.11'",
-    "pandas-gbq>=0.18.0; python_version >= '3.11'",
-    "pandas~=1.3  # 1.3 for read_xml/to_xml",
-    "Pillow~=9.0",
-    "plotly>=4.8.0, <6.0",
-    "pre-commit>=2.9.2, <3.0",  # The hook `mypy` requires pre-commit version 2.9.2.
-    "pyarrow>=1.0; python_version < '3.11'",
-    "pyarrow>=7.0; python_version >= '3.11'",  # Adding to avoid numpy build errors
-    "pyproj~=3.0",
-    "pyspark>=2.2, <3.4; python_version < '3.11'",
-    "pyspark>=3.4; python_version >= '3.11'",
-    "pytest-cov~=3.0",
-    "pytest-mock>=1.7.1, <2.0",
-    "pytest-xdist[psutil]~=2.2.1",
-    "pytest~=7.2",
-    "redis~=4.1",
-    "requests-mock~=1.6",
-    "requests~=2.20",
-    "s3fs>=0.3.0, <0.5",  # Needs to be at least 0.3.0 to make use of `cachable` attribute on S3FileSystem.
-    "scikit-learn>=1.0.2,<2",
-    "scipy>=1.7.3",
-    "semver",
-    "SQLAlchemy~=1.2",
-    "tables~=3.6.0; platform_system == 'Windows' and python_version<'3.8'",
-    "tables~=3.8.0; platform_system == 'Windows' and python_version>='3.8'",  # Import issues with python 3.8 with pytables pinning to 3.8.0 fixes this https://github.com/PyTables/PyTables/issues/933#issuecomment-1555917593
-    "tables~=3.6; platform_system != 'Windows'",
-    "tensorflow~=2.0; platform_system != 'Darwin' or platform_machine != 'arm64'",
-    # https://developer.apple.com/metal/tensorflow-plugin/
-    "tensorflow-macos~=2.0; platform_system == 'Darwin' and platform_machine == 'arm64'",
-    "triad>=0.6.7, <1.0",
-    "trufflehog~=2.1",
-    "xlsxwriter~=1.0",
-]
-
->>>>>>> 02b101bf
 setup(
     package_data={
         "kedro": ["py.typed"] + template_files
