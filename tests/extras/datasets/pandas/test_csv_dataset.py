--- conflicted
+++ resolved
@@ -73,13 +73,8 @@
         csv_data_set.save(dummy_dataframe)
         reloaded = csv_data_set.load()
         assert_frame_equal(dummy_dataframe, reloaded)
-<<<<<<< HEAD
-        assert csv_data_set._fs_open_args_load == {"mode": "r"}
+        assert csv_data_set._fs_open_args_load == {}
         assert csv_data_set._fs_open_args_save == {"mode": "w", "newline": ""}
-=======
-        assert csv_data_set._fs_open_args_load == {}
-        assert csv_data_set._fs_open_args_save == {"mode": "w"}
->>>>>>> 610574f2
 
     def test_exists(self, csv_data_set, dummy_dataframe):
         """Test `exists` method invocation for both existing and
