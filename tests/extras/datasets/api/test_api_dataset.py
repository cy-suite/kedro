--- conflicted
+++ resolved
@@ -144,16 +144,11 @@
             url=TEST_URL, method=TEST_METHOD, load_args={"stream": True}
         )
 
-<<<<<<< HEAD
-        with pytest.raises(DatasetError, match="Failed to fetch data"):
-            api_data_set.load()
-=======
         requests_mock.register_uri(TEST_METHOD, TEST_URL, text=text)
 
         response = api_data_set.load()
         assert isinstance(response, requests.Response)
         assert response.request.stream
->>>>>>> 47df377d
 
         chunks = list(response.iter_content(chunk_size=2, decode_unicode=True))
         assert chunks == ["I ", "am", " b", "ei", "ng", " s", "tr", "ea", "me", "d."]
@@ -169,18 +164,6 @@
             "ftp://example.com/api/test",
         )
 
-<<<<<<< HEAD
-        with pytest.raises(DatasetError, match="Failed to connect"):
-            api_data_set.load()
-
-    def test_read_only_mode(self, method):
-        """
-        Saving is disabled on the data set.
-        """
-        api_data_set = APIDataSet(url=TEST_URL, method=method)
-        with pytest.raises(DatasetError, match="is a read only data set type"):
-            api_data_set.save({})
-=======
         response = api_data_set.load()
         assert response.request.proxies.get("ftp") == "ftp://127.0.0.1:3000"
 
@@ -202,7 +185,6 @@
 
         response = api_data_set.load()
         assert response.request.cert == cert_out
->>>>>>> 47df377d
 
     def test_exists_http_error(self, requests_mock):
         """
