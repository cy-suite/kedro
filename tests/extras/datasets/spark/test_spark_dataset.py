<<<<<<< HEAD
import boto3
=======
>>>>>>> dd44757e
import re
import sys
import tempfile
from pathlib import Path, PurePosixPath

import pandas as pd
import pytest
from moto import mock_s3
from pyspark.sql import SparkSession
from pyspark.sql.functions import col
from pyspark.sql.types import (
    FloatType,
    IntegerType,
    StringType,
    StructField,
    StructType,
)
from pyspark.sql.utils import AnalysisException

from kedro.extras.datasets.pandas import CSVDataSet, ParquetDataSet
from kedro.extras.datasets.pickle import PickleDataSet
from kedro.extras.datasets.spark import SparkDataSet
from kedro.extras.datasets.spark.spark_dataset import (
    _dbfs_exists,
    _dbfs_glob,
    _get_dbutils,
)
from kedro.framework.hooks import _create_hook_manager
from kedro.io import DataCatalog, DataSetError, Version
from kedro.io.core import generate_timestamp
from kedro.pipeline import Pipeline, node
from kedro.runner import ParallelRunner, SequentialRunner

FOLDER_NAME = "fake_folder"
FILENAME = "test.parquet"
BUCKET_NAME = "test_bucket"
SCHEMA_FILE_NAME = "schema.json"
AWS_CREDENTIALS = {"key": "FAKE_ACCESS_KEY", "secret": "FAKE_SECRET_KEY"}

HDFS_PREFIX = f"{FOLDER_NAME}/{FILENAME}"
HDFS_FOLDER_STRUCTURE = [
    (
        HDFS_PREFIX,
        [
            "2019-01-01T23.59.59.999Z",
            "2019-01-02T00.00.00.000Z",
            "2019-01-02T00.00.00.001Z",
            "2019-01-02T01.00.00.000Z",
            "2019-02-01T00.00.00.000Z",
        ],
        [],
    ),
    (HDFS_PREFIX + "/2019-01-01T23.59.59.999Z", [FILENAME], []),
    (HDFS_PREFIX + "/2019-01-01T23.59.59.999Z/" + FILENAME, [], ["part1", "part2"]),
    (HDFS_PREFIX + "/2019-01-02T00.00.00.000Z", [], ["other_file"]),
    (HDFS_PREFIX + "/2019-01-02T00.00.00.001Z", [], []),
    (HDFS_PREFIX + "/2019-01-02T01.00.00.000Z", [FILENAME], []),
    (HDFS_PREFIX + "/2019-01-02T01.00.00.000Z/" + FILENAME, [], ["part1"]),
    (HDFS_PREFIX + "/2019-02-01T00.00.00.000Z", [], ["other_file"]),
]


@pytest.fixture
def sample_pandas_df() -> pd.DataFrame:
    return pd.DataFrame(
        {"Name": ["Alex", "Bob", "Clarke", "Dave"], "Age": [31, 12, 65, 29]}
    )


@pytest.fixture
def version():
    load_version = None  # use latest
    save_version = generate_timestamp()  # freeze save version
    return Version(load_version, save_version)


@pytest.fixture
def versioned_dataset_local(tmp_path, version):
    return SparkDataSet(filepath=(tmp_path / FILENAME).as_posix(), version=version)


@pytest.fixture
def versioned_dataset_dbfs(tmp_path, version):
    return SparkDataSet(
        filepath="/dbfs" + (tmp_path / FILENAME).as_posix(), version=version
    )


@pytest.fixture
def versioned_dataset_s3(version):
    return SparkDataSet(
        filepath=f"s3a://{BUCKET_NAME}/{FILENAME}",
        version=version,
        credentials=AWS_CREDENTIALS,
    )


@pytest.fixture
def sample_spark_df():
    schema = StructType(
        [
            StructField("name", StringType(), True),
            StructField("age", IntegerType(), True),
        ]
    )

    data = [("Alex", 31), ("Bob", 12), ("Clarke", 65), ("Dave", 29)]

    return SparkSession.builder.getOrCreate().createDataFrame(data, schema)


@pytest.fixture
def sample_spark_df_schema() -> StructType:
    return StructType(
        [
            StructField("name", StringType(), True),
            StructField("age", IntegerType(), True),
            StructField("height", FloatType(), True),
        ]
    )


def identity(arg):
    return arg  # pragma: no cover


@pytest.fixture
def spark_in(tmp_path, sample_spark_df):
    spark_in = SparkDataSet(filepath=(tmp_path / "input").as_posix())
    spark_in.save(sample_spark_df)
    return spark_in


@pytest.fixture
def mocked_s3_bucket():
    """Create a bucket for testing using moto."""
    with mock_s3():
        conn = boto3.client(
            "s3",
            aws_access_key_id="fake_access_key",
            aws_secret_access_key="fake_secret_key",
        )
        conn.create_bucket(Bucket=BUCKET_NAME)
        yield conn


@pytest.fixture
def mocked_s3_schema(tmp_path, mocked_s3_bucket, sample_spark_df_schema: StructType):
    """Creates schema file and adds it to mocked S3 bucket."""
    temporary_path = tmp_path / SCHEMA_FILE_NAME
    temporary_path.write_text(sample_spark_df_schema.json(), encoding="utf-8")

    mocked_s3_bucket.put_object(
        Bucket=BUCKET_NAME, Key=SCHEMA_FILE_NAME, Body=temporary_path.read_bytes()
    )
    return mocked_s3_bucket


class FileInfo:
    def __init__(self, path):
        self.path = "dbfs:" + path

    def isDir(self):
        return "." not in self.path.split("/")[-1]


class TestSparkDataSet:
    def test_load_parquet(self, tmp_path, sample_pandas_df):
        temp_path = (tmp_path / "data").as_posix()
        local_parquet_set = ParquetDataSet(filepath=temp_path)
        local_parquet_set.save(sample_pandas_df)
        spark_data_set = SparkDataSet(filepath=temp_path)
        spark_df = spark_data_set.load()
        assert spark_df.count() == 4

    def test_save_parquet(self, tmp_path, sample_spark_df):
        # To cross check the correct Spark save operation we save to
        # a single spark partition and retrieve it with Kedro
        # ParquetDataSet
        temp_dir = Path(str(tmp_path / "test_data"))
        spark_data_set = SparkDataSet(
            filepath=temp_dir.as_posix(), save_args={"compression": "none"}
        )
        spark_df = sample_spark_df.coalesce(1)
        spark_data_set.save(spark_df)

        single_parquet = [
            f for f in temp_dir.iterdir() if f.is_file() and f.name.startswith("part")
        ][0]

        local_parquet_data_set = ParquetDataSet(filepath=single_parquet.as_posix())

        pandas_df = local_parquet_data_set.load()

        assert pandas_df[pandas_df["name"] == "Bob"]["age"].iloc[0] == 12

    def test_load_options_csv(self, tmp_path, sample_pandas_df):
        filepath = (tmp_path / "data").as_posix()
        local_csv_data_set = CSVDataSet(filepath=filepath)
        local_csv_data_set.save(sample_pandas_df)
        spark_data_set = SparkDataSet(
            filepath=filepath, file_format="csv", load_args={"header": True}
        )
        spark_df = spark_data_set.load()
        assert spark_df.filter(col("Name") == "Alex").count() == 1

    def test_load_options_schema_ddl_string(
        self, tmp_path, sample_pandas_df, sample_spark_df_schema
    ):
        filepath = (tmp_path / "data").as_posix()
        local_csv_data_set = CSVDataSet(filepath=filepath)
        local_csv_data_set.save(sample_pandas_df)
        spark_data_set = SparkDataSet(
            filepath=filepath,
            file_format="csv",
            load_args={"header": True, "schema": "name STRING, age INT, height FLOAT"},
        )
        spark_df = spark_data_set.load()
        assert spark_df.schema == sample_spark_df_schema

    def test_load_options_schema_obj(
        self, tmp_path, sample_pandas_df, sample_spark_df_schema
    ):
        filepath = (tmp_path / "data").as_posix()
        local_csv_data_set = CSVDataSet(filepath=filepath)
        local_csv_data_set.save(sample_pandas_df)

        spark_data_set = SparkDataSet(
            filepath=filepath,
            file_format="csv",
            load_args={"header": True, "schema": sample_spark_df_schema},
        )

        spark_df = spark_data_set.load()
        assert spark_df.schema == sample_spark_df_schema

    def test_load_options_schema_path(
        self, tmp_path, sample_pandas_df, sample_spark_df_schema
    ):
        filepath = (tmp_path / "data").as_posix()
        schemapath = (tmp_path / SCHEMA_FILE_NAME).as_posix()
        local_csv_data_set = CSVDataSet(filepath=filepath)
        local_csv_data_set.save(sample_pandas_df)
        Path(schemapath).write_text(sample_spark_df_schema.json(), encoding="utf-8")

        spark_data_set = SparkDataSet(
            filepath=filepath,
            file_format="csv",
            load_args={"header": True, "schema": {"filepath": schemapath}},
        )

        spark_df = spark_data_set.load()
        assert spark_df.schema == sample_spark_df_schema

    @pytest.mark.usefixtures("mocked_s3_schema")
    def test_load_options_schema_path_with_credentials(
        self, tmp_path, sample_pandas_df, sample_spark_df_schema
    ):
        filepath = (tmp_path / "data").as_posix()
        local_csv_data_set = CSVDataSet(filepath=filepath)
        local_csv_data_set.save(sample_pandas_df)

        spark_data_set = SparkDataSet(
            filepath=filepath,
            file_format="csv",
            load_args={"header": True, "schema": {"filepath": f"s3://{BUCKET_NAME}/{SCHEMA_FILE_NAME}",  "credentials": AWS_CREDENTIALS}},
        )

        spark_df = spark_data_set.load()
        assert spark_df.schema == sample_spark_df_schema

    def test_load_options_invalid_schema_file(self, tmp_path):
        filepath = (tmp_path / "data").as_posix()
        schemapath = (tmp_path / SCHEMA_FILE_NAME).as_posix()
        Path(schemapath).write_text("dummy", encoding="utf-8")

        pattern = (
            f"Contents of `schema.filepath` ({schemapath}) are invalid. Please"
            f"provide a valid JSON serialized `pyspark.sql.types.StructType`."
        )

        with pytest.raises(DataSetError, match=re.escape(pattern)):
            SparkDataSet(
                filepath=filepath,
                file_format="csv",
                load_args={"header": True, "schema": {"filepath": schemapath}},
            )

    def test_load_options_invalid_schema(self, tmp_path):
        filepath = (tmp_path / "data").as_posix()

        pattern = (
            "Schema load argument does not specify a `filepath` attribute. Please"
            "include a path to a JSON serialized `pyspark.sql.types.StructType`."
        )

        with pytest.raises(DataSetError, match=pattern):
            SparkDataSet(
                filepath=filepath,
                file_format="csv",
                load_args={"header": True, "schema": {}},
            )

    def test_save_options_csv(self, tmp_path, sample_spark_df):
        # To cross check the correct Spark save operation we save to
        # a single spark partition with csv format and retrieve it with Kedro
        # CSVDataSet
        temp_dir = Path(str(tmp_path / "test_data"))
        spark_data_set = SparkDataSet(
            filepath=temp_dir.as_posix(),
            file_format="csv",
            save_args={"sep": "|", "header": True},
        )
        spark_df = sample_spark_df.coalesce(1)
        spark_data_set.save(spark_df)

        single_csv_file = [
            f for f in temp_dir.iterdir() if f.is_file() and f.suffix == ".csv"
        ][0]

        csv_local_data_set = CSVDataSet(
            filepath=single_csv_file.as_posix(), load_args={"sep": "|"}
        )
        pandas_df = csv_local_data_set.load()

        assert pandas_df[pandas_df["name"] == "Alex"]["age"][0] == 31

    def test_str_representation(self):
        with tempfile.NamedTemporaryFile() as temp_data_file:
            filepath = Path(temp_data_file.name).as_posix()
            spark_data_set = SparkDataSet(
                filepath=filepath, file_format="csv", load_args={"header": True}
            )
            assert "SparkDataSet" in str(spark_data_set)
            assert f"filepath={filepath}" in str(spark_data_set)

    def test_save_overwrite_fail(self, tmp_path, sample_spark_df):
        # Writes a data frame twice and expects it to fail.
        filepath = (tmp_path / "test_data").as_posix()
        spark_data_set = SparkDataSet(filepath=filepath)
        spark_data_set.save(sample_spark_df)

        with pytest.raises(DataSetError):
            spark_data_set.save(sample_spark_df)

    def test_save_overwrite_mode(self, tmp_path, sample_spark_df):
        # Writes a data frame in overwrite mode.
        filepath = (tmp_path / "test_data").as_posix()
        spark_data_set = SparkDataSet(
            filepath=filepath, save_args={"mode": "overwrite"}
        )

        spark_data_set.save(sample_spark_df)
        spark_data_set.save(sample_spark_df)

    @pytest.mark.parametrize("mode", ["merge", "delete", "update"])
    def test_file_format_delta_and_unsupported_mode(self, tmp_path, mode):
        filepath = (tmp_path / "test_data").as_posix()
        pattern = (
            f"It is not possible to perform `save()` for file format `delta` "
            f"with mode `{mode}` on `SparkDataSet`. "
            f"Please use `spark.DeltaTableDataSet` instead."
        )

        with pytest.raises(DataSetError, match=re.escape(pattern)):
            _ = SparkDataSet(
                filepath=filepath, file_format="delta", save_args={"mode": mode}
            )

    def test_save_partition(self, tmp_path, sample_spark_df):
        # To verify partitioning this test will partition the data by one
        # of the columns and then check whether partitioned column is added
        # to the save path

        filepath = Path(str(tmp_path / "test_data"))
        spark_data_set = SparkDataSet(
            filepath=filepath.as_posix(),
            save_args={"mode": "overwrite", "partitionBy": ["name"]},
        )

        spark_data_set.save(sample_spark_df)

        expected_path = filepath / "name=Alex"

        assert expected_path.exists()

    @pytest.mark.parametrize("file_format", ["csv", "parquet", "delta"])
    def test_exists(self, file_format, tmp_path, sample_spark_df):
        filepath = (tmp_path / "test_data").as_posix()
        spark_data_set = SparkDataSet(filepath=filepath, file_format=file_format)

        assert not spark_data_set.exists()

        spark_data_set.save(sample_spark_df)
        assert spark_data_set.exists()

    def test_exists_raises_error(self, mocker):
        # exists should raise all errors except for
        # AnalysisExceptions clearly indicating a missing file
        spark_data_set = SparkDataSet(filepath="")
        mocker.patch.object(
            spark_data_set,
            "_get_spark",
            side_effect=AnalysisException("Other Exception", []),
        )

        with pytest.raises(DataSetError, match="Other Exception"):
            spark_data_set.exists()

    @pytest.mark.parametrize("is_async", [False, True])
    def test_parallel_runner(self, is_async, spark_in):
        """Test ParallelRunner with SparkDataSet fails."""
        catalog = DataCatalog(data_sets={"spark_in": spark_in})
        pipeline = Pipeline([node(identity, "spark_in", "spark_out")])
        pattern = (
            r"The following data sets cannot be used with "
            r"multiprocessing: \['spark_in'\]"
        )
        with pytest.raises(AttributeError, match=pattern):
            ParallelRunner(is_async=is_async).run(
                pipeline, catalog, _create_hook_manager()
            )

    def test_s3_glob_refresh(self):
        spark_dataset = SparkDataSet(filepath="s3a://bucket/data")
        assert spark_dataset._glob_function.keywords == {"refresh": True}

    def test_copy(self):
        spark_dataset = SparkDataSet(
            filepath="/tmp/data", save_args={"mode": "overwrite"}
        )
        assert spark_dataset._file_format == "parquet"

        spark_dataset_copy = spark_dataset._copy(_file_format="csv")

        assert spark_dataset is not spark_dataset_copy
        assert spark_dataset._file_format == "parquet"
        assert spark_dataset._save_args == {"mode": "overwrite"}
        assert spark_dataset_copy._file_format == "csv"
        assert spark_dataset_copy._save_args == {"mode": "overwrite"}


class TestSparkDataSetVersionedLocal:
    def test_no_version(self, versioned_dataset_local):
        pattern = r"Did not find any versions for SparkDataSet\(.+\)"
        with pytest.raises(DataSetError, match=pattern):
            versioned_dataset_local.load()

    def test_load_latest(self, versioned_dataset_local, sample_spark_df):
        versioned_dataset_local.save(sample_spark_df)
        reloaded = versioned_dataset_local.load()

        assert reloaded.exceptAll(sample_spark_df).count() == 0

    def test_load_exact(self, tmp_path, sample_spark_df):
        ts = generate_timestamp()
        ds_local = SparkDataSet(
            filepath=(tmp_path / FILENAME).as_posix(), version=Version(ts, ts)
        )

        ds_local.save(sample_spark_df)
        reloaded = ds_local.load()

        assert reloaded.exceptAll(sample_spark_df).count() == 0

    def test_save(self, versioned_dataset_local, version, tmp_path, sample_spark_df):
        versioned_dataset_local.save(sample_spark_df)
        assert (tmp_path / FILENAME / version.save / FILENAME).exists()

    def test_repr(self, versioned_dataset_local, tmp_path, version):
        assert f"version=Version(load=None, save='{version.save}')" in str(
            versioned_dataset_local
        )

        dataset_local = SparkDataSet(filepath=(tmp_path / FILENAME).as_posix())
        assert "version=" not in str(dataset_local)

    def test_save_version_warning(self, tmp_path, sample_spark_df):
        exact_version = Version("2019-01-01T23.59.59.999Z", "2019-01-02T00.00.00.000Z")
        ds_local = SparkDataSet(
            filepath=(tmp_path / FILENAME).as_posix(), version=exact_version
        )

        pattern = (
            r"Save version `{ev.save}` did not match load version "
            r"`{ev.load}` for SparkDataSet\(.+\)".format(ev=exact_version)
        )
        with pytest.warns(UserWarning, match=pattern):
            ds_local.save(sample_spark_df)

    def test_prevent_overwrite(self, tmp_path, version, sample_spark_df):
        versioned_local = SparkDataSet(
            filepath=(tmp_path / FILENAME).as_posix(),
            version=version,
            # second save should fail even in overwrite mode
            save_args={"mode": "overwrite"},
        )
        versioned_local.save(sample_spark_df)

        pattern = (
            r"Save path `.+` for SparkDataSet\(.+\) must not exist "
            r"if versioning is enabled"
        )
        with pytest.raises(DataSetError, match=pattern):
            versioned_local.save(sample_spark_df)

    def test_versioning_existing_dataset(
        self, versioned_dataset_local, sample_spark_df
    ):
        """Check behavior when attempting to save a versioned dataset on top of an
        already existing (non-versioned) dataset. Note: because SparkDataSet saves to a
        directory even if non-versioned, an error is not expected."""
        spark_data_set = SparkDataSet(
            filepath=versioned_dataset_local._filepath.as_posix()
        )
        spark_data_set.save(sample_spark_df)
        assert spark_data_set.exists()
        versioned_dataset_local.save(sample_spark_df)
        assert versioned_dataset_local.exists()


@pytest.mark.skipif(
    sys.platform.startswith("win"), reason="DBFS doesn't work on Windows"
)
class TestSparkDataSetVersionedDBFS:
    def test_load_latest(  # pylint: disable=too-many-arguments
        self, mocker, versioned_dataset_dbfs, version, tmp_path, sample_spark_df
    ):
        mocked_glob = mocker.patch.object(versioned_dataset_dbfs, "_glob_function")
        mocked_glob.return_value = [str(tmp_path / FILENAME / version.save / FILENAME)]

        versioned_dataset_dbfs.save(sample_spark_df)
        reloaded = versioned_dataset_dbfs.load()

        expected_calls = [
            mocker.call("/dbfs" + str(tmp_path / FILENAME / "*" / FILENAME))
        ]
        assert mocked_glob.call_args_list == expected_calls

        assert reloaded.exceptAll(sample_spark_df).count() == 0

    def test_load_exact(self, tmp_path, sample_spark_df):
        ts = generate_timestamp()
        ds_dbfs = SparkDataSet(
            filepath="/dbfs" + str(tmp_path / FILENAME), version=Version(ts, ts)
        )

        ds_dbfs.save(sample_spark_df)
        reloaded = ds_dbfs.load()

        assert reloaded.exceptAll(sample_spark_df).count() == 0

    def test_save(  # pylint: disable=too-many-arguments
        self, mocker, versioned_dataset_dbfs, version, tmp_path, sample_spark_df
    ):
        mocked_glob = mocker.patch.object(versioned_dataset_dbfs, "_glob_function")
        mocked_glob.return_value = [str(tmp_path / FILENAME / version.save / FILENAME)]

        versioned_dataset_dbfs.save(sample_spark_df)

        mocked_glob.assert_called_once_with(
            "/dbfs" + str(tmp_path / FILENAME / "*" / FILENAME)
        )
        assert (tmp_path / FILENAME / version.save / FILENAME).exists()

    def test_exists(  # pylint: disable=too-many-arguments
        self, mocker, versioned_dataset_dbfs, version, tmp_path, sample_spark_df
    ):
        mocked_glob = mocker.patch.object(versioned_dataset_dbfs, "_glob_function")
        mocked_glob.return_value = [str(tmp_path / FILENAME / version.save / FILENAME)]

        assert not versioned_dataset_dbfs.exists()

        versioned_dataset_dbfs.save(sample_spark_df)
        assert versioned_dataset_dbfs.exists()

        expected_calls = [
            mocker.call("/dbfs" + str(tmp_path / FILENAME / "*" / FILENAME))
        ] * 2
        assert mocked_glob.call_args_list == expected_calls

    def test_dbfs_glob(self, mocker):
        dbutils_mock = mocker.Mock()
        dbutils_mock.fs.ls.return_value = [
            FileInfo("/tmp/file/date1"),
            FileInfo("/tmp/file/date2"),
            FileInfo("/tmp/file/file.csv"),
            FileInfo("/tmp/file/"),
        ]
        pattern = "/tmp/file/*/file"
        expected = ["/dbfs/tmp/file/date1/file", "/dbfs/tmp/file/date2/file"]

        result = _dbfs_glob(pattern, dbutils_mock)
        assert result == expected
        dbutils_mock.fs.ls.assert_called_once_with("/tmp/file")

    def test_dbfs_exists(self, mocker):
        dbutils_mock = mocker.Mock()
        test_path = "/dbfs/tmp/file/date1/file"
        dbutils_mock.fs.ls.return_value = [
            FileInfo("/tmp/file/date1"),
            FileInfo("/tmp/file/date2"),
            FileInfo("/tmp/file/file.csv"),
            FileInfo("/tmp/file/"),
        ]

        assert _dbfs_exists(test_path, dbutils_mock)

        # add side effect to test that non-existence is handled
        dbutils_mock.fs.ls.side_effect = Exception()
        assert not _dbfs_exists(test_path, dbutils_mock)

    def test_ds_init_no_dbutils(self, mocker):
        get_dbutils_mock = mocker.patch(
            "kedro.extras.datasets.spark.spark_dataset._get_dbutils", return_value=None
        )

        data_set = SparkDataSet(filepath="/dbfs/tmp/data")

        get_dbutils_mock.assert_called_once()
        assert data_set._glob_function.__name__ == "iglob"

    def test_ds_init_dbutils_available(self, mocker):
        get_dbutils_mock = mocker.patch(
            "kedro.extras.datasets.spark.spark_dataset._get_dbutils",
            return_value="mock",
        )

        data_set = SparkDataSet(filepath="/dbfs/tmp/data")

        get_dbutils_mock.assert_called_once()
        assert data_set._glob_function.__class__.__name__ == "partial"
        assert data_set._glob_function.func.__name__ == "_dbfs_glob"
        assert data_set._glob_function.keywords == {
            "dbutils": get_dbutils_mock.return_value
        }

    def test_get_dbutils_from_globals(self, mocker):
        mocker.patch(
            "kedro.extras.datasets.spark.spark_dataset.globals",
            return_value={"dbutils": "dbutils_from_globals"},
        )
        assert _get_dbutils("spark") == "dbutils_from_globals"

    def test_get_dbutils_from_pyspark(self, mocker):
        dbutils_mock = mocker.Mock()
        dbutils_mock.DBUtils.return_value = "dbutils_from_pyspark"
        mocker.patch.dict("sys.modules", {"pyspark.dbutils": dbutils_mock})
        assert _get_dbutils("spark") == "dbutils_from_pyspark"
        dbutils_mock.DBUtils.assert_called_once_with("spark")

    def test_get_dbutils_from_ipython(self, mocker):
        ipython_mock = mocker.Mock()
        ipython_mock.get_ipython.return_value.user_ns = {
            "dbutils": "dbutils_from_ipython"
        }
        mocker.patch.dict("sys.modules", {"IPython": ipython_mock})
        assert _get_dbutils("spark") == "dbutils_from_ipython"
        ipython_mock.get_ipython.assert_called_once_with()

    def test_get_dbutils_no_modules(self, mocker):
        mocker.patch(
            "kedro.extras.datasets.spark.spark_dataset.globals", return_value={}
        )
        mocker.patch.dict("sys.modules", {"pyspark": None, "IPython": None})
        assert _get_dbutils("spark") is None

    @pytest.mark.parametrize("os_name", ["nt", "posix"])
    def test_regular_path_in_different_os(self, os_name, mocker):
        """Check that class of filepath depends on OS for regular path."""
        mocker.patch("os.name", os_name)
        data_set = SparkDataSet(filepath="/some/path")
        assert isinstance(data_set._filepath, PurePosixPath)

    @pytest.mark.parametrize("os_name", ["nt", "posix"])
    def test_dbfs_path_in_different_os(self, os_name, mocker):
        """Check that class of filepath doesn't depend on OS if it references DBFS."""
        mocker.patch("os.name", os_name)
        data_set = SparkDataSet(filepath="/dbfs/some/path")
        assert isinstance(data_set._filepath, PurePosixPath)


class TestSparkDataSetVersionedS3:
    def test_no_version(self, versioned_dataset_s3):
        pattern = r"Did not find any versions for SparkDataSet\(.+\)"
        with pytest.raises(DataSetError, match=pattern):
            versioned_dataset_s3.load()

    def test_load_latest(self, mocker, versioned_dataset_s3):
        get_spark = mocker.patch.object(versioned_dataset_s3, "_get_spark")
        mocked_glob = mocker.patch.object(versioned_dataset_s3, "_glob_function")
        mocked_glob.return_value = [
            "{b}/{f}/{v}/{f}".format(b=BUCKET_NAME, f=FILENAME, v="mocked_version")
        ]
        mocker.patch.object(versioned_dataset_s3, "_exists_function", return_value=True)

        versioned_dataset_s3.load()

        mocked_glob.assert_called_once_with(
            "{b}/{f}/*/{f}".format(b=BUCKET_NAME, f=FILENAME)
        )
        get_spark.return_value.read.load.assert_called_once_with(
            "s3a://{b}/{f}/{v}/{f}".format(
                b=BUCKET_NAME, f=FILENAME, v="mocked_version"
            ),
            "parquet",
        )

    def test_load_exact(self, mocker):
        ts = generate_timestamp()
        ds_s3 = SparkDataSet(
            filepath=f"s3a://{BUCKET_NAME}/{FILENAME}",
            version=Version(ts, None),
        )
        get_spark = mocker.patch.object(ds_s3, "_get_spark")

        ds_s3.load()

        get_spark.return_value.read.load.assert_called_once_with(
            "s3a://{b}/{f}/{v}/{f}".format(b=BUCKET_NAME, f=FILENAME, v=ts), "parquet"
        )

    def test_save(self, versioned_dataset_s3, version, mocker):
        mocked_spark_df = mocker.Mock()

        # need resolve_load_version() call to return a load version that
        # matches save version due to consistency check in versioned_dataset_s3.save()
        mocker.patch.object(
            versioned_dataset_s3, "resolve_load_version", return_value=version.save
        )

        versioned_dataset_s3.save(mocked_spark_df)
        mocked_spark_df.write.save.assert_called_once_with(
            "s3a://{b}/{f}/{v}/{f}".format(b=BUCKET_NAME, f=FILENAME, v=version.save),
            "parquet",
        )

    def test_save_version_warning(self, mocker):
        exact_version = Version("2019-01-01T23.59.59.999Z", "2019-01-02T00.00.00.000Z")
        ds_s3 = SparkDataSet(
            filepath=f"s3a://{BUCKET_NAME}/{FILENAME}",
            version=exact_version,
            credentials=AWS_CREDENTIALS,
        )
        mocked_spark_df = mocker.Mock()

        pattern = (
            r"Save version `{ev.save}` did not match load version "
            r"`{ev.load}` for SparkDataSet\(.+\)".format(ev=exact_version)
        )
        with pytest.warns(UserWarning, match=pattern):
            ds_s3.save(mocked_spark_df)
        mocked_spark_df.write.save.assert_called_once_with(
            "s3a://{b}/{f}/{v}/{f}".format(
                b=BUCKET_NAME, f=FILENAME, v=exact_version.save
            ),
            "parquet",
        )

    def test_prevent_overwrite(self, mocker, versioned_dataset_s3):
        mocked_spark_df = mocker.Mock()
        mocker.patch.object(versioned_dataset_s3, "_exists_function", return_value=True)

        pattern = (
            r"Save path `.+` for SparkDataSet\(.+\) must not exist "
            r"if versioning is enabled"
        )
        with pytest.raises(DataSetError, match=pattern):
            versioned_dataset_s3.save(mocked_spark_df)

        mocked_spark_df.write.save.assert_not_called()

    def test_s3n_warning(self, version):
        pattern = (
            "`s3n` filesystem has now been deprecated by Spark, "
            "please consider switching to `s3a`"
        )
        with pytest.warns(DeprecationWarning, match=pattern):
            SparkDataSet(filepath=f"s3n://{BUCKET_NAME}/{FILENAME}", version=version)

    def test_repr(self, versioned_dataset_s3, version):
        assert "filepath=s3a://" in str(versioned_dataset_s3)
        assert f"version=Version(load=None, save='{version.save}')" in str(
            versioned_dataset_s3
        )

        dataset_s3 = SparkDataSet(filepath=f"s3a://{BUCKET_NAME}/{FILENAME}")
        assert "filepath=s3a://" in str(dataset_s3)
        assert "version=" not in str(dataset_s3)


class TestSparkDataSetVersionedHdfs:
    def test_no_version(self, mocker, version):
        hdfs_walk = mocker.patch(
            "kedro.extras.datasets.spark.spark_dataset.InsecureClient.walk"
        )
        hdfs_walk.return_value = []

        versioned_hdfs = SparkDataSet(filepath=f"hdfs://{HDFS_PREFIX}", version=version)

        pattern = r"Did not find any versions for SparkDataSet\(.+\)"
        with pytest.raises(DataSetError, match=pattern):
            versioned_hdfs.load()

        hdfs_walk.assert_called_once_with(HDFS_PREFIX)

    def test_load_latest(self, mocker, version):
        mocker.patch(
            "kedro.extras.datasets.spark.spark_dataset.InsecureClient.status",
            return_value=True,
        )
        hdfs_walk = mocker.patch(
            "kedro.extras.datasets.spark.spark_dataset.InsecureClient.walk"
        )
        hdfs_walk.return_value = HDFS_FOLDER_STRUCTURE

        versioned_hdfs = SparkDataSet(filepath=f"hdfs://{HDFS_PREFIX}", version=version)
        get_spark = mocker.patch.object(versioned_hdfs, "_get_spark")

        versioned_hdfs.load()

        hdfs_walk.assert_called_once_with(HDFS_PREFIX)
        get_spark.return_value.read.load.assert_called_once_with(
            "hdfs://{fn}/{f}/{v}/{f}".format(
                fn=FOLDER_NAME, v="2019-01-02T01.00.00.000Z", f=FILENAME
            ),
            "parquet",
        )

    def test_load_exact(self, mocker):
        ts = generate_timestamp()
        versioned_hdfs = SparkDataSet(
            filepath=f"hdfs://{HDFS_PREFIX}", version=Version(ts, None)
        )
        get_spark = mocker.patch.object(versioned_hdfs, "_get_spark")

        versioned_hdfs.load()

        get_spark.return_value.read.load.assert_called_once_with(
            "hdfs://{fn}/{f}/{v}/{f}".format(fn=FOLDER_NAME, f=FILENAME, v=ts),
            "parquet",
        )

    def test_save(self, mocker, version):
        hdfs_status = mocker.patch(
            "kedro.extras.datasets.spark.spark_dataset.InsecureClient.status"
        )
        hdfs_status.return_value = None

        versioned_hdfs = SparkDataSet(filepath=f"hdfs://{HDFS_PREFIX}", version=version)

        # need resolve_load_version() call to return a load version that
        # matches save version due to consistency check in versioned_hdfs.save()
        mocker.patch.object(
            versioned_hdfs, "resolve_load_version", return_value=version.save
        )

        mocked_spark_df = mocker.Mock()
        versioned_hdfs.save(mocked_spark_df)

        hdfs_status.assert_called_once_with(
            "{fn}/{f}/{v}/{f}".format(fn=FOLDER_NAME, v=version.save, f=FILENAME),
            strict=False,
        )
        mocked_spark_df.write.save.assert_called_once_with(
            "hdfs://{fn}/{f}/{v}/{f}".format(
                fn=FOLDER_NAME, v=version.save, f=FILENAME
            ),
            "parquet",
        )

    def test_save_version_warning(self, mocker):
        exact_version = Version("2019-01-01T23.59.59.999Z", "2019-01-02T00.00.00.000Z")
        versioned_hdfs = SparkDataSet(
            filepath=f"hdfs://{HDFS_PREFIX}", version=exact_version
        )
        mocker.patch.object(versioned_hdfs, "_exists_function", return_value=False)
        mocked_spark_df = mocker.Mock()

        pattern = (
            r"Save version `{ev.save}` did not match load version "
            r"`{ev.load}` for SparkDataSet\(.+\)".format(ev=exact_version)
        )

        with pytest.warns(UserWarning, match=pattern):
            versioned_hdfs.save(mocked_spark_df)
        mocked_spark_df.write.save.assert_called_once_with(
            "hdfs://{fn}/{f}/{sv}/{f}".format(
                fn=FOLDER_NAME, f=FILENAME, sv=exact_version.save
            ),
            "parquet",
        )

    def test_prevent_overwrite(self, mocker, version):
        hdfs_status = mocker.patch(
            "kedro.extras.datasets.spark.spark_dataset.InsecureClient.status"
        )
        hdfs_status.return_value = True

        versioned_hdfs = SparkDataSet(filepath=f"hdfs://{HDFS_PREFIX}", version=version)

        mocked_spark_df = mocker.Mock()

        pattern = (
            r"Save path `.+` for SparkDataSet\(.+\) must not exist "
            r"if versioning is enabled"
        )
        with pytest.raises(DataSetError, match=pattern):
            versioned_hdfs.save(mocked_spark_df)

        hdfs_status.assert_called_once_with(
            "{fn}/{f}/{v}/{f}".format(fn=FOLDER_NAME, v=version.save, f=FILENAME),
            strict=False,
        )
        mocked_spark_df.write.save.assert_not_called()

    def test_hdfs_warning(self, version):
        pattern = (
            "HDFS filesystem support for versioned SparkDataSet is in beta "
            "and uses `hdfs.client.InsecureClient`, please use with caution"
        )
        with pytest.warns(UserWarning, match=pattern):
            SparkDataSet(filepath=f"hdfs://{HDFS_PREFIX}", version=version)

    def test_repr(self, version):
        versioned_hdfs = SparkDataSet(filepath=f"hdfs://{HDFS_PREFIX}", version=version)
        assert "filepath=hdfs://" in str(versioned_hdfs)
        assert f"version=Version(load=None, save='{version.save}')" in str(
            versioned_hdfs
        )

        dataset_hdfs = SparkDataSet(filepath=f"hdfs://{HDFS_PREFIX}")
        assert "filepath=hdfs://" in str(dataset_hdfs)
        assert "version=" not in str(dataset_hdfs)


@pytest.fixture
def data_catalog(tmp_path):
    source_path = Path(__file__).parent / "data/test.parquet"
    spark_in = SparkDataSet(source_path.as_posix())
    spark_out = SparkDataSet((tmp_path / "spark_data").as_posix())
    pickle_ds = PickleDataSet((tmp_path / "pickle/test.pkl").as_posix())

    return DataCatalog(
        {"spark_in": spark_in, "spark_out": spark_out, "pickle_ds": pickle_ds}
    )


@pytest.mark.parametrize("is_async", [False, True])
class TestDataFlowSequentialRunner:
    def test_spark_load_save(self, is_async, data_catalog):
        """SparkDataSet(load) -> node -> Spark (save)."""
        pipeline = Pipeline([node(identity, "spark_in", "spark_out")])
        SequentialRunner(is_async=is_async).run(
            pipeline, data_catalog, _create_hook_manager()
        )

        save_path = Path(data_catalog._data_sets["spark_out"]._filepath.as_posix())
        files = list(save_path.glob("*.parquet"))
        assert len(files) > 0

    def test_spark_pickle(self, is_async, data_catalog):
        """SparkDataSet(load) -> node -> PickleDataSet (save)"""
        pipeline = Pipeline([node(identity, "spark_in", "pickle_ds")])
        pattern = ".* was not serialized due to.*"
        with pytest.raises(DataSetError, match=pattern):
            SequentialRunner(is_async=is_async).run(
                pipeline, data_catalog, _create_hook_manager()
            )

    def test_spark_memory_spark(self, is_async, data_catalog):
        """SparkDataSet(load) -> node -> MemoryDataSet (save and then load) ->
        node -> SparkDataSet (save)"""
        pipeline = Pipeline(
            [
                node(identity, "spark_in", "memory_ds"),
                node(identity, "memory_ds", "spark_out"),
            ]
        )
        SequentialRunner(is_async=is_async).run(
            pipeline, data_catalog, _create_hook_manager()
        )

        save_path = Path(data_catalog._data_sets["spark_out"]._filepath.as_posix())
        files = list(save_path.glob("*.parquet"))
        assert len(files) > 0<|MERGE_RESOLUTION|>--- conflicted
+++ resolved
@@ -1,7 +1,4 @@
-<<<<<<< HEAD
 import boto3
-=======
->>>>>>> dd44757e
 import re
 import sys
 import tempfile
