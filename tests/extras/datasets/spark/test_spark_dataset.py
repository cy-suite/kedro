import re
import sys
import tempfile
from pathlib import Path, PurePosixPath

import boto3
import pandas as pd
import pytest
from moto import mock_s3
from pyspark.sql import SparkSession
from pyspark.sql.functions import col
from pyspark.sql.types import (
    FloatType,
    IntegerType,
    StringType,
    StructField,
    StructType,
)
from pyspark.sql.utils import AnalysisException

from kedro.extras.datasets.pandas import CSVDataSet, ParquetDataSet
from kedro.extras.datasets.pickle import PickleDataSet
from kedro.extras.datasets.spark import SparkDataSet
from kedro.extras.datasets.spark.spark_dataset import (
    _dbfs_exists,
    _dbfs_glob,
    _get_dbutils,
)
from kedro.io import DataCatalog, DataSetError, Version
from kedro.io.core import generate_timestamp
from kedro.pipeline import Pipeline, node
from kedro.runner import ParallelRunner, SequentialRunner

FOLDER_NAME = "fake_folder"
FILENAME = "test.parquet"
BUCKET_NAME = "test_bucket"
SCHEMA_FILE_NAME = "schema.json"
AWS_CREDENTIALS = {"key": "FAKE_ACCESS_KEY", "secret": "FAKE_SECRET_KEY"}

HDFS_PREFIX = f"{FOLDER_NAME}/{FILENAME}"
HDFS_FOLDER_STRUCTURE = [
    (
        HDFS_PREFIX,
        [
            "2019-01-01T23.59.59.999Z",
            "2019-01-02T00.00.00.000Z",
            "2019-01-02T00.00.00.001Z",
            "2019-01-02T01.00.00.000Z",
            "2019-02-01T00.00.00.000Z",
        ],
        [],
    ),
    (HDFS_PREFIX + "/2019-01-01T23.59.59.999Z", [FILENAME], []),
    (HDFS_PREFIX + "/2019-01-01T23.59.59.999Z/" + FILENAME, [], ["part1", "part2"]),
    (HDFS_PREFIX + "/2019-01-02T00.00.00.000Z", [], ["other_file"]),
    (HDFS_PREFIX + "/2019-01-02T00.00.00.001Z", [], []),
    (HDFS_PREFIX + "/2019-01-02T01.00.00.000Z", [FILENAME], []),
    (HDFS_PREFIX + "/2019-01-02T01.00.00.000Z/" + FILENAME, [], ["part1"]),
    (HDFS_PREFIX + "/2019-02-01T00.00.00.000Z", [], ["other_file"]),
]


@pytest.fixture
def sample_pandas_df() -> pd.DataFrame:
    return pd.DataFrame(
        {"Name": ["Alex", "Bob", "Clarke", "Dave"], "Age": [31, 12, 65, 29]}
    )


@pytest.fixture
def version():
    load_version = None  # use latest
    save_version = generate_timestamp()  # freeze save version
    return Version(load_version, save_version)


@pytest.fixture
def versioned_dataset_local(tmp_path, version):
    return SparkDataSet(filepath=(tmp_path / FILENAME).as_posix(), version=version)


@pytest.fixture
def versioned_dataset_dbfs(tmp_path, version):
    return SparkDataSet(
        filepath="/dbfs" + (tmp_path / FILENAME).as_posix(), version=version
    )


@pytest.fixture
def versioned_dataset_s3(version):
    return SparkDataSet(
        filepath=f"s3a://{BUCKET_NAME}/{FILENAME}",
        version=version,
        credentials=AWS_CREDENTIALS,
    )


@pytest.fixture
def sample_spark_df():
    schema = StructType(
        [
            StructField("name", StringType(), True),
            StructField("age", IntegerType(), True),
        ]
    )

    data = [("Alex", 31), ("Bob", 12), ("Clarke", 65), ("Dave", 29)]

    return SparkSession.builder.getOrCreate().createDataFrame(data, schema)


@pytest.fixture
def sample_spark_df_schema() -> StructType:
    return StructType(
        [
            StructField("name", StringType(), True),
            StructField("age", IntegerType(), True),
            StructField("height", FloatType(), True),
        ]
    )


def identity(arg):
    return arg  # pragma: no cover


@pytest.fixture
def spark_in(tmp_path, sample_spark_df):
    spark_in = SparkDataSet(filepath=(tmp_path / "input").as_posix())
    spark_in.save(sample_spark_df)
    return spark_in


@pytest.fixture
def mocked_s3_bucket():
    """Create a bucket for testing using moto."""
    with mock_s3():
        conn = boto3.client(
            "s3",
            aws_access_key_id="fake_access_key",
            aws_secret_access_key="fake_secret_key",
        )
        conn.create_bucket(Bucket=BUCKET_NAME)
        yield conn


@pytest.fixture
def mocked_s3_schema(tmp_path, mocked_s3_bucket, sample_spark_df_schema: StructType):
    """Creates schema file and adds it to mocked S3 bucket."""
    temporary_path = tmp_path / SCHEMA_FILE_NAME
    temporary_path.write_text(sample_spark_df_schema.json(), encoding="utf-8")

    mocked_s3_bucket.put_object(
        Bucket=BUCKET_NAME, Key=SCHEMA_FILE_NAME, Body=temporary_path.read_bytes()
    )
    return mocked_s3_bucket


class FileInfo:
    def __init__(self, path):
        self.path = "dbfs:" + path

    def isDir(self):
        return "." not in self.path.split("/")[-1]


class TestSparkDataSet:
    def test_load_parquet(self, tmp_path, sample_pandas_df):
        temp_path = (tmp_path / "data").as_posix()
        local_parquet_set = ParquetDataSet(filepath=temp_path)
        local_parquet_set.save(sample_pandas_df)
        spark_data_set = SparkDataSet(filepath=temp_path)
        spark_df = spark_data_set.load()
        assert spark_df.count() == 4

    def test_save_parquet(self, tmp_path, sample_spark_df):
        # To cross check the correct Spark save operation we save to
        # a single spark partition and retrieve it with Kedro
        # ParquetDataSet
        temp_dir = Path(str(tmp_path / "test_data"))
        spark_data_set = SparkDataSet(
            filepath=temp_dir.as_posix(), save_args={"compression": "none"}
        )
        spark_df = sample_spark_df.coalesce(1)
        spark_data_set.save(spark_df)

        single_parquet = [
            f for f in temp_dir.iterdir() if f.is_file() and f.name.startswith("part")
        ][0]

        local_parquet_data_set = ParquetDataSet(filepath=single_parquet.as_posix())

        pandas_df = local_parquet_data_set.load()

        assert pandas_df[pandas_df["name"] == "Bob"]["age"].iloc[0] == 12

    def test_load_options_csv(self, tmp_path, sample_pandas_df):
        filepath = (tmp_path / "data").as_posix()
        local_csv_data_set = CSVDataSet(filepath=filepath)
        local_csv_data_set.save(sample_pandas_df)
        spark_data_set = SparkDataSet(
            filepath=filepath, file_format="csv", load_args={"header": True}
        )
        spark_df = spark_data_set.load()
        assert spark_df.filter(col("Name") == "Alex").count() == 1

    def test_load_options_schema_ddl_string(
        self, tmp_path, sample_pandas_df, sample_spark_df_schema
    ):
        filepath = (tmp_path / "data").as_posix()
        local_csv_data_set = CSVDataSet(filepath=filepath)
        local_csv_data_set.save(sample_pandas_df)
        spark_data_set = SparkDataSet(
            filepath=filepath,
            file_format="csv",
            load_args={"header": True, "schema": "name STRING, age INT, height FLOAT"},
        )
        spark_df = spark_data_set.load()
        assert spark_df.schema == sample_spark_df_schema

    def test_load_options_schema_obj(
        self, tmp_path, sample_pandas_df, sample_spark_df_schema
    ):
        filepath = (tmp_path / "data").as_posix()
        local_csv_data_set = CSVDataSet(filepath=filepath)
        local_csv_data_set.save(sample_pandas_df)

        spark_data_set = SparkDataSet(
            filepath=filepath,
            file_format="csv",
            load_args={"header": True, "schema": sample_spark_df_schema},
        )

        spark_df = spark_data_set.load()
        assert spark_df.schema == sample_spark_df_schema

    def test_load_options_schema_path(
        self, tmp_path, sample_pandas_df, sample_spark_df_schema
    ):
        filepath = (tmp_path / "data").as_posix()
        schemapath = (tmp_path / SCHEMA_FILE_NAME).as_posix()
        local_csv_data_set = CSVDataSet(filepath=filepath)
        local_csv_data_set.save(sample_pandas_df)
        Path(schemapath).write_text(sample_spark_df_schema.json(), encoding="utf-8")

        spark_data_set = SparkDataSet(
            filepath=filepath,
            file_format="csv",
            load_args={"header": True, "schema": {"filepath": schemapath}},
        )

        spark_df = spark_data_set.load()
        assert spark_df.schema == sample_spark_df_schema

    @pytest.mark.usefixtures("mocked_s3_schema")
    def test_load_options_schema_path_with_credentials(
        self, tmp_path, sample_pandas_df, sample_spark_df_schema
    ):
        filepath = (tmp_path / "data").as_posix()
        local_csv_data_set = CSVDataSet(filepath=filepath)
        local_csv_data_set.save(sample_pandas_df)

        spark_data_set = SparkDataSet(
            filepath=filepath,
            file_format="csv",
            load_args={
                "header": True,
                "schema": {
                    "filepath": f"s3://{BUCKET_NAME}/{SCHEMA_FILE_NAME}",
                    "credentials": AWS_CREDENTIALS,
                },
            },
        )

        spark_df = spark_data_set.load()
        assert spark_df.schema == sample_spark_df_schema

    def test_load_options_invalid_schema_file(self, tmp_path):
        filepath = (tmp_path / "data").as_posix()
        schemapath = (tmp_path / SCHEMA_FILE_NAME).as_posix()
        Path(schemapath).write_text("dummy", encoding="utf-8")

        pattern = (
            f"Contents of 'schema.filepath' ({schemapath}) are invalid. Please"
<<<<<<< HEAD
            f"provide a valid JSON serialized 'pyspark.sql.types.StructType'."
=======
            f"provide a valid JSON-serialised 'pyspark.sql.types.StructType'."
>>>>>>> 1e161969
        )

        with pytest.raises(DataSetError, match=re.escape(pattern)):
            SparkDataSet(
                filepath=filepath,
                file_format="csv",
                load_args={"header": True, "schema": {"filepath": schemapath}},
            )

    def test_load_options_invalid_schema(self, tmp_path):
        filepath = (tmp_path / "data").as_posix()

        pattern = (
            "Schema load argument does not specify a 'filepath' attribute. Please"
<<<<<<< HEAD
            "include a path to a JSON serialized 'pyspark.sql.types.StructType'."
=======
            "include a path to a JSON-serialised 'pyspark.sql.types.StructType'."
>>>>>>> 1e161969
        )

        with pytest.raises(DataSetError, match=pattern):
            SparkDataSet(
                filepath=filepath,
                file_format="csv",
                load_args={"header": True, "schema": {}},
            )

    def test_save_options_csv(self, tmp_path, sample_spark_df):
        # To cross check the correct Spark save operation we save to
        # a single spark partition with csv format and retrieve it with Kedro
        # CSVDataSet
        temp_dir = Path(str(tmp_path / "test_data"))
        spark_data_set = SparkDataSet(
            filepath=temp_dir.as_posix(),
            file_format="csv",
            save_args={"sep": "|", "header": True},
        )
        spark_df = sample_spark_df.coalesce(1)
        spark_data_set.save(spark_df)

        single_csv_file = [
            f for f in temp_dir.iterdir() if f.is_file() and f.suffix == ".csv"
        ][0]

        csv_local_data_set = CSVDataSet(
            filepath=single_csv_file.as_posix(), load_args={"sep": "|"}
        )
        pandas_df = csv_local_data_set.load()

        assert pandas_df[pandas_df["name"] == "Alex"]["age"][0] == 31

    def test_str_representation(self):
        with tempfile.NamedTemporaryFile() as temp_data_file:
            filepath = Path(temp_data_file.name).as_posix()
            spark_data_set = SparkDataSet(
                filepath=filepath, file_format="csv", load_args={"header": True}
            )
            assert "SparkDataSet" in str(spark_data_set)
            assert f"filepath={filepath}" in str(spark_data_set)

    def test_save_overwrite_fail(self, tmp_path, sample_spark_df):
        # Writes a data frame twice and expects it to fail.
        filepath = (tmp_path / "test_data").as_posix()
        spark_data_set = SparkDataSet(filepath=filepath)
        spark_data_set.save(sample_spark_df)

        with pytest.raises(DataSetError):
            spark_data_set.save(sample_spark_df)

    def test_save_overwrite_mode(self, tmp_path, sample_spark_df):
        # Writes a data frame in overwrite mode.
        filepath = (tmp_path / "test_data").as_posix()
        spark_data_set = SparkDataSet(
            filepath=filepath, save_args={"mode": "overwrite"}
        )

        spark_data_set.save(sample_spark_df)
        spark_data_set.save(sample_spark_df)

    @pytest.mark.parametrize("mode", ["merge", "delete", "update"])
    def test_file_format_delta_and_unsupported_mode(self, tmp_path, mode):
        filepath = (tmp_path / "test_data").as_posix()
        pattern = (
            f"It is not possible to perform 'save()' for file format 'delta' "
            f"with mode '{mode}' on 'SparkDataSet'. "
            f"Please use 'spark.DeltaTableDataSet' instead."
        )

        with pytest.raises(DataSetError, match=re.escape(pattern)):
            _ = SparkDataSet(
                filepath=filepath, file_format="delta", save_args={"mode": mode}
            )

    def test_save_partition(self, tmp_path, sample_spark_df):
        # To verify partitioning this test will partition the data by one
        # of the columns and then check whether partitioned column is added
        # to the save path

        filepath = Path(str(tmp_path / "test_data"))
        spark_data_set = SparkDataSet(
            filepath=filepath.as_posix(),
            save_args={"mode": "overwrite", "partitionBy": ["name"]},
        )

        spark_data_set.save(sample_spark_df)

        expected_path = filepath / "name=Alex"

        assert expected_path.exists()

    @pytest.mark.parametrize("file_format", ["csv", "parquet", "delta"])
    def test_exists(self, file_format, tmp_path, sample_spark_df):
        filepath = (tmp_path / "test_data").as_posix()
        spark_data_set = SparkDataSet(filepath=filepath, file_format=file_format)

        assert not spark_data_set.exists()

        spark_data_set.save(sample_spark_df)
        assert spark_data_set.exists()

    def test_exists_raises_error(self, mocker):
        # exists should raise all errors except for
        # AnalysisExceptions clearly indicating a missing file
        spark_data_set = SparkDataSet(filepath="")
        mocker.patch.object(
            spark_data_set,
            "_get_spark",
            side_effect=AnalysisException("Other Exception", []),
        )

        with pytest.raises(DataSetError, match="Other Exception"):
            spark_data_set.exists()

    @pytest.mark.parametrize("is_async", [False, True])
    def test_parallel_runner(self, is_async, spark_in):
        """Test ParallelRunner with SparkDataSet fails."""
        catalog = DataCatalog(data_sets={"spark_in": spark_in})
        pipeline = Pipeline([node(identity, "spark_in", "spark_out")])
        pattern = (
            r"The following data sets cannot be used with "
            r"multiprocessing: \['spark_in'\]"
        )
        with pytest.raises(AttributeError, match=pattern):
            ParallelRunner(is_async=is_async).run(pipeline, catalog)

    def test_s3_glob_refresh(self):
        spark_dataset = SparkDataSet(filepath="s3a://bucket/data")
        assert spark_dataset._glob_function.keywords == {"refresh": True}

    def test_copy(self):
        spark_dataset = SparkDataSet(
            filepath="/tmp/data", save_args={"mode": "overwrite"}
        )
        assert spark_dataset._file_format == "parquet"

        spark_dataset_copy = spark_dataset._copy(_file_format="csv")

        assert spark_dataset is not spark_dataset_copy
        assert spark_dataset._file_format == "parquet"
        assert spark_dataset._save_args == {"mode": "overwrite"}
        assert spark_dataset_copy._file_format == "csv"
        assert spark_dataset_copy._save_args == {"mode": "overwrite"}


class TestSparkDataSetVersionedLocal:
    def test_no_version(self, versioned_dataset_local):
        pattern = r"Did not find any versions for SparkDataSet\(.+\)"
        with pytest.raises(DataSetError, match=pattern):
            versioned_dataset_local.load()

    def test_load_latest(self, versioned_dataset_local, sample_spark_df):
        versioned_dataset_local.save(sample_spark_df)
        reloaded = versioned_dataset_local.load()

        assert reloaded.exceptAll(sample_spark_df).count() == 0

    def test_load_exact(self, tmp_path, sample_spark_df):
        ts = generate_timestamp()
        ds_local = SparkDataSet(
            filepath=(tmp_path / FILENAME).as_posix(), version=Version(ts, ts)
        )

        ds_local.save(sample_spark_df)
        reloaded = ds_local.load()

        assert reloaded.exceptAll(sample_spark_df).count() == 0

    def test_save(self, versioned_dataset_local, version, tmp_path, sample_spark_df):
        versioned_dataset_local.save(sample_spark_df)
        assert (tmp_path / FILENAME / version.save / FILENAME).exists()

    def test_repr(self, versioned_dataset_local, tmp_path, version):
        assert f"version=Version(load=None, save='{version.save}')" in str(
            versioned_dataset_local
        )

        dataset_local = SparkDataSet(filepath=(tmp_path / FILENAME).as_posix())
        assert "version=" not in str(dataset_local)

    def test_save_version_warning(self, tmp_path, sample_spark_df):
        exact_version = Version("2019-01-01T23.59.59.999Z", "2019-01-02T00.00.00.000Z")
        ds_local = SparkDataSet(
            filepath=(tmp_path / FILENAME).as_posix(), version=exact_version
        )

        pattern = (
            r"Save version '{ev.save}' did not match load version "
            r"'{ev.load}' for SparkDataSet\(.+\)".format(ev=exact_version)
        )
        with pytest.warns(UserWarning, match=pattern):
            ds_local.save(sample_spark_df)

    def test_prevent_overwrite(self, tmp_path, version, sample_spark_df):
        versioned_local = SparkDataSet(
            filepath=(tmp_path / FILENAME).as_posix(),
            version=version,
            # second save should fail even in overwrite mode
            save_args={"mode": "overwrite"},
        )
        versioned_local.save(sample_spark_df)

        pattern = (
            r"Save path '.+' for SparkDataSet\(.+\) must not exist "
            r"if versioning is enabled"
        )
        with pytest.raises(DataSetError, match=pattern):
            versioned_local.save(sample_spark_df)

    def test_versioning_existing_dataset(
        self, versioned_dataset_local, sample_spark_df
    ):
        """Check behavior when attempting to save a versioned dataset on top of an
        already existing (non-versioned) dataset. Note: because SparkDataSet saves to a
        directory even if non-versioned, an error is not expected."""
        spark_data_set = SparkDataSet(
            filepath=versioned_dataset_local._filepath.as_posix()
        )
        spark_data_set.save(sample_spark_df)
        assert spark_data_set.exists()
        versioned_dataset_local.save(sample_spark_df)
        assert versioned_dataset_local.exists()


@pytest.mark.skipif(
    sys.platform.startswith("win"), reason="DBFS doesn't work on Windows"
)
class TestSparkDataSetVersionedDBFS:
    def test_load_latest(  # pylint: disable=too-many-arguments
        self, mocker, versioned_dataset_dbfs, version, tmp_path, sample_spark_df
    ):
        mocked_glob = mocker.patch.object(versioned_dataset_dbfs, "_glob_function")
        mocked_glob.return_value = [str(tmp_path / FILENAME / version.save / FILENAME)]

        versioned_dataset_dbfs.save(sample_spark_df)
        reloaded = versioned_dataset_dbfs.load()

        expected_calls = [
            mocker.call("/dbfs" + str(tmp_path / FILENAME / "*" / FILENAME))
        ]
        assert mocked_glob.call_args_list == expected_calls

        assert reloaded.exceptAll(sample_spark_df).count() == 0

    def test_load_exact(self, tmp_path, sample_spark_df):
        ts = generate_timestamp()
        ds_dbfs = SparkDataSet(
            filepath="/dbfs" + str(tmp_path / FILENAME), version=Version(ts, ts)
        )

        ds_dbfs.save(sample_spark_df)
        reloaded = ds_dbfs.load()

        assert reloaded.exceptAll(sample_spark_df).count() == 0

    def test_save(  # pylint: disable=too-many-arguments
        self, mocker, versioned_dataset_dbfs, version, tmp_path, sample_spark_df
    ):
        mocked_glob = mocker.patch.object(versioned_dataset_dbfs, "_glob_function")
        mocked_glob.return_value = [str(tmp_path / FILENAME / version.save / FILENAME)]

        versioned_dataset_dbfs.save(sample_spark_df)

        mocked_glob.assert_called_once_with(
            "/dbfs" + str(tmp_path / FILENAME / "*" / FILENAME)
        )
        assert (tmp_path / FILENAME / version.save / FILENAME).exists()

    def test_exists(  # pylint: disable=too-many-arguments
        self, mocker, versioned_dataset_dbfs, version, tmp_path, sample_spark_df
    ):
        mocked_glob = mocker.patch.object(versioned_dataset_dbfs, "_glob_function")
        mocked_glob.return_value = [str(tmp_path / FILENAME / version.save / FILENAME)]

        assert not versioned_dataset_dbfs.exists()

        versioned_dataset_dbfs.save(sample_spark_df)
        assert versioned_dataset_dbfs.exists()

        expected_calls = [
            mocker.call("/dbfs" + str(tmp_path / FILENAME / "*" / FILENAME))
        ] * 2
        assert mocked_glob.call_args_list == expected_calls

    def test_dbfs_glob(self, mocker):
        dbutils_mock = mocker.Mock()
        dbutils_mock.fs.ls.return_value = [
            FileInfo("/tmp/file/date1"),
            FileInfo("/tmp/file/date2"),
            FileInfo("/tmp/file/file.csv"),
            FileInfo("/tmp/file/"),
        ]
        pattern = "/tmp/file/*/file"
        expected = ["/dbfs/tmp/file/date1/file", "/dbfs/tmp/file/date2/file"]

        result = _dbfs_glob(pattern, dbutils_mock)
        assert result == expected
        dbutils_mock.fs.ls.assert_called_once_with("/tmp/file")

    def test_dbfs_exists(self, mocker):
        dbutils_mock = mocker.Mock()
        test_path = "/dbfs/tmp/file/date1/file"
        dbutils_mock.fs.ls.return_value = [
            FileInfo("/tmp/file/date1"),
            FileInfo("/tmp/file/date2"),
            FileInfo("/tmp/file/file.csv"),
            FileInfo("/tmp/file/"),
        ]

        assert _dbfs_exists(test_path, dbutils_mock)

        # add side effect to test that non-existence is handled
        dbutils_mock.fs.ls.side_effect = Exception()
        assert not _dbfs_exists(test_path, dbutils_mock)

    def test_ds_init_no_dbutils(self, mocker):
        get_dbutils_mock = mocker.patch(
            "kedro.extras.datasets.spark.spark_dataset._get_dbutils", return_value=None
        )

        data_set = SparkDataSet(filepath="/dbfs/tmp/data")

        get_dbutils_mock.assert_called_once()
        assert data_set._glob_function.__name__ == "iglob"

    def test_ds_init_dbutils_available(self, mocker):
        get_dbutils_mock = mocker.patch(
            "kedro.extras.datasets.spark.spark_dataset._get_dbutils",
            return_value="mock",
        )

        data_set = SparkDataSet(filepath="/dbfs/tmp/data")

        get_dbutils_mock.assert_called_once()
        assert data_set._glob_function.__class__.__name__ == "partial"
        assert data_set._glob_function.func.__name__ == "_dbfs_glob"
        assert data_set._glob_function.keywords == {
            "dbutils": get_dbutils_mock.return_value
        }

    def test_get_dbutils_from_globals(self, mocker):
        mocker.patch(
            "kedro.extras.datasets.spark.spark_dataset.globals",
            return_value={"dbutils": "dbutils_from_globals"},
        )
        assert _get_dbutils("spark") == "dbutils_from_globals"

    def test_get_dbutils_from_pyspark(self, mocker):
        dbutils_mock = mocker.Mock()
        dbutils_mock.DBUtils.return_value = "dbutils_from_pyspark"
        mocker.patch.dict("sys.modules", {"pyspark.dbutils": dbutils_mock})
        assert _get_dbutils("spark") == "dbutils_from_pyspark"
        dbutils_mock.DBUtils.assert_called_once_with("spark")

    def test_get_dbutils_from_ipython(self, mocker):
        ipython_mock = mocker.Mock()
        ipython_mock.get_ipython.return_value.user_ns = {
            "dbutils": "dbutils_from_ipython"
        }
        mocker.patch.dict("sys.modules", {"IPython": ipython_mock})
        assert _get_dbutils("spark") == "dbutils_from_ipython"
        ipython_mock.get_ipython.assert_called_once_with()

    def test_get_dbutils_no_modules(self, mocker):
        mocker.patch(
            "kedro.extras.datasets.spark.spark_dataset.globals", return_value={}
        )
        mocker.patch.dict("sys.modules", {"pyspark": None, "IPython": None})
        assert _get_dbutils("spark") is None

    @pytest.mark.parametrize("os_name", ["nt", "posix"])
    def test_regular_path_in_different_os(self, os_name, mocker):
        """Check that class of filepath depends on OS for regular path."""
        mocker.patch("os.name", os_name)
        data_set = SparkDataSet(filepath="/some/path")
        assert isinstance(data_set._filepath, PurePosixPath)

    @pytest.mark.parametrize("os_name", ["nt", "posix"])
    def test_dbfs_path_in_different_os(self, os_name, mocker):
        """Check that class of filepath doesn't depend on OS if it references DBFS."""
        mocker.patch("os.name", os_name)
        data_set = SparkDataSet(filepath="/dbfs/some/path")
        assert isinstance(data_set._filepath, PurePosixPath)


class TestSparkDataSetVersionedS3:
    def test_no_version(self, versioned_dataset_s3):
        pattern = r"Did not find any versions for SparkDataSet\(.+\)"
        with pytest.raises(DataSetError, match=pattern):
            versioned_dataset_s3.load()

    def test_load_latest(self, mocker, versioned_dataset_s3):
        get_spark = mocker.patch.object(versioned_dataset_s3, "_get_spark")
        mocked_glob = mocker.patch.object(versioned_dataset_s3, "_glob_function")
        mocked_glob.return_value = [
            "{b}/{f}/{v}/{f}".format(b=BUCKET_NAME, f=FILENAME, v="mocked_version")
        ]
        mocker.patch.object(versioned_dataset_s3, "_exists_function", return_value=True)

        versioned_dataset_s3.load()

        mocked_glob.assert_called_once_with(
            "{b}/{f}/*/{f}".format(b=BUCKET_NAME, f=FILENAME)
        )
        get_spark.return_value.read.load.assert_called_once_with(
            "s3a://{b}/{f}/{v}/{f}".format(
                b=BUCKET_NAME, f=FILENAME, v="mocked_version"
            ),
            "parquet",
        )

    def test_load_exact(self, mocker):
        ts = generate_timestamp()
        ds_s3 = SparkDataSet(
            filepath=f"s3a://{BUCKET_NAME}/{FILENAME}",
            version=Version(ts, None),
        )
        get_spark = mocker.patch.object(ds_s3, "_get_spark")

        ds_s3.load()

        get_spark.return_value.read.load.assert_called_once_with(
            "s3a://{b}/{f}/{v}/{f}".format(b=BUCKET_NAME, f=FILENAME, v=ts), "parquet"
        )

    def test_save(self, versioned_dataset_s3, version, mocker):
        mocked_spark_df = mocker.Mock()

        # need resolve_load_version() call to return a load version that
        # matches save version due to consistency check in versioned_dataset_s3.save()
        mocker.patch.object(
            versioned_dataset_s3, "resolve_load_version", return_value=version.save
        )

        versioned_dataset_s3.save(mocked_spark_df)
        mocked_spark_df.write.save.assert_called_once_with(
            "s3a://{b}/{f}/{v}/{f}".format(b=BUCKET_NAME, f=FILENAME, v=version.save),
            "parquet",
        )

    def test_save_version_warning(self, mocker):
        exact_version = Version("2019-01-01T23.59.59.999Z", "2019-01-02T00.00.00.000Z")
        ds_s3 = SparkDataSet(
            filepath=f"s3a://{BUCKET_NAME}/{FILENAME}",
            version=exact_version,
            credentials=AWS_CREDENTIALS,
        )
        mocked_spark_df = mocker.Mock()

        pattern = (
            r"Save version '{ev.save}' did not match load version "
            r"'{ev.load}' for SparkDataSet\(.+\)".format(ev=exact_version)
        )
        with pytest.warns(UserWarning, match=pattern):
            ds_s3.save(mocked_spark_df)
        mocked_spark_df.write.save.assert_called_once_with(
            "s3a://{b}/{f}/{v}/{f}".format(
                b=BUCKET_NAME, f=FILENAME, v=exact_version.save
            ),
            "parquet",
        )

    def test_prevent_overwrite(self, mocker, versioned_dataset_s3):
        mocked_spark_df = mocker.Mock()
        mocker.patch.object(versioned_dataset_s3, "_exists_function", return_value=True)

        pattern = (
            r"Save path '.+' for SparkDataSet\(.+\) must not exist "
            r"if versioning is enabled"
        )
        with pytest.raises(DataSetError, match=pattern):
            versioned_dataset_s3.save(mocked_spark_df)

        mocked_spark_df.write.save.assert_not_called()

    def test_s3n_warning(self, version):
        pattern = (
            "'s3n' filesystem has now been deprecated by Spark, "
            "please consider switching to 's3a'"
        )
        with pytest.warns(DeprecationWarning, match=pattern):
            SparkDataSet(filepath=f"s3n://{BUCKET_NAME}/{FILENAME}", version=version)

    def test_repr(self, versioned_dataset_s3, version):
        assert "filepath=s3a://" in str(versioned_dataset_s3)
        assert f"version=Version(load=None, save='{version.save}')" in str(
            versioned_dataset_s3
        )

        dataset_s3 = SparkDataSet(filepath=f"s3a://{BUCKET_NAME}/{FILENAME}")
        assert "filepath=s3a://" in str(dataset_s3)
        assert "version=" not in str(dataset_s3)


class TestSparkDataSetVersionedHdfs:
    def test_no_version(self, mocker, version):
        hdfs_walk = mocker.patch(
            "kedro.extras.datasets.spark.spark_dataset.InsecureClient.walk"
        )
        hdfs_walk.return_value = []

        versioned_hdfs = SparkDataSet(filepath=f"hdfs://{HDFS_PREFIX}", version=version)

        pattern = r"Did not find any versions for SparkDataSet\(.+\)"
        with pytest.raises(DataSetError, match=pattern):
            versioned_hdfs.load()

        hdfs_walk.assert_called_once_with(HDFS_PREFIX)

    def test_load_latest(self, mocker, version):
        mocker.patch(
            "kedro.extras.datasets.spark.spark_dataset.InsecureClient.status",
            return_value=True,
        )
        hdfs_walk = mocker.patch(
            "kedro.extras.datasets.spark.spark_dataset.InsecureClient.walk"
        )
        hdfs_walk.return_value = HDFS_FOLDER_STRUCTURE

        versioned_hdfs = SparkDataSet(filepath=f"hdfs://{HDFS_PREFIX}", version=version)
        get_spark = mocker.patch.object(versioned_hdfs, "_get_spark")

        versioned_hdfs.load()

        hdfs_walk.assert_called_once_with(HDFS_PREFIX)
        get_spark.return_value.read.load.assert_called_once_with(
            "hdfs://{fn}/{f}/{v}/{f}".format(
                fn=FOLDER_NAME, v="2019-01-02T01.00.00.000Z", f=FILENAME
            ),
            "parquet",
        )

    def test_load_exact(self, mocker):
        ts = generate_timestamp()
        versioned_hdfs = SparkDataSet(
            filepath=f"hdfs://{HDFS_PREFIX}", version=Version(ts, None)
        )
        get_spark = mocker.patch.object(versioned_hdfs, "_get_spark")

        versioned_hdfs.load()

        get_spark.return_value.read.load.assert_called_once_with(
            "hdfs://{fn}/{f}/{v}/{f}".format(fn=FOLDER_NAME, f=FILENAME, v=ts),
            "parquet",
        )

    def test_save(self, mocker, version):
        hdfs_status = mocker.patch(
            "kedro.extras.datasets.spark.spark_dataset.InsecureClient.status"
        )
        hdfs_status.return_value = None

        versioned_hdfs = SparkDataSet(filepath=f"hdfs://{HDFS_PREFIX}", version=version)

        # need resolve_load_version() call to return a load version that
        # matches save version due to consistency check in versioned_hdfs.save()
        mocker.patch.object(
            versioned_hdfs, "resolve_load_version", return_value=version.save
        )

        mocked_spark_df = mocker.Mock()
        versioned_hdfs.save(mocked_spark_df)

        hdfs_status.assert_called_once_with(
            "{fn}/{f}/{v}/{f}".format(fn=FOLDER_NAME, v=version.save, f=FILENAME),
            strict=False,
        )
        mocked_spark_df.write.save.assert_called_once_with(
            "hdfs://{fn}/{f}/{v}/{f}".format(
                fn=FOLDER_NAME, v=version.save, f=FILENAME
            ),
            "parquet",
        )

    def test_save_version_warning(self, mocker):
        exact_version = Version("2019-01-01T23.59.59.999Z", "2019-01-02T00.00.00.000Z")
        versioned_hdfs = SparkDataSet(
            filepath=f"hdfs://{HDFS_PREFIX}", version=exact_version
        )
        mocker.patch.object(versioned_hdfs, "_exists_function", return_value=False)
        mocked_spark_df = mocker.Mock()

        pattern = (
            r"Save version '{ev.save}' did not match load version "
            r"'{ev.load}' for SparkDataSet\(.+\)".format(ev=exact_version)
        )

        with pytest.warns(UserWarning, match=pattern):
            versioned_hdfs.save(mocked_spark_df)
        mocked_spark_df.write.save.assert_called_once_with(
            "hdfs://{fn}/{f}/{sv}/{f}".format(
                fn=FOLDER_NAME, f=FILENAME, sv=exact_version.save
            ),
            "parquet",
        )

    def test_prevent_overwrite(self, mocker, version):
        hdfs_status = mocker.patch(
            "kedro.extras.datasets.spark.spark_dataset.InsecureClient.status"
        )
        hdfs_status.return_value = True

        versioned_hdfs = SparkDataSet(filepath=f"hdfs://{HDFS_PREFIX}", version=version)

        mocked_spark_df = mocker.Mock()

        pattern = (
            r"Save path '.+' for SparkDataSet\(.+\) must not exist "
            r"if versioning is enabled"
        )
        with pytest.raises(DataSetError, match=pattern):
            versioned_hdfs.save(mocked_spark_df)

        hdfs_status.assert_called_once_with(
            "{fn}/{f}/{v}/{f}".format(fn=FOLDER_NAME, v=version.save, f=FILENAME),
            strict=False,
        )
        mocked_spark_df.write.save.assert_not_called()

    def test_hdfs_warning(self, version):
        pattern = (
            "HDFS filesystem support for versioned SparkDataSet is in beta "
            "and uses 'hdfs.client.InsecureClient', please use with caution"
        )
        with pytest.warns(UserWarning, match=pattern):
            SparkDataSet(filepath=f"hdfs://{HDFS_PREFIX}", version=version)

    def test_repr(self, version):
        versioned_hdfs = SparkDataSet(filepath=f"hdfs://{HDFS_PREFIX}", version=version)
        assert "filepath=hdfs://" in str(versioned_hdfs)
        assert f"version=Version(load=None, save='{version.save}')" in str(
            versioned_hdfs
        )

        dataset_hdfs = SparkDataSet(filepath=f"hdfs://{HDFS_PREFIX}")
        assert "filepath=hdfs://" in str(dataset_hdfs)
        assert "version=" not in str(dataset_hdfs)


@pytest.fixture
def data_catalog(tmp_path):
    source_path = Path(__file__).parent / "data/test.parquet"
    spark_in = SparkDataSet(source_path.as_posix())
    spark_out = SparkDataSet((tmp_path / "spark_data").as_posix())
    pickle_ds = PickleDataSet((tmp_path / "pickle/test.pkl").as_posix())

    return DataCatalog(
        {"spark_in": spark_in, "spark_out": spark_out, "pickle_ds": pickle_ds}
    )


@pytest.mark.parametrize("is_async", [False, True])
class TestDataFlowSequentialRunner:
    def test_spark_load_save(self, is_async, data_catalog):
        """SparkDataSet(load) -> node -> Spark (save)."""
        pipeline = Pipeline([node(identity, "spark_in", "spark_out")])
        SequentialRunner(is_async=is_async).run(pipeline, data_catalog)

        save_path = Path(data_catalog._data_sets["spark_out"]._filepath.as_posix())
        files = list(save_path.glob("*.parquet"))
        assert len(files) > 0

    def test_spark_pickle(self, is_async, data_catalog):
        """SparkDataSet(load) -> node -> PickleDataSet (save)"""
        pipeline = Pipeline([node(identity, "spark_in", "pickle_ds")])
        pattern = ".* was not serialised due to.*"
        with pytest.raises(DataSetError, match=pattern):
            SequentialRunner(is_async=is_async).run(pipeline, data_catalog)

    def test_spark_memory_spark(self, is_async, data_catalog):
        """SparkDataSet(load) -> node -> MemoryDataSet (save and then load) ->
        node -> SparkDataSet (save)"""
        pipeline = Pipeline(
            [
                node(identity, "spark_in", "memory_ds"),
                node(identity, "memory_ds", "spark_out"),
            ]
        )
        SequentialRunner(is_async=is_async).run(pipeline, data_catalog)

        save_path = Path(data_catalog._data_sets["spark_out"]._filepath.as_posix())
        files = list(save_path.glob("*.parquet"))
        assert len(files) > 0<|MERGE_RESOLUTION|>--- conflicted
+++ resolved
@@ -282,11 +282,7 @@
 
         pattern = (
             f"Contents of 'schema.filepath' ({schemapath}) are invalid. Please"
-<<<<<<< HEAD
-            f"provide a valid JSON serialized 'pyspark.sql.types.StructType'."
-=======
             f"provide a valid JSON-serialised 'pyspark.sql.types.StructType'."
->>>>>>> 1e161969
         )
 
         with pytest.raises(DataSetError, match=re.escape(pattern)):
@@ -301,11 +297,7 @@
 
         pattern = (
             "Schema load argument does not specify a 'filepath' attribute. Please"
-<<<<<<< HEAD
-            "include a path to a JSON serialized 'pyspark.sql.types.StructType'."
-=======
             "include a path to a JSON-serialised 'pyspark.sql.types.StructType'."
->>>>>>> 1e161969
         )
 
         with pytest.raises(DataSetError, match=pattern):
