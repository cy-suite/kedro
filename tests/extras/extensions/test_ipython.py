# pylint: disable=import-outside-toplevel,reimported
import importlib
import sys

import pytest
<<<<<<< HEAD
=======
from IPython.core.error import UsageError
>>>>>>> 46a8f031
from IPython.testing.globalipapp import get_ipython

from kedro.extras.extensions.ipython import load_ipython_extension, reload_kedro
from kedro.framework.startup import ProjectMetadata
from kedro.pipeline import Pipeline


@pytest.fixture(autouse=True)
def project_path(mocker, tmp_path):
    path = tmp_path
    mocker.patch("kedro.extras.extensions.ipython.default_project_path", path)


@pytest.fixture(autouse=True)
def cleanup_pipeline():
    yield
    from kedro.framework.project import pipelines

    pipelines.configure()


<<<<<<< HEAD
# get_ipython() with IPython.testing can be call once only
@pytest.fixture(scope="module")
=======
@pytest.fixture(scope="module")  # get_ipython() twice will result in None
>>>>>>> 46a8f031
def ipython():
    ipython = get_ipython()
    load_ipython_extension(ipython)
    return ipython


PACKAGE_NAME = "fake_page_name"
PROJECT_NAME = "fake_project_name"
PROJECT_VERSION = "0.1"


class TestLoadKedroObjects:
    def test_load_kedro_objects(
        self, tmp_path, mocker, caplog
    ):  # pylint: disable=too-many-locals
        from kedro.extras.extensions.ipython import default_project_path

        assert default_project_path == tmp_path

        kedro_path = tmp_path / "here"

        fake_metadata = ProjectMetadata(
            source_dir=tmp_path / "src",  # default
            config_file=tmp_path / "pyproject.toml",
            package_name=PACKAGE_NAME,
            project_name=PROJECT_NAME,
            project_version=PROJECT_VERSION,
            project_path=tmp_path,
        )
        my_pipelines = {"ds": Pipeline([])}

        def my_register_pipeline():
            return my_pipelines

        mocker.patch(
            "kedro.framework.project._ProjectPipelines._get_pipelines_registry_callable",
            return_value=my_register_pipeline,
        )
        mocker.patch("kedro.framework.startup.configure_project")
        mocker.patch(
            "kedro.framework.startup.bootstrap_project", return_value=fake_metadata
        )
        mock_line_magic = mocker.Mock()
        mock_line_magic.__name__ = "abc"
        mocker.patch(
            "kedro.framework.cli.load_entry_points", return_value=[mock_line_magic]
        )
        mock_register_line_magic = mocker.patch(
            "IPython.core.magic.register_line_magic"
        )
        mock_session_create = mocker.patch(
            "kedro.framework.session.KedroSession.create"
        )
        mock_ipython = mocker.patch("IPython.get_ipython")

        reload_kedro(kedro_path)

        mock_session_create.assert_called_once_with(
            PACKAGE_NAME, kedro_path, env=None, extra_params=None
        )
        mock_ipython().push.assert_called_once_with(
            variables={
                "context": mock_session_create().load_context(),
                "catalog": mock_session_create().load_context().catalog,
                "session": mock_session_create(),
                "pipelines": my_pipelines,
            }
        )
        mock_register_line_magic.assert_called_once()

        expected_path = kedro_path.expanduser().resolve()
        expected_message = f"Updated path to Kedro project: {expected_path}"

        log_messages = [record.getMessage() for record in caplog.records]
        assert expected_message in log_messages
        from kedro.extras.extensions.ipython import default_project_path

        # make sure global variable updated
        assert default_project_path == expected_path

    def test_load_kedro_objects_extra_args(self, tmp_path, mocker):
        fake_metadata = ProjectMetadata(
            source_dir=tmp_path / "src",  # default
            config_file=tmp_path / "pyproject.toml",
            package_name=PACKAGE_NAME,
            project_name=PROJECT_NAME,
            project_version=PROJECT_VERSION,
            project_path=tmp_path,
        )
        mocker.patch("kedro.framework.project.configure_project")
        mocker.patch(
            "kedro.framework.startup.bootstrap_project", return_value=fake_metadata
        )
        mock_line_magic = mocker.Mock()
        mock_line_magic.__name__ = "abc"
        mocker.patch(
            "kedro.framework.cli.load_entry_points", return_value=[mock_line_magic]
        )
        mock_register_line_magic = mocker.patch(
            "IPython.core.magic.register_line_magic"
        )
        mock_session_create = mocker.patch(
            "kedro.framework.session.KedroSession.create"
        )
        mock_ipython = mocker.patch("IPython.get_ipython")

        reload_kedro(tmp_path, env="env1", extra_params={"key": "val"})

        mock_session_create.assert_called_once_with(
            PACKAGE_NAME, tmp_path, env="env1", extra_params={"key": "val"}
        )
        mock_ipython().push.assert_called_once_with(
            variables={
                "context": mock_session_create().load_context(),
                "catalog": mock_session_create().load_context().catalog,
                "session": mock_session_create(),
                "pipelines": {},
            }
        )
        assert mock_register_line_magic.call_count == 1

    def test_load_kedro_objects_no_path(
        self, tmp_path, caplog, mocker, ipython
    ):  # pylint: disable=unused-argument
        from kedro.extras.extensions.ipython import default_project_path

        assert default_project_path == tmp_path

        fake_metadata = ProjectMetadata(
            source_dir=tmp_path / "src",  # default
            config_file=tmp_path / "pyproject.toml",
            package_name=PACKAGE_NAME,
            project_name=PROJECT_NAME,
            project_version=PROJECT_VERSION,
            project_path=tmp_path,
        )
        my_pipelines = {"ds": Pipeline([])}

        def my_register_pipeline():
            return my_pipelines

        mocker.patch(
            "kedro.framework.project._ProjectPipelines._get_pipelines_registry_callable",
            return_value=my_register_pipeline,
        )
        mocker.patch("kedro.framework.project.settings.configure")
        mocker.patch("kedro.framework.session.session.validate_settings")
        mocker.patch("kedro.framework.session.KedroSession._setup_logging")
        mocker.patch(
            "kedro.framework.startup.bootstrap_project", return_value=fake_metadata
        )
        mock_line_magic = mocker.Mock()
        mock_line_magic.__name__ = "abc"
        mocker.patch(
            "kedro.framework.cli.load_entry_points", return_value=[mock_line_magic]
        )
        mocker.patch("IPython.core.magic.register_line_magic")
        mocker.patch("kedro.framework.session.KedroSession.load_context")

        reload_kedro()

        expected_message = f"No path argument was provided. Using: {tmp_path}"
        log_messages = [record.getMessage() for record in caplog.records]
        assert expected_message in log_messages

        from kedro.extras.extensions.ipython import default_project_path

        # make sure global variable stayed the same
        assert default_project_path == tmp_path


class TestLoadIPythonExtension:
    def test_load_extension_missing_dependency(self, mocker):
        mocker.patch(
            "kedro.extras.extensions.ipython.reload_kedro", side_effect=ImportError
        )
        mocker.patch(
            "kedro.extras.extensions.ipython._find_kedro_project",
            return_value=mocker.Mock(),
        )
        mocker.patch("IPython.core.magic.register_line_magic")
        mocker.patch("IPython.core.magic_arguments.magic_arguments")
        mocker.patch("IPython.core.magic_arguments.argument")
        mock_ipython = mocker.patch("IPython.get_ipython")

        with pytest.raises(ImportError):
            load_ipython_extension(mocker.Mock())

        assert not mock_ipython().called
        assert not mock_ipython().push.called

    def test_load_extension_not_in_kedro_project(self, mocker, caplog):
        mocker.patch(
            "kedro.extras.extensions.ipython._find_kedro_project", return_value=None
        )
        mocker.patch("IPython.core.magic.register_line_magic")
        mocker.patch("IPython.core.magic_arguments.magic_arguments")
        mocker.patch("IPython.core.magic_arguments.argument")
        mock_ipython = mocker.patch("IPython.get_ipython")

        load_ipython_extension(mocker.Mock())

        assert not mock_ipython().called
        assert not mock_ipython().push.called

        log_messages = [record.getMessage() for record in caplog.records]
        expected_message = (
            "Kedro extension was registered but couldn't find a Kedro project. "
            "Make sure you run '%reload_kedro <project_root>'."
        )
        assert expected_message in log_messages

<<<<<<< HEAD

def test_ipython_alias(ipython):
    ipython.magic("load_ext kedro")


def test_ipython_alias_has_no_side_effect():
    """
    Make sure import kedro does not import kedro.framework.project, which used to cause
    problem when logging is set up at import time and has inconsistent behavior when
    processed are spawned.
    """
    if "kedro.framework.project" in sys.modules:
        # Force reload
        del sys.modules["kedro"]
        del sys.modules["kedro.framework.project"]

    # pylint: disable=unused-import

    import kedro
    assert "kedro.framework.project" not in sys.modules

    # Remove side-effect
    import kedro.framework.project

def test_import_without_ipython_installed(monkeypatch):
    monkeypatch.setitem(sys.modules, "IPython", None)
    import kedro

    importlib.reload(kedro)
=======
    def test_load_extension_register_line_magic(self, mocker, ipython):

        mocker.patch("kedro.extras.extensions.ipython._find_kedro_project")
        mock_reload_kedro = mocker.patch("kedro.extras.extensions.ipython.reload_kedro")
        load_ipython_extension(ipython)
        mock_reload_kedro.assert_called_once()

        # Calling the line magic to check if the line magic is available
        ipython.magic("reload_kedro")
        assert mock_reload_kedro.call_count == 2

    @pytest.mark.parametrize(
        "args",
        [
            "",
            ".",
            ". --env=base",
            "--env=base",
            "-e base",
            ". --env=base --params=key:val",
        ],
    )
    def test_line_magic_with_valid_arguments(self, mocker, args, ipython):
        mocker.patch("kedro.extras.extensions.ipython._find_kedro_project")
        mocker.patch("kedro.extras.extensions.ipython.reload_kedro")

        ipython.magic(f"reload_kedro {args}")

    def test_line_magic_with_invalid_arguments(self, mocker, ipython):
        mocker.patch("kedro.extras.extensions.ipython._find_kedro_project")
        mocker.patch("kedro.extras.extensions.ipython.reload_kedro")
        load_ipython_extension(ipython)

        with pytest.raises(
            UsageError, match=r"unrecognized arguments: --invalid_arg=dummy"
        ):
            ipython.magic("reload_kedro --invalid_arg=dummy")
>>>>>>> 46a8f031
<|MERGE_RESOLUTION|>--- conflicted
+++ resolved
@@ -3,10 +3,7 @@
 import sys
 
 import pytest
-<<<<<<< HEAD
-=======
 from IPython.core.error import UsageError
->>>>>>> 46a8f031
 from IPython.testing.globalipapp import get_ipython
 
 from kedro.extras.extensions.ipython import load_ipython_extension, reload_kedro
@@ -27,13 +24,7 @@
 
     pipelines.configure()
 
-
-<<<<<<< HEAD
-# get_ipython() with IPython.testing can be call once only
-@pytest.fixture(scope="module")
-=======
 @pytest.fixture(scope="module")  # get_ipython() twice will result in None
->>>>>>> 46a8f031
 def ipython():
     ipython = get_ipython()
     load_ipython_extension(ipython)
@@ -245,8 +236,6 @@
             "Make sure you run '%reload_kedro <project_root>'."
         )
         assert expected_message in log_messages
-
-<<<<<<< HEAD
 
 def test_ipython_alias(ipython):
     ipython.magic("load_ext kedro")
@@ -276,7 +265,7 @@
     import kedro
 
     importlib.reload(kedro)
-=======
+
     def test_load_extension_register_line_magic(self, mocker, ipython):
 
         mocker.patch("kedro.extras.extensions.ipython._find_kedro_project")
@@ -314,4 +303,3 @@
             UsageError, match=r"unrecognized arguments: --invalid_arg=dummy"
         ):
             ipython.magic("reload_kedro --invalid_arg=dummy")
->>>>>>> 46a8f031
