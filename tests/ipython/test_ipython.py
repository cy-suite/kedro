from pathlib import Path

import pytest
from IPython.core.error import UsageError

import kedro.ipython
from kedro.framework.project import pipelines
from kedro.ipython import (
    _find_node,
    _load_node,
    _prepare_function_body,
    _prepare_function_call,
    _prepare_imports,
    _prepare_node_inputs,
    _resolve_project_path,
    load_ipython_extension,
    magic_load_node,
    reload_kedro,
)
from kedro.pipeline.modular_pipeline import pipeline as modular_pipeline

from .conftest import dummy_function, dummy_function_with_loop, dummy_nested_function


class TestLoadKedroObjects:
    def test_ipython_load_entry_points(
        self,
        mocker,
        fake_metadata,
        caplog,
    ):
        mock_line_magic = mocker.MagicMock()
        mock_line_magic_name = "abc"
        mock_line_magic.__name__ = mock_line_magic_name
        mock_line_magic.__qualname__ = mock_line_magic_name  # Required by IPython

        mocker.patch("kedro.ipython.load_entry_points", return_value=[mock_line_magic])
        expected_message = f"Registered line magic '{mock_line_magic_name}'"

        reload_kedro(fake_metadata.project_path)

        log_messages = [record.getMessage() for record in caplog.records]
        assert expected_message in log_messages

    def test_ipython_lazy_load_pipeline(
        self,
        mocker,
    ):
        pipelines.configure("dummy_pipeline")  # Setup the pipelines

        my_pipelines = {"ds": modular_pipeline([])}

        def my_register_pipeline():
            return my_pipelines

        mocker.patch.object(
            pipelines,
            "_get_pipelines_registry_callable",
            return_value=my_register_pipeline,
        )
        reload_kedro()

        assert pipelines._content == {}  # Check if it is lazy loaded
        pipelines._load_data()  # Trigger data load
        assert pipelines._content == my_pipelines

    def test_ipython_load_objects(
        self,
        mocker,
        ipython,
    ):
        mock_session_create = mocker.patch("kedro.ipython.KedroSession.create")
        pipelines.configure("dummy_pipeline")  # Setup the pipelines

        my_pipelines = {"ds": modular_pipeline([])}

        def my_register_pipeline():
            return my_pipelines

        mocker.patch.object(
            pipelines,
            "_get_pipelines_registry_callable",
            return_value=my_register_pipeline,
        )
        ipython_spy = mocker.spy(ipython, "push")

        reload_kedro()

        mock_session_create.assert_called_once_with(
            None,
            env=None,
            extra_params=None,
            conf_source=None,
        )
        _, kwargs = ipython_spy.call_args_list[0]
        variables = kwargs["variables"]

        assert variables["context"] == mock_session_create().load_context()
        assert variables["catalog"] == mock_session_create().load_context().catalog
        assert variables["session"] == mock_session_create()
        assert variables["pipelines"] == my_pipelines

    def test_ipython_load_objects_with_args(self, mocker, fake_metadata, ipython):
        mock_session_create = mocker.patch("kedro.ipython.KedroSession.create")
        pipelines.configure("dummy_pipeline")  # Setup the pipelines

        my_pipelines = {"ds": modular_pipeline([])}

        def my_register_pipeline():
            return my_pipelines

        mocker.patch.object(
            pipelines,
            "_get_pipelines_registry_callable",
            return_value=my_register_pipeline,
        )
        ipython_spy = mocker.spy(ipython, "push")
        dummy_env = "env"
        dummy_dict = {"key": "value"}
        dummy_conf_source = "conf/"

        reload_kedro(
            fake_metadata.project_path, "env", {"key": "value"}, conf_source="conf/"
        )

        mock_session_create.assert_called_once_with(
            fake_metadata.project_path,
            env=dummy_env,
            extra_params=dummy_dict,
            conf_source=dummy_conf_source,
        )
        _, kwargs = ipython_spy.call_args_list[0]
        variables = kwargs["variables"]

        assert variables["context"] == mock_session_create().load_context()
        assert variables["catalog"] == mock_session_create().load_context().catalog
        assert variables["session"] == mock_session_create()
        assert variables["pipelines"] == my_pipelines


class TestLoadIPythonExtension:
    def test_load_ipython_extension(self, ipython):
        ipython.magic("load_ext kedro.ipython")

    def test_load_extension_missing_dependency(self, mocker):
        mocker.patch("kedro.ipython.reload_kedro", side_effect=ImportError)
        mocker.patch(
            "kedro.ipython._find_kedro_project",
            return_value=mocker.Mock(),
        )
        mocker.patch("IPython.core.magic.register_line_magic")
        mocker.patch("IPython.core.magic_arguments.magic_arguments")
        mocker.patch("IPython.core.magic_arguments.argument")
        mock_ipython = mocker.patch("IPython.get_ipython")

        with pytest.raises(ImportError):
            load_ipython_extension(mocker.Mock())

        assert not mock_ipython().called
        assert not mock_ipython().push.called

    def test_load_extension_not_in_kedro_project(self, mocker, caplog):
        mocker.patch("kedro.ipython._find_kedro_project", return_value=None)
        mocker.patch("IPython.core.magic.register_line_magic")
        mocker.patch("IPython.core.magic_arguments.magic_arguments")
        mocker.patch("IPython.core.magic_arguments.argument")
        mock_ipython = mocker.patch("IPython.get_ipython")

        load_ipython_extension(mocker.Mock())

        assert not mock_ipython().called
        assert not mock_ipython().push.called

        log_messages = [record.getMessage() for record in caplog.records]
        expected_message = (
            "Kedro extension was registered but couldn't find a Kedro project. "
            "Make sure you run '%reload_kedro <project_root>'."
        )
        assert expected_message in log_messages

    def test_load_extension_register_line_magic(self, mocker, ipython):
        mocker.patch("kedro.ipython._find_kedro_project")
        mock_reload_kedro = mocker.patch("kedro.ipython.reload_kedro")
        load_ipython_extension(ipython)
        mock_reload_kedro.assert_called_once()

        # Calling the line magic to check if the line magic is available
        ipython.magic("reload_kedro")
        assert mock_reload_kedro.call_count == 2

    @pytest.mark.parametrize(
        "args",
        [
            "",
            ".",
            ". --env=base",
            "--env=base",
            "-e base",
            ". --env=base --params=key=val",
            "--conf-source=new_conf",
        ],
    )
    def test_reload_kedro_magic_with_valid_arguments(self, mocker, args, ipython):
        mocker.patch("kedro.ipython._find_kedro_project")
        mocker.patch("kedro.ipython.reload_kedro")

        ipython.magic(f"reload_kedro {args}")

    def test_reload_kedro_with_invalid_arguments(self, mocker, ipython):
        mocker.patch("kedro.ipython._find_kedro_project")
        mocker.patch("kedro.ipython.reload_kedro")
        load_ipython_extension(ipython)

        with pytest.raises(
            UsageError, match=r"unrecognized arguments: --invalid_arg=dummy"
        ):
            ipython.magic("reload_kedro --invalid_arg=dummy")


class TestProjectPathResolution:
    def test_only_path_specified(self):
        result = _resolve_project_path(path="/test")
        expected = Path("/test").resolve()
        assert result == expected

    def test_only_local_namespace_specified(self):
        class MockKedroContext:
            # A dummy stand-in for KedroContext sufficient for this test
            project_path = Path("/test").resolve()

        result = _resolve_project_path(local_namespace={"context": MockKedroContext()})
        expected = Path("/test").resolve()
        assert result == expected

    def test_no_path_no_local_namespace_specified(self, mocker):
        mocker.patch(
            "kedro.ipython._find_kedro_project", return_value=Path("/test").resolve()
        )
        result = _resolve_project_path()
        expected = Path("/test").resolve()
        assert result == expected

    def test_project_path_unresolvable(self, mocker):
        mocker.patch("kedro.ipython._find_kedro_project", return_value=None)
        result = _resolve_project_path()
        expected = None
        assert result == expected

    def test_project_path_unresolvable_warning(self, mocker, caplog, ipython):
        mocker.patch("kedro.ipython._find_kedro_project", return_value=None)
        ipython.magic("reload_ext kedro.ipython")
        log_messages = [record.getMessage() for record in caplog.records]
        expected_message = (
            "Kedro extension was registered but couldn't find a Kedro project. "
            "Make sure you run '%reload_kedro <project_root>'."
        )
        assert expected_message in log_messages

    def test_project_path_update(self, caplog):
        class MockKedroContext:
            # A dummy stand-in for KedroContext sufficient for this test
            project_path = Path("/test").resolve()

        local_namespace = {"context": MockKedroContext()}
        updated_path = Path("/updated_path").resolve()
        _resolve_project_path(path=updated_path, local_namespace=local_namespace)

        log_messages = [record.getMessage() for record in caplog.records]
        expected_message = f"Updating path to Kedro project: {updated_path}..."
        assert expected_message in log_messages


class TestLoadNodeMagic:
    def test_load_node_magic(self, mocker, dummy_module_literal, dummy_pipelines):
        # Reimport `pipelines` from `kedro.framework.project` to ensure that
        # it was not removed by prior tests.
        from kedro.framework.project import pipelines

        # Mocking setup
        mock_jupyter_console = mocker.MagicMock()
        mocker.patch("ipylab.JupyterFrontEnd", mock_jupyter_console)
        mock_pipeline_values = dummy_pipelines.values()
        mocker.patch.object(pipelines, "values", return_value=mock_pipeline_values)

        node_to_load = "dummy_node"
        magic_load_node(node_to_load)

    def test_load_node(
        self,
        mocker,
        dummy_function_defintion,
        dummy_pipelines,
    ):
        # wraps all the other functions
        mock_pipeline_values = dummy_pipelines.values()
        mocker.patch.object(pipelines, "values", return_value=mock_pipeline_values)

        node_inputs = """# Prepare necessary inputs for debugging
# All debugging inputs must be defined in your project catalog
dummy_input = catalog.load("dummy_input")
my_input = catalog.load("extra_input")"""

        node_imports = """import logging  # noqa
from logging import config  # noqa
import logging as dummy_logging  # noqa
import logging.config  # noqa Dummy import"""

        node_func_definition = dummy_function_defintion
        node_func_call = "dummy_function(dummy_input, my_input)"

        expected_cells = [
            node_inputs,
            node_imports,
            node_func_definition,
            node_func_call,
        ]

        node_to_load = "dummy_node"
        cells_list = _load_node(node_to_load, pipelines)

        for cell, expected_cell in zip(cells_list, expected_cells):
            assert cell == expected_cell

    def test_find_node(self, dummy_pipelines, dummy_node):
        node_to_find = "dummy_node"
        result = _find_node(node_to_find, dummy_pipelines)
        assert result == dummy_node

    def test_node_not_found(self, dummy_pipelines):
        node_to_find = "not_a_node"
        dummy_registered_pipelines = dummy_pipelines
        with pytest.raises(ValueError) as excinfo:
            _find_node(node_to_find, dummy_registered_pipelines)

        assert (
            f"Node with name='{node_to_find}' not found in any pipelines. Remember to specify the node name, not the node function."
            in str(excinfo.value)
        )

    def test_prepare_imports(self, mocker, dummy_module_literal):
        func_imports = """import logging  # noqa
from logging import config  # noqa
import logging as dummy_logging  # noqa
import logging.config  # noqa Dummy import"""

        result = _prepare_imports(dummy_function)
        assert result == func_imports

    def test_prepare_imports_func_not_found(self, mocker):
        mocker.patch("inspect.getsourcefile", return_value=None)

        with pytest.raises(FileNotFoundError) as excinfo:
            _prepare_imports(dummy_function)

        assert f"Could not find {dummy_function.__name__}" in str(excinfo.value)

    def test_prepare_node_inputs(
        self,
        dummy_node,
    ):
        func_inputs = """# Prepare necessary inputs for debugging
# All debugging inputs must be defined in your project catalog
dummy_input = catalog.load("dummy_input")
my_input = catalog.load("extra_input")"""

        result = _prepare_node_inputs(dummy_node)
        assert result == func_inputs

    def test_prepare_function_body(self, dummy_function_defintion):
        result = _prepare_function_body(dummy_function)
        assert result == dummy_function_defintion

    @pytest.mark.skip("lambda function is not supported yet.")
    def test_get_lambda_function_body(self, lambda_node):
        result = _prepare_function_body(lambda_node.func)
        assert result == "func=lambda x: x\n"

    def test_get_nested_function_body(self, dummy_nested_function_literal):
        result = _prepare_function_body(dummy_nested_function)
        assert result == dummy_nested_function_literal

    def test_get_function_with_loop_body(self, dummy_function_with_loop_literal):
        result = _prepare_function_body(dummy_function_with_loop)
        assert result == dummy_function_with_loop_literal

<<<<<<< HEAD
    def test_prepare_function_call_with_optional_arg(
        self, dummy_node_with_optional_arg
    ):
        expected = "dummy_function_with_optional_arg(dummy_input, my_input)"
        result = _prepare_function_call(dummy_node_with_optional_arg)
        assert result == expected

    # def test_prepare_function_call_with_star_args(self):
    #     expected = "dummy_function_with_optinal_arg(dummy_input, my_input)"
    #     result = _prepare_function_call(dummy_function_with_optional_arg)
    #     assert result == expected

    # def test_prepare_node_inputs_with_star_args(self, dummy_node_with_optional_arg):
    #     expected = "dummy_function_with_optinal_arg(dummy_input, my_input)"
    #     result = _prepare_node_inputs(dummy_node_with_optional_arg)
    #     assert result == expected
=======
    def test_load_node_magic_with_valid_arguments(self, mocker, ipython):
        mocker.patch("kedro.ipython._find_kedro_project")
        mocker.patch("kedro.ipython._load_node")
        ipython.magic("load_node dummy_node")

    def test_load_node_with_invalid_arguments(self, mocker, ipython):
        mocker.patch("kedro.ipython._find_kedro_project")
        mocker.patch("kedro.ipython._load_node")
        load_ipython_extension(ipython)

        with pytest.raises(
            UsageError, match=r"unrecognized arguments: --invalid_arg=dummy_node"
        ):
            ipython.magic("load_node --invalid_arg=dummy_node")

    def test_load_node_with_jupyter(self, mocker, ipython):
        mocker.patch("kedro.ipython._find_kedro_project")
        mocker.patch("kedro.ipython._load_node", return_value=["cell1", "cell2"])
        mocker.patch("kedro.ipython._guess_run_environment", return_value="jupyter")
        spy = mocker.spy(kedro.ipython, "_create_cell_with_text")
        call = mocker.call

        load_ipython_extension(ipython)
        ipython.magic("load_node dummy_node")
        calls = [call("cell1", is_jupyter=True), call("cell2", is_jupyter=True)]
        spy.assert_has_calls(calls)

    @pytest.mark.parametrize("run_env", ["ipython", "vscode"])
    def test_load_node_with_ipython(self, mocker, ipython, run_env):
        mocker.patch("kedro.ipython._find_kedro_project")
        mocker.patch("kedro.ipython._load_node", return_value=["cell1", "cell2"])
        mocker.patch("kedro.ipython._guess_run_environment", return_value=run_env)
        spy = mocker.spy(kedro.ipython, "_create_cell_with_text")

        load_ipython_extension(ipython)
        ipython.magic("load_node dummy_node")
        spy.assert_called_once()

    @pytest.mark.parametrize("run_env", ["databricks", "colab", "dummy"])
    def test_load_node_with_other(self, mocker, ipython, run_env):
        mocker.patch("kedro.ipython._find_kedro_project")
        mocker.patch("kedro.ipython._load_node", return_value=["cell1", "cell2"])
        mocker.patch("kedro.ipython._guess_run_environment", return_value=run_env)
        spy = mocker.spy(kedro.ipython, "_print_cells")

        load_ipython_extension(ipython)
        ipython.magic("load_node dummy_node")
        spy.assert_called_once()
>>>>>>> b3637db3
<|MERGE_RESOLUTION|>--- conflicted
+++ resolved
@@ -383,7 +383,6 @@
         result = _prepare_function_body(dummy_function_with_loop)
         assert result == dummy_function_with_loop_literal
 
-<<<<<<< HEAD
     def test_prepare_function_call_with_optional_arg(
         self, dummy_node_with_optional_arg
     ):
@@ -391,16 +390,6 @@
         result = _prepare_function_call(dummy_node_with_optional_arg)
         assert result == expected
 
-    # def test_prepare_function_call_with_star_args(self):
-    #     expected = "dummy_function_with_optinal_arg(dummy_input, my_input)"
-    #     result = _prepare_function_call(dummy_function_with_optional_arg)
-    #     assert result == expected
-
-    # def test_prepare_node_inputs_with_star_args(self, dummy_node_with_optional_arg):
-    #     expected = "dummy_function_with_optinal_arg(dummy_input, my_input)"
-    #     result = _prepare_node_inputs(dummy_node_with_optional_arg)
-    #     assert result == expected
-=======
     def test_load_node_magic_with_valid_arguments(self, mocker, ipython):
         mocker.patch("kedro.ipython._find_kedro_project")
         mocker.patch("kedro.ipython._load_node")
@@ -449,4 +438,3 @@
         load_ipython_extension(ipython)
         ipython.magic("load_node dummy_node")
         spy.assert_called_once()
->>>>>>> b3637db3
