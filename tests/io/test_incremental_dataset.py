--- conflicted
+++ resolved
@@ -371,26 +371,12 @@
     return f"s3://{BUCKET_NAME}/{prefix}"
 
 
-<<<<<<< HEAD
-
-
-=======
-@pytest.fixture(autouse=True)
-def mock_settings_env_vars():
-    with mock.patch.dict(os.environ, {"AWS_ACCESS_KEY_ID": "BLA", "AWS_SECRET_ACCESS_KEY": "FAKE_SECRET_KEY"}):
-        yield
-
-
->>>>>>> 32fde899
 class TestPartitionedDataSetS3:
     @pytest.fixture(autouse=True)
     def fake_aws_creds(self, monkeypatch):
         monkeypatch.setenv("AWS_ACCESS_KEY_ID", "FAKE_ACCESS_KEY")
         monkeypatch.setenv("AWS_SECRET_ACCESS_KEY", "FAKE_SECRET_KEY")
-<<<<<<< HEAD
-=======
-
->>>>>>> 32fde899
+
 
     def test_load_and_confirm(self, mocked_csvs_in_s3, partitioned_data_pandas, fake_aws_creds):
         """Test the standard flow for loading, confirming and reloading
@@ -398,11 +384,8 @@
         print(f"👉 {os.environ['AWS_ACCESS_KEY_ID']}")
         logger = logging.getLogger(__name__)
         logger.info(f"👉 {os.environ['AWS_ACCESS_KEY_ID']}")
-<<<<<<< HEAD
-=======
         logger.debug(f"👉 {os.environ['AWS_ACCESS_KEY_ID']}")
         logger.error(f"👉 {os.environ['AWS_ACCESS_KEY_ID']}")
->>>>>>> 32fde899
         pds = IncrementalDataSet(mocked_csvs_in_s3, DATASET)
         assert pds._checkpoint._protocol == "s3"
         boto3.set_stream_logger('botocore')
