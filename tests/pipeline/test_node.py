import re
from functools import partial, update_wrapper, wraps
from typing import Callable

import pytest

from kedro.pipeline import node


# Different dummy func based on the number of arguments
def constant_output():
    return "output"  # pragma: no cover


def identity(input1: str):
    return input1  # pragma: no cover


def biconcat(input1: str, input2: str):
    return input1 + input2  # pragma: no cover


def triconcat(input1: str, input2: str, input3: str):
    return input1 + input2 + input3  # pragma: no cover


@pytest.fixture
def simple_tuple_node_list():
    return [
        (identity, "A", "B"),
        (biconcat, ["A", "B"], "C"),
        (identity, "C", ["D", "E"]),
        (biconcat, ["H", "I"], ["J", "K"]),
        (identity, "J", dict(result="K")),
        (biconcat, ["J", "K"], dict(result="L")),
        (identity, dict(input1="J"), "L"),
        (identity, dict(input1="J"), ["L", "M"]),
        (identity, dict(input1="J"), dict(result="K")),
        (constant_output, None, "M"),
        (biconcat, ["N", "O"], None),
        (lambda x: None, "F", "G"),
        (lambda x: ("a", "b"), "G", ["X", "Y"]),
    ]


class TestValidNode:
    def test_valid(self, simple_tuple_node_list):
        nodes = [node(*tup) for tup in simple_tuple_node_list]
        assert len(nodes) == len(simple_tuple_node_list)

    def test_get_node_func(self):
        test_node = node(identity, "A", "B")
        assert test_node.func is identity

    def test_set_node_func(self):
        test_node = node(identity, "A", "B")
        test_node.func = decorated_identity
        assert test_node.func is decorated_identity

    def test_labelled(self):
        assert "labeled_node: <lambda>([input1]) -> [output1]" in str(
            node(lambda x: None, "input1", "output1", name="labeled_node")
        )

    def test_call(self):
        dummy_node = node(
            biconcat, inputs=["input1", "input2"], outputs="output", name="myname"
        )
        actual = dummy_node(input1="in1", input2="in2")
        expected = dummy_node.run(dict(input1="in1", input2="in2"))
        assert actual == expected

    def test_call_with_non_keyword_arguments(self):
        dummy_node = node(
            biconcat, inputs=["input1", "input2"], outputs="output", name="myname"
        )
        pattern = r"__call__\(\) takes 1 positional argument but 2 were given"
        with pytest.raises(TypeError, match=pattern):
            dummy_node("in1", input2="in2")

    def test_run_with_duplicate_inputs_list(self):
        dummy_node = node(func=biconcat, inputs=["input1", "input1"], outputs="output")
        actual = dummy_node.run(dict(input1="in1"))
        assert actual == {"output": "in1in1"}

    def test_run_with_duplicate_inputs_dict(self):
        dummy_node = node(
            func=biconcat, inputs={"input1": "in1", "input2": "in1"}, outputs="output"
        )
        actual = dummy_node.run(dict(in1="hello"))
        assert actual == {"output": "hellohello"}

    def test_no_input(self):
        assert "constant_output(None) -> [output1]" in str(
            node(constant_output, None, "output1")
        )

    def test_no_output(self):
        assert "<lambda>([input1]) -> None" in str(node(lambda x: None, "input1", None))

    def test_inputs_none(self):
        dummy_node = node(constant_output, None, "output")
        assert dummy_node.inputs == []

    def test_inputs_str(self):
        dummy_node = node(identity, "input1", "output1")
        assert dummy_node.inputs == ["input1"]

    def test_inputs_dict(self):
        dummy_node = node(
            biconcat,
            {"input1": "in1", "input2": "in2"},
            ["output2", "output1", "last node"],
        )
        inputs = dummy_node.inputs
        assert isinstance(inputs, list)
        assert len(inputs) == 2
        assert set(inputs) == {"in1", "in2"}

    def test_inputs_list(self):
        dummy_node = node(
            triconcat,
            ["input1", "input2", "another node"],
            ["output1", "output2", "last node"],
        )
        assert dummy_node.inputs == ["input1", "input2", "another node"]

    def test_outputs_none(self):
        dummy_node = node(identity, "input", None)
        assert dummy_node.outputs == []

    def test_outputs_str(self):
        dummy_node = node(identity, "input1", "output1")
        assert dummy_node.outputs == ["output1"]

    def test_outputs_dict(self):
        dummy_node = node(
            biconcat, ["input1", "input2"], {"output1": "out1", "output2": "out2"}
        )
        outputs = dummy_node.outputs
        assert isinstance(outputs, list)
        assert len(outputs) == 2
        assert set(outputs) == {"out1", "out2"}

    def test_outputs_list(self):
        dummy_node = node(
            triconcat,
            ["input2", "input1", "another node"],
            ["output2", "output1", "last node"],
        )
        assert dummy_node.outputs == ["output2", "output1", "last node"]

    @pytest.mark.parametrize(
        "confirms_arg,expected",
        [
            (None, []),
            ([], []),
            ("foo", ["foo"]),
            (["foo"], ["foo"]),
            (["foo", "bar"], ["foo", "bar"]),
        ],
    )
    def test_confirms(self, confirms_arg, expected):
        dummy_node = node(identity, "input", None, confirms=confirms_arg)
        assert dummy_node.confirms == expected


class TestNodeComparisons:
    def test_node_equals(self):
        first = node(identity, "input1", "output1", name="a_node")
        second = node(identity, "input1", "output1", name="a_node")
        assert first == second
        assert first is not second

    def test_node_less_than(self):
        first = node(identity, "input1", "output1", name="A")
        second = node(identity, "input1", "output1", name="B")
        assert first < second
        assert first is not second

    def test_node_invalid_equals(self):
        n = node(identity, "input1", "output1", name="a_node")
        assert n != "hello"

    def test_node_invalid_less_than(self):
        n = node(identity, "input1", "output1", name="a_node")
        pattern = "'<' not supported between instances of 'Node' and 'str'"

        with pytest.raises(TypeError, match=pattern):
            n < "hello"  # pylint: disable=pointless-statement

    def test_different_input_list_order_not_equal(self):
        first = node(biconcat, ["input1", "input2"], "output1", name="A")
        second = node(biconcat, ["input2", "input1"], "output1", name="A")
        assert first != second

    def test_different_output_list_order_not_equal(self):
        first = node(identity, "input1", ["output1", "output2"], name="A")
        second = node(identity, "input1", ["output2", "output1"], name="A")
        assert first != second

    def test_different_input_dict_order_equal(self):
        first = node(biconcat, {"input1": "a", "input2": "b"}, "output1", name="A")
        second = node(biconcat, {"input2": "b", "input1": "a"}, "output1", name="A")
        assert first == second

    def test_different_output_dict_order_equal(self):
        first = node(identity, "input1", {"output1": "a", "output2": "b"}, name="A")
        second = node(identity, "input1", {"output2": "b", "output1": "a"}, name="A")
        assert first == second

    def test_input_dict_list_not_equal(self):
        first = node(biconcat, ["input1", "input2"], "output1", name="A")
        second = node(
            biconcat, {"input1": "input1", "input2": "input2"}, "output1", name="A"
        )
        assert first != second

    def test_output_dict_list_not_equal(self):
        first = node(identity, "input1", ["output1", "output2"], name="A")
        second = node(
            identity, "input1", {"output1": "output1", "output2": "output2"}, name="A"
        )
        assert first != second


def bad_input_type_node():
    return lambda x: None, ("A", "D"), "B"


def bad_output_type_node():
    return lambda x: None, "A", {"B", "C"}


def bad_function_type_node():
    return "A", "B", "C"


def no_input_or_output_node():
    return constant_output, None, None


def input_same_as_output_node():
    return biconcat, ["A", "B"], dict(a="A")


def duplicate_output_dict_node():
    return identity, "A", dict(a="A", b="A")


def duplicate_output_list_node():
    return identity, "A", ["A", "A"]


@pytest.mark.parametrize(
    "func, expected",
    [
        (bad_input_type_node, r"`inputs` type must be one of "),
        (bad_output_type_node, r"`outputs` type must be one of "),
        (bad_function_type_node, r"first argument must be a function"),
        (no_input_or_output_node, r"it must have some `inputs` or `outputs`"),
        (
            input_same_as_output_node,
            r"A node cannot have the same inputs and outputs: {\'A\'}",
        ),
        (
            duplicate_output_dict_node,
            r"Failed to create node identity"
            r"\(\[A\]\) -> \[A,A\] due to "
            r"duplicate output\(s\) {\'A\'}.",
        ),
        (
            duplicate_output_list_node,
            r"Failed to create node identity"
            r"\(\[A\]\) -> \[A,A\] due to "
            r"duplicate output\(s\) {\'A\'}.",
        ),
    ],
)
def test_bad_node(func, expected):
    with pytest.raises(ValueError, match=expected):
        node(*func())


def inconsistent_input_size():
    return identity, ["A", "B"], "C"


def inconsistent_input_args():
    def dummy_func_args(*args):
        return "".join([*args])  # pragma: no cover

    return dummy_func_args, {"a": "A"}, "B"


def inconsistent_input_kwargs():
    def dummy_func_args(**kwargs):
        return list(kwargs.values())  # pragma: no cover

    return dummy_func_args, "A", "B"


lambda_identity = lambda input1: input1  # noqa: disable=E731


def lambda_inconsistent_input_size():
    return lambda_identity, ["A", "B"], "C"


partial_identity = partial(identity)


def partial_inconsistent_input_size():
    return partial_identity, ["A", "B"], "C"


@pytest.mark.parametrize(
    "func, expected",
    [
        (
            inconsistent_input_size,
            r"Inputs of 'identity' function expected \[\'input1\'\], but got \[\'A\', \'B\'\]",
        ),
        (
            inconsistent_input_args,
            r"Inputs of 'dummy_func_args' function expected \[\'args\'\], but got {\'a\': \'A\'}",
        ),
        (
            inconsistent_input_kwargs,
            r"Inputs of 'dummy_func_args' function expected \[\'kwargs\'\], but got A",
        ),
        (
            lambda_inconsistent_input_size,
            r"Inputs of '<lambda>' function expected \[\'input1\'\], but got \[\'A\', \'B\'\]",
        ),
        (
            partial_inconsistent_input_size,
            r"Inputs of '<partial>' function expected \[\'input1\'\], but got \[\'A\', \'B\'\]",
        ),
    ],
)
def test_bad_input(func, expected):
    with pytest.raises(TypeError, match=expected):
        node(*func())


def apply_f(func: Callable) -> Callable:
    @wraps(func)
    def with_f(*args, **kwargs):
        return func(*(f"f({a})" for a in args), **kwargs)  # pragma: no cover

    return with_f


@apply_f
def decorated_identity(value):
<<<<<<< HEAD
    return value


class TestTagDecorator:
    def test_apply_decorators(self):
        old_node = node(apply_g(decorated_identity), "input", "output", name="node")
        pattern = (
            "The node's `decorate` API will be deprecated in Kedro 0.18.0."
            "Please use a node's Hooks to extend the node's behaviour in a pipeline."
            "For more information, please visit"
            "https://kedro.readthedocs.io/en/stable/07_extend_kedro/02_hooks.html"
        )
        with pytest.warns(DeprecationWarning, match=re.escape(pattern)):
            new_node = old_node.decorate(apply_h, apply_ij)
        result = new_node.run(dict(input=1))
=======
    return value  # pragma: no cover
>>>>>>> dd44757e


class TestTag:
    def test_tag_nodes(self):
        tagged_node = node(identity, "input", "output", tags=["hello"]).tag(["world"])
        assert "hello" in tagged_node.tags
        assert "world" in tagged_node.tags
        assert len(tagged_node.tags) == 2

    def test_tag_nodes_single_tag(self):
        tagged_node = node(identity, "input", "output", tags="hello").tag("world")
        assert "hello" in tagged_node.tags
        assert "world" in tagged_node.tags


class TestNames:
    def test_named(self):
        n = node(identity, ["in"], ["out"], name="name")
        assert str(n) == "name: identity([in]) -> [out]"
        assert n.name == "name"
        assert n.short_name == "name"

    @pytest.mark.parametrize("bad_name", ["name,with,comma", "name with space"])
    def test_invalid_name(self, bad_name):
        pattern = (
            f"'{bad_name}' is not a valid node name. "
            f"It must contain only letters, digits, hyphens, "
            f"underscores and/or fullstops."
        )
        with pytest.raises(ValueError, match=re.escape(pattern)):
            node(identity, ["in"], ["out"], name=bad_name)

    def test_namespaced(self):
        n = node(identity, ["in"], ["out"], namespace="namespace")
        assert str(n) == "identity([in]) -> [out]"
        assert n.name == "namespace.identity([in]) -> [out]"
        assert n.short_name == "Identity"

    def test_named_and_namespaced(self):
        n = node(identity, ["in"], ["out"], name="name", namespace="namespace")
        assert str(n) == "name: identity([in]) -> [out]"
        assert n.name == "namespace.name"
        assert n.short_name == "name"

    def test_function(self):
        n = node(identity, ["in"], ["out"])
        assert str(n) == "identity([in]) -> [out]"
        assert n.name == "identity([in]) -> [out]"
        assert n.short_name == "Identity"

    def test_lambda(self):
        n = node(lambda a: a, ["in"], ["out"])
        assert str(n) == "<lambda>([in]) -> [out]"
        assert n.name == "<lambda>([in]) -> [out]"
        assert n.short_name == "<Lambda>"

    def test_partial(self):
        n = node(partial(identity), ["in"], ["out"])
        assert str(n) == "<partial>([in]) -> [out]"
        assert n.name == "<partial>([in]) -> [out]"
        assert n.short_name == "<Partial>"

    def test_updated_partial(self):
        n = node(update_wrapper(partial(identity), identity), ["in"], ["out"])
        assert str(n) == "identity([in]) -> [out]"
        assert n.name == "identity([in]) -> [out]"
        assert n.short_name == "Identity"

    def test_updated_partial_dict_inputs(self):
        n = node(
            update_wrapper(partial(biconcat, input1=["in1"]), biconcat),
            dict(input2="in2"),
            ["out"],
        )
        assert str(n) == "biconcat([in2]) -> [out]"
        assert n.name == "biconcat([in2]) -> [out]"
        assert n.short_name == "Biconcat"<|MERGE_RESOLUTION|>--- conflicted
+++ resolved
@@ -354,25 +354,7 @@
 
 @apply_f
 def decorated_identity(value):
-<<<<<<< HEAD
-    return value
-
-
-class TestTagDecorator:
-    def test_apply_decorators(self):
-        old_node = node(apply_g(decorated_identity), "input", "output", name="node")
-        pattern = (
-            "The node's `decorate` API will be deprecated in Kedro 0.18.0."
-            "Please use a node's Hooks to extend the node's behaviour in a pipeline."
-            "For more information, please visit"
-            "https://kedro.readthedocs.io/en/stable/07_extend_kedro/02_hooks.html"
-        )
-        with pytest.warns(DeprecationWarning, match=re.escape(pattern)):
-            new_node = old_node.decorate(apply_h, apply_ij)
-        result = new_node.run(dict(input=1))
-=======
     return value  # pragma: no cover
->>>>>>> dd44757e
 
 
 class TestTag:
