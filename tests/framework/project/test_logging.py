--- conflicted
+++ resolved
@@ -147,7 +147,6 @@
     rich_pretty_install.assert_called()
 
 
-<<<<<<< HEAD
 def test_rich_format():
     assert (
         fmt_rich("Hello World!", "dark_orange")
@@ -160,8 +159,9 @@
     assert not has_rich_handler(test_logger)
     test_logger.addHandler(RichHandler())
     assert has_rich_handler(test_logger)
-=======
-def test_default_logging_info_emission(monkeypatch, capsys):
+
+
+    def test_default_logging_info_emission(monkeypatch, capsys):
     # Expected path and logging configuration
     expected_path = Path("conf/logging.yml")
     dummy_logging_config = yaml.dump(
@@ -188,5 +188,4 @@
     expected_message = f"Using `{expected_path}`"
     assert (
         expected_message in captured.out
-    ), f"Expected message not found in logs: {captured.out}"
->>>>>>> 011e3a8f
+    ), f"Expected message not found in logs: {captured.out}"