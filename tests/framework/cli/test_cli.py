--- conflicted
+++ resolved
@@ -719,7 +719,6 @@
         )
         assert expected_output in result.output
 
-<<<<<<< HEAD
     @mark.parametrize(
         "command, expected",
         [
@@ -750,7 +749,7 @@
             load_versions={},
             pipeline_name=None,
         )
-=======
+
     def test_run_with_alternative_conf_source(self, fake_project_cli, fake_metadata):
         # check that Kedro runs successfully with an alternative conf_source
         rename("conf", "alternate_conf")
@@ -773,5 +772,4 @@
             "Error: Invalid value for '--conf-source': Directory 'nonexistent_dir'"
             " does not exist."
         )
-        assert expected_output in result.output
->>>>>>> 9e7fa9ed
+        assert expected_output in result.output