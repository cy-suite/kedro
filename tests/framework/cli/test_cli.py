# pylint: disable=too-many-lines
from collections import namedtuple
from itertools import cycle
from os import rename
from pathlib import Path
from unittest.mock import patch

import anyconfig
import click
from click.testing import CliRunner
from pytest import fixture, mark, raises

from kedro import __version__ as version
from kedro.framework.cli import load_entry_points
from kedro.framework.cli.catalog import catalog_cli
from kedro.framework.cli.cli import KedroCLI, _init_plugins, cli
from kedro.framework.cli.jupyter import jupyter_cli
from kedro.framework.cli.micropkg import micropkg_cli
from kedro.framework.cli.pipeline import pipeline_cli
from kedro.framework.cli.project import project_group
from kedro.framework.cli.registry import registry_cli
from kedro.framework.cli.starters import create_cli
from kedro.framework.cli.utils import (
    CommandCollection,
    KedroCliError,
    _clean_pycache,
    call,
    forward_command,
    get_pkg_version,
)
from kedro.framework.session import KedroSession
from kedro.runner import ParallelRunner, SequentialRunner


@click.group(name="stub_cli")
def stub_cli():
    """Stub CLI group description."""
    print("group callback")


@stub_cli.command(name="stub_command")
def stub_command():
    print("command callback")


@forward_command(stub_cli, name="forwarded_command")
def forwarded_command(args, **kwargs):  # pylint: disable=unused-argument
    print("fred", args)


@forward_command(stub_cli, name="forwarded_help", forward_help=True)
def forwarded_help(args, **kwargs):  # pylint: disable=unused-argument
    print("fred", args)


@forward_command(stub_cli)
def unnamed(args, **kwargs):  # pylint: disable=unused-argument
    print("fred", args)


@fixture
def requirements_file(tmp_path):
    body = "\n".join(["SQLAlchemy>=1.2.0, <2.0", "pandas==0.23.0", "toposort"]) + "\n"
    reqs_file = tmp_path / "requirements.txt"
    reqs_file.write_text(body)
    yield reqs_file


@fixture
def fake_session(mocker):
    mock_session_create = mocker.patch.object(KedroSession, "create")
    mocked_session = mock_session_create.return_value.__enter__.return_value
    return mocked_session


class TestCliCommands:
    def test_cli(self):
        """Run `kedro` without arguments."""
        result = CliRunner().invoke(cli, [])

        assert result.exit_code == 0
        assert "kedro" in result.output

    def test_print_version(self):
        """Check that `kedro --version` and `kedro -V` outputs contain
        the current package version."""
        result = CliRunner().invoke(cli, ["--version"])

        assert result.exit_code == 0
        assert version in result.output

        result_abr = CliRunner().invoke(cli, ["-V"])
        assert result_abr.exit_code == 0
        assert version in result_abr.output

    def test_info_contains_plugin_versions(self, entry_point):
        entry_point.dist.version = "1.0.2"
        entry_point.module = "bob.fred"

        result = CliRunner().invoke(cli, ["info"])
        assert result.exit_code == 0
        assert (
            "bob: 1.0.2 (entry points:cli_hooks,global,hooks,init,line_magic,project,starters)"
            in result.output
        )

        entry_point.load.assert_not_called()

    def test_info_no_plugins(self):
        result = CliRunner().invoke(cli, ["info"])
        assert result.exit_code == 0
        assert "No plugins installed" in result.output

    def test_help(self):
        """Check that `kedro --help` returns a valid help message."""
        result = CliRunner().invoke(cli, ["--help"])

        assert result.exit_code == 0
        assert "kedro" in result.output

        result = CliRunner().invoke(cli, ["-h"])
        assert result.exit_code == 0
        assert "-h, --help     Show this message and exit." in result.output

    @patch("webbrowser.open")
    def test_docs(self, patched_browser):
        """Check that `kedro docs` opens a correct file in the browser."""
        result = CliRunner().invoke(cli, ["docs"])

        assert result.exit_code == 0
        expected = f"https://kedro.readthedocs.io/en/{version}"

        assert patched_browser.call_count == 1
        args, _ = patched_browser.call_args
        assert expected in args[0]


class TestCommandCollection:
    def test_found(self):
        """Test calling existing command."""
        cmd_collection = CommandCollection(("Commands", [cli, stub_cli]))
        result = CliRunner().invoke(cmd_collection, ["stub_command"])
        assert result.exit_code == 0
        assert "group callback" not in result.output
        assert "command callback" in result.output

    def test_found_reverse(self):
        """Test calling existing command."""
        cmd_collection = CommandCollection(("Commands", [stub_cli, cli]))
        result = CliRunner().invoke(cmd_collection, ["stub_command"])
        assert result.exit_code == 0
        assert "group callback" in result.output
        assert "command callback" in result.output

    def test_not_found(self):
        """Test calling nonexistent command."""
        cmd_collection = CommandCollection(("Commands", [cli, stub_cli]))
        result = CliRunner().invoke(cmd_collection, ["not_found"])
        assert result.exit_code == 2
        assert "No such command" in result.output
        assert "Did you mean one of these" not in result.output

    def test_not_found_closest_match(self, mocker):
        """Check that calling a nonexistent command with a close match returns the close match"""
        patched_difflib = mocker.patch(
            "kedro.framework.cli.utils.difflib.get_close_matches",
            return_value=["suggestion_1", "suggestion_2"],
        )

        cmd_collection = CommandCollection(("Commands", [cli, stub_cli]))
        result = CliRunner().invoke(cmd_collection, ["not_found"])

        patched_difflib.assert_called_once_with(
            "not_found", mocker.ANY, mocker.ANY, mocker.ANY
        )

        assert result.exit_code == 2
        assert "No such command" in result.output
        assert "Did you mean one of these?" in result.output
        assert "suggestion_1" in result.output
        assert "suggestion_2" in result.output

    def test_not_found_closet_match_singular(self, mocker):
        """Check that calling a nonexistent command with a close match has the proper wording"""
        patched_difflib = mocker.patch(
            "kedro.framework.cli.utils.difflib.get_close_matches",
            return_value=["suggestion_1"],
        )

        cmd_collection = CommandCollection(("Commands", [cli, stub_cli]))
        result = CliRunner().invoke(cmd_collection, ["not_found"])

        patched_difflib.assert_called_once_with(
            "not_found", mocker.ANY, mocker.ANY, mocker.ANY
        )

        assert result.exit_code == 2
        assert "No such command" in result.output
        assert "Did you mean this?" in result.output
        assert "suggestion_1" in result.output

    def test_help(self):
        """Check that help output includes stub_cli group description."""
        cmd_collection = CommandCollection(("Commands", [cli, stub_cli]))
        result = CliRunner().invoke(cmd_collection, [])
        assert result.exit_code == 0
        assert "Stub CLI group description" in result.output
        assert "Kedro is a CLI" in result.output


class TestForwardCommand:
    def test_regular(self):
        """Test forwarded command invocation."""
        result = CliRunner().invoke(stub_cli, ["forwarded_command", "bob"])
        assert result.exit_code == 0, result.output
        assert "bob" in result.output
        assert "fred" in result.output
        assert "--help" not in result.output
        assert "forwarded_command" not in result.output

    def test_unnamed(self):
        """Test forwarded command invocation."""
        result = CliRunner().invoke(stub_cli, ["unnamed", "bob"])
        assert result.exit_code == 0, result.output
        assert "bob" in result.output
        assert "fred" in result.output
        assert "--help" not in result.output
        assert "forwarded_command" not in result.output

    def test_help(self):
        """Test help output for the command with help flags not forwarded."""
        result = CliRunner().invoke(stub_cli, ["forwarded_command", "bob", "--help"])
        assert result.exit_code == 0, result.output
        assert "bob" not in result.output
        assert "fred" not in result.output
        assert "--help" in result.output
        assert "forwarded_command" in result.output

    def test_forwarded_help(self):
        """Test help output for the command with forwarded help flags."""
        result = CliRunner().invoke(stub_cli, ["forwarded_help", "bob", "--help"])
        assert result.exit_code == 0, result.output
        assert "bob" in result.output
        assert "fred" in result.output
        assert "--help" in result.output
        assert "forwarded_help" not in result.output


class TestCliUtils:
    def test_get_pkg_version(self, requirements_file):
        """Test get_pkg_version(), which extracts package version
        from the provided requirements file."""
        sa_version = "SQLAlchemy>=1.2.0, <2.0"
        assert get_pkg_version(requirements_file, "SQLAlchemy") == sa_version
        assert get_pkg_version(requirements_file, "pandas") == "pandas==0.23.0"
        assert get_pkg_version(requirements_file, "toposort") == "toposort"
        with raises(KedroCliError):
            get_pkg_version(requirements_file, "nonexistent")
        with raises(KedroCliError):
            non_existent_file = str(requirements_file) + "-nonexistent"
            get_pkg_version(non_existent_file, "pandas")

    def test_clean_pycache(self, tmp_path, mocker):
        """Test `clean_pycache` utility function"""
        source = Path(tmp_path)
        pycache2 = Path(source / "nested1" / "nested2" / "__pycache__").resolve()
        pycache2.mkdir(parents=True)
        pycache1 = Path(source / "nested1" / "__pycache__").resolve()
        pycache1.mkdir()
        pycache = Path(source / "__pycache__").resolve()
        pycache.mkdir()

        mocked_rmtree = mocker.patch("shutil.rmtree")
        _clean_pycache(source)

        expected_calls = [
            mocker.call(pycache, ignore_errors=True),
            mocker.call(pycache1, ignore_errors=True),
            mocker.call(pycache2, ignore_errors=True),
        ]
        assert mocked_rmtree.mock_calls == expected_calls


class TestEntryPoints:
    def test_project_groups(self, entry_points, entry_point):
        entry_point.load.return_value = "groups"
        groups = load_entry_points("project")
        assert groups == ["groups"]
        entry_points.return_value.select.assert_called_once_with(
            group="kedro.project_commands"
        )

    def test_project_error_is_caught(self, entry_points, entry_point, caplog):
        entry_point.load.side_effect = Exception()
        entry_point.module = "project"
        load_entry_points("project")
        assert "Failed to load project commands" in caplog.text
        entry_points.return_value.select.assert_called_once_with(
            group="kedro.project_commands"
        )

    def test_global_groups(self, entry_points, entry_point):
        entry_point.load.return_value = "groups"
        groups = load_entry_points("global")
        assert groups == ["groups"]
        entry_points.return_value.select.assert_called_once_with(
            group="kedro.global_commands"
        )

    def test_global_error_is_caught(self, entry_points, entry_point, caplog):
        entry_point.load.side_effect = Exception()
        entry_point.module = "global"
        load_entry_points("global")
        assert "Failed to load global commands" in caplog.text
        entry_points.return_value.select.assert_called_once_with(
            group="kedro.global_commands"
        )

    def test_init(self, entry_points, entry_point):
        _init_plugins()
        entry_points.return_value.select.assert_called_once_with(group="kedro.init")
        entry_point.load().assert_called_once_with()

    def test_init_error_is_caught(self, entry_points, entry_point):
        entry_point.load.return_value.side_effect = Exception()
        with raises(Exception):
            _init_plugins()
        entry_points.return_value.select.assert_called_once_with(group="kedro.init")


class TestKedroCLI:
    def test_project_commands_no_clipy(self, mocker, fake_metadata):
        mocker.patch(
            "kedro.framework.cli.cli.importlib.import_module",
            side_effect=cycle([ModuleNotFoundError()]),
        )
        mocker.patch("kedro.framework.cli.cli._is_project", return_value=True)
        mocker.patch(
            "kedro.framework.cli.cli.bootstrap_project", return_value=fake_metadata
        )
        kedro_cli = KedroCLI(fake_metadata.project_path)
        print(kedro_cli.project_groups)
        assert len(kedro_cli.project_groups) == 6
        assert kedro_cli.project_groups == [
            catalog_cli,
            jupyter_cli,
            pipeline_cli,
            micropkg_cli,
            project_group,
            registry_cli,
        ]

    def test_project_commands_no_project(self, mocker, tmp_path):
        mocker.patch("kedro.framework.cli.cli._is_project", return_value=False)
        kedro_cli = KedroCLI(tmp_path)
        assert len(kedro_cli.project_groups) == 0
        assert kedro_cli._metadata is None

    def test_project_commands_invalid_clipy(self, mocker, fake_metadata):
        mocker.patch(
            "kedro.framework.cli.cli.importlib.import_module", return_value=None
        )
        mocker.patch("kedro.framework.cli.cli._is_project", return_value=True)
        mocker.patch(
            "kedro.framework.cli.cli.bootstrap_project", return_value=fake_metadata
        )
        with raises(KedroCliError, match="Cannot load commands from"):
            _ = KedroCLI(fake_metadata.project_path)

    def test_project_commands_valid_clipy(self, mocker, fake_metadata):
        Module = namedtuple("Module", ["cli"])
        mocker.patch(
            "kedro.framework.cli.cli.importlib.import_module",
            return_value=Module(cli=cli),
        )
        mocker.patch("kedro.framework.cli.cli._is_project", return_value=True)
        mocker.patch(
            "kedro.framework.cli.cli.bootstrap_project", return_value=fake_metadata
        )
        kedro_cli = KedroCLI(fake_metadata.project_path)
        assert len(kedro_cli.project_groups) == 7
        assert kedro_cli.project_groups == [
            catalog_cli,
            jupyter_cli,
            pipeline_cli,
            micropkg_cli,
            project_group,
            registry_cli,
            cli,
        ]

    def test_kedro_cli_no_project(self, mocker, tmp_path):
        mocker.patch("kedro.framework.cli.cli._is_project", return_value=False)
        kedro_cli = KedroCLI(tmp_path)
        assert len(kedro_cli.global_groups) == 2
        assert kedro_cli.global_groups == [cli, create_cli]

        result = CliRunner().invoke(kedro_cli, [])

        assert result.exit_code == 0
        assert "Global commands from Kedro" in result.output
        assert "Project specific commands from Kedro" not in result.output

    def test_kedro_cli_with_project(self, mocker, fake_metadata):
        Module = namedtuple("Module", ["cli"])
        mocker.patch(
            "kedro.framework.cli.cli.importlib.import_module",
            return_value=Module(cli=cli),
        )
        mocker.patch("kedro.framework.cli.cli._is_project", return_value=True)
        mocker.patch(
            "kedro.framework.cli.cli.bootstrap_project", return_value=fake_metadata
        )
        kedro_cli = KedroCLI(fake_metadata.project_path)

        assert len(kedro_cli.global_groups) == 2
        assert kedro_cli.global_groups == [cli, create_cli]
        assert len(kedro_cli.project_groups) == 7
        assert kedro_cli.project_groups == [
            catalog_cli,
            jupyter_cli,
            pipeline_cli,
            micropkg_cli,
            project_group,
            registry_cli,
            cli,
        ]

        result = CliRunner().invoke(kedro_cli, [])
        assert result.exit_code == 0
        assert "Global commands from Kedro" in result.output
        assert "Project specific commands from Kedro" in result.output


@mark.usefixtures("chdir_to_dummy_project")
class TestRunCommand:
    @staticmethod
    @fixture(params=["run_config.yml", "run_config.json"])
    def fake_run_config(request, fake_root_dir):
        config_path = str(fake_root_dir / request.param)
        anyconfig.dump(
            {
                "run": {
                    "pipeline": "pipeline1",
                    "tag": ["tag1", "tag2"],
                    "node_names": ["node1", "node2"],
                }
            },
            config_path,
        )
        return config_path

    @staticmethod
    @fixture
    def fake_run_config_with_params(fake_run_config, request):
        config = anyconfig.load(fake_run_config)
        config["run"].update(request.param)
        anyconfig.dump(config, fake_run_config)
        return fake_run_config

    def test_run_successfully(
        self, fake_project_cli, fake_metadata, fake_session, mocker
    ):
        result = CliRunner().invoke(fake_project_cli, ["run"], obj=fake_metadata)
        assert not result.exit_code

        fake_session.run.assert_called_once_with(
            tags=(),
            runner=mocker.ANY,
            node_names=(),
            from_nodes=[],
            to_nodes=[],
            from_inputs=[],
            to_outputs=[],
            load_versions={},
            pipeline_name=None,
            namespace=None,
        )

        runner = fake_session.run.call_args_list[0][1]["runner"]
        assert isinstance(runner, SequentialRunner)
        assert not runner._is_async

    @mark.parametrize(
        "nodes_input, nodes_expected",
        [
            ["splitting_data", ("splitting_data",)],
            ["splitting_data,training_model", ("splitting_data", "training_model")],
            ["splitting_data, training_model", ("splitting_data", "training_model")],
        ],
    )
    def test_run_specific_nodes(
        self,
        fake_project_cli,
        fake_metadata,
        fake_session,
        mocker,
        nodes_input,
        nodes_expected,
    ):
        nodes_command = "--nodes=" + nodes_input
        result = CliRunner().invoke(
            fake_project_cli, ["run", nodes_command], obj=fake_metadata
        )
        assert not result.exit_code

        fake_session.run.assert_called_once_with(
            tags=(),
            runner=mocker.ANY,
            node_names=nodes_expected,
            from_nodes=[],
            to_nodes=[],
            from_inputs=[],
            to_outputs=[],
            load_versions={},
            pipeline_name=None,
            namespace=None,
        )

        runner = fake_session.run.call_args_list[0][1]["runner"]
        assert isinstance(runner, SequentialRunner)
        assert not runner._is_async

    @mark.parametrize(
        "tags_input, tags_expected",
        [
            ["tag1", ("tag1",)],
            ["tag1,tag2", ("tag1", "tag2")],
            ["tag1, tag2", ("tag1", "tag2")],
        ],
    )
    def test_run_with_tags(
        self,
        fake_project_cli,
        fake_metadata,
        fake_session,
        mocker,
        tags_input,
        tags_expected,
    ):
        tags_command = "--tags=" + tags_input
        result = CliRunner().invoke(
            fake_project_cli, ["run", tags_command], obj=fake_metadata
        )
        assert not result.exit_code

        fake_session.run.assert_called_once_with(
            tags=tags_expected,
            runner=mocker.ANY,
            node_names=(),
            from_nodes=[],
            to_nodes=[],
            from_inputs=[],
            to_outputs=[],
            load_versions={},
            pipeline_name=None,
            namespace=None,
        )

        runner = fake_session.run.call_args_list[0][1]["runner"]
        assert isinstance(runner, SequentialRunner)
        assert not runner._is_async

    def test_run_with_pipeline_filters(
        self, fake_project_cli, fake_metadata, fake_session, mocker
    ):
        from_nodes = ["--from-nodes", "splitting_data"]
        to_nodes = ["--to-nodes", "training_model"]
        namespace = ["--namespace", "fake_namespace"]
        tags = ["--tags", "de"]
        result = CliRunner().invoke(
            fake_project_cli,
            ["run", *from_nodes, *to_nodes, *tags, *namespace],
            obj=fake_metadata,
        )
        assert not result.exit_code

        fake_session.run.assert_called_once_with(
            tags=("de",),
            runner=mocker.ANY,
            node_names=(),
            from_nodes=from_nodes[1:],
            to_nodes=to_nodes[1:],
            from_inputs=[],
            to_outputs=[],
            load_versions={},
            pipeline_name=None,
            namespace="fake_namespace",
        )

        runner = fake_session.run.call_args_list[0][1]["runner"]
        assert isinstance(runner, SequentialRunner)
        assert not runner._is_async

    def test_run_successfully_parallel(
        self, fake_project_cli, fake_metadata, fake_session, mocker
    ):
        result = CliRunner().invoke(
            fake_project_cli, ["run", "--runner=ParallelRunner"], obj=fake_metadata
        )
        assert not result.exit_code
        fake_session.run.assert_called_once_with(
            tags=(),
            runner=mocker.ANY,
            node_names=(),
            from_nodes=[],
            to_nodes=[],
            from_inputs=[],
            to_outputs=[],
            load_versions={},
            pipeline_name=None,
            namespace=None,
        )

        runner = fake_session.run.call_args_list[0][1]["runner"]
        assert isinstance(runner, ParallelRunner)
        assert not runner._is_async

    def test_run_async(self, fake_project_cli, fake_metadata, fake_session):
        result = CliRunner().invoke(
            fake_project_cli, ["run", "--async"], obj=fake_metadata
        )
        assert not result.exit_code
        runner = fake_session.run.call_args_list[0][1]["runner"]
        assert isinstance(runner, SequentialRunner)
        assert runner._is_async

    @mark.parametrize("config_flag", ["--config", "-c"])
    def test_run_with_config(
        self,
        config_flag,
        fake_project_cli,
        fake_metadata,
        fake_session,
        fake_run_config,
        mocker,
    ):
        result = CliRunner().invoke(
            fake_project_cli, ["run", config_flag, fake_run_config], obj=fake_metadata
        )
        assert not result.exit_code
        fake_session.run.assert_called_once_with(
            tags=("tag1", "tag2"),
            runner=mocker.ANY,
            node_names=("node1", "node2"),
            from_nodes=[],
            to_nodes=[],
            from_inputs=[],
            to_outputs=[],
            load_versions={},
            pipeline_name="pipeline1",
            namespace=None,
        )

    @mark.parametrize(
        "fake_run_config_with_params,expected",
        [
            ({}, {}),
            ({"params": {"foo": "baz"}}, {"foo": "baz"}),
            ({"params": "foo:baz"}, {"foo": "baz"}),
            (
                {"params": {"foo": "123.45", "baz": "678", "bar": 9}},
                {"foo": "123.45", "baz": "678", "bar": 9},
            ),
        ],
        indirect=["fake_run_config_with_params"],
    )
    def test_run_with_params_in_config(
        self,
        expected,
        fake_project_cli,
        fake_metadata,
        fake_run_config_with_params,
        mocker,
    ):
        mock_session_create = mocker.patch.object(KedroSession, "create")
        mocked_session = mock_session_create.return_value.__enter__.return_value

        result = CliRunner().invoke(
            fake_project_cli,
            ["run", "-c", fake_run_config_with_params],
            obj=fake_metadata,
        )

        assert not result.exit_code
        mocked_session.run.assert_called_once_with(
            tags=("tag1", "tag2"),
            runner=mocker.ANY,
            node_names=("node1", "node2"),
            from_nodes=[],
            to_nodes=[],
            from_inputs=[],
            to_outputs=[],
            load_versions={},
            pipeline_name="pipeline1",
            namespace=None,
        )
        mock_session_create.assert_called_once_with(
            env=mocker.ANY, conf_source=None, extra_params=expected
        )

    @mark.parametrize(
        "cli_arg,expected_extra_params",
        [
            ("foo:bar", {"foo": "bar"}),
            ("foo=bar", {"foo": "bar"}),
            (
                "foo:123.45, bar:1a,baz:678. ,qux:1e-2,quux:0,quuz:",
                {
                    "foo": 123.45,
                    "bar": "1a",
                    "baz": 678.0,
                    "qux": 0.01,
                    "quux": 0,
                    "quuz": None,
                },
            ),
            ("foo:bar,baz:fizz:buzz", {"foo": "bar", "baz": "fizz:buzz"}),
            ("foo=fizz:buzz", {"foo": "fizz:buzz"}),
            ("foo:fizz=buzz", {"foo": "fizz=buzz"}),
            (
                "foo:bar, baz: https://example.com",
                {"foo": "bar", "baz": "https://example.com"},
            ),
            ("foo:bar, foo:fizz buzz", {"foo": "fizz buzz"}),
            ("foo:bar,baz:fizz buzz", {"foo": "bar", "baz": "fizz buzz"}),
            ("foo.nested:bar", {"foo": {"nested": "bar"}}),
            ("foo.nested=123.45", {"foo": {"nested": 123.45}}),
            (
                "foo.nested_1.double_nest:123.45,foo.nested_2:1a",
                {"foo": {"nested_1": {"double_nest": 123.45}, "nested_2": "1a"}},
            ),
        ],
    )
    def test_run_extra_params(
        self,
        mocker,
        fake_project_cli,
        fake_metadata,
        cli_arg,
        expected_extra_params,
    ):
        mock_session_create = mocker.patch.object(KedroSession, "create")

        result = CliRunner().invoke(
            fake_project_cli, ["run", "--params", cli_arg], obj=fake_metadata
        )

        assert not result.exit_code
        mock_session_create.assert_called_once_with(
            env=mocker.ANY, conf_source=None, extra_params=expected_extra_params
        )

    @mark.parametrize("bad_arg", ["bad", "foo:bar,bad"])
    def test_bad_extra_params(self, fake_project_cli, fake_metadata, bad_arg):
        result = CliRunner().invoke(
            fake_project_cli, ["run", "--params", bad_arg], obj=fake_metadata
        )
        assert result.exit_code
        assert (
            "Item `bad` must contain a key and a value separated by `:` or `=`."
            in result.stdout
        )

    @mark.parametrize("bad_arg", [":", ":value", " :value"])
    def test_bad_params_key(self, fake_project_cli, fake_metadata, bad_arg):
        result = CliRunner().invoke(
            fake_project_cli, ["run", "--params", bad_arg], obj=fake_metadata
        )
        assert result.exit_code
        assert "Parameter key cannot be an empty string" in result.stdout

    @mark.parametrize(
        "option,value",
        [("--load-version", "dataset1:time1"), ("-lv", "dataset2:time2")],
    )
    def test_reformat_load_versions(
        self, fake_project_cli, fake_metadata, fake_session, option, value, mocker
    ):
        result = CliRunner().invoke(
            fake_project_cli, ["run", option, value], obj=fake_metadata
        )
        assert not result.exit_code, result.output

        ds, t = value.split(":", 1)
        fake_session.run.assert_called_once_with(
            tags=(),
            runner=mocker.ANY,
            node_names=(),
            from_nodes=[],
            to_nodes=[],
            from_inputs=[],
            to_outputs=[],
            load_versions={ds: t},
            pipeline_name=None,
            namespace=None,
        )

    @mark.parametrize(
        "lv_input, lv_dict",
        [
            [
                "dataset1:time1",
                {
                    "dataset1": "time1",
                },
            ],
            [
                "dataset1:time1,dataset2:time2",
                {"dataset1": "time1", "dataset2": "time2"},
            ],
            [
                "dataset1:time1, dataset2:time2",
                {"dataset1": "time1", "dataset2": "time2"},
            ],
        ],
    )
    def test_split_load_versions(
        self, fake_project_cli, fake_metadata, fake_session, lv_input, lv_dict, mocker
    ):
        result = CliRunner().invoke(
            fake_project_cli, ["run", "--load-versions", lv_input], obj=fake_metadata
        )
        assert not result.exit_code, result.output

        fake_session.run.assert_called_once_with(
            tags=(),
            runner=mocker.ANY,
            node_names=(),
            from_nodes=[],
            to_nodes=[],
            from_inputs=[],
            to_outputs=[],
            load_versions=lv_dict,
            pipeline_name=None,
            namespace=None,
        )

    def test_fail_reformat_load_versions(self, fake_project_cli, fake_metadata):
        load_version = "2020-05-12T12.00.00"
        result = CliRunner().invoke(
            fake_project_cli, ["run", "-lv", load_version], obj=fake_metadata
        )
        assert result.exit_code, result.output

        expected_output = (
            f"Error: Expected the form of 'load_version' to be "
            f"'dataset_name:YYYY-MM-DDThh.mm.ss.sssZ',"
            f"found {load_version} instead\n"
        )
        assert expected_output in result.output

    def test_fail_split_load_versions(self, fake_project_cli, fake_metadata):
        load_version = "2020-05-12T12.00.00"
        result = CliRunner().invoke(
            fake_project_cli,
            ["run", "--load-versions", load_version],
            obj=fake_metadata,
        )
        assert result.exit_code, result.output

        expected_output = (
            f"Error: Expected the form of 'load_version' to be "
            f"'dataset_name:YYYY-MM-DDThh.mm.ss.sssZ',"
            f"found {load_version} instead\n"
        )
        assert expected_output in result.output

    @mark.parametrize(
        "from_nodes, expected",
        [
            (["--from-nodes", "A,B,C"], ["A", "B", "C"]),
            (
                ["--from-nodes", "two_inputs([A0,B0]) -> [C1]"],
                ["two_inputs([A0,B0]) -> [C1]"],
            ),
            (
                ["--from-nodes", "two_outputs([A0]) -> [B1,C1]"],
                ["two_outputs([A0]) -> [B1,C1]"],
            ),
            (
                ["--from-nodes", "multi_in_out([A0,B0]) -> [C1,D1]"],
                ["multi_in_out([A0,B0]) -> [C1,D1]"],
            ),
            (
                ["--from-nodes", "two_inputs([A0,B0]) -> [C1],X,Y,Z"],
                ["two_inputs([A0,B0]) -> [C1]", "X", "Y", "Z"],
            ),
        ],
    )
    def test_safe_split_option_arguments(
        self,
        fake_project_cli,
        fake_metadata,
        fake_session,
        mocker,
        from_nodes,
        expected,
    ):
        CliRunner().invoke(fake_project_cli, ["run", *from_nodes], obj=fake_metadata)

        fake_session.run.assert_called_once_with(
            tags=(),
            runner=mocker.ANY,
            node_names=(),
            from_nodes=expected,
            to_nodes=[],
            from_inputs=[],
            to_outputs=[],
            load_versions={},
            pipeline_name=None,
            namespace=None,
        )

    def test_run_with_alternative_conf_source(self, fake_project_cli, fake_metadata):
        # check that Kedro runs successfully with an alternative conf_source
        rename("conf", "alternate_conf")
        result = CliRunner().invoke(
            fake_project_cli,
            ["run", "--conf-source", "alternate_conf"],
            obj=fake_metadata,
        )
        assert result.exit_code == 0

    def test_run_with_non_existent_conf_source(self, fake_project_cli, fake_metadata):
        # check that an error is thrown if target conf_source doesn't exist
        result = CliRunner().invoke(
            fake_project_cli,
            ["run", "--conf-source", "nonexistent_dir"],
            obj=fake_metadata,
        )
        assert result.exit_code, result.output
        expected_output = (
            "Error: Invalid value for '--conf-source': Path 'nonexistent_dir'"
            " does not exist."
        )
        assert expected_output in result.output

<<<<<<< HEAD
    def test_run_with_tar_config(self, fake_project_cli, fake_metadata):
        # check that Kedro runs with tar.gz config
        call(
            ["tar", "--exclude=local/*.yml", "-cf", "tar_conf.tar.gz", "alternate_conf"]
        )
        result = CliRunner().invoke(
            fake_project_cli,
            ["run", "--conf-source", "tar_conf.tar.gz"],
            obj=fake_metadata,
        )
        assert result.exit_code == 0

    def test_run_with_zip_config(self, fake_project_cli, fake_metadata):
        # check that Kedro runs with zip config
        call(["zip", "-r", "zip_conf.zip", "alternate_conf"])
        result = CliRunner().invoke(
            fake_project_cli,
            ["run", "--conf-source", "zip_conf.zip"],
            obj=fake_metadata,
        )
        assert result.exit_code == 0
=======
    # the following tests should be deleted in 0.19.0

    def test_both_node_flags(
        self,
        fake_project_cli,
        fake_metadata,
        fake_session,
        mocker,
    ):
        nodes_input = ["splitting_data", "training_model"]
        nodes_expected = ("splitting_data", "training_model")
        node_command = "--node=" + nodes_input[0]
        nodes_command = "--nodes=" + nodes_input[1]
        result = CliRunner().invoke(
            fake_project_cli, ["run", node_command, nodes_command], obj=fake_metadata
        )
        assert not result.exit_code

        fake_session.run.assert_called_once_with(
            tags=(),
            runner=mocker.ANY,
            node_names=nodes_expected,
            from_nodes=[],
            to_nodes=[],
            from_inputs=[],
            to_outputs=[],
            load_versions={},
            pipeline_name=None,
            namespace=None,
        )

    def test_both_tag_flags(
        self,
        fake_project_cli,
        fake_metadata,
        fake_session,
        mocker,
    ):
        tags_input = ["tag1", "tag2"]
        tags_expected = ("tag1", "tag2")
        tag_command = "--tag=" + tags_input[0]
        tags_command = "--tags=" + tags_input[1]
        result = CliRunner().invoke(
            fake_project_cli, ["run", tag_command, tags_command], obj=fake_metadata
        )
        assert not result.exit_code

        fake_session.run.assert_called_once_with(
            tags=tags_expected,
            runner=mocker.ANY,
            node_names=(),
            from_nodes=[],
            to_nodes=[],
            from_inputs=[],
            to_outputs=[],
            load_versions={},
            pipeline_name=None,
            namespace=None,
        )

    def test_both_load_version_flags(
        self, fake_project_cli, fake_metadata, fake_session, mocker
    ):
        lv_input = ["dataset1:time1", "dataset2:time2"]
        lv_dict = {"dataset1": "time1", "dataset2": "time2"}

        load_version_command = "--load-version=" + lv_input[0]
        load_versions_command = "--load-versions=" + lv_input[1]

        result = CliRunner().invoke(
            fake_project_cli,
            ["run", load_version_command, load_versions_command],
            obj=fake_metadata,
        )
        assert not result.exit_code, result.output

        fake_session.run.assert_called_once_with(
            tags=(),
            runner=mocker.ANY,
            node_names=(),
            from_nodes=[],
            to_nodes=[],
            from_inputs=[],
            to_outputs=[],
            load_versions=lv_dict,
            pipeline_name=None,
            namespace=None,
        )
>>>>>>> 45c345d5
<|MERGE_RESOLUTION|>--- conflicted
+++ resolved
@@ -936,29 +936,6 @@
         )
         assert expected_output in result.output
 
-<<<<<<< HEAD
-    def test_run_with_tar_config(self, fake_project_cli, fake_metadata):
-        # check that Kedro runs with tar.gz config
-        call(
-            ["tar", "--exclude=local/*.yml", "-cf", "tar_conf.tar.gz", "alternate_conf"]
-        )
-        result = CliRunner().invoke(
-            fake_project_cli,
-            ["run", "--conf-source", "tar_conf.tar.gz"],
-            obj=fake_metadata,
-        )
-        assert result.exit_code == 0
-
-    def test_run_with_zip_config(self, fake_project_cli, fake_metadata):
-        # check that Kedro runs with zip config
-        call(["zip", "-r", "zip_conf.zip", "alternate_conf"])
-        result = CliRunner().invoke(
-            fake_project_cli,
-            ["run", "--conf-source", "zip_conf.zip"],
-            obj=fake_metadata,
-        )
-        assert result.exit_code == 0
-=======
     # the following tests should be deleted in 0.19.0
 
     def test_both_node_flags(
@@ -1047,4 +1024,25 @@
             pipeline_name=None,
             namespace=None,
         )
->>>>>>> 45c345d5
+
+    def test_run_with_tar_config(self, fake_project_cli, fake_metadata):
+        # check that Kedro runs with tar.gz config
+        call(
+            ["tar", "--exclude=local/*.yml", "-cf", "tar_conf.tar.gz", "alternate_conf"]
+        )
+        result = CliRunner().invoke(
+            fake_project_cli,
+            ["run", "--conf-source", "tar_conf.tar.gz"],
+            obj=fake_metadata,
+        )
+        assert result.exit_code == 0
+
+    def test_run_with_zip_config(self, fake_project_cli, fake_metadata):
+        # check that Kedro runs with zip config
+        call(["zip", "-r", "zip_conf.zip", "alternate_conf"])
+        result = CliRunner().invoke(
+            fake_project_cli,
+            ["run", "--conf-source", "zip_conf.zip"],
+            obj=fake_metadata,
+        )
+        assert result.exit_code == 0