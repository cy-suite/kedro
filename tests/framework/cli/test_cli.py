--- conflicted
+++ resolved
@@ -426,9 +426,8 @@
         config = {
             "run": {
                 "pipeline": "pipeline1",
-<<<<<<< HEAD
-                "tag": ["tag1", "tag2"],
-                "node_names": ["node1", "node2"],
+                "tags": "tag1, tag2",
+                "node_names": "node1, node2",
             },
             "dummy": {"dummy": "dummy"},
         }
@@ -445,15 +444,10 @@
         config = {
             "run": {
                 "pipeline": "pipeline1",
-                "tag": ["tag1", "tag2"],
-                "node-names": ["node1", "node2"],
+                "tags": "tag1, tag2",
+                "node_names": "node1, node2",
             },
             "dummy": {"dummy": "dummy"},
-=======
-                "tags": "tag1, tag2",
-                "node_names": "node1, node2",
-            }
->>>>>>> 9d2ac86a
         }
         OmegaConf.save(
             config,
