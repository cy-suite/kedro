--- conflicted
+++ resolved
@@ -18,11 +18,7 @@
 )
 from kedro.templates.project.hooks.utils import parse_add_ons_input
 
-<<<<<<< HEAD
 FILES_IN_TEMPLATE_WITH_NO_ADD_ONS = 15
-=======
-FILES_IN_TEMPLATE = 27
->>>>>>> e4138d30
 
 
 @pytest.fixture
