"""This module contains unit test for the cli command 'kedro new'
"""
from __future__ import annotations

import shutil
from pathlib import Path

import pytest
import yaml
from click.testing import CliRunner
from cookiecutter.exceptions import RepositoryCloneFailed

from kedro import __version__ as version
from kedro.framework.cli.starters import (
    _OFFICIAL_STARTER_SPECS,
    TEMPLATE_PATH,
    KedroStarterSpec,
    _parse_add_ons_input,
)

FILES_IN_TEMPLATE_WITH_NO_ADD_ONS = 14


@pytest.fixture
def chdir_to_tmp(monkeypatch, tmp_path):
    monkeypatch.chdir(tmp_path)


@pytest.fixture
def mock_determine_repo_dir(mocker):
    return mocker.patch(
        "cookiecutter.repository.determine_repo_dir",
        return_value=(str(TEMPLATE_PATH), None),
    )


@pytest.fixture
def mock_cookiecutter(mocker):
    return mocker.patch("cookiecutter.main.cookiecutter")


def _clean_up_project(project_dir):
    if project_dir.is_dir():
        shutil.rmtree(str(project_dir), ignore_errors=True)


def _write_yaml(filepath: Path, config: dict):
    filepath.parent.mkdir(parents=True, exist_ok=True)
    yaml_str = yaml.dump(config)
    filepath.write_text(yaml_str)


def _make_cli_prompt_input(
    add_ons="none", project_name="", repo_name="", python_package=""
):
    return "\n".join([add_ons, project_name, repo_name, python_package])


def _make_cli_prompt_input_without_addons(
    project_name="", repo_name="", python_package=""
):
    return "\n".join([project_name, repo_name, python_package])


def _convert_addon_names_to_numbers(selected_addons: str):
    string_to_number = {
        "lint": "1",
        "test": "2",
        "log": "3",
        "docs": "4",
        "data": "5",
        "pyspark": "6",
        "viz": "7",
    }

    addons = selected_addons.split(",")
    for i in range(len(addons)):
        addon = addons[i].strip()
        if addon in string_to_number:
            addons[i] = string_to_number[addon]

    return ",".join(addons)


def _get_expected_files(add_ons: str):
    add_ons_template_files = {
        "1": 0,
        "2": 3,
        "3": 1,
        "4": 2,
        "5": 8,
        "6": 2,
        "7": 0,
    }  # files added to template by each add-on
    add_ons_list = _parse_add_ons_input(add_ons)

    expected_files = FILES_IN_TEMPLATE_WITH_NO_ADD_ONS

    for add_on in add_ons_list:
        expected_files = expected_files + add_ons_template_files[add_on]

    return expected_files


def _assert_requirements_ok(
    result,
    add_ons="none",
    repo_name="new-kedro-project",
    output_dir=".",
):

    assert result.exit_code == 0, result.output
    assert "Change directory to the project generated in" in result.output

    root_path = (Path(output_dir) / repo_name).resolve()
    requirements_file_path = root_path / "requirements.txt"
    pyproject_file_path = root_path / "pyproject.toml"

    add_ons_list = _parse_add_ons_input(add_ons)

    if "1" in add_ons_list:
        with open(requirements_file_path) as requirements_file:
            requirements = requirements_file.read()

        assert "black" in requirements
        assert "ruff" in requirements

        with open(pyproject_file_path) as pyproject_file:
            requirements = pyproject_file.read()

        assert (
            (
                """
[tool.ruff]
line-length = 88
show-fixes = true
select = [
    "F",   # Pyflakes
    "W",   # pycodestyle
    "E",   # pycodestyle
    "I",   # isort
    "UP",  # pyupgrade
    "PL",  # Pylint
    "T201", # Print Statement
]
ignore = ["E501"]  # Black takes care of line-too-long
"""
            )
            in requirements
        )

    if "2" in add_ons_list:
        with open(requirements_file_path) as requirements_file:
            requirements = requirements_file.read()

        assert "pytest-cov~=3.0" in requirements
        assert "pytest-mock>=1.7.1, <2.0" in requirements
        assert "pytest~=7.2" in requirements

        with open(pyproject_file_path) as pyproject_file:
            requirements = pyproject_file.read()

        assert (
            (
                """
[tool.pytest.ini_options]
addopts = \"\"\"
--cov-report term-missing \\
--cov src/{{ cookiecutter.python_package }} -ra
\"\"\"

[tool.coverage.report]
fail_under = 0
show_missing = true
exclude_lines = ["pragma: no cover", "raise NotImplementedError"]
"""
            )
            in requirements
        )

    if "4" in add_ons_list:
        with open(pyproject_file_path) as pyproject_file:
            requirements = pyproject_file.read()

        assert (
            (
                """
[project.optional-dependencies]
docs = [
    "docutils<0.18.0",
    "sphinx~=3.4.3",
    "sphinx_rtd_theme==0.5.1",
    "nbsphinx==0.8.1",
    "sphinx-autodoc-typehints==1.11.1",
    "sphinx_copybutton==0.3.1",
    "ipykernel>=5.3, <7.0",
    "Jinja2<3.1.0",
    "myst-parser~=0.17.2",
]
"""
            )
            in requirements
        )


# noqa: too-many-arguments
def _assert_template_ok(
    result,
    add_ons="none",
    project_name="New Kedro Project",
    repo_name="new-kedro-project",
    python_package="new_kedro_project",
    kedro_version=version,
    output_dir=".",
):

    assert result.exit_code == 0, result.output
    assert "Change directory to the project generated in" in result.output

    full_path = (Path(output_dir) / repo_name).resolve()
    generated_files = [
        p for p in full_path.rglob("*") if p.is_file() and p.name != ".DS_Store"
    ]

    assert len(generated_files) == _get_expected_files(add_ons)
    assert full_path.exists()
    assert (full_path / ".gitignore").is_file()
    assert project_name in (full_path / "README.md").read_text(encoding="utf-8")
    assert "KEDRO" in (full_path / ".gitignore").read_text(encoding="utf-8")
    assert kedro_version in (full_path / "requirements.txt").read_text(encoding="utf-8")
    assert (full_path / "src" / python_package / "__init__.py").is_file()


def test_starter_list(fake_kedro_cli):
    """Check that `kedro starter list` prints out all starter aliases."""
    result = CliRunner().invoke(fake_kedro_cli, ["starter", "list"])

    assert result.exit_code == 0, result.output
    for alias in _OFFICIAL_STARTER_SPECS:
        assert alias in result.output


def test_starter_list_with_starter_plugin(fake_kedro_cli, entry_point):
    """Check that `kedro starter list` prints out the plugin starters."""
    entry_point.load.return_value = [KedroStarterSpec("valid_starter", "valid_path")]
    entry_point.module = "valid_starter_module"
    result = CliRunner().invoke(fake_kedro_cli, ["starter", "list"])
    assert result.exit_code == 0, result.output
    assert "valid_starter_module" in result.output


@pytest.mark.parametrize(
    "specs,expected",
    [
        (
            [{"alias": "valid_starter", "template_path": "valid_path"}],
            "should be a 'KedroStarterSpec'",
        ),
        (
            [
                KedroStarterSpec("duplicate", "duplicate"),
                KedroStarterSpec("duplicate", "duplicate"),
            ],
            "has been ignored as it is already defined by",
        ),
    ],
)
def test_starter_list_with_invalid_starter_plugin(
    fake_kedro_cli, entry_point, specs, expected
):
    """Check that `kedro starter list` prints out the plugin starters."""
    entry_point.load.return_value = specs
    entry_point.module = "invalid_starter"
    result = CliRunner().invoke(fake_kedro_cli, ["starter", "list"])
    assert result.exit_code == 0, result.output
    assert expected in result.output


@pytest.mark.parametrize(
    "input,expected",
    [
        ("1", ["1"]),
        ("1,2,3", ["1", "2", "3"]),
        ("2-4", ["2", "3", "4"]),
        ("3-3", ["3"]),
        ("all", ["1", "2", "3", "4", "5", "6", "7"]),
        ("none", []),
    ],
)
def test_parse_add_ons_valid(input, expected):
    result = _parse_add_ons_input(input)
    assert result == expected


<<<<<<< HEAD
@pytest.mark.parametrize("input", ["5-2", "3-1"])  # Option that doesn't exist
=======
@pytest.mark.parametrize(
    "input",
    ["5-2", "3-1"],
)
>>>>>>> 506e0071
def test_parse_add_ons_invalid_range(input, capsys):
    with pytest.raises(SystemExit):
        _parse_add_ons_input(input)
    message = f"'{input}' is an invalid range for project add-ons.\nPlease ensure range values go from smaller to larger."
    assert message in capsys.readouterr().err


@pytest.mark.parametrize(
    "input,first_invalid",
    [("0,3,5", "0"), ("1,3,8", "8"), ("0-4", "0"), ("3-8", "8")],
)
def test_parse_add_ons_invalid_selection(input, first_invalid, capsys):
    with pytest.raises(SystemExit):
        _parse_add_ons_input(input)
    message = f"'{first_invalid}' is not a valid selection.\nPlease select from the available add-ons: 1, 2, 3, 4, 5, 6, 7."
    assert message in capsys.readouterr().err


@pytest.mark.usefixtures("chdir_to_tmp")
class TestNewFromUserPromptsValid:
    """Tests for running `kedro new` interactively."""

    def test_default(self, fake_kedro_cli):
        """Test new project creation using default New Kedro Project options."""
        result = CliRunner().invoke(
            fake_kedro_cli, ["new"], input=_make_cli_prompt_input()
        )
        _assert_template_ok(result)
        _clean_up_project(Path("./new-kedro-project"))

    def test_custom_project_name(self, fake_kedro_cli):
        result = CliRunner().invoke(
            fake_kedro_cli,
            ["new"],
            input=_make_cli_prompt_input(project_name="My Project"),
        )
        _assert_template_ok(
            result,
            project_name="My Project",
            repo_name="my-project",
            python_package="my_project",
        )
        _clean_up_project(Path("./my-project"))

    def test_custom_project_name_with_hyphen_and_underscore_and_number(
        self, fake_kedro_cli
    ):
        result = CliRunner().invoke(
            fake_kedro_cli,
            ["new"],
            input=_make_cli_prompt_input(project_name="My-Project_ 1"),
        )
        _assert_template_ok(
            result,
            project_name="My-Project_ 1",
            repo_name="my-project--1",
            python_package="my_project__1",
        )
        _clean_up_project(Path("./my-project--1"))

    def test_no_prompts(self, fake_kedro_cli):
        shutil.copytree(TEMPLATE_PATH, "template")
        (Path("template") / "prompts.yml").unlink()
        result = CliRunner().invoke(fake_kedro_cli, ["new", "--starter", "template"])
        _assert_template_ok(result)
        _clean_up_project(Path("./new-kedro-project"))

    def test_empty_prompts(self, fake_kedro_cli):
        shutil.copytree(TEMPLATE_PATH, "template")
        _write_yaml(Path("template") / "prompts.yml", {})
        result = CliRunner().invoke(fake_kedro_cli, ["new", "--starter", "template"])
        _assert_template_ok(result)
        _clean_up_project(Path("./new-kedro-project"))

    def test_custom_prompt_valid_input(self, fake_kedro_cli):
        shutil.copytree(TEMPLATE_PATH, "template")
        _write_yaml(
            Path("template") / "prompts.yml",
            {
                "project_name": {"title": "Project Name"},
                "custom_value": {
                    "title": "Custom Value",
                    "regex_validator": "^\\w+(-*\\w+)*$",
                },
            },
        )
        custom_input = "\n".join(["my-project", "My Project"])
        result = CliRunner().invoke(
            fake_kedro_cli,
            ["new", "--starter", "template"],
            input=custom_input,
        )
        _assert_template_ok(
            result,
            project_name="My Project",
            repo_name="my-project",
            python_package="my_project",
        )
        _clean_up_project(Path("./my-project"))

    def test_custom_prompt_for_essential_variable(self, fake_kedro_cli):
        shutil.copytree(TEMPLATE_PATH, "template")
        _write_yaml(
            Path("template") / "prompts.yml",
            {
                "project_name": {"title": "Project Name"},
                "repo_name": {
                    "title": "Custom Repo Name",
                    "regex_validator": "^[a-zA-Z_]\\w{1,}$",
                },
            },
        )
        custom_input = "\n".join(["My Project", "my_custom_repo"])
        result = CliRunner().invoke(
            fake_kedro_cli,
            ["new", "--starter", "template"],
            input=custom_input,
        )
        _assert_template_ok(
            result,
            project_name="My Project",
            repo_name="my_custom_repo",
            python_package="my_project",
        )
        _clean_up_project(Path("./my_custom_repo"))


@pytest.mark.usefixtures("chdir_to_tmp")
class TestNewFromUserPromptsInvalid:
    def test_fail_if_dir_exists(self, fake_kedro_cli):
        """Check the error if the output directory already exists."""
        Path("new-kedro-project").mkdir()
        (Path("new-kedro-project") / "empty_file").touch()
        old_contents = list(Path("new-kedro-project").iterdir())
        result = CliRunner().invoke(
            fake_kedro_cli, ["new", "-v"], input=_make_cli_prompt_input()
        )
        assert list(Path("new-kedro-project").iterdir()) == old_contents
        assert result.exit_code != 0
        assert "directory already exists" in result.output

    def test_prompt_no_title(self, fake_kedro_cli):
        shutil.copytree(TEMPLATE_PATH, "template")
        _write_yaml(Path("template") / "prompts.yml", {"repo_name": {}})
        result = CliRunner().invoke(fake_kedro_cli, ["new", "--starter", "template"])
        assert result.exit_code != 0
        assert "Each prompt must have a title field to be valid" in result.output

    def test_prompt_bad_yaml(self, fake_kedro_cli):
        shutil.copytree(TEMPLATE_PATH, "template")
        (Path("template") / "prompts.yml").write_text("invalid\tyaml", encoding="utf-8")
        result = CliRunner().invoke(fake_kedro_cli, ["new", "--starter", "template"])
        assert result.exit_code != 0
        assert "Failed to generate project: could not load prompts.yml" in result.output

    def test_invalid_project_name_special_characters(self, fake_kedro_cli):
        result = CliRunner().invoke(
            fake_kedro_cli,
            ["new"],
            input=_make_cli_prompt_input(project_name="My $Project!"),
        )
        assert result.exit_code != 0
        assert (
            "is an invalid value for project name.\nIt must contain only alphanumeric symbols"
            in result.output
        )

    def test_invalid_project_name_too_short(self, fake_kedro_cli):
        result = CliRunner().invoke(
            fake_kedro_cli,
            ["new"],
            input=_make_cli_prompt_input(project_name="P"),
        )
        assert result.exit_code != 0
        assert (
            "is an invalid value for project name.\nIt must contain only alphanumeric symbols"
            in result.output
        )

    def test_custom_prompt_invalid_input(self, fake_kedro_cli):
        shutil.copytree(TEMPLATE_PATH, "template")
        _write_yaml(
            Path("template") / "prompts.yml",
            {
                "project_name": {"title": "Project Name"},
                "custom_value": {
                    "title": "Custom Value",
                    "regex_validator": "^\\w+(-*\\w+)*$",
                },
            },
        )
        custom_input = "\n".join(["My Project", "My Project"])
        result = CliRunner().invoke(
            fake_kedro_cli,
            ["new", "--starter", "template"],
            input=custom_input,
        )
        assert result.exit_code != 0
        assert "'My Project' is an invalid value" in result.output


@pytest.mark.usefixtures("chdir_to_tmp")
class TestNewFromConfigFileValid:
    """Test `kedro new` with config file provided."""

    def test_required_keys_only(self, fake_kedro_cli):
        """Test project created from config."""
        config = {
            "add_ons": "none",
            "project_name": "My Project",
            "repo_name": "my-project",
            "python_package": "my_project",
        }
        _write_yaml(Path("config.yml"), config)
        result = CliRunner().invoke(
            fake_kedro_cli, ["new", "-v", "--config", "config.yml"]
        )
        _assert_template_ok(result, **config)
        _clean_up_project(Path("./my-project"))

    def test_custom_required_keys(self, fake_kedro_cli):
        """Test project created from config."""
        config = {
            "add_ons": "none",
            "project_name": "Project X",
            "repo_name": "projectx",
            "python_package": "proj_x",
        }
        _write_yaml(Path("config.yml"), config)
        result = CliRunner().invoke(
            fake_kedro_cli, ["new", "-v", "--config", "config.yml"]
        )
        _assert_template_ok(result, **config)
        _clean_up_project(Path("./projectx"))

    def test_custom_kedro_version(self, fake_kedro_cli):
        """Test project created from config."""
        config = {
            "add_ons": "none",
            "project_name": "My Project",
            "repo_name": "my-project",
            "python_package": "my_project",
            "kedro_version": "my_version",
        }
        _write_yaml(Path("config.yml"), config)
        result = CliRunner().invoke(
            fake_kedro_cli, ["new", "-v", "--config", "config.yml"]
        )
        _assert_template_ok(result, **config)
        _clean_up_project(Path("./my-project"))

    def test_custom_output_dir(self, fake_kedro_cli):
        """Test project created from config."""
        config = {
            "add_ons": "none",
            "project_name": "My Project",
            "repo_name": "my-project",
            "python_package": "my_project",
            "output_dir": "my_output_dir",
        }
        _write_yaml(Path("config.yml"), config)
        Path("my_output_dir").mkdir()
        result = CliRunner().invoke(
            fake_kedro_cli, ["new", "-v", "--config", "config.yml"]
        )
        _assert_template_ok(result, **config)
        _clean_up_project(Path("./my-project"))

    def test_extra_keys_allowed(self, fake_kedro_cli):
        """Test project created from config."""
        config = {
            "add_ons": "none",
            "project_name": "My Project",
            "repo_name": "my-project",
            "python_package": "my_project",
        }
        _write_yaml(Path("config.yml"), {**config, "extra_key": "my_extra_key"})
        result = CliRunner().invoke(
            fake_kedro_cli, ["new", "-v", "--config", "config.yml"]
        )
        _assert_template_ok(result, **config)
        _clean_up_project(Path("./my-project"))

    def test_no_prompts(self, fake_kedro_cli):
        config = {
            "project_name": "My Project",
            "repo_name": "my-project",
            "python_package": "my_project",
        }
        _write_yaml(Path("config.yml"), config)
        shutil.copytree(TEMPLATE_PATH, "template")
        (Path("template") / "prompts.yml").unlink()
        result = CliRunner().invoke(
            fake_kedro_cli, ["new", "--starter", "template", "--config", "config.yml"]
        )
        _assert_template_ok(result, **config)
        _clean_up_project(Path("./my-project"))

    def test_empty_prompts(self, fake_kedro_cli):
        config = {
            "project_name": "My Project",
            "repo_name": "my-project",
            "python_package": "my_project",
        }
        _write_yaml(Path("config.yml"), config)
        shutil.copytree(TEMPLATE_PATH, "template")
        _write_yaml(Path("template") / "prompts.yml", {})
        result = CliRunner().invoke(
            fake_kedro_cli, ["new", "--starter", "template", "--config", "config.yml"]
        )
        _assert_template_ok(result, **config)
        _clean_up_project(Path("./my-project"))


@pytest.mark.usefixtures("chdir_to_tmp")
class TestNewFromConfigFileInvalid:
    def test_output_dir_does_not_exist(self, fake_kedro_cli):
        """Check the error if the output directory is invalid."""
        config = {
            "add_ons": "none",
            "project_name": "My Project",
            "repo_name": "my-project",
            "python_package": "my_project",
            "output_dir": "does_not_exist",
        }
        _write_yaml(Path("config.yml"), config)
        result = CliRunner().invoke(fake_kedro_cli, ["new", "-v", "-c", "config.yml"])
        assert result.exit_code != 0
        assert "is not a valid output directory." in result.output

    def test_config_missing_key(self, fake_kedro_cli):
        """Check the error if keys are missing from config file."""
        config = {
            "add_ons": "none",
            "python_package": "my_project",
            "repo_name": "my-project",
        }
        _write_yaml(Path("config.yml"), config)
        result = CliRunner().invoke(fake_kedro_cli, ["new", "-v", "-c", "config.yml"])
        assert result.exit_code != 0
        assert "project_name not found in config file" in result.output

    def test_config_does_not_exist(self, fake_kedro_cli):
        """Check the error if the config file does not exist."""
        result = CliRunner().invoke(fake_kedro_cli, ["new", "-c", "missing.yml"])
        assert result.exit_code != 0
        assert "Path 'missing.yml' does not exist" in result.output

    def test_config_empty(self, fake_kedro_cli):
        """Check the error if the config file is empty."""
        Path("config.yml").touch()
        result = CliRunner().invoke(fake_kedro_cli, ["new", "-c", "config.yml"])
        assert result.exit_code != 0
        assert "Config file is empty" in result.output

    def test_config_bad_yaml(self, fake_kedro_cli):
        """Check the error if config YAML is invalid."""
        Path("config.yml").write_text("invalid\tyaml", encoding="utf-8")
        result = CliRunner().invoke(fake_kedro_cli, ["new", "-v", "-c", "config.yml"])
        assert result.exit_code != 0
        assert "Failed to generate project: could not load config" in result.output

    def test_invalid_project_name_special_characters(self, fake_kedro_cli):
        config = {
            "add_ons": "none",
            "project_name": "My $Project!",
            "repo_name": "my-project",
            "python_package": "my_project",
        }
        _write_yaml(Path("config.yml"), config)
        result = CliRunner().invoke(
            fake_kedro_cli, ["new", "-v", "--config", "config.yml"]
        )

        assert result.exit_code != 0
        assert (
            "is an invalid value for project name. It must contain only alphanumeric symbols, spaces, underscores and hyphens and be at least 2 characters long"
            in result.output
        )

    def test_invalid_project_name_too_short(self, fake_kedro_cli):
        config = {
            "add_ons": "none",
            "project_name": "P",
            "repo_name": "my-project",
            "python_package": "my_project",
        }
        _write_yaml(Path("config.yml"), config)
        result = CliRunner().invoke(
            fake_kedro_cli, ["new", "-v", "--config", "config.yml"]
        )
        assert result.exit_code != 0
        assert (
            "is an invalid value for project name. It must contain only alphanumeric symbols, spaces, underscores and hyphens and be at least 2 characters long"
            in result.output
        )


@pytest.mark.usefixtures("chdir_to_tmp")
class TestNewWithStarterValid:
    def test_absolute_path(self, fake_kedro_cli):
        shutil.copytree(TEMPLATE_PATH, "template")
        result = CliRunner().invoke(
            fake_kedro_cli,
            ["new", "-v", "--starter", str(Path("./template").resolve())],
            input=_make_cli_prompt_input(),
        )
        _assert_template_ok(result)
        _clean_up_project(Path("./new-kedro-project"))

    def test_relative_path(self, fake_kedro_cli):
        shutil.copytree(TEMPLATE_PATH, "template")
        result = CliRunner().invoke(
            fake_kedro_cli,
            ["new", "-v", "--starter", "template"],
            input=_make_cli_prompt_input(),
        )
        _assert_template_ok(result)
        _clean_up_project(Path("./new-kedro-project"))

    def test_relative_path_directory(self, fake_kedro_cli):
        shutil.copytree(TEMPLATE_PATH, "template")
        result = CliRunner().invoke(
            fake_kedro_cli,
            ["new", "-v", "--starter", ".", "--directory", "template"],
            input=_make_cli_prompt_input(),
        )
        _assert_template_ok(result)
        _clean_up_project(Path("./new-kedro-project"))

    def test_alias(self, fake_kedro_cli, mock_determine_repo_dir, mock_cookiecutter):
        CliRunner().invoke(
            fake_kedro_cli,
            ["new", "--starter", "spaceflights-pandas"],
            input=_make_cli_prompt_input(),
        )
        kwargs = {
            "template": "git+https://github.com/kedro-org/kedro-starters.git",
            "checkout": version,
            "directory": "spaceflights-pandas",
        }
        assert kwargs.items() <= mock_determine_repo_dir.call_args[1].items()
        assert kwargs.items() <= mock_cookiecutter.call_args[1].items()

    def test_alias_custom_checkout(
        self, fake_kedro_cli, mock_determine_repo_dir, mock_cookiecutter
    ):
        CliRunner().invoke(
            fake_kedro_cli,
            ["new", "--starter", "spaceflights-pandas", "--checkout", "my_checkout"],
            input=_make_cli_prompt_input(),
        )
        kwargs = {
            "template": "git+https://github.com/kedro-org/kedro-starters.git",
            "checkout": "my_checkout",
            "directory": "spaceflights-pandas",
        }
        assert kwargs.items() <= mock_determine_repo_dir.call_args[1].items()
        assert kwargs.items() <= mock_cookiecutter.call_args[1].items()

    def test_git_repo(self, fake_kedro_cli, mock_determine_repo_dir, mock_cookiecutter):
        CliRunner().invoke(
            fake_kedro_cli,
            ["new", "--starter", "git+https://github.com/fake/fake.git"],
            input=_make_cli_prompt_input(),
        )
        kwargs = {
            "template": "git+https://github.com/fake/fake.git",
            "checkout": version,
            "directory": None,
        }
        assert kwargs.items() <= mock_determine_repo_dir.call_args[1].items()
        del kwargs["directory"]
        assert kwargs.items() <= mock_cookiecutter.call_args[1].items()

    def test_git_repo_custom_checkout(
        self, fake_kedro_cli, mock_determine_repo_dir, mock_cookiecutter
    ):
        CliRunner().invoke(
            fake_kedro_cli,
            [
                "new",
                "--starter",
                "git+https://github.com/fake/fake.git",
                "--checkout",
                "my_checkout",
            ],
            input=_make_cli_prompt_input(),
        )
        kwargs = {
            "template": "git+https://github.com/fake/fake.git",
            "checkout": "my_checkout",
            "directory": None,
        }
        assert kwargs.items() <= mock_determine_repo_dir.call_args[1].items()
        del kwargs["directory"]
        assert kwargs.items() <= mock_cookiecutter.call_args[1].items()

    def test_git_repo_custom_directory(
        self, fake_kedro_cli, mock_determine_repo_dir, mock_cookiecutter
    ):
        CliRunner().invoke(
            fake_kedro_cli,
            [
                "new",
                "--starter",
                "git+https://github.com/fake/fake.git",
                "--directory",
                "my_directory",
            ],
            input=_make_cli_prompt_input(),
        )
        kwargs = {
            "template": "git+https://github.com/fake/fake.git",
            "checkout": version,
            "directory": "my_directory",
        }
        assert kwargs.items() <= mock_determine_repo_dir.call_args[1].items()
        assert kwargs.items() <= mock_cookiecutter.call_args[1].items()


class TestNewWithStarterInvalid:
    def test_invalid_starter(self, fake_kedro_cli):
        result = CliRunner().invoke(
            fake_kedro_cli,
            ["new", "-v", "--starter", "invalid"],
            input=_make_cli_prompt_input(),
        )
        assert result.exit_code != 0
        assert "Kedro project template not found at invalid" in result.output

    @pytest.mark.parametrize(
        "starter, repo",
        [
            ("spaceflights-pandas", "https://github.com/kedro-org/kedro-starters.git"),
            (
                "git+https://github.com/fake/fake.git",
                "https://github.com/fake/fake.git",
            ),
        ],
    )
    def test_invalid_checkout(self, starter, repo, fake_kedro_cli, mocker):
        mocker.patch(
            "cookiecutter.repository.determine_repo_dir",
            side_effect=RepositoryCloneFailed,
        )
        mock_ls_remote = mocker.patch("git.cmd.Git").return_value.ls_remote
        mock_ls_remote.return_value = "tag1\ntag2"
        result = CliRunner().invoke(
            fake_kedro_cli,
            ["new", "-v", "--starter", starter, "--checkout", "invalid"],
            input=_make_cli_prompt_input(),
        )
        assert result.exit_code != 0
        assert (
            "Specified tag invalid. The following tags are available: tag1, tag2"
            in result.output
        )
        mock_ls_remote.assert_called_with("--tags", repo)


class TestFlagsNotAllowed:
    def test_checkout_flag_without_starter(self, fake_kedro_cli):
        result = CliRunner().invoke(
            fake_kedro_cli,
            ["new", "--checkout", "some-checkout"],
            input=_make_cli_prompt_input(),
        )
        assert result.exit_code != 0
        assert (
            "Cannot use the --checkout flag without a --starter value." in result.output
        )

    def test_directory_flag_without_starter(self, fake_kedro_cli):
        result = CliRunner().invoke(
            fake_kedro_cli,
            ["new", "--directory", "some-directory"],
            input=_make_cli_prompt_input(),
        )
        assert result.exit_code != 0
        assert (
            "Cannot use the --directory flag without a --starter value."
            in result.output
        )

    def test_directory_flag_with_starter_alias(self, fake_kedro_cli):
        result = CliRunner().invoke(
            fake_kedro_cli,
            ["new", "--starter", "pyspark-iris", "--directory", "some-dir"],
            input=_make_cli_prompt_input(),
        )
        assert result.exit_code != 0
        assert "Cannot use the --directory flag with a --starter alias" in result.output


@pytest.mark.usefixtures("chdir_to_tmp")
class TestAddOnsFromUserPrompts:
    @pytest.mark.parametrize(
        "add_ons",
        ["1", "2", "3", "4", "5", "6", "7", "none", "2,3,4", "3-5", "all"],
    )
    def test_valid_add_ons(self, fake_kedro_cli, add_ons):
        result = CliRunner().invoke(
            fake_kedro_cli,
            ["new"],
            input=_make_cli_prompt_input(add_ons=add_ons),
        )

        _assert_template_ok(result, add_ons=add_ons)
        _assert_requirements_ok(result, add_ons=add_ons)
        _clean_up_project(Path("./new-kedro-project"))

    def test_invalid_add_ons(self, fake_kedro_cli):
        result = CliRunner().invoke(
            fake_kedro_cli,
            ["new"],
            input=_make_cli_prompt_input(add_ons="bad input"),
        )

        assert result.exit_code != 0
        assert "is an invalid value for project add-ons." in result.output
        assert (
            "Invalid input. Please select valid options for add-ons using comma-separated values, ranges, or 'all/none'.\n"
            in result.output
        )


@pytest.mark.usefixtures("chdir_to_tmp")
class TestAddOnsFromConfigFile:
    @pytest.mark.parametrize(
        "add_ons",
        ["1", "2", "3", "4", "5", "6", "7", "none", "2,3,4", "3-5", "all"],
    )
    def test_valid_add_ons(self, fake_kedro_cli, add_ons):
        """Test project created from config."""
        config = {
            "add_ons": add_ons,
            "project_name": "My Project",
            "repo_name": "my-project",
            "python_package": "my_project",
        }
        _write_yaml(Path("config.yml"), config)
        result = CliRunner().invoke(
            fake_kedro_cli, ["new", "-v", "--config", "config.yml"]
        )

        _assert_template_ok(result, **config)
        _assert_requirements_ok(result, add_ons=add_ons, repo_name="my-project")
        _clean_up_project(Path("./my-project"))

    def test_invalid_add_ons(self, fake_kedro_cli):
        """Test project created from config."""
        config = {
            "add_ons": "bad input",
            "project_name": "My Project",
            "repo_name": "my-project",
            "python_package": "my_project",
        }
        _write_yaml(Path("config.yml"), config)
        result = CliRunner().invoke(
            fake_kedro_cli, ["new", "-v", "--config", "config.yml"]
        )

        assert result.exit_code != 0
        assert "is an invalid value for project add-ons." in result.output
        assert (
            "Please select valid options for add-ons using comma-separated values, ranges, or 'all/none'.\n"
            in result.output
        )


@pytest.mark.usefixtures("chdir_to_tmp")
class TestAddOnsFromCLI:
    @pytest.mark.parametrize(
        "add_ons",
        [
            "lint",
            "test",
            "log",
            "docs",
            "data",
            "pyspark",
            "viz",
            "none",
            "test,log,docs",
            "test,data,lint",
            "log,docs,data,test,lint",
            "log, docs, data, test, lint",
            "log,       docs,     data,   test,     lint",
            "all",
        ],
    )
    def test_valid_add_ons(self, fake_kedro_cli, add_ons):
        result = CliRunner().invoke(
            fake_kedro_cli,
            ["new", "--addons", add_ons],
            input=_make_cli_prompt_input_without_addons(),
        )
        add_ons = _convert_addon_names_to_numbers(selected_addons=add_ons)
        _assert_template_ok(result, add_ons=add_ons)
        _assert_requirements_ok(result, add_ons=add_ons, repo_name="new-kedro-project")
        _clean_up_project(Path("./new-kedro-project"))

    def test_invalid_add_ons(self, fake_kedro_cli):
        result = CliRunner().invoke(
            fake_kedro_cli,
            ["new", "--addons", "bad_input"],
            input=_make_cli_prompt_input_without_addons(),
        )

        assert result.exit_code != 0
        assert (
            "Please select from the available add-ons: lint, test, log, docs, data, pyspark, viz, all, none"
            in result.output
        )

    @pytest.mark.parametrize(
        "add_ons",
        ["lint,all", "test,none", "all,none"],
    )
    def test_invalid_add_on_combination(self, fake_kedro_cli, add_ons):
        result = CliRunner().invoke(
            fake_kedro_cli,
            ["new", "--addons", add_ons],
            input=_make_cli_prompt_input_without_addons(),
        )

        assert result.exit_code != 0
        assert (
            "Add-on options 'all' and 'none' cannot be used with other options"
            in result.output
        )<|MERGE_RESOLUTION|>--- conflicted
+++ resolved
@@ -292,14 +292,10 @@
     assert result == expected
 
 
-<<<<<<< HEAD
-@pytest.mark.parametrize("input", ["5-2", "3-1"])  # Option that doesn't exist
-=======
 @pytest.mark.parametrize(
     "input",
     ["5-2", "3-1"],
 )
->>>>>>> 506e0071
 def test_parse_add_ons_invalid_range(input, capsys):
     with pytest.raises(SystemExit):
         _parse_add_ons_input(input)
