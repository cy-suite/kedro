--- conflicted
+++ resolved
@@ -1029,33 +1029,6 @@
             "1, 2, 3",
             "  1,  2, 3  ",
             "ALL",
-<<<<<<< HEAD
-        ],
-    )
-    @pytest.mark.parametrize("example_pipeline", ["Yes", "No"])
-    def test_valid_tools_and_example(self, fake_kedro_cli, tools, example_pipeline):
-        result = CliRunner().invoke(
-            fake_kedro_cli,
-            ["new"],
-            input=_make_cli_prompt_input(
-                tools=tools, example_pipeline=example_pipeline
-            ),
-        )
-
-        _assert_template_ok(result, tools=tools, example_pipeline=example_pipeline)
-        _assert_requirements_ok(result, tools=tools)
-        assert "You have selected the following project tools:" in result.output
-        assert (
-            "To skip the interactive flow you can run `kedro new` with\nkedro new --name=<your-project-name> --tools=<your-project-tools> --example=<yes/no>"
-            in result.output
-        )
-        _clean_up_project(Path("./new-kedro-project"))
-
-    @pytest.mark.parametrize(
-        "tools",
-        [
-=======
->>>>>>> 3d14cea6
             "none",
             "",
         ],
@@ -1367,35 +1340,6 @@
             "ALL",
             "TEST, LOG, DOCS",
             "test, DATA, liNt",
-<<<<<<< HEAD
-        ],
-    )
-    @pytest.mark.parametrize("example_pipeline", ["Yes", "No"])
-    def test_valid_tools_flag(self, fake_kedro_cli, tools, example_pipeline):
-        result = CliRunner().invoke(
-            fake_kedro_cli,
-            ["new", "--tools", tools, "--example", example_pipeline],
-            input=_make_cli_prompt_input_without_tools(),
-        )
-
-        tools = _convert_tool_names_to_numbers(selected_tools=tools)
-        if not tools:
-            tools = ""
-
-        _assert_template_ok(result, tools=tools, example_pipeline=example_pipeline)
-        _assert_requirements_ok(result, tools=tools, repo_name="new-kedro-project")
-        assert "You have selected the following project tools:" in result.output
-        assert (
-            "To skip the interactive flow you can run `kedro new` with\nkedro new --name=<your-project-name> --tools=<your-project-tools> --example=<yes/no>"
-            in result.output
-        )
-        _clean_up_project(Path("./new-kedro-project"))
-
-    @pytest.mark.parametrize(
-        "tools",
-        [
-=======
->>>>>>> 3d14cea6
             "none",
             "NONE",
         ],
