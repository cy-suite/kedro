# Run a pipeline

## Runners

Runners are the execution mechanisms used to run pipelines. They all inherit from `AbstractRunner`.

### `SequentialRunner`

Use `SequentialRunner` to execute pipeline nodes one-by-one based on their dependencies.

We recommend using `SequentialRunner` in cases where:

- the pipeline has limited branching
- the pipeline is fast
- the resource-consuming steps require most of a scarce resource (e.g., significant RAM, disk memory or CPU)

Kedro uses `SequentialRunner` by default, so to execute the pipeline sequentially:

```bash
kedro run
```

You can also explicitly use `SequentialRunner` as follows:

```bash
kedro run --runner=SequentialRunner
```

### `ParallelRunner`

#### Multiprocessing

You can alternatively run the nodes within the pipeline concurrently, using a `ParallelRunner` as follows:
```bash
kedro run --runner=ParallelRunner
```

#### Multithreading
While `ParallelRunner` uses multiprocessing, you can also run the pipeline with multithreading for concurrent execution by specifying `ThreadRunner` as follows:

```bash
kedro run --runner=ThreadRunner
```

```{note}
`SparkDataSet` doesn't work correctly with `ParallelRunner`. To add concurrency to the pipeline with `SparkDataSet`, you must use `ThreadRunner`.
```

For more information on how to maximise concurrency when using Kedro with PySpark, please visit our guide on [how to build a Kedro pipeline with PySpark](../integrations/pyspark_integration.md).

## Custom runners

If the built-in Kedro runners do not meet your requirements, you can also define your own runner within your project. For example, you may want to add a dry runner, which lists which nodes would be run without executing them:

<details>
<summary><b>Click to expand</b></summary>

```python
# in src/<package_name>/runner.py
from kedro.io import AbstractDataset, DataCatalog, MemoryDataSet
from kedro.pipeline import Pipeline
from kedro.runner.runner import AbstractRunner
from pluggy import PluginManager


<<<<<<< HEAD
from kedro.io import AbstractDataset, DataCatalog, MemoryDataSet
from kedro.pipeline import Pipeline
from kedro.runner.runner import AbstractRunner


=======
>>>>>>> 6888001c
class DryRunner(AbstractRunner):
    """``DryRunner`` is an ``AbstractRunner`` implementation. It can be used to list which
    nodes would be run without actually executing anything. It also checks if all the
    neccessary data exists.
    """

    def create_default_data_set(self, ds_name: str) -> AbstractDataset:
        """Factory method for creating the default data set for the runner.

        Args:
            ds_name: Name of the missing data set
        Returns:
            An instance of an implementation of AbstractDataset to be used
            for all unregistered data sets.

        """
        return MemoryDataSet()

    def _run(
        self,
        pipeline: Pipeline,
        catalog: DataCatalog,
        hook_manager: PluginManager = None,
        session_id: str = None,
    ) -> None:
        """The method implementing dry pipeline running.
        Example logs output using this implementation:

            kedro.runner.dry_runner - INFO - Actual run would execute 3 nodes:
            node3: identity([A]) -> [B]
            node2: identity([C]) -> [D]
            node1: identity([D]) -> [E]

        Args:
            pipeline: The ``Pipeline`` to run.
            catalog: The ``DataCatalog`` from which to fetch data.
            session_id: The id of the session.

        """
        nodes = pipeline.nodes
        self._logger.info(
            "Actual run would execute %d nodes:\n%s",
            len(nodes),
            pipeline.describe(),
        )
        self._logger.info("Checking inputs...")
        input_names = pipeline.inputs()
        missing_inputs = [
            input_name
            for input_name in input_names
            if not catalog._get_dataset(input_name).exists()
        ]
        if missing_inputs:
            raise KeyError(f"Datasets {missing_inputs} not found.")
```
</details>

And use it with `kedro run` through the `--runner` flag:

```console
$ kedro run --runner=<package_name>.runner.DryRunner
```

## Load and save asynchronously

```{note}
`ThreadRunner` doesn't support asynchronous load-input or save-output operations.
```

When processing a node, both `SequentialRunner` and `ParallelRunner` perform the following steps in order:

1. Load data based on node input(s)
2. Execute node function with the input(s)
3. Save the output(s)

If a node has multiple inputs or outputs (e.g., `node(func, ["a", "b", "c"], ["d", "e", "f"])`), you can reduce load and save time by using asynchronous mode. You can enable it by passing an `--async` flag to the run command as follows:

```bash
$ kedro run --async
...
2020-03-24 09:20:01,482 - kedro.runner.sequential_runner - INFO - Asynchronous mode is enabled for loading and saving data
2020-03-24 09:20:01,483 - kedro.io.data_catalog - INFO - Loading data from `example_iris_data` (CSVDataSet)...
...
```

```{note}
All the datasets used in the run have to be [thread-safe](https://www.quora.com/What-is-thread-safety-in-Python) in order for asynchronous loading/saving to work properly.
```

## Run a pipeline by name

To run the pipeline by its name, you need to add your new pipeline to the `register_pipelines()` function in `src/<package_name>/pipeline_registry.py`:

<details>
<summary><b>Click to expand</b></summary>

```python
def register_pipelines():
    """Register the project's pipelines.

    Returns:
        A mapping from pipeline names to ``Pipeline`` objects.
    """
    pipelines = find_pipelines()
    pipelines["__default__"] = sum(pipelines.values())
    my_pipeline = pipeline(
        [
            # your definition goes here
        ]
    )
    pipelines["my_pipeline"] = my_pipeline
    return pipelines
```
</details>

Then, from the command line, execute the following:

```bash
kedro run --pipeline=my_pipeline
```

```{note}
If you specify `kedro run` without the `--pipeline` option, it runs the `__default__` pipeline from the dictionary returned by `register_pipelines()`.
```

Further information about `kedro run` can be found in the [Kedro CLI documentation](../development/commands_reference.md#run-the-project).

## Run pipelines with IO

The above definition of pipelines only applies for non-stateful or "pure" pipelines that do not interact with the outside world. In practice, we would like to interact with APIs, databases, files and other sources of data. By combining IO and pipelines, we can tackle these more complex use cases.

By using `DataCatalog` from the IO module we are still able to write pure functions that work with our data and outsource file saving and loading to `DataCatalog`.

Through `DataCatalog`, we can control where inputs are loaded from, where intermediate variables get persisted and ultimately the location to which output variables are written.

In a simple example, we define a `MemoryDataSet` called `xs` to store our inputs, save our input list `[1, 2, 3]` into `xs`, then instantiate `SequentialRunner` and call its `run` method with the pipeline and data catalog instances:

<details>
<summary><b>Click to expand</b></summary>


```python
io = DataCatalog(dict(xs=MemoryDataSet()))
```

```python
io.list()
```

`Output`:

```console
Out[10]: ['xs']
```

```python
io.save("xs", [1, 2, 3])
```

```python
SequentialRunner().run(pipeline, catalog=io)
```

`Output`:

```console
Out[11]: {'v': 0.666666666666667}
```
</details>



## Output to a file

We can also use IO to save outputs to a file. In this example, we define a custom `LambdaDataSet` that would serialise the output to a file locally:

<details>
<summary><b>Click to expand</b></summary>


```python
def save(value):
    with open("./data/07_model_output/variance.pickle", "wb") as f:
        pickle.dump(value, f)


def load():
    with open("./data/07_model_output/variance.pickle", "rb") as f:
        return pickle.load(f)


pickler = LambdaDataSet(load=load, save=save)
io.add("v", pickler)
```
</details>

It is important to make sure that the data catalog variable name `v` matches the name `v` in the pipeline definition.

Next we can confirm that this `LambdaDataSet` behaves correctly:

<details>
<summary><b>Click to expand</b></summary>

```python
io.save("v", 5)
```

```python
io.load("v")
```

`Ouput`:

```Console
Out[12]: 5
```
</details>

Finally, let's run the pipeline again now and serialise the output:

<details>
<summary><b>Click to expand</b></summary>


```python
SequentialRunner().run(pipeline, catalog=io)
```

`Ouput`:

```console
Out[13]: {}
```
</details>

The output has been persisted to a local file so we don't see it directly, but it can be retrieved from the catalog:

<details>
<summary><b>Click to expand</b></summary>


```python
io.load("v")
```

`Ouput`:

```console
Out[14]: 0.666666666666667
```

```python
try:
    os.remove("./data/07_model_output/variance.pickle")
except FileNotFoundError:
    pass
```
</details>


## Configure `kedro run` arguments

The [Kedro CLI documentation](../development/commands_reference.md#run-the-project) lists the available CLI options for `kedro run`. You can alternatively supply a configuration file that contains the arguments to `kedro run`.

Here is an example file named `config.yml`, but you can choose any name for the file:


```console
$ kedro run --config=config.yml
```

where `config.yml` is formatted as below (for example):

```yaml
run:
  tags: tag1, tag2, tag3
  pipeline: pipeline1
  parallel: true
  nodes_names: node1, node2
  env: env1
```

The syntax for the options is different when you're using the CLI compared to the configuration file. In the CLI you use dashes, for example for `kedro run --from-nodes=...`, but you have to use an underscore in the configuration file:

```yaml
run:
  from_nodes: ...
```

This is because the configuration file gets parsed by [Click](https://click.palletsprojects.com/en/8.1.x/), a Python package to handle command line interfaces. Click passes the options defined in the configuration file to a Python function. The option names need to match the argument names in that function.

Variable names and arguments in Python may only contain alpha-numeric characters and underscores, so it's not possible to have a dash in the option names when using the configuration file.

```{note}
If you provide both a configuration file and a CLI option that clashes with the configuration file, the CLI option will take precedence.
```<|MERGE_RESOLUTION|>--- conflicted
+++ resolved
@@ -63,14 +63,6 @@
 from pluggy import PluginManager
 
 
-<<<<<<< HEAD
-from kedro.io import AbstractDataset, DataCatalog, MemoryDataSet
-from kedro.pipeline import Pipeline
-from kedro.runner.runner import AbstractRunner
-
-
-=======
->>>>>>> 6888001c
 class DryRunner(AbstractRunner):
     """``DryRunner`` is an ``AbstractRunner`` implementation. It can be used to list which
     nodes would be run without actually executing anything. It also checks if all the
