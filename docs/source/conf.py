--- conflicted
+++ resolved
@@ -65,14 +65,11 @@
 
 # Add any paths that contain templates here, relative to this directory.
 templates_path = ["_templates"]
-<<<<<<< HEAD
-=======
 
 intersphinx_mapping = {
     "kedro-viz": ("https://docs.kedro.org/projects/kedro-viz/en/v6.6.1/", None),
     "kedro-datasets": ("https://docs.kedro.org/projects/kedro-datasets/en/kedro-datasets-1.8.0/", None),
 }
->>>>>>> 12377f2d
 
 # The suffix(es) of source filenames.
 # You can specify multiple suffix as a list of string:
