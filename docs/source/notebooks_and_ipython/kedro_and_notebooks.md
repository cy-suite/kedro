# Use a Jupyter notebook for Kedro project experiments

This page explains how to use a Jupyter notebook to explore elements of a Kedro project. It shows how to use `kedro jupyter notebook` to set up a notebook that has access to the `catalog`, `context`, `pipelines` and `session` variables of the Kedro project so you can query them.

This page also explains how to use line magic to display a Kedro-Viz visualisation of your pipeline directly in your notebook.

## Example project

The example adds a notebook to experiment with the retired [`pandas-iris` starter](https://github.com/kedro-org/kedro-starters/tree/main/pandas-iris). As an alternative, you can follow the example using a different starter, such as [`spaceflights-pandas`](https://github.com/kedro-org/kedro-starters/tree/main/spaceflights-pandas) or just add a notebook to your own project.

We will assume the example project is called `iris`, but you can call it whatever you choose.

Navigate to the project directory (`cd iris`) and issue the following command in the terminal to launch Jupyter:

```bash
kedro jupyter notebook
```

You'll be asked if you want to opt into usage analytics on the first run of your new project. Once you've answered the question with `y` or `n`, your browser window will open with a Jupyter page that lists the folders in your project:

![The initial view in your browser](../meta/images/new_jupyter_browser_window.png)

You can now create a new Jupyter notebook using the **New** dropdown and selecting the **Kedro (iris)** kernel:

![Create a new Jupyter notebook with Kedro (iris) kernel](../meta/images/jupyter_new_notebook.png)

This opens a new browser tab to display the empty notebook:

![Your new Jupyter notebook with Kedro (iris) kernel](../meta/images/new_jupyter_notebook_view.png)

We recommend that you save your notebook in the `notebooks` folder of your Kedro project.

### What does `kedro jupyter notebook` do?

The `kedro jupyter notebook` command launches a notebook with a kernel that is [slightly customised](https://jupyter-client.readthedocs.io/en/stable/kernels.html#kernel-specs) but almost identical to the [default IPython kernel](https://ipython.readthedocs.io/en/stable/install/kernel_install.html).

This custom kernel automatically makes the following Kedro variables available:

* `catalog` (type `DataCatalog`): [Data Catalog](../data/data_catalog.md) instance that contains all defined datasets; this is a shortcut for `context.catalog`
* `context` (type `KedroContext`): Kedro project context that provides access to Kedro's library components
* `pipelines` (type `Dict[str, Pipeline]`): Pipelines defined in your [pipeline registry](../nodes_and_pipelines/run_a_pipeline.md#run-a-pipeline-by-name)
* `session` (type `KedroSession`): [Kedro session](../kedro_project_setup/session.md) that orchestrates a pipeline run

``` {note}
If the Kedro variables are not available within your Jupyter notebook, you could have a malformed configuration file or missing dependencies. The full error message is shown on the terminal used to launch `kedro jupyter notebook`.
```

## How to explore a Kedro project in a notebook
Here are some examples of how to work with the Kedro variables. To explore the full range of attributes and methods available, see the relevant [API documentation](/api/kedro) or use the [Python `dir` function](https://docs.python.org/3/library/functions.html#dir), for example `dir(catalog)`.

### `%run_viz` line magic

``` {note}
If you have not yet installed [Kedro-Viz](https://github.com/kedro-org/kedro-viz) for the project, run `pip install kedro-viz` in your terminal from within the project directory.
```

You can display an interactive visualisation of your pipeline directly in your notebook using the `run-viz` [line magic](https://ipython.readthedocs.io/en/stable/interactive/magics.html) from within a cell:

```python
%run_viz
```

![View your project's Kedro Viz inside a notebook](../meta/images/run_viz_in_notebook.png)

### `catalog`

`catalog` can be used to explore your project's [Data Catalog](../data/data_catalog.md) using methods such as `catalog.list`, `catalog.load` and `catalog.save`.

For example, add the following to a cell in your notebook to run `catalog.list`:

```ipython
catalog.list()
```

When you run the cell:

```ipython
['example_iris_data',
 'parameters',
 'params:example_test_data_ratio',
 'params:example_num_train_iter',
 'params:example_learning_rate'
]
```
Next try the following for `catalog.load`:

```ipython
catalog.load("example_iris_data")
```

The output:

```ipython
INFO     Loading data from 'example_iris_data' (CSVDataset)...

     sepal_length  sepal_width  petal_length  petal_width    species
0             5.1          3.5           1.4          0.2     setosa
1             4.9          3.0           1.4          0.2     setosa
2             4.7          3.2           1.3          0.2     setosa
3             4.6          3.1           1.5          0.2     setosa
4             5.0          3.6           1.4          0.2     setosa
..            ...          ...           ...          ...        ...
145           6.7          3.0           5.2          2.3  virginica
146           6.3          2.5           5.0          1.9  virginica
147           6.5          3.0           5.2          2.0  virginica
148           6.2          3.4           5.4          2.3  virginica
149           5.9          3.0           5.1          1.8  virginica
```

Now try the following:

```ipython
catalog.load("parameters")
```
You should see this:

```ipython
INFO     Loading data from 'parameters' (MemoryDataset)...

{'example_test_data_ratio': 0.2,
 'example_num_train_iter': 10000,
 'example_learning_rate': 0.01}
```

```{note}
If you enable [versioning](../data/data_catalog.md#dataset-versioning) you can load a particular version of a dataset, e.g. `catalog.load("example_train_x", version="2021-12-13T15.08.09.255Z")`.
```

### `context`

`context` enables you to access Kedro's library components and project metadata. For example, if you add the following to a cell and run it:

```ipython
context.project_path
```
You should see output like this, according to your username and path:

```ipython
PosixPath('/Users/username/kedro_projects/iris')
```

You can find out more about the `context` in the [API documentation](/api/kedro.framework.context.KedroContext).

### `pipelines`

`pipelines` is a dictionary containing your project's [registered pipelines](../nodes_and_pipelines/run_a_pipeline.md#run-a-pipeline-by-name):

```ipython
pipelines
```

The output will be a listing as follows:

```ipython
{'__default__': Pipeline([
Node(split_data, ['example_iris_data', 'parameters'], ['X_train', 'X_test', 'y_train', 'y_test'], 'split'),
Node(make_predictions, ['X_train', 'X_test', 'y_train'], 'y_pred', 'make_predictions'),
Node(report_accuracy, ['y_pred', 'y_test'], None, 'report_accuracy')
])}
```

You can use this to explore your pipelines and the nodes they contain:

```ipython
pipelines["__default__"].all_outputs()
```
Should give the output:

```ipython
{'y_pred', 'X_test', 'y_train', 'X_train', 'y_test'}
```

### `session`

`session.run` allows you to run a pipeline. With no arguments, this will run your `__default__` project pipeline sequentially, much as a call to `kedro run` from the terminal:

```ipython
session.run()
```

You can also specify the following optional arguments for `session.run`:

| Argument name   | Accepted types   | Description                                                                                                                                          |
| --------------- | ---------------- | ---------------------------------------------------------------------------------------------------------------------------------------------------- |
| `tags`          | `Iterable[str]`  | Construct the pipeline using nodes which have this tag attached. A node is included in the resulting pipeline if it contains any of those tags  |
| `runner`        | `AbstractRunner` | An instance of Kedro [AbstractRunner](/api/kedro.runner.AbstractRunner). Can be an instance of a [ParallelRunner](/api/kedro.runner.ParallelRunner)          |
| `node_names`    | `Iterable[str]`  | Run nodes with specified names                                                                                                                  |
| `from_nodes`    | `Iterable[str]`  | A list of node names which should be used as a starting point                                                                                        |
| `to_nodes`      | `Iterable[str]`  | A list of node names which should be used as an end point                                                                                            |
| `from_inputs`   | `Iterable[str]`  | A list of dataset names which should be used as a starting point                                                                                     |
| `to_outputs`    | `Iterable[str]`  | A list of dataset names which should be used as an end point                                                                                         |
| `load_versions` | `Dict[str, str]` | A mapping of a dataset name to a specific dataset version (timestamp) for loading. Applies to versioned datasets
                                |
| `pipeline_name` | `str`            | Name of the modular pipeline to run. Must be one of those returned by the `register_pipelines` function in `src/<package_name>/pipeline_registry.py` |

You can execute one *successful* run per session, as there's a one-to-one mapping between a session and a run. If you wish to do more than one run, you'll have to run `%reload_kedro` line magic to get a new `session`.

#### `%reload_kedro` line magic

You can use `%reload_kedro` [line magic](https://ipython.readthedocs.io/en/stable/interactive/magics.html) within your Jupyter notebook to reload the Kedro variables (for example, if you need to update `catalog` following changes to your Data Catalog).

You don't need to restart the kernel for the `catalog`, `context`, `pipelines` and `session` variables.

`%reload_kedro` accepts optional keyword arguments `env` and `params`. For example, to use configuration environment `prod`:

```ipython
%reload_kedro --env=prod
```

For more details, run `%reload_kedro?`.

<<<<<<< HEAD
#### Line magic function `%reload_kedro` not found.
If you start your Jupyter instance with `kedro jupyter notebook/lab/setup` command, this command should be available whenever you start a notebook with the Kedro kernel.

To fix this, you just need to start your notebook with one of the `kedro jupyter` command. Alternatively, you can always include an extra line at the top of your notebook
`%load_ext kedro.ipython`, this get run automatically if your kernel is set up properly.

After running this command, you should see `%reload_kedro` and `%load_node` are available to use.


## How to use tags to convert functions from Jupyter notebooks into Kedro nodes
=======
>>>>>>> cd026f5e

## Debugging a Kedro project within a notebook

 You can use the `%debug` [line magic](https://ipython.readthedocs.io/en/stable/interactive/magics.html#magic-debug) to launch an interactive debugger in your Jupyter notebook. Declare it before a single-line statement to step through the execution in debug mode. You can use the argument `--breakpoint` or `-b` to provide a breakpoint.
The follow sequence occurs when `%debug` runs immediately after an error occurs:
 - The stack trace of the last unhandled exception loads.
 - The program stops at the point where the exception occurred.
 - An interactive shell where the user can navigate through the stack trace opens.

 You can then inspect the value of expressions and arguments, or add breakpoints to the code.

<details>
<summary>Click to see an example.</summary>

![jupyter_ipython_debug_command](../meta/images/jupyter_ipython_debug_command.gif)

</details>

---

You can set up the debugger to run automatically when an exception occurs by using the `%pdb` [line magic](https://ipython.readthedocs.io/en/stable/interactive/magics.html#magic-pdb). This automatic behaviour can be enabled with `%pdb 1` or `%pdb on` before executing a program, and disabled with `%pdb 0` or `%pdb off`.

<details>
<summary>Click to see an example.</summary>

 ![jupyter_ipython_pdb_command](../meta/images/jupyter_ipython_pdb_command.gif)

</details>

---

Some examples of the possible commands that can be used to interact with the ipdb shell are as follows:

| Command           | Description                                           |
| ----------------- | ----------------------------------------------------- |
| `list`            | Show the current location in the file                 |
| `h(elp)`          | Show a list of commands, or find help on a specific command |
| `q(uit)`          | Quit the debugger and the program                     |
| `c(ontinue)`      | Quit the debugger, continue in the program             |
| `n(ext)`          | Go to the next step of the program                     |
| `<enter>`         | Repeat the previous command                            |
| `p(rint)`         | Print variables                                       |
| `s(tep)`          | Step into a subroutine                                |
| `r(eturn)`        | Return out of a subroutine                            |
| `b(reak)`         | Insert a breakpoint                                   |
| `a(rgs)`          | Print the argument list of the current function        |

For more information, use the `help` command in the debugger, or take at the [ipdb repository](https://github.com/gotcha/ipdb) for guidance.

## Useful to know (for advanced users)
Each Kedro project has its own Jupyter kernel so you can switch between Kedro projects from a single Jupyter instance by selecting the appropriate kernel.

To ensure that a Jupyter kernel always points to the correct Python executable, if one already exists with the same name `kedro_<package_name>`, then it is replaced.

You can use the `jupyter kernelspec` set of commands to manage your Jupyter kernels. For example, to remove a kernel, run `jupyter kernelspec remove <kernel_name>`.

### Managed services

If you work within a managed Jupyter service such as a Databricks notebook you may be unable to execute `kedro jupyter notebook`. You can explicitly load the Kedro IPython extension with the `%load_ext` line magic:

```ipython
In [1]: %load_ext kedro.ipython
```

If you launch your Jupyter instance from outside your Kedro project, you will need to run a second line magic to set the project path so that Kedro can load the `catalog`, `context`, `pipelines` and `session` variables:

```ipython
In [2]: %reload_kedro <project_root>
```
The Kedro IPython extension remembers the project path so that future calls to `%reload_kedro` do not need to specify it:

```ipython
In [1]: %load_ext kedro.ipython
In [2]: %reload_kedro <project_root>
In [3]: %reload_kedro
```

### IPython, JupyterLab and other Jupyter clients

You can also connect an IPython shell to a Kedro project kernel as follows:

```bash
kedro ipython
```

The command launches an IPython shell with the extension already loaded and is the same command as  `ipython --ext kedro.ipython`. You first saw this in action in the [spaceflights tutorial](../tutorial/set_up_data.md#test-that-kedro-can-load-the-data).


Similarly, the following creates a custom Jupyter kernel that automatically loads the extension and launches JupyterLab with this kernel selected:

```bash
kedro jupyter lab
```

You can use any other Jupyter client to connect to a Kedro project kernel such as the [Qt Console](https://qtconsole.readthedocs.io/), which can be launched using the `kedro_iris` kernel as follows:

```bash
jupyter qtconsole --kernel=kedro_iris
```

This will automatically load the Kedro IPython in a console that supports graphical features such as embedded figures:
![Plot of example iris data in a Qt Console](../meta/images/jupyter_qtconsole.png)<|MERGE_RESOLUTION|>--- conflicted
+++ resolved
@@ -209,7 +209,6 @@
 
 For more details, run `%reload_kedro?`.
 
-<<<<<<< HEAD
 #### Line magic function `%reload_kedro` not found.
 If you start your Jupyter instance with `kedro jupyter notebook/lab/setup` command, this command should be available whenever you start a notebook with the Kedro kernel.
 
@@ -220,56 +219,24 @@
 
 
 ## How to use tags to convert functions from Jupyter notebooks into Kedro nodes
-=======
->>>>>>> cd026f5e
-
-## Debugging a Kedro project within a notebook
-
- You can use the `%debug` [line magic](https://ipython.readthedocs.io/en/stable/interactive/magics.html#magic-debug) to launch an interactive debugger in your Jupyter notebook. Declare it before a single-line statement to step through the execution in debug mode. You can use the argument `--breakpoint` or `-b` to provide a breakpoint.
-The follow sequence occurs when `%debug` runs immediately after an error occurs:
- - The stack trace of the last unhandled exception loads.
- - The program stops at the point where the exception occurred.
- - An interactive shell where the user can navigate through the stack trace opens.
-
- You can then inspect the value of expressions and arguments, or add breakpoints to the code.
-
-<details>
-<summary>Click to see an example.</summary>
-
-![jupyter_ipython_debug_command](../meta/images/jupyter_ipython_debug_command.gif)
-
-</details>
-
----
-
-You can set up the debugger to run automatically when an exception occurs by using the `%pdb` [line magic](https://ipython.readthedocs.io/en/stable/interactive/magics.html#magic-pdb). This automatic behaviour can be enabled with `%pdb 1` or `%pdb on` before executing a program, and disabled with `%pdb 0` or `%pdb off`.
-
-<details>
-<summary>Click to see an example.</summary>
-
- ![jupyter_ipython_pdb_command](../meta/images/jupyter_ipython_pdb_command.gif)
-
-</details>
-
----
-
-Some examples of the possible commands that can be used to interact with the ipdb shell are as follows:
-
-| Command           | Description                                           |
-| ----------------- | ----------------------------------------------------- |
-| `list`            | Show the current location in the file                 |
-| `h(elp)`          | Show a list of commands, or find help on a specific command |
-| `q(uit)`          | Quit the debugger and the program                     |
-| `c(ontinue)`      | Quit the debugger, continue in the program             |
-| `n(ext)`          | Go to the next step of the program                     |
-| `<enter>`         | Repeat the previous command                            |
-| `p(rint)`         | Print variables                                       |
-| `s(tep)`          | Step into a subroutine                                |
-| `r(eturn)`        | Return out of a subroutine                            |
-| `b(reak)`         | Insert a breakpoint                                   |
-| `a(rgs)`          | Print the argument list of the current function        |
-
-For more information, use the `help` command in the debugger, or take at the [ipdb repository](https://github.com/gotcha/ipdb) for guidance.
+
+You can use the notebook to write experimental code for your Kedro project. If you later want to convert functions you've written to Kedro nodes, you can do this using `node` tags to export them to a Python file. Say you have the following code in your notebook:
+
+```ipython
+def some_action():
+    print("This function came from `notebooks/my_notebook.ipynb`")
+```
+
+1. Enable tags toolbar: `View` menu -> `Cell Toolbar` -> `Tags`
+![Enable the tags toolbar graphic](../meta/images/jupyter_notebook_workflow_activating_tags.png)
+
+2. Add the `node` tag to the cell containing your function
+![Add the node tag graphic](../meta/images/jupyter_notebook_workflow_tagging_nodes.png)
+
+
+3. Save your Jupyter notebook to `notebooks/my_notebook.ipynb`
+4. From your terminal, run `kedro jupyter convert notebooks/my_notebook.ipynb` from the Kedro project directory. The output is a Python file `src/<package_name>/nodes/my_notebook.py` containing the `some_action` function definition
+5. The `some_action` function can now be used in your Kedro pipelines
 
 ## Useful to know (for advanced users)
 Each Kedro project has its own Jupyter kernel so you can switch between Kedro projects from a single Jupyter instance by selecting the appropriate kernel.
