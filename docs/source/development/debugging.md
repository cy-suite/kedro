--- conflicted
+++ resolved
@@ -1,22 +1,10 @@
 # Debugging
 
-<<<<<<< HEAD
-> [!NOTE]
-> Our debugging documentation has moved. Please see our existing guides:
-
-* [Debugging in the CLI with pdb and Kedro Hooks](../hooks/common_use_cases.md#use-hooks-to-debug-your-pipeline)
-* [Debugging a Kedro project within a notebook](../notebooks_and_ipython/kedro_and_notebooks.md#debugging-a-kedro-project-within-a-notebook)
-* [Debugging in VSCode](./set_up_vscode.md#debugging)
-* [Debugging in PyCharm](./set_up_pycharm.md#debugging)
-=======
-:::note
-
+``` {note}
 Our debugging documentation has moved. Please see our existing guides:
-
-:::
+```
 
 * [Debugging a Kedro project within a notebook](../notebooks_and_ipython/kedro_and_notebooks.md#debugging-a-kedro-project-within-a-notebook) for information on how to launch an interactive debugger in your notebook.
 * [Debugging in VSCode](./set_up_vscode.md#debugging) for information on how to set up VSCode's built-in debugger.
 * [Debugging in PyCharm](./set_up_pycharm.md#debugging) for information on using PyCharm's debugging tool.
-* [Debugging in the CLI with Kedro Hooks](../hooks/common_use_cases.md#use-hooks-to-debug-your-pipeline) for information on how to automatically launch an interactive debugger in the CLI when an error occurs in your pipeline run.
->>>>>>> 80ad182a
+* [Debugging in the CLI with Kedro Hooks](../hooks/common_use_cases.md#use-hooks-to-debug-your-pipeline) for information on how to automatically launch an interactive debugger in the CLI when an error occurs in your pipeline run.