--- conflicted
+++ resolved
@@ -1,11 +1,6 @@
 # Frequently asked questions
 
-The following lists a set of questions that we have been asked about Kedro in the past. If you have a different
-<<<<<<< HEAD
-question which isn't answered here, check out the [searchable archive from our retired Discord server](https://linen-discord.kedro.org) or post a new query on the [Slack organisation](https://slack.kedro.org).
-=======
-question which isn't answered here, check out the [searchable archive from our retired Discord server](https://linen-discord.kedro.org) or post a new query on the [Slack organisation](https://slack.kedro.org/).
->>>>>>> 4cf0c53a
+The following lists a set of questions that we have been asked about Kedro in the past. If you have a different question which isn't answered here, check out the [searchable archive from our retired Discord server](https://linen-discord.kedro.org) or post a new query on the [Slack organisation](https://slack.kedro.org).
 
 ## What is Kedro?
 
@@ -277,8 +272,4 @@
 
 ## How can I get my question answered?
 
-<<<<<<< HEAD
 If your question isn't answered above, talk to the community on the [Kedro Slack channels](https://slack.kedro.org).
-=======
-If your question isn't answered above, talk to the community on the [Kedro Slack channels](https://slack.kedro.org/).
->>>>>>> 4cf0c53a
