# AWS Batch (outdated documentation that needs review)

``` {important}
This page contains outdated documentation that has not been tested against recent Kedro releases. If you successfully use AWS Batch with a recent version of Kedro, consider telling us the steps you took on [Slack](https://slack.kedro.org) or [GitHub](https://github.com/kedro-org/kedro/issues).
```
<div style="color:gray">

## Why would you use AWS Batch?
[AWS Batch](https://aws.amazon.com/batch/) is optimised for batch computing and applications that scale with the number of jobs running in parallel. It manages job execution and compute resources, and dynamically provisions the optimal quantity and type. AWS Batch can assist with planning, scheduling, and executing your batch computing workloads, using [Amazon EC2](https://aws.amazon.com/ec2/) On-Demand and [Spot Instances](https://aws.amazon.com/ec2/spot/), and it has native integration with [CloudWatch](https://aws.amazon.com/cloudwatch/) for log collection.

AWS Batch helps you run massively parallel Kedro pipelines in a cost-effective way, and allows you to parallelise the pipeline execution across multiple compute instances. Each Batch job is run in an isolated Docker container environment.

The following sections are a guide on how to deploy a Kedro project to AWS Batch, and uses the [spaceflights tutorial](../tutorial/spaceflights_tutorial.md) as primary example. The guide assumes that you have already completed the tutorial, and that the project was created with the project name **Kedro Tutorial**.

## Prerequisites

To use AWS Batch, ensure you have the following prerequisites in place:

- An [AWS account set up](https://aws.amazon.com/premiumsupport/knowledge-center/create-and-activate-aws-account/).
- A `name` attribute is set for each [Kedro node](/kedro.pipeline.node). Each node will run in its own Batch job, so having sensible node names will make it easier to `kedro run --node=<node_name>`.
<<<<<<< HEAD
- [All node input/output datasets must be configured in `catalog.yml`](../data/data_catalog.md#use-the-data-catalog-with-the-yaml-api) and refer to an external location (e.g. AWS S3). A clean way to do this is to create a new configuration environment `conf/aws_batch` containing a `catalog.yml` file with the appropriate configuration, as illustrated below.
=======
- [All node input/output `DataSets` must be configured in `catalog.yml`](../data/data_catalog_yaml_examples.md) and refer to an external location (e.g. AWS S3). A clean way to do this is to create a new configuration environment `conf/aws_batch` containing a `catalog.yml` file with the appropriate configuration, as illustrated below.
>>>>>>> c45e629f

<details>
<summary><b>Click to expand</b></summary>

```yaml
companies:
  type: pandas.CSVDataSet
  filepath: s3://<your-bucket>/companies.csv

reviews:
  type: pandas.CSVDataSet
  filepath: s3://<your-bucket>/reviews.csv

shuttles:
  type: pandas.ExcelDataSet
  filepath: s3://<your-bucket>/shuttles.xlsx

preprocessed_companies:
  type: pandas.CSVDataSet
  filepath: s3://<your-bucket>/preprocessed_companies.csv

preprocessed_shuttles:
  type: pandas.CSVDataSet
  filepath: s3://<your-bucket>/preprocessed_shuttles.csv

model_input_table:
  type: pandas.CSVDataSet
  filepath: s3://<your-bucket>/model_input_table.csv

regressor:
  type: pickle.PickleDataSet
  filepath: s3://<your-bucket>/regressor.pickle
  versioned: true

X_train:
  type: pickle.PickleDataSet
  filepath: s3://<your-bucket>/X_train.pickle

X_test:
  type: pickle.PickleDataSet
  filepath: s3://<your-bucket>/X_test.pickle

y_train:
  type: pickle.PickleDataSet
  filepath: s3://<your-bucket>/y_train.pickle

y_test:
  type: pickle.PickleDataSet
  filepath: s3://<your-bucket>/y_test.pickle
```

</details>

## How to run a Kedro pipeline using AWS Batch

### Containerise your Kedro project

First, you need to containerise your Kedro project, using any preferred container solution (e.g. [Docker](https://www.docker.com/)), to build an image to use in AWS Batch.

For the purpose of this walk-through, we are going to assume a Docker workflow. We recommend using the [Kedro-Docker plugin](https://github.com/kedro-org/kedro-plugins/tree/main/kedro-docker) to streamline the process.  [Instructions for using this are in the plugin's README.md](https://github.com/kedro-org/kedro-plugins/blob/main/README.md).

After you’ve built the Docker image for your project locally, [transfer the image to a container registry](./single_machine.md#how-to-use-container-registry), for instance [AWS ECR](https://aws.amazon.com/ecr/). You can find instructions on how to push your Docker image to ECR [in Amazon's ECR documentation](https://docs.aws.amazon.com/AmazonECR/latest/userguide/docker-push-ecr-image.html).

Alternatively, once you've created a container repository, click the `View Push Commands` button in the top-right corner of the [ECR dashboard](https://console.aws.amazon.com/ecr).

### Provision resources

In order to be able to deploy your pipeline to Batch, you need to provision the following four resources in advance:

#### Create IAM Role

If you are storing your datasets to S3, you first need to create an IAM role to be able to grant Batch access to read and write to the respective locations. Follow the instructions [from the AWS tutorial](https://aws.amazon.com/blogs/compute/creating-a-simple-fetch-and-run-aws-batch-job/) on how to do so, but note that the policy (step 3) should be `AmazonS3FullAccess`. Name the newly-created IAM role `batchJobRole`.

#### Create AWS Batch job definition

Job definitions provide the template for resources needed for running a job. Create a job definition named `kedro_run`, assign it the newly created `batchJobRole` IAM role, the container image you've packaged above, execution timeout of 300s and 2000MB of memory. You can leave the `Command` field empty and all the defaults in place.

#### Create AWS Batch compute environment

Next you need a compute environment where the work will be executed. Create a _managed_, on-demand one named `spaceflights_env` and let it choose to create new service and instance roles if you don't have any yet. Having a managed environment means that AWS will automatically handle the scaling of your instances.

```{note}
This compute environment won't contain any instances until you trigger the pipeline run. Therefore, creating it does not incur any immediate costs.
```

#### Create AWS Batch job queue

A job queue is the bridge between the submitted jobs and the compute environment they should run on. Create a queue named `spaceflights_queue`, connected to your newly created compute environment `spaceflights_env`, and give it `Priority` 1.

### Configure the credentials

Ensure you have the necessary AWS credentials in place before moving on, so that your pipeline can access and interact with the AWS services. Check out [the AWS CLI documentation](https://docs.aws.amazon.com/cli/latest/userguide/cli-chap-configure.html) for instructions on how to set this up.

```{note}
You should configure the default region to match the region where you've created the Batch resources.
```


### Submit AWS Batch jobs

Now that all the resources are in place, it's time to submit jobs to Batch programmatically, using the newly-created job definition and job queue. Each job will correspond to running one node, and in order to maintain the correct order of execution, you'll need to specify the dependencies (job IDs) of each submitted job. You can leverage a custom runner for this step.

#### Create a custom runner

Create a new Python package `runner` in your `src` folder, i.e. `kedro_tutorial/src/kedro_tutorial/runner/`. Make sure there is an `__init__.py` file at this location, and add another file named `batch_runner.py`, which will contain the implementation of your custom runner, `AWSBatchRunner`. The `AWSBatchRunner` will submit and monitor jobs asynchronously, surfacing any errors that occur on Batch.

Make sure the `__init__.py` file in the `runner` folder includes the following import and declaration:

```python
from .batch_runner import AWSBatchRunner

__all__ = ["AWSBatchRunner"]
```

Copy the contents of the script below into `batch_runner.py`:

```python
from concurrent.futures import ThreadPoolExecutor
from time import sleep
from typing import Any, Dict, Set

import boto3

from kedro.io import DataCatalog
from kedro.pipeline.pipeline import Pipeline, Node
from kedro.runner import ThreadRunner


class AWSBatchRunner(ThreadRunner):
    def __init__(
        self,
        max_workers: int = None,
        job_queue: str = None,
        job_definition: str = None,
        is_async: bool = False,
    ):
        super().__init__(max_workers, is_async=is_async)
        self._job_queue = job_queue
        self._job_definition = job_definition
        self._client = boto3.client("batch")

    def create_default_data_set(self, ds_name: str):
        raise NotImplementedError("All datasets must be defined in the catalog")

    def _get_required_workers_count(self, pipeline: Pipeline):
        if self._max_workers is not None:
            return self._max_workers

        return super()._get_required_workers_count(pipeline)

    def _run(  # pylint: disable=too-many-locals,useless-suppression
        self,
        pipeline: Pipeline,
        catalog: DataCatalog,
        hook_manager: PluginManager,
        session_id: str = None,
    ) -> None:
        nodes = pipeline.nodes
        node_dependencies = pipeline.node_dependencies
        todo_nodes = set(node_dependencies.keys())
        node_to_job = dict()
        done_nodes = set()  # type: Set[Node]
        futures = set()
        max_workers = self._get_required_workers_count(pipeline)

        self._logger.info("Max workers: %d", max_workers)
        with ThreadPoolExecutor(max_workers=max_workers) as pool:
            while True:
                # Process the nodes that have completed, i.e. jobs that reached
                # FAILED or SUCCEEDED state
                done = {fut for fut in futures if fut.done()}
                futures -= done
                for future in done:
                    try:
                        node = future.result()
                    except Exception:
                        self._suggest_resume_scenario(pipeline, done_nodes)
                        raise
                    done_nodes.add(node)
                    self._logger.info(
                        "Completed %d out of %d jobs", len(done_nodes), len(nodes)
                    )

                # A node is ready to be run if all its upstream dependencies have been
                # submitted to Batch, i.e. all node dependencies were assigned a job ID
                ready = {
                    n for n in todo_nodes if node_dependencies[n] <= node_to_job.keys()
                }
                todo_nodes -= ready
                # Asynchronously submit Batch jobs
                for node in ready:
                    future = pool.submit(
                        self._submit_job,
                        node,
                        node_to_job,
                        node_dependencies[node],
                        session_id,
                    )
                    futures.add(future)

                # If no more nodes left to run, ensure the entire pipeline was run
                if not futures:
                    assert not todo_nodes, (todo_nodes, done_nodes, ready, done)
                    break
```

Next you will want to add the implementation of the `_submit_job()` method referenced in `_run()`. This method will create and submit jobs to AWS Batch with the following:

* Correctly specified upstream dependencies
* A unique job name
* The corresponding command to run, namely `kedro run --node=<node_name>`.

Once submitted, the method tracks progress and surfaces any errors if the jobs end in `FAILED` state.

Make sure the contents below are placed inside the `AWSBatchRunner` class:

```python
def _submit_job(
    self,
    node: Node,
    node_to_job: Dict[Node, str],
    node_dependencies: Set[Node],
    session_id: str,
) -> Node:
    self._logger.info("Submitting the job for node: %s", str(node))

    job_name = f"kedro_{session_id}_{node.name}".replace(".", "-")
    depends_on = [{"jobId": node_to_job[dep]} for dep in node_dependencies]
    command = ["kedro", "run", "--node", node.name]

    response = self._client.submit_job(
        jobName=job_name,
        jobQueue=self._job_queue,
        jobDefinition=self._job_definition,
        dependsOn=depends_on,
        containerOverrides={"command": command},
    )

    job_id = response["jobId"]
    node_to_job[node] = job_id

    _track_batch_job(job_id, self._client)  # make sure the job finishes

    return node
```

The last part of the implementation is the helper function `_track_batch_job()`, called from `_submit_job()`, which looks like this:

```python
def _track_batch_job(job_id: str, client: Any) -> None:
    """Continuously poll the Batch client for a job's status,
    given the job ID. If it ends in FAILED state, raise an exception
    and log the reason. Return if successful.
    """
    while True:
        # we don't want to bombard AWS with the requests
        # to not get throttled
        sleep(1.0)

        jobs = client.describe_jobs(jobs=[job_id])["jobs"]
        if not jobs:
            raise ValueError(f"Job ID {job_id} not found.")

        job = jobs[0]
        status = job["status"]

        if status == "FAILED":
            reason = job["statusReason"]
            raise Exception(
                f"Job {job_id} has failed with the following reason: {reason}"
            )

        if status == "SUCCEEDED":
            return
```

#### Set up Batch-related configuration

You'll need to set the Batch-related configuration that the runner will use. Add a `parameters.yml` file inside the `conf/aws_batch/` directory created as part of the prerequistes with the following keys:

```yaml
aws_batch:
  job_queue: "spaceflights_queue"
  job_definition: "kedro_run"
  max_workers: 2
```

#### Update CLI implementation

You're nearly there! Before you can use the new runner, you need to add a `cli.py` file at the same level as `settings.py`, using [the template we provide](../development/commands_reference.md#customise-or-override-project-specific-kedro-commands). Update the `run()` function in the newly-created `cli.py` file to make sure the runner class is instantiated correctly:

```python
def run(tag, env, ...):
    """Run the pipeline."""
    runner = runner or "SequentialRunner"

    tag = _get_values_as_tuple(tag) if tag else tag
    node_names = _get_values_as_tuple(node_names) if node_names else node_names

    with KedroSession.create(env=env, extra_params=params) as session:
        context = session.load_context()
        runner_instance = _instantiate_runner(runner, is_async, context)
        session.run(
            tags=tag,
            runner=runner_instance,
            node_names=node_names,
            from_nodes=from_nodes,
            to_nodes=to_nodes,
            from_inputs=from_inputs,
            to_outputs=to_outputs,
            load_versions=load_version,
            pipeline_name=pipeline,
        )
```

where the helper function `_instantiate_runner()` looks like this:

```python
def _instantiate_runner(runner, is_async, project_context):
    runner_class = load_obj(runner, "kedro.runner")
    runner_kwargs = dict(is_async=is_async)

    if runner.endswith("AWSBatchRunner"):
        batch_kwargs = project_context.params.get("aws_batch") or {}
        runner_kwargs.update(batch_kwargs)

    return runner_class(**runner_kwargs)
```

### Deploy

You're now ready to trigger the run. Execute the following command:

```bash
kedro run --env=aws_batch --runner=kedro_tutorial.runner.AWSBatchRunner
```

You should start seeing jobs appearing on your Jobs dashboard, under the `Runnable` tab - meaning they're ready to start as soon as the resources are provisioned in the compute environment.

AWS Batch has native integration with CloudWatch, where you can check the logs for a particular job. You can either click on [the Batch job in the Jobs tab](https://console.aws.amazon.com/batch/home/jobs) and click `View logs` in the pop-up panel, or go to [CloudWatch dashboard](https://console.aws.amazon.com/cloudwatch), click `Log groups` in the side bar and find `/aws/batch/job`.
</div><|MERGE_RESOLUTION|>--- conflicted
+++ resolved
@@ -18,11 +18,7 @@
 
 - An [AWS account set up](https://aws.amazon.com/premiumsupport/knowledge-center/create-and-activate-aws-account/).
 - A `name` attribute is set for each [Kedro node](/kedro.pipeline.node). Each node will run in its own Batch job, so having sensible node names will make it easier to `kedro run --node=<node_name>`.
-<<<<<<< HEAD
-- [All node input/output datasets must be configured in `catalog.yml`](../data/data_catalog.md#use-the-data-catalog-with-the-yaml-api) and refer to an external location (e.g. AWS S3). A clean way to do this is to create a new configuration environment `conf/aws_batch` containing a `catalog.yml` file with the appropriate configuration, as illustrated below.
-=======
-- [All node input/output `DataSets` must be configured in `catalog.yml`](../data/data_catalog_yaml_examples.md) and refer to an external location (e.g. AWS S3). A clean way to do this is to create a new configuration environment `conf/aws_batch` containing a `catalog.yml` file with the appropriate configuration, as illustrated below.
->>>>>>> c45e629f
+- [All node input/output datasets must be configured in `catalog.yml`](../data/data_catalog_yaml_examples.md) and refer to an external location (e.g. AWS S3). A clean way to do this is to create a new configuration environment `conf/aws_batch` containing a `catalog.yml` file with the appropriate configuration, as illustrated below.
 
 <details>
 <summary><b>Click to expand</b></summary>
