--- conflicted
+++ resolved
@@ -24,11 +24,7 @@
 - [Argo Workflows is installed](https://github.com/argoproj/argo/blob/master/README.md#quickstart) on your Kubernetes cluster
 - [Argo CLI is installed](https://github.com/argoproj/argo/releases) on your machine
 - A `name` attribute is set for each [Kedro node](/kedro.pipeline.node) since it is used to build a DAG
-<<<<<<< HEAD
-- [All node input/output datasets must be configured in `catalog.yml`](../data/data_catalog.md#use-the-data-catalog-with-the-yaml-api) and refer to an external location (e.g. AWS S3); you cannot use the `MemoryDataset` in your workflow
-=======
-- [All node input/output DataSets must be configured in `catalog.yml`](../data/data_catalog_yaml_examples.md) and refer to an external location (e.g. AWS S3); you cannot use the `MemoryDataSet` in your workflow
->>>>>>> c45e629f
+- [All node input/output DataSets must be configured in `catalog.yml`](../data/data_catalog_yaml_examples.md) and refer to an external location (e.g. AWS S3); you cannot use the `MemoryDataset` in your workflow
 
 ```{note}
 Each node will run in its own container.
