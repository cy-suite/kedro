# Deployment to a Databricks cluster

This tutorial uses the [Databricks Starter](https://github.com/kedro-org/kedro-starters/tree/main/databricks) to illustrate how to bootstrap a Kedro project and deploy it to a [Databricks](https://databricks.com/) cluster on AWS, Azure or GCP.

>If you are using [Databricks Repos](https://docs.databricks.com/repos/index.html) to run a Kedro project then you should [disable file-based logging](../logging/logging.md#disable-file-based-logging). This prevents Kedro from attempting to write to the read-only file system.

>If you are a Kedro contributor looking for information on deploying a custom build of Kedro to Databricks, see the [development guide](../contribution/development_for_databricks.md).


```{note}
If you are a Kedro contributor looking for information on deploying a custom build of Kedro to Databricks, see the [development guide](../contribution/development_for_databricks.md).
```

## Prerequisites

* New or existing [AWS](https://aws.amazon.com/premiumsupport/knowledge-center/create-and-activate-aws-account/), [Azure](https://signup.azure.com) or [GCP](https://cloud.google.com) account with administrative privileges
* Active [Databricks deployment](https://docs.databricks.com/getting-started/index.html) (Databricks Community Edition won't suffice as it doesn't allow you to provision personal tokens)
* [Conda](https://docs.conda.io/projects/conda/en/latest/user-guide/install/index.html) or [virtualenv](https://virtualenv.pypa.io/en/latest/) installed on your local machine
* An account on [GitHub](https://github.com/) (free tier or above), [Azure DevOps](https://azure.microsoft.com/en-us/products/devops) or [GitLab](https://about.gitlab.com)
* [Git](https://git-scm.com/book/en/v2/Getting-Started-Installing-Git) installed on your local machine

>For a full list of supported Git providers check this [Databricks Repos](https://docs.databricks.com/repos/index.html#supported-git-providers) page

## Running Kedro project from a Databricks notebook

As noted in [this post describing CI/CD automation on Databricks](https://databricks.com/blog/2020/06/05/automate-continuous-integration-and-continuous-delivery-on-databricks-using-databricks-labs-ci-cd-templates.html#toc-2), _"Users may find themselves struggling to keep up with the numerous notebooks containing the ETL, data science experimentation, dashboards etc."_

Therefore, we do not recommend that you rely on the notebooks for running and/or deploying your Kedro pipelines unless it is unavoidable. The workflow described in this section may be useful for experimentation and initial data analysis stages, but it is _not_ designed for productionisation.


### 1. Project setup

First, let's create a new virtual environment and, within it, a new Kedro project:

#### Using Conda
```bash
# create fresh virtual env
# NOTE: minor Python version of the environment
# must match the version on the Databricks cluster
conda create --name iris_databricks python=3.9 -y
conda activate iris_databricks

# install Kedro and create a new project
pip install "kedro~=0.18.6"
# name your project Iris Databricks when prompted for it
kedro new --starter=databricks
```

#### Using virtualenv
```bash
# create fresh virtual env
# NOTE: minor Python version of the environment
# must match the version on the Databricks cluster.
# Make sure to install python and point to
# the install location in the PYTHON_PATH variable
export PYTHON_PATH=/usr/local/bin/python3.9
pip install virtualenv
# create a new virtual environment in .venv inside the project folder
virtualenv iris-databricks/.venv -p $PYTHON_PATH
source iris-databricks/.venv/bin/activate

# install Kedro and create a new project
pip install "kedro~=0.18.6"
# name your project Iris Databricks when prompted for it
kedro new --starter=databricks
```

### 2. Install dependencies and run locally

Now, as the project has been successfully created, we should move into the project root directory, install project dependencies, and then start a local test run using [Spark local execution mode](https://stackoverflow.com/a/54064507/3364156), which means that all Spark jobs will be executed in a single JVM locally, rather than in a cluster. `databricks` Kedro starter used to generate the project already has all necessary configuration for it to work, you just need to have `pyspark` Python package installed, which is done for you by `pip install -r src/requirements.txt` or `poetry install` command below.

If you are using `poetry`:

```bash
# install poetry if you will manage dependencies in poetry
pip install poetry
# change the directory to the project root
cd iris-databricks/
# compile and install the project dependencies, this may take a few minutes
poetry install
# start a local run
python -m kedro run
```

If you are using `setup.py/requiements.txt`:

```bash
# change the directory to the project root
cd iris-databricks/
# compile and install the project dependencies, this may take a few minutes
pip install -r src/requirements.txt
# start a local run
python -m kedro run
```

You should get a similar output:
```console
...
<<<<<<< HEAD
2023-03-21 19:42:37,916 - kedro.io.data_catalog - INFO - Saving data to 'iris_features' (ManagedTableDataSet)...
2023-03-21 19:42:44,435 - kedro.runner.sequential_runner - INFO - Completed 2 out of 3 tasks
2023-03-21 19:42:44,435 - kedro.io.data_catalog - INFO - Loading data from 'iris_features' (ManagedTableDataSet)...
2023-03-21 19:42:44,573 - kedro.pipeline.node - INFO - Running node: generate_predictions([iris_features]) -> [iris_predictions]
0.94642
2023-03-21 19:42:51,029 - kedro.io.data_catalog - INFO - Saving data to 'iris_predictions' (ManagedTableDataSet)...
2023-03-21 19:42:56,304 - kedro.runner.sequential_runner - INFO - Completed 3 out of 3 tasks
2023-03-21 19:42:56,304 - kedro.runner.sequential_runner - INFO - Pipeline execution completed successfully.
```
### 3. Create a Databricks cluster

If you already have an active cluster with runtime version `11.3 LTS` or above, you can skip this step and move onto [Step 4](#4-create-repository-personal-access-token-and-add-to-databricks). Here is [how to find clusters in your Databricks workspace](https://docs.databricks.com/clusters/clusters-manage.html).

Follow the [Databricks official guide to create a new cluster](https://docs.databricks.com/clusters/create-cluster.html). For the purpose of this tutorial (and to minimise costs) we recommend the following settings:
* Runtime: `11.3 LTS (Scala 2.12, Spark 3.3.0)`
* Access mode: `Single user` or `No isolation shared`
* Worker type: `Standard_DS3_v2` (Azure) | `m4.large` (AWS) | `n1-standard-4` (GCP)
* Driver Type: `Same as worker`
* Workers: `1`
* Enable spot instances
* Terminate after: `30 minutes`
* Disable autoscaling
=======
[08/09/22 11:23:30] INFO     Model has accuracy of 0.933 on test data.                                        nodes.py:74
                    INFO     Completed 3 out of 3 tasks                                           sequential_runner.py:85
                    INFO     Pipeline execution completed successfully.                                      runner.py:89
```
### 3. Create a Databricks cluster

If you already have an active cluster with runtime version `7.3`, you can skip this step. Here is [how to find clusters in your Databricks workspace](https://docs.databricks.com/clusters/clusters-manage.html).

Follow the [Databricks official guide to create a new cluster](https://docs.databricks.com/clusters/create-cluster.html). For the purpose of this tutorial (and to minimise costs) we recommend the following settings:
* Runtime: `7.3 (Scala 2.12, Spark 3.0.1)`
* Enable autoscaling: `off`
* Terminate after 120 minutes of inactivity: `on`
* Worker type: `Standard_DS3_v2`
* Driver Type: `Same as worker`
* Workers: `2`
>>>>>>> c144b876

>While your cluster is being provisioned, you can continue to the next step to setup your repo in Databricks.

As a result you should have:
* A Kedro project, which runs with the local version of PySpark library
* A running Databricks interactive cluster

### 4. Create and add repository personal access token to Databricks

To synchronise the project between the local development environment and Databricks, we will use a private GitHub/Azure DevOps/GitLab repository, which you will create in the next step. For authentication, we will need a GitHub/Azure DevOps/GitLab personal access token, so go ahead and create this token in your [GitHub](https://docs.github.com/en/github/authenticating-to-github/creating-a-personal-access-token), [Azure DevOps](https://learn.microsoft.com/en-us/azure/devops/organizations/accounts/use-personal-access-tokens-to-authenticate?view=azure-devops&tabs=Windows), or [GitLab](https://docs.gitlab.com/ee/user/profile/personal_access_tokens.html) developer settings. If you are using another Git provider, follow the instructions for your platform to generate a personal access token.

>Make sure that `repo` scopes are enabled for your token.

Once you have the token, you will add it to your Databricks workspace. 
1. Under `User Settings` 
2. Navigate to `Git integration`
3. Select your Git provider
4. Fill in your Git username 
5. Paste the the [personal access token](#4-create-github-personal-access-token) you setup earlier.

![](../meta/images/databricks_token.png)

>If you do not see this section, reach out to your Databricks administrator to enable Repos in your workspace.

### 5. Create a (private) repository for your Kedro project and push your code

Now you should create a new repository in [GitHub](https://docs.github.com/en/github/getting-started-with-github/create-a-repo), [Azure DevOps](https://learn.microsoft.com/en-us/azure/devops/repos/git/create-new-repo), [GitLab](https://docs.gitlab.com/ee/user/project/index.html#create-a-project) using the official guides. You can keep the repository private and you don't need to commit to it just yet.

<<<<<<< HEAD
To connect to the newly created repository locally, you can use one of 2 options:
=======
* **SSH:** If you choose to connect with SSH, you will also need to configure [the SSH connection to GitHub](https://docs.github.com/en/github/authenticating-to-github/connecting-to-github-with-ssh), unless you already have [an existing SSH key configured for GitHub](https://docs.github.com/en/github/authenticating-to-github/checking-for-existing-ssh-keys)
* **HTTPS:** If using HTTPS, you will be asked for your GitHub username and password when you push your first commit - please use your GitHub username and your [personal access token](#4-create-github-personal-access-token) generated in the previous step as a password and [_not_ your original GitHub password](https://docs.github.com/en/rest/overview/authenticating-to-the-rest-api#authenticating-with-username-and-password).
>>>>>>> c144b876

* **SSH:** If you choose to connect with SSH, you will also need to configure the SSH connection to [GitHub](https://docs.github.com/en/github/authenticating-to-github/connecting-to-github-with-ssh), [Azure DevOps](https://learn.microsoft.com/en-us/azure/devops/repos/git/use-ssh-keys-to-authenticate), or [GitLab](https://docs.gitlab.com/ee/user/ssh.html). You might already have an [existing SSH key configured for GitHub](https://docs.github.com/en/github/authenticating-to-github/checking-for-existing-ssh-keys) or your Git provider.
* **HTTPS:** If using HTTPS, you will be asked for your username and password when you push your first commit - please use your git username and your [personal access token](#4-create-github-personal-access-token) generated in the previous step as a password.

We will use a CLI to push the newly created Kedro project to your newly created repository. First, you need to initialise Git in your project root directory:

```bash
# change the directory to the project root
cd iris-databricks/
# initialise git
git init
```

Then, create the first commit:

```bash
# add all files to git staging area
git add .
# create the first commit
git commit -m "first commit"
```

Finally, push the commit to your repository. Follow these instructions for getting the SSH/HTTPS URLs for your repository: [GitHub](https://docs.github.com/en/get-started/getting-started-with-git/about-remote-repositories), [Azure DevOps](https://learn.microsoft.com/en-us/azure/devops/repos/git/clone), or [GitLab](https://docs.gitlab.com/ee/gitlab-basics/start-using-git.html#clone-a-repository). Fill in the `<HTTPS URL>` or `<SSH URL>` according to your method of authenticating with git:

```bash
# configure a new remote
# for HTTPS run:
git remote add origin <HTTPS URL>
# or for SSH run:
git remote add origin <SSH URL>

# verify the new remote URL
git remote -v

# push the first commit
git push --set-upstream origin main
```

### 6. Configure Databricks to Read from your Repo

The project has now been pushed to your private repository, and in order to pull it from the Databricks, we need to add the repo to your workspace.

[Log into your Databricks workspace](https://docs.databricks.com/workspace/workspace-details.html#workspace-instance-names-urls-and-ids) and then:
1. Open `Repos` tab
2. Click on `Add Repo`
3. Paste the URL of your repo (HTTPS)
4. Click on `Create Repo`

![](../meta/images/databricks_repo.png)

You should now be able to browse your repository inside Databricks under your email.

### 7. Run your Kedro project from the Databricks notebook

Congratulations, you are now ready to run your Kedro project from Databricks!

You will find a notebook in the notebooks folder of the databricks starter called `sample_run.ipynb.py` that contains all these cells and can be ran as is on Databricks. To create a new notebook follow the steps below. The `project_root` is the location of the repo in your workspace in the format: `/Workspace/Repos/{user email}/{repo name}`.

You can interact with Kedro in Databricks through the Kedro [IPython extension](https://ipython.readthedocs.io/en/stable/config/extensions/index.html), `kedro.ipython`.

The Kedro IPython extension launches a [Kedro session](../kedro_project_setup/session.md) and makes available the useful Kedro variables `catalog`, `context`, `pipelines` and `session`. It also provides the `%reload_kedro` [line magic](https://ipython.readthedocs.io/en/stable/interactive/magics.html) that reloads these variables (for example, if you need to update `catalog` following changes to your Data Catalog).

The IPython extension can be used in a Databricks notebook in a similar way to how it is used in [Jupyter notebooks](../notebooks_and_ipython/kedro_and_notebooks.md).

[Create your Databricks notebook](https://docs.databricks.com/notebooks/notebooks-manage.html#create-a-notebook) and remember to attach it to the cluster you have just configured.

In your newly-created notebook, put each of the below code snippets into a separate cell, then [run all cells](https://docs.databricks.com/notebooks/run-notebook.html):

* Install Kedro and the latest compatible version of Kedro-Datasets.

```console
<<<<<<< HEAD
%pip install "kedro==0.18.6" "kedro-datasets[databricks.ManagedTableDataSet]~=1.2.0" kedro-viz
=======
%pip install "kedro==0.18.6" "kedro-datasets[spark.SparkDataSet]~=1.0.2"
>>>>>>> c144b876
```

* Instantiate the Kedro globals using the magic

```python
%load_ext kedro.ipython
```

```python
%reload_kedro <project_root>
```

* Run Kedro project

```python
<<<<<<< HEAD
session.run()
=======
from kedro.framework.session import KedroSession
from kedro.framework.startup import bootstrap_project

bootstrap_project(project_root)

with KedroSession.create(project_path=project_root, env="databricks") as session:
    session.run()
>>>>>>> c144b876
```

You should get a similar output:

```console
...
2023-03-21 19:42:37,916 - kedro.io.data_catalog - INFO - Saving data to 'iris_features' (ManagedTableDataSet)...
2023-03-21 19:42:44,435 - kedro.runner.sequential_runner - INFO - Completed 2 out of 3 tasks
2023-03-21 19:42:44,435 - kedro.io.data_catalog - INFO - Loading data from 'iris_features' (ManagedTableDataSet)...
2023-03-21 19:42:44,573 - kedro.pipeline.node - INFO - Running node: generate_predictions([iris_features]) -> [iris_predictions]
0.94642
2023-03-21 19:42:51,029 - kedro.io.data_catalog - INFO - Saving data to 'iris_predictions' (ManagedTableDataSet)...
2023-03-21 19:42:56,304 - kedro.runner.sequential_runner - INFO - Completed 3 out of 3 tasks
2023-03-21 19:42:56,304 - kedro.runner.sequential_runner - INFO - Pipeline execution completed successfully.
```

### 8. Running Kedro-Viz on Databricks

For Kedro-Viz to run with your Kedro project, you need to ensure that both the packages are installed in the same scope (notebook-scoped vs. cluster library). i.e. if you `%pip install kedro` from inside your notebook then you should also `%pip install kedro-viz` from inside your notebook.
If your cluster comes with Kedro installed on it as a library already then you should also add Kedro-Viz as a [cluster library](https://docs.microsoft.com/en-us/azure/databricks/libraries/cluster-libraries).

Kedro-Viz can then be launched in a new browser tab with the `%run_viz` line magic:
```ipython
%run_viz
```

### 9. How to use datasets stored on Databricks DBFS

DBFS is a distributed file system mounted into a DataBricks workspace and accessible on a DataBricks cluster. It maps cloud object storage URIs to relative paths so as to simplify the process of persisting files. With DBFS, libraries can read from or write to distributed storage as if it's a local file.
To use datasets with DBFS, the file path passed to the dataset **must** be prefixed with `/dbfs/` and look something like, `/dbfs/example_project/data/02_intermediate/processed_data`. This applies to all datasets, including `SparkDataSet`.
> **Note**: Most Python code, except PySpark, will try to resolve a file path in the driver node storage by default, this will result in an `DataSetError` if the code is using a file path that is actually a DBFS save location. To avoid this, always make sure to point the file path to `/dbfs` when storing or loading data on DBFS. For more rules on what is saved in DBFS versus driver node storage by default, please refer to the [Databricks documentation](https://docs.databricks.com/files/index.html#what-is-the-root-path-for-databricks).

<<<<<<< HEAD
This does not apply to datasets that do not use files.
=======
After this, you can reload Kedro by running the line magic command `%reload_kedro <project_root>`.

### 10. Running Kedro-Viz on Databricks

For Kedro-Viz to run with your Kedro project, you need to ensure that both the packages are installed in the same scope (notebook-scoped vs. cluster library). i.e. if you `%pip install kedro` from inside your notebook then you should also `%pip install kedro-viz` from inside your notebook.
If your cluster comes with Kedro installed on it as a library already then you should also add Kedro-Viz as a [cluster library](https://docs.microsoft.com/en-us/azure/databricks/libraries/cluster-libraries).

Kedro-Viz can then be launched in a new browser tab with the `%run_viz` line magic:
```ipython
In [2]: %run_viz
```

## How to use datasets stored on Databricks DBFS

DBFS is a distributed file system mounted into a DataBricks workspace and accessible on a DataBricks cluster. It maps cloud object storage URIs to relative paths so as to simplify the process of persisting files. With DBFS, libraries can read from or write to distributed storage as if it's a local file.
To use datasets with DBFS, the file path passed to the dataset **must** be prefixed with `/dbfs/` and look something like, `/dbfs/example_project/data/02_intermediate/processed_data`. This applies to all datasets, including `SparkDataSet`.
> **Note**: Most Python code, except PySpark, will try to resolve a file path in the driver node storage by default, this will result in an `DataSetError` if the code is using a file path that is actually a DBFS save location. To avoid this, always make sure to point the file path to `/dbfs` when storing or loading data on DBFS. For more rules on what is saved in DBFS versus driver node storage by default, please refer to the [Databricks documentation](https://docs.databricks.com/files/index.html#what-is-the-root-path-for-databricks).
>>>>>>> c144b876
<|MERGE_RESOLUTION|>--- conflicted
+++ resolved
@@ -96,7 +96,6 @@
 You should get a similar output:
 ```console
 ...
-<<<<<<< HEAD
 2023-03-21 19:42:37,916 - kedro.io.data_catalog - INFO - Saving data to 'iris_features' (ManagedTableDataSet)...
 2023-03-21 19:42:44,435 - kedro.runner.sequential_runner - INFO - Completed 2 out of 3 tasks
 2023-03-21 19:42:44,435 - kedro.io.data_catalog - INFO - Loading data from 'iris_features' (ManagedTableDataSet)...
@@ -119,23 +118,6 @@
 * Enable spot instances
 * Terminate after: `30 minutes`
 * Disable autoscaling
-=======
-[08/09/22 11:23:30] INFO     Model has accuracy of 0.933 on test data.                                        nodes.py:74
-                    INFO     Completed 3 out of 3 tasks                                           sequential_runner.py:85
-                    INFO     Pipeline execution completed successfully.                                      runner.py:89
-```
-### 3. Create a Databricks cluster
-
-If you already have an active cluster with runtime version `7.3`, you can skip this step. Here is [how to find clusters in your Databricks workspace](https://docs.databricks.com/clusters/clusters-manage.html).
-
-Follow the [Databricks official guide to create a new cluster](https://docs.databricks.com/clusters/create-cluster.html). For the purpose of this tutorial (and to minimise costs) we recommend the following settings:
-* Runtime: `7.3 (Scala 2.12, Spark 3.0.1)`
-* Enable autoscaling: `off`
-* Terminate after 120 minutes of inactivity: `on`
-* Worker type: `Standard_DS3_v2`
-* Driver Type: `Same as worker`
-* Workers: `2`
->>>>>>> c144b876
 
 >While your cluster is being provisioned, you can continue to the next step to setup your repo in Databricks.
 
@@ -164,12 +146,7 @@
 
 Now you should create a new repository in [GitHub](https://docs.github.com/en/github/getting-started-with-github/create-a-repo), [Azure DevOps](https://learn.microsoft.com/en-us/azure/devops/repos/git/create-new-repo), [GitLab](https://docs.gitlab.com/ee/user/project/index.html#create-a-project) using the official guides. You can keep the repository private and you don't need to commit to it just yet.
 
-<<<<<<< HEAD
 To connect to the newly created repository locally, you can use one of 2 options:
-=======
-* **SSH:** If you choose to connect with SSH, you will also need to configure [the SSH connection to GitHub](https://docs.github.com/en/github/authenticating-to-github/connecting-to-github-with-ssh), unless you already have [an existing SSH key configured for GitHub](https://docs.github.com/en/github/authenticating-to-github/checking-for-existing-ssh-keys)
-* **HTTPS:** If using HTTPS, you will be asked for your GitHub username and password when you push your first commit - please use your GitHub username and your [personal access token](#4-create-github-personal-access-token) generated in the previous step as a password and [_not_ your original GitHub password](https://docs.github.com/en/rest/overview/authenticating-to-the-rest-api#authenticating-with-username-and-password).
->>>>>>> c144b876
 
 * **SSH:** If you choose to connect with SSH, you will also need to configure the SSH connection to [GitHub](https://docs.github.com/en/github/authenticating-to-github/connecting-to-github-with-ssh), [Azure DevOps](https://learn.microsoft.com/en-us/azure/devops/repos/git/use-ssh-keys-to-authenticate), or [GitLab](https://docs.gitlab.com/ee/user/ssh.html). You might already have an [existing SSH key configured for GitHub](https://docs.github.com/en/github/authenticating-to-github/checking-for-existing-ssh-keys) or your Git provider.
 * **HTTPS:** If using HTTPS, you will be asked for your username and password when you push your first commit - please use your git username and your [personal access token](#4-create-github-personal-access-token) generated in the previous step as a password.
@@ -241,11 +218,7 @@
 * Install Kedro and the latest compatible version of Kedro-Datasets.
 
 ```console
-<<<<<<< HEAD
 %pip install "kedro==0.18.6" "kedro-datasets[databricks.ManagedTableDataSet]~=1.2.0" kedro-viz
-=======
-%pip install "kedro==0.18.6" "kedro-datasets[spark.SparkDataSet]~=1.0.2"
->>>>>>> c144b876
 ```
 
 * Instantiate the Kedro globals using the magic
@@ -261,17 +234,7 @@
 * Run Kedro project
 
 ```python
-<<<<<<< HEAD
 session.run()
-=======
-from kedro.framework.session import KedroSession
-from kedro.framework.startup import bootstrap_project
-
-bootstrap_project(project_root)
-
-with KedroSession.create(project_path=project_root, env="databricks") as session:
-    session.run()
->>>>>>> c144b876
 ```
 
 You should get a similar output:
@@ -304,24 +267,4 @@
 To use datasets with DBFS, the file path passed to the dataset **must** be prefixed with `/dbfs/` and look something like, `/dbfs/example_project/data/02_intermediate/processed_data`. This applies to all datasets, including `SparkDataSet`.
 > **Note**: Most Python code, except PySpark, will try to resolve a file path in the driver node storage by default, this will result in an `DataSetError` if the code is using a file path that is actually a DBFS save location. To avoid this, always make sure to point the file path to `/dbfs` when storing or loading data on DBFS. For more rules on what is saved in DBFS versus driver node storage by default, please refer to the [Databricks documentation](https://docs.databricks.com/files/index.html#what-is-the-root-path-for-databricks).
 
-<<<<<<< HEAD
-This does not apply to datasets that do not use files.
-=======
-After this, you can reload Kedro by running the line magic command `%reload_kedro <project_root>`.
-
-### 10. Running Kedro-Viz on Databricks
-
-For Kedro-Viz to run with your Kedro project, you need to ensure that both the packages are installed in the same scope (notebook-scoped vs. cluster library). i.e. if you `%pip install kedro` from inside your notebook then you should also `%pip install kedro-viz` from inside your notebook.
-If your cluster comes with Kedro installed on it as a library already then you should also add Kedro-Viz as a [cluster library](https://docs.microsoft.com/en-us/azure/databricks/libraries/cluster-libraries).
-
-Kedro-Viz can then be launched in a new browser tab with the `%run_viz` line magic:
-```ipython
-In [2]: %run_viz
-```
-
-## How to use datasets stored on Databricks DBFS
-
-DBFS is a distributed file system mounted into a DataBricks workspace and accessible on a DataBricks cluster. It maps cloud object storage URIs to relative paths so as to simplify the process of persisting files. With DBFS, libraries can read from or write to distributed storage as if it's a local file.
-To use datasets with DBFS, the file path passed to the dataset **must** be prefixed with `/dbfs/` and look something like, `/dbfs/example_project/data/02_intermediate/processed_data`. This applies to all datasets, including `SparkDataSet`.
-> **Note**: Most Python code, except PySpark, will try to resolve a file path in the driver node storage by default, this will result in an `DataSetError` if the code is using a file path that is actually a DBFS save location. To avoid this, always make sure to point the file path to `/dbfs` when storing or loading data on DBFS. For more rules on what is saved in DBFS versus driver node storage by default, please refer to the [Databricks documentation](https://docs.databricks.com/files/index.html#what-is-the-root-path-for-databricks).
->>>>>>> c144b876
+This does not apply to datasets that do not use files.