# Deployment to a Databricks cluster

This tutorial uses the [PySpark Iris Kedro Starter](https://github.com/kedro-org/kedro-starters/tree/main/pyspark-iris) to illustrate how to bootstrap a Kedro project using Spark and deploy it to a [Databricks cluster on AWS](https://databricks.com/aws).

```{note}
If you are using [Databricks Repos](https://docs.databricks.com/repos/index.html) to run a Kedro project then you should [disable file-based logging](../logging/logging.md#disable-file-based-logging). This prevents Kedro from attempting to write to the read-only file system.
```

## Prerequisites

* New or existing [AWS account](https://aws.amazon.com/premiumsupport/knowledge-center/create-and-activate-aws-account/) with administrative privileges
* Active [Databricks deployment](https://docs.databricks.com/getting-started/account-setup.html) on AWS (Databricks Community Edition won't suffice as it doesn't allow you to provision personal tokens)
* [Conda installed](https://docs.conda.io/projects/conda/en/latest/user-guide/install/index.html) on your local machine
* An account on [GitHub](https://github.com/) (free tier or above)
* [Git installed](https://git-scm.com/book/en/v2/Getting-Started-Installing-Git) on your local machine


## Running Kedro project from a Databricks notebook

As noted in [this post describing CI/CD automation on Databricks](https://databricks.com/blog/2020/06/05/automate-continuous-integration-and-continuous-delivery-on-databricks-using-databricks-labs-ci-cd-templates.html#toc-2), _"Users may find themselves struggling to keep up with the numerous notebooks containing the ETL, data science experimentation, dashboards etc."_

Therefore, we do not recommend that you rely on the notebooks for running and/or deploying your Kedro pipelines unless it is unavoidable. The workflow described in this section may be useful for experimentation and initial data analysis stages, but it is _not_ designed for productionisation.


### 1. Project setup

First, let's create a new virtual environment and, within it, a new Kedro project:

```bash
# create fresh virtual env
# NOTE: minor Python version of the environment
# must match the version on the Databricks cluster
conda create --name iris_databricks python=3.7 -y
conda activate iris_databricks

# install Kedro and create a new project
pip install "kedro~=0.18.4"
# name your project Iris Databricks when prompted for it
kedro new --starter pyspark-iris
```

### 2. Install dependencies and run locally

Now, as the project has been successfully created, we should move into the project root directory, install project dependencies, and then start a local test run using [Spark local execution mode](https://stackoverflow.com/a/54064507/3364156), which means that all Spark jobs will be executed in a single JVM locally, rather than in a cluster. `pyspark-iris` Kedro starter used to generate the project already has all necessary configuration for it to work, you just need to have `pyspark` Python package installed, which is done for you by `pip install -r src/requirements.txt` command below.

```bash
# change the directory to the project root
cd iris-databricks/
# compile and install the project dependencies, this may take a few minutes
pip install -r src/requirements.txt
# start a local run
kedro run
```

You should get a similar output:
```console
...
[08/09/22 11:23:30] INFO     Model has accuracy of 0.933 on test data.                                        nodes.py:74
                    INFO     Saving data to 'metrics' (MetricsDataSet)...                             data_catalog.py:382
                    INFO     Completed 3 out of 3 tasks                                           sequential_runner.py:85
                    INFO     Pipeline execution completed successfully.                                      runner.py:89
```
### 3. Create a Databricks cluster

If you already have an active cluster with runtime version `7.1`, you can skip this step. Here is [how to find clusters in your Databricks workspace](https://docs.databricks.com/clusters/clusters-manage.html).

Follow the [Databricks official guide to create a new cluster](https://docs.databricks.com/clusters/create-cluster.html). For the purpose of this tutorial (and to minimise costs) we recommend the following settings:
* Runtime: `7.1 (Scala 2.12, Spark 3.0.0)`
* Enable autoscaling: `off`
* Terminate after 120 minutes of inactivity: `on`
* Worker type: `m4.large`
* Driver Type: `Same as worker`
* Workers: `2`
* Advanced options -> Instances -> # Volumes: `1`

While your cluster is being provisioned, you can continue to the next step.

As a result you should have:
* A Kedro project, which runs with the local version of PySpark library
* A running Databricks cluster

### 4. Create GitHub personal access token

To synchronise the project between the local development environment and Databricks, we will use a private GitHub repository, which you will create in the next step. For authentication, we will need a GitHub personal access token, so go ahead and [create this token in your GitHub developer settings](https://docs.github.com/en/github/authenticating-to-github/creating-a-personal-access-token).

```{note}
Make sure that `repo` scopes are enabled for your token.
```

### 5. Create a GitHub repository

Now you should [create a new repository in GitHub](https://docs.github.com/en/github/getting-started-with-github/create-a-repo) using the official guide. You can keep the repository private and you don't need to commit to it just yet.

To connect to the newly created repository you can use one of 2 options:

* **SSH:** If you choose to connect with SSH, you will also need to configure [the SSH connection to GitHub](https://docs.github.com/en/github/authenticating-to-github/connecting-to-github-with-ssh), unless you already have [an existing SSH key configured for GitHub](https://docs.github.com/en/github/authenticating-to-github/checking-for-existing-ssh-keys)
* **HTTPS:** If using HTTPS, you will be asked for your GitHub username and password when you push your first commit - please use your GitHub username and your [personal access token](#4-create-github-personal-access-token) generated in the previous step as a password and [_not_ your original GitHub password](https://docs.github.com/en/rest/overview/other-authentication-methods#via-username-and-password).

### 6. Push Kedro project to the GitHub repository

We will use a CLI to push the newly created Kedro project to GitHub. First, you need to initialise Git in your project root directory:

```bash
# change the directory to the project root
cd iris-databricks/
# initialise git
git init
```

Then, create the first commit:

```bash
# add all files to git staging area
git add .
# create the first commit
git commit -m "first commit"
```

Finally, push the commit to GitHub:

```bash
# configure a new remote
# for HTTPS run:
git remote add origin https://github.com/<username>/<repo-name>.git
# or for SSH run:
git remote add origin git@github.com:<username>/<repo-name>.git

# verify the new remote URL
git remote -v

# push the first commit
git push --set-upstream origin main
```

### 7. Configure the Databricks cluster

The project has now been pushed to your private GitHub repository, and in order to pull it from the Databricks, we need to configure the [personal access token you generated in Step 2](#4-create-github-personal-access-token).

[Log into your Databricks workspace](https://docs.databricks.com/workspace/workspace-details.html#workspace-instance-names-urls-and-ids) and then:
1. Open `Clusters` tab
2. Click on your cluster name
3. Press `Edit`
4. Go to the `Advanced Options` and then `Spark`

![](../meta/images/databricks_cluster_edit.png)

Then in the `Environment Variables` section add your `GITHUB_USER` and `GITHUB_TOKEN` as shown on the picture:

![](../meta/images/databricks_cluster_env_vars.png)


```{note}
For security purposes, we strongly recommend against hard-coding any secrets into your notebooks.
```

Then press `Confirm` button. Your cluster will be restarted to apply the changes, this will take a few minutes.

### 8. Run your Kedro project from the Databricks notebook

Congratulations, you are now ready to run your Kedro project from the Databricks!

[Create your Databricks notebook](https://docs.databricks.com/notebooks/notebooks-manage.html#create-a-notebook) and remember to attach it to the cluster you have just configured.

In your newly-created notebook, put each of the below code snippets into a separate cell, then [run all cells](https://docs.databricks.com/notebooks/run-notebook.html):

* Clone your project from GitHub

```console
%sh rm -rf ~/projects/iris-databricks && git clone --single-branch --branch main https://${GITHUB_USER}:${GITHUB_TOKEN}@github.com/${GITHUB_USER}/<your-repo-name>.git ~/projects/iris-databricks
```

* Install the latest version of Kedro compatible with version `0.18.4`

```console
<<<<<<< HEAD
%pip install "kedro-datasets[spark.SparkDataSet]~=1.0.0"
=======
%pip install "kedro[spark.SparkDataSet]~=0.18.4"
>>>>>>> 1b253685
```

* Copy input data into DBFS

```python
import logging
from pathlib import Path

# suppress excessive logging from py4j
logging.getLogger("py4j.java_gateway").setLevel(logging.ERROR)

# copy project data into DBFS
project_root = Path.home() / "projects" / "iris-databricks"
data_dir = project_root / "data"
dbutils.fs.cp(
    f"file://{data_dir.as_posix()}", f"dbfs://{data_dir.as_posix()}", recurse=True
)

# make sure the data has been copied
dbutils.fs.ls((data_dir / "01_raw").as_posix())
```

You should get a similar output:
```console
Out[11]: [FileInfo(path='dbfs:/root/projects/iris-databricks/data/01_raw/.gitkeep', name='.gitkeep', size=0),
 FileInfo(path='dbfs:/root/projects/iris-databricks/data/01_raw/iris.csv', name='iris.csv', size=3858)]
```

* Run Kedro project

```python
from kedro.framework.session import KedroSession
from kedro.framework.startup import bootstrap_project

bootstrap_project(project_root)

with KedroSession.create(project_path=project_root) as session:
    session.run()
```

You should get a similar output:

```console
...
[08/09/22 11:23:30] INFO     Model has accuracy of 0.933 on test data.                                        nodes.py:74
                    INFO     Saving data to 'metrics' (MetricsDataSet)...                             data_catalog.py:382
                    INFO     Completed 3 out of 3 tasks                                           sequential_runner.py:85
                    INFO     Pipeline execution completed successfully.                                      runner.py:89
```

Your complete notebook should look similar to this (the results are hidden):

![](../meta/images/databricks_notebook_example.png)


### 9. Using the Kedro IPython Extension

You can interact with Kedro in Databricks through the Kedro [IPython extension](https://ipython.readthedocs.io/en/stable/config/extensions/index.html), `kedro.ipython`.

The Kedro IPython extension launches a [Kedro session](../kedro_project_setup/session.md) and makes available the useful Kedro variables `catalog`, `context`, `pipelines` and `session`. It also provides the `%reload_kedro` [line magic](https://ipython.readthedocs.io/en/stable/interactive/magics.html) that reloads these variables (for example, if you need to update `catalog` following changes to your Data Catalog).

The IPython extension can be used in a Databricks notebook in a similar way to how it is used in [Jupyter notebooks](../notebooks_and_ipython/kedro_and_notebooks.md).

If you encounter a `ContextualVersionConflictError`, it is likely caused by Databricks using an old version of `pip`. Hence there's one additional step you need to do in the Databricks notebook to make use of the IPython extension. After you load the IPython extension using the below command:

```ipython
In [1]: %load_ext kedro.ipython
```

You must explicitly upgrade your `pip` version by doing the below:

```bash
%pip install -U pip
```

After this, you can reload Kedro by running the line magic command `%reload_kedro <project_root>`.

### 10. Running Kedro-Viz on Databricks

For Kedro-Viz to run with your Kedro project, you need to ensure that both the packages are installed in the same scope (notebook-scoped vs. cluster library). i.e. if you `%pip install kedro` from inside your notebook then you should also `%pip install kedro-viz` from inside your notebook.
If your cluster comes with Kedro installed on it as a library already then you should also add Kedro-Viz as a [cluster library](https://docs.microsoft.com/en-us/azure/databricks/libraries/cluster-libraries).

Kedro-Viz can then be launched in a new browser tab with the `%run_viz` line magic:
```ipython
In [2]: %run_viz
```<|MERGE_RESOLUTION|>--- conflicted
+++ resolved
@@ -172,11 +172,7 @@
 * Install the latest version of Kedro compatible with version `0.18.4`
 
 ```console
-<<<<<<< HEAD
 %pip install "kedro-datasets[spark.SparkDataSet]~=1.0.0"
-=======
-%pip install "kedro[spark.SparkDataSet]~=0.18.4"
->>>>>>> 1b253685
 ```
 
 * Copy input data into DBFS
