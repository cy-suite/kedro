# Configuration

This section contains detailed information about configuration, for which the relevant API documentation can be found in [kedro.config.ConfigLoader](/kedro.config.ConfigLoader).

## Configuration root

We recommend that you keep all configuration files in the `conf` directory of a Kedro project. However, if you prefer, point Kedro to any other directory and change the configuration paths by setting the `CONF_SOURCE` variable in [`src/<package_name>/settings.py`](settings.md) as follows:
```python
CONF_SOURCE = "new_conf"
```
You can also specify a source directory for the configuration files at run time using the [`kedro run` CLI command](../development/commands_reference.md#modifying-a-kedro-run) with the `--conf-source` flag as follows:
```bash
kedro run --conf-source=<path-to-new-conf-directory>
```

If you're using the [`OmegaConfigLoader`](/kedro.config.OmegaConfigLoader) you can also read configuration from a compressed file in `tar.gz` or `zip` format. The two commands below are examples of how to reference a `tar.gz` or `zip` file:

 ```bash
kedro run --conf-source=<path-to-compressed-file>.tar.gz

kedro run --conf-source=<path-to-compressed-file>.zip
```

To compress your configuration you can either leverage Kedro's `kedro package` command which builds the package into the `dist/` folder of your project, and creates one `.egg` file, one `.whl` file, as well as a `tar.gz` file containing the project configuration. This compressed version of the config files excludes any files inside your `local` directory.
Alternatively you can run the command below to create a `tar.gz` file:

```bash
tar --exclude=local/*.yml -czf <my_conf_name>.tar.gz --directory=<path-to-conf-dir> <conf-dir>
```

Or the following command to create a `zip` file:

```bash
zip -x <conf-dir>/local/** -r <my_conf_name>.zip <conf-dir>
```

Note that for both the `tar.gz` and `zip` file the following structure is expected:

```text
<conf_dir>
├── base               <-- the files inside be different, but this is an example of a standard Kedro structure.
│   └── parameters.yml
│   └── catalog.yml
└── local              <-- the top level local directory is required, but no files should be inside when distributed.
└── README.md          <-- optional but included with the default Kedro conf structure.
```

## Local and base configuration environments

Kedro-specific configuration (e.g., `DataCatalog` configuration for IO) is loaded using the `ConfigLoader` class:

```python
from kedro.config import ConfigLoader
from kedro.framework.project import settings

conf_path = str(project_path / settings.CONF_SOURCE)
conf_loader = ConfigLoader(conf_source=conf_path, env="local")
conf_catalog = conf_loader["catalog"]
```

This recursively scans for configuration files firstly in the `conf/base/` (`base` being the default environment) and then in the `conf/local/` (`local` being the designated overriding environment) directory according to the following rules:

* *Either* of the following is true:
  * filename starts with `catalog`
  * file is located in a sub-directory whose name is prefixed with `catalog`
* *And* file extension is one of the following: `yaml`, `yml`, `json`, `ini`, `pickle`, `xml` or `properties` for the `ConfigLoader` and `TemplatedConfigLoader` or `yaml`, `yml`, or `json` for the `OmegaConfigLoader`.

This logic is specified by `config_patterns` in the [ConfigLoader](/kedro.config.ConfigLoader) and [TemplatedConfigLoader](/kedro.config.TemplatedConfigLoader) classes. By default those patterns are set as follows for the configuration of catalog, parameters, logging and credentials:

```python
config_patterns = {
    "catalog": ["catalog*", "catalog*/**", "**/catalog*"],
    "parameters": ["parameters*", "parameters*/**", "**/parameters*"],
    "credentials": ["credentials*", "credentials*/**", "**/credentials*"],
    "logging": ["logging*", "logging*/**", "**/logging*"],
}
```

The configuration patterns can be changed by setting the `CONFIG_LOADER_ARGS` variable in [`src/<package_name>/settings.py`](settings.md). You can change the default patterns as well as add additional ones, for example, for Spark configuration files.
This example shows how to load `parameters` if your files are using a `params` naming convention instead of `parameters` and how to add patterns to load Spark configuration:

```python
CONFIG_LOADER_ARGS = {
    "config_patterns": {
        "spark": ["spark*/"],
        "parameters": ["params*", "params*/**", "**/params*"],
    }
}
```

You can also bypass the configuration patterns and set configuration directly on the instance of a config loader class. You can bypass the default configuration (catalog, parameters, credentials, and logging) as well as additional configuration.

```python
from kedro.config import ConfigLoader
from kedro.framework.project import settings

conf_path = str(project_path / settings.CONF_SOURCE)
conf_loader = ConfigLoader(conf_source=conf_path, env="local")

# Bypass configuration patterns by setting the key and values directly on the config loader instance.
conf_loader["catalog"] = {"catalog_config": "something_new"}
```

Configuration information from files stored in `base` or `local` that match these rules is merged at runtime and returned as a config dictionary:

* If any two configuration files located inside the same environment path (`conf/base/` or `conf/local/` in this example) contain the same top-level key, `load_config` will raise a `ValueError` indicating that the duplicates are not allowed.

* If two configuration files have duplicate top-level keys but are in different environment paths (one in `conf/base/`, another in `conf/local/`, for example) then the last loaded path (`conf/local/` in this case) takes precedence and overrides that key value. `ConfigLoader.get` will not raise any errors - however, a `DEBUG` level log message will be emitted with information on the overridden keys.

When using the default `ConfigLoader` or the `TemplatedConfigLoader`, any top-level keys that start with `_` are considered hidden (or reserved) and are ignored after the config is loaded. Those keys will neither trigger a key duplication error nor appear in the resulting configuration dictionary. However, you can still use such keys, for example, as [YAML anchors and aliases](https://www.educative.io/blog/advanced-yaml-syntax-cheatsheet#anchors).

## Additional configuration environments

In addition to the two built-in local and base configuration environments, you can create your own. Your project loads `conf/base/` as the bottom-level configuration environment but allows you to overwrite it with any other environments that you create, such as `conf/server/` or `conf/test/`. To use additional configuration environments, run the following command:

```bash
kedro run --env=test
```

If no `env` option is specified, this will default to using the `local` environment to overwrite `conf/base`.

If, for some reason, your project does not have any other environments apart from `base`, i.e. no `local` environment to default to, you must customise the configuration loader you're using to take `default_run_env="base"` in the constructor and then specify your custom config loader subclass in `src/<package_name>/settings.py` under the `CONFIG_LOADER_CLASS` key.
Below is an example of such a custom class. If you're using the `TemplatedConfigLoader` or the `OmegaConfigLoader` you need to use either of those as the class you are subclassing.

```python
<<<<<<< HEAD
=======
# src/<package_name>/custom_config.py

>>>>>>> 30e62785
from kedro.config import ConfigLoader
from typing import Any, Dict


class CustomConfigLoader(ConfigLoader):
    def __init__(
        self,
        conf_source: str,
        env: str = None,
        runtime_params: Dict[str, Any] = None,
        default_run_env: str = "base",
    ):
        super().__init__(
            conf_source=conf_source,
            env=env,
            runtime_params=runtime_params,
            default_run_env=default_run_env,
        )
```

<<<<<<< HEAD
```python
from my_project.custom_configloader import CustomConfigLoader
=======
And then you can import your `CustomConfigLoader` from `settings.py`:

```python
# settings.py
from package_name.custom_configloader import CustomConfigLoader
>>>>>>> 30e62785

CONFIG_LOADER_CLASS = CustomConfigLoader
```

If you set the `KEDRO_ENV` environment variable to the name of your environment, Kedro will load that environment for your `kedro run`, `kedro ipython`, `kedro jupyter notebook` and `kedro jupyter lab` sessions:

```bash
export KEDRO_ENV=test
```

```{note}
If you both specify the `KEDRO_ENV` environment variable and provide the `--env` argument to a CLI command, the CLI argument takes precedence.
```

## Template configuration

Kedro also provides an extension [TemplatedConfigLoader](/kedro.config.TemplatedConfigLoader) class that allows you to template values in configuration files. To apply templating in your project, set the `CONFIG_LOADER_CLASS` constant in your [`src/<package_name>/settings.py`](settings.md):

```python
from kedro.config import TemplatedConfigLoader  # new import

CONFIG_LOADER_CLASS = TemplatedConfigLoader
```

### Globals
When using the `TemplatedConfigLoader` you can provide values in the configuration template through a `globals` file or dictionary.

Let's assume the project contains a `conf/base/globals.yml` file with the following contents:

```yaml
bucket_name: "my_s3_bucket"
key_prefix: "my/key/prefix/"

datasets:
    csv: "pandas.CSVDataSet"
    spark: "spark.SparkDataSet"

folders:
    raw: "01_raw"
    int: "02_intermediate"
    pri: "03_primary"
    fea: "04_feature"
```

To point your `TemplatedConfigLoader` to the globals file, add it to the the `CONFIG_LOADER_ARGS` variable in [`src/<package_name>/settings.py`](settings.md):

```python
CONFIG_LOADER_ARGS = {"globals_pattern": "*globals.yml"}
```

Alternatively, you can declare which values to fill in the template through a dictionary. This dictionary could look like the below:

```python
{
    "bucket_name": "another_bucket_name",
    "non_string_key": 10,
    "key_prefix": "my/key/prefix",
    "datasets": {"csv": "pandas.CSVDataSet", "spark": "spark.SparkDataSet"},
    "folders": {
        "raw": "01_raw",
        "int": "02_intermediate",
        "pri": "03_primary",
        "fea": "04_feature",
    },
}
```

To point your `TemplatedConfigLoader` to the globals dictionary, add it to the `CONFIG_LOADER_ARGS` variable in [`src/<package_name>/settings.py`](settings.md):

```python
CONFIG_LOADER_ARGS = {
    "globals_dict": {
        "bucket_name": "another_bucket_name",
        "non_string_key": 10,
        "key_prefix": "my/key/prefix",
        "datasets": {"csv": "pandas.CSVDataSet", "spark": "spark.SparkDataSet"},
        "folders": {
            "raw": "01_raw",
            "int": "02_intermediate",
            "pri": "03_primary",
            "fea": "04_feature",
        },
    }
}
```

If you specify both `globals_pattern` and `globals_dict` in `CONFIG_LOADER_ARGS`, the contents of the dictionary resulting from `globals_pattern` are merged with the `globals_dict` dictionary. In case of conflicts, the keys from the `globals_dict` dictionary take precedence.

Now the templating can be applied to the configuration. Here is an example of a templated `conf/base/catalog.yml` file:

```yaml
raw_boat_data:
    type: "${datasets.spark}"  # nested paths into global dict are allowed
    filepath: "s3a://${bucket_name}/${key_prefix}/${folders.raw}/boats.csv"
    file_format: parquet

raw_car_data:
    type: "${datasets.csv}"
    filepath: "s3://${bucket_name}/data/${key_prefix}/${folders.raw}/${filename|cars.csv}"  # default to 'cars.csv' if the 'filename' key is not found in the global dict
```

Under the hood, `TemplatedConfigLoader` uses [`JMESPath` syntax](https://github.com/jmespath/jmespath.py) to extract elements from the globals dictionary.

### Jinja2 support

From version 0.17.0, `TemplateConfigLoader` also supports the [Jinja2](https://palletsprojects.com/p/jinja/) template engine alongside the original template syntax. Below is an example of a `catalog.yml` file that uses both features:

```
{% for speed in ['fast', 'slow'] %}
{{ speed }}-trains:
    type: MemoryDataSet

{{ speed }}-cars:
    type: pandas.CSVDataSet
    filepath: s3://${bucket_name}/{{ speed }}-cars.csv
    save_args:
        index: true

{% endfor %}
```

When parsing this configuration file, `TemplateConfigLoader` will:

1. Read the `catalog.yml` and compile it using Jinja2
2. Use a YAML parser to parse the compiled config into a Python dictionary
3. Expand `${bucket_name}` in `filepath` using the `globals_pattern` and `globals_dict` arguments for the `TemplateConfigLoader` instance, as in the previous examples

The output Python dictionary will look as follows:

```python
{
    "fast-trains": {"type": "MemoryDataSet"},
    "fast-cars": {
        "type": "pandas.CSVDataSet",
        "filepath": "s3://my_s3_bucket/fast-cars.csv",
        "save_args": {"index": True},
    },
    "slow-trains": {"type": "MemoryDataSet"},
    "slow-cars": {
        "type": "pandas.CSVDataSet",
        "filepath": "s3://my_s3_bucket/slow-cars.csv",
        "save_args": {"index": True},
    },
}
```

```{warning}
Although Jinja2 is a very powerful and extremely flexible template engine, which comes with a wide range of features, we do not recommend using it to template your configuration unless absolutely necessary. The flexibility of dynamic configuration comes at a cost of significantly reduced readability and much higher maintenance overhead. We believe that, for the majority of analytics projects, dynamically compiled configuration does more harm than good.
```

## Configuration with OmegaConf

[OmegaConf](https://omegaconf.readthedocs.io/) is a Python library for configuration. It is a YAML-based hierarchical configuration system with support for merging configurations from multiple sources.
From Kedro 0.18.5 you can use the [`OmegaConfigLoader`](/kedro.config.OmegaConfigLoader) which uses `OmegaConf` under the hood to load data.

```{note}
`OmegaConfigLoader` is under active development and will be available from Kedro 0.18.5. New features will be added in future releases. Let us know if you have any feedback about the `OmegaConfigLoader` or ideas for new features.
```

The `OmegaConfigLoader` can load `YAML` and `JSON` files. Acceptable file extensions are `.yml`, `.yaml`, and `.json`. By default, any configuration files used by the config loaders in Kedro are `.yml` files.

To use the `OmegaConfigLoader` in your project, set the `CONFIG_LOADER_CLASS` constant in your [`src/<package_name>/settings.py`](settings.md):

```python
from kedro.config import OmegaConfigLoader  # new import

CONFIG_LOADER_CLASS = OmegaConfigLoader
```

### Templating for parameters
Templating or [variable interpolation](https://omegaconf.readthedocs.io/en/2.3_branch/usage.html#variable-interpolation), as it's called in `OmegaConf`, for parameters works out of the box if one condition is met: the name of the file that contains the template values must follow the same config pattern specified for parameters.
By default, the config pattern for parameters is: `["parameters*", "parameters*/**", "**/parameters*"]`.
Suppose you have one parameters file called `parameters.yml` containing parameters with `omegaconf` placeholders like this:

```yaml
model_options:
  test_size: ${data.size}
  random_state: 3
```

and a file containing the template values called `parameters_globals.yml`:
```yaml
data:
  size: 0.2
```

Since both of the file names (`parameters.yml` and `parameters_globals.yml`) match the config pattern for parameters, the `OmegaConfigLoader` will load the files and resolve the placeholders correctly.

### Custom template resolvers
<<<<<<< HEAD
`Omegaconf` provides functionality to [register custom resolvers](https://omegaconf.readthedocs.io/en/2.3_branch/usage.html#resolvers) for templated values. You can leverage this functionality within Kedro by extending the [`OmegaConfigLoader`](/kedro.config.OmegaConfigLoader) class.
The example below showcases how you could do this:
=======
`Omegaconf` provides functionality to [register custom resolvers](https://omegaconf.readthedocs.io/en/2.3_branch/usage.html#resolvers) for templated values. You can use these custom resolves within Kedro by extending the [`OmegaConfigLoader`](/kedro.config.OmegaConfigLoader) class.
The example below illustrates this:
>>>>>>> 30e62785

```python
from kedro.config import OmegaConfigLoader
from omegaconf import OmegaConf
from typing import Any, Dict


class CustomOmegaConfigLoader(OmegaConfigLoader):
    def __init__(
        self,
        conf_source: str,
        env: str = None,
        runtime_params: Dict[str, Any] = None,
    ):
        super().__init__(
            conf_source=conf_source, env=env, runtime_params=runtime_params
        )

        # Register a customer resolver that adds up numbers.
        self.register_custom_resolver("add", lambda *numbers: sum(numbers))

    @staticmethod
    def register_custom_resolver(name, function):
        """
        Helper method that checks if the resolver has already been registered and registers the
        resolver if it's new. The check is needed, because omegaconf will throw an error
        if a resolver with the same name is registered twice.
        Alternatively, you can call `register_new_resolver()` with  `replace=True`.
        """
        if not OmegaConf.has_resolver(name):
            OmegaConf.register_new_resolver(name, function)
```

You can then use the custom "add" resolver in your `parameters.yml` as follows:

```yaml
model_options:
  test_size: ${add:1,2,3}
  random_state: 3
```

### Environment variables for credentials
The [`OmegaConfigLoader`](/kedro.config.OmegaConfigLoader) enables you to load credentials from environment variables. To achieve this you have to use the `omegaconf` [`oc.env` resolver](https://omegaconf.readthedocs.io/en/2.3_branch/custom_resolvers.html#oc-env).
This is an example of how you can access credentials from environment variables in `credentials.yml`:

```yaml
dev_s3:
  client_kwargs:
    aws_access_key_id: ${oc.env:AWS_ACCESS_KEY_ID}
    aws_secret_access_key: ${oc.env:AWS_SECRET_ACCESS_KEY}
```

```{note}
Note that you can only use the resolver in `credentials.yml` and not in catalog or parameter files. This is because we do not encourage the usage of environment variables for anything other than credentials.
```

## Parameters

### Load parameters

<<<<<<< HEAD
Parameters project configuration can be loaded with the help of any of the configuration loader classes: `ConfigLoader`, `TemplatedConfigLoader`, and `OmegaConfigLoader`.
=======
Parameters project configuration can be loaded by any of the configuration loader classes: `ConfigLoader`, `TemplatedConfigLoader`, and `OmegaConfigLoader`.
>>>>>>> 30e62785
The following examples will all make use of the default `ConfigLoader` class.

```python
from kedro.config import ConfigLoader
from kedro.framework.project import settings

conf_path = str(project_path / settings.CONF_SOURCE)
conf_loader = ConfigLoader(conf_source=conf_path, env="local")
parameters = conf_loader["parameters"]
```

This will load configuration files from any subdirectories in `conf` that have a filename starting with `parameters`, or are located inside a folder with name starting with `parameters`.

```{note}
Since `local` is set as the environment, the configuration path `conf/local` takes precedence in the example above. Hence any overlapping top-level keys from `conf/base` will be overwritten by the ones from `conf/local`.
```

Calling `conf_loader[key]` in the example above will throw a `MissingConfigException` error if no configuration files match the given key. If this is a valid workflow for your application, you can handle it as follows:

```python
from kedro.config import ConfigLoader, MissingConfigException
from kedro.framework.project import settings

conf_path = str(project_path / settings.CONF_SOURCE)
conf_loader = ConfigLoader(conf_source=conf_path, env="local")

try:
    parameters = conf_loader["parameters"]
except MissingConfigException:
    parameters = {}
```

```{note}
The `kedro.framework.context.KedroContext` class uses the approach above to load project parameters.
```

[Parameters can then be used on their own or fed in as function inputs.](#use-parameters)

### Specify parameters at runtime

Kedro also allows you to specify runtime parameters for the `kedro run` CLI command. To do so, use the `--params` command line option and specify a comma-separated list of key-value pairs that will be added to [KedroContext](/kedro.framework.context.KedroContext) parameters and made available to pipeline nodes.
Each key-value pair is split on the first colon or equals sign. Following examples are both valid commands:

```bash
kedro run --params=param_key1:value1,param_key2:2.0  # this will add {"param_key1": "value1", "param_key2": 2} to parameters dictionary
```
```bash
kedro run --params=param_key1=value1,param_key2=2.0
```
Values provided in the CLI take precedence and overwrite parameters specified in configuration files. Parameter keys are _always_ treated as strings. Parameter values are converted to a float or an integer number if the corresponding conversion succeeds; otherwise, they are also treated as string.

If any extra parameter key and/or value contains spaces, wrap the whole option contents in quotes:

```bash
kedro run --params="key1=value with spaces,key2=value"
```

Since key-value pairs are split on the first colon or equals sign, values can contain colons/equals signs, but keys cannot. These are valid CLI commands:

```bash
kedro run --params=endpoint_url:https://endpoint.example.com
```
```bash
kedro run --params=endpoint_url=https://endpoint.example.com
```

### Use parameters

Say you have a set of parameters you're playing around with that specify modelling hyperparameters. You can declare these in one place, for instance `conf/base/parameters.yml`, so that you isolate your changes in one central location.

```yaml
step_size: 1
learning_rate: 0.01
```

 You can now use the `params:` prefix to reference these parameters in the `node` definition:

```python
def increase_volume(volume, step):
    return volume + step


# in pipeline definition
node(
    func=increase_volume,
    inputs=["input_volume", "params:step_size"],
    outputs="output_volume",
)
```

You can also group your parameters into nested structures and, using the same method above, load them by top-level key:

```yaml
step_size: 1
model_params:
    learning_rate: 0.01
    test_data_ratio: 0.2
    number_of_train_iterations: 10000
```


```python
def train_model(data, model):
    lr = model["learning_rate"]
    test_data_ratio = model["test_data_ratio"]
    iterations = model["number_of_train_iterations"]
    ...


# in pipeline definition
node(
    func=train_model,
    inputs=["input_data", "params:model_params"],
    outputs="output_data",
)
```

Alternatively, you can also pass `parameters` to the node inputs and get access to the entire collection of values inside the node function.

```python
def increase_volume(volume, params):
    step = params["step_size"]
    return volume + step


# in pipeline definition
node(
    func=increase_volume, inputs=["input_volume", "parameters"], outputs="output_volume"
)
```

In both cases, under the hood parameters are added to the Data Catalog through the method `add_feed_dict()` in [`DataCatalog`](/kedro.io.DataCatalog), where they live as `MemoryDataSet`s. This method is also what the `KedroContext` class uses when instantiating the catalog.

```{note}
You can use `add_feed_dict()` to inject any other entries into your `DataCatalog` as per your use case.
```

## Credentials

For security reasons, we strongly recommend you to *not* commit any credentials or other secrets to the Version Control System. Hence, by default any file inside the `conf/` folder (and its subfolders) containing `credentials` in its name will be ignored via `.gitignore` and not committed to your git repository.

Credentials configuration can be loaded the same way as any other project configuration using any of the configuration loader classes: `ConfigLoader`, `TemplatedConfigLoader`, and `OmegaConfigLoader`.
The following examples will all make use of the default `ConfigLoader` class.

```python
from kedro.config import ConfigLoader
from kedro.framework.project import settings

conf_path = str(project_path / settings.CONF_SOURCE)
conf_loader = ConfigLoader(conf_source=conf_path, env="local")
credentials = conf_loader["credentials"]
```

This will load configuration files from `conf/base` and `conf/local` whose filenames start with `credentials`, or that are located inside a folder with a name that starts with `credentials`.

```{note}
Since `local` is set as the environment, the configuration path `conf/local` takes precedence in the example above. Hence, any overlapping top-level keys from `conf/base` will be overwritten by the ones from `conf/local`.
```

Calling `conf_loader[key]` in the example above throws a `MissingConfigException` error if no configuration files match the given key. If this is a valid workflow for your application, you can handle it as follows:

```python
from kedro.config import ConfigLoader, MissingConfigException
from kedro.framework.project import settings

conf_path = str(project_path / settings.CONF_SOURCE)
conf_loader = ConfigLoader(conf_source=conf_path, env="local")

try:
    credentials = conf_loader["credentials"]
except MissingConfigException:
    credentials = {}
```

```{note}
The `kedro.framework.context.KedroContext` class uses the approach above to load project credentials.
```

Credentials configuration can then be used on its own or [fed into the `DataCatalog`](../data/data_catalog.md#feeding-in-credentials).

### AWS credentials

When you work with AWS credentials on datasets, you are not required to store AWS credentials in the project configuration files. Instead, you can specify them using environment variables `AWS_ACCESS_KEY_ID`, `AWS_SECRET_ACCESS_KEY`, and, optionally, `AWS_SESSION_TOKEN`. Please refer to the [official documentation](https://docs.aws.amazon.com/cli/latest/userguide/cli-configure-envvars.html) for more details.<|MERGE_RESOLUTION|>--- conflicted
+++ resolved
@@ -123,11 +123,8 @@
 Below is an example of such a custom class. If you're using the `TemplatedConfigLoader` or the `OmegaConfigLoader` you need to use either of those as the class you are subclassing.
 
 ```python
-<<<<<<< HEAD
-=======
 # src/<package_name>/custom_config.py
 
->>>>>>> 30e62785
 from kedro.config import ConfigLoader
 from typing import Any, Dict
 
@@ -148,16 +145,11 @@
         )
 ```
 
-<<<<<<< HEAD
-```python
-from my_project.custom_configloader import CustomConfigLoader
-=======
 And then you can import your `CustomConfigLoader` from `settings.py`:
 
 ```python
 # settings.py
 from package_name.custom_configloader import CustomConfigLoader
->>>>>>> 30e62785
 
 CONFIG_LOADER_CLASS = CustomConfigLoader
 ```
@@ -347,13 +339,8 @@
 Since both of the file names (`parameters.yml` and `parameters_globals.yml`) match the config pattern for parameters, the `OmegaConfigLoader` will load the files and resolve the placeholders correctly.
 
 ### Custom template resolvers
-<<<<<<< HEAD
-`Omegaconf` provides functionality to [register custom resolvers](https://omegaconf.readthedocs.io/en/2.3_branch/usage.html#resolvers) for templated values. You can leverage this functionality within Kedro by extending the [`OmegaConfigLoader`](/kedro.config.OmegaConfigLoader) class.
-The example below showcases how you could do this:
-=======
 `Omegaconf` provides functionality to [register custom resolvers](https://omegaconf.readthedocs.io/en/2.3_branch/usage.html#resolvers) for templated values. You can use these custom resolves within Kedro by extending the [`OmegaConfigLoader`](/kedro.config.OmegaConfigLoader) class.
 The example below illustrates this:
->>>>>>> 30e62785
 
 ```python
 from kedro.config import OmegaConfigLoader
@@ -414,11 +401,7 @@
 
 ### Load parameters
 
-<<<<<<< HEAD
-Parameters project configuration can be loaded with the help of any of the configuration loader classes: `ConfigLoader`, `TemplatedConfigLoader`, and `OmegaConfigLoader`.
-=======
 Parameters project configuration can be loaded by any of the configuration loader classes: `ConfigLoader`, `TemplatedConfigLoader`, and `OmegaConfigLoader`.
->>>>>>> 30e62785
 The following examples will all make use of the default `ConfigLoader` class.
 
 ```python
