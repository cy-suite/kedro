--- conflicted
+++ resolved
@@ -114,10 +114,7 @@
 You can view Plotly charts in Kedro-Viz when you use Kedro's plotly datasets.
 
 There are two types of Plotly datasets in Kedro, the `plotly.PlotlyDataSet` and `plotly.JSONDataSet`.
-<<<<<<< HEAD
-=======
-
->>>>>>> b2e59fac
+
 ### [`plotly.PlotlyDataSet`](https://kedro.readthedocs.io/en/stable/kedro.extras.datasets.plotly.PlotlyDataSet.html#kedro.extras.datasets.plotly.PlotlyDataSet)
 
 To use this dataset you need to configure your plot in the `catalog.yml`. This dataset only supports [Plotly Express](https://plotly.com/python/plotly-express).
