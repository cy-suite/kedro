--- conflicted
+++ resolved
@@ -176,12 +176,7 @@
 
 ## View and compare plot data
 
-<<<<<<< HEAD
 Experiment tracking in Kedro-Viz also supports the display and comparison of plots, such as Plotly and Matplotlib. Once you have [created your plots](../tutorial/visualise_pipeline.md#visualise-charts-in-kedro-viz) in your kedro-project, you must set the versioned flag to `true` within the project catalog to include them in experiment tracking.
-
-=======
-Experiment tracking in Kedro-Viz also supports the display and comparison of plots, such as Plotly and Matplotlib. Once you have [created your plots](../tutorial/visualise_pipeline.md#visualise-plotly-charts-in-kedro-viz) in your kedro-project, you must set the versioned flag to `true` within the project catalog to include them in experiment tracking.
->>>>>>> 6a2c27c6
 
 ```
 # conf/base/catalog.yml
@@ -192,19 +187,12 @@
   versioned: true
 ```
 
-<<<<<<< HEAD
-Clicking on a plot will expand it. If in comparison view, expanding a plot will show all the plots in that view for them to be compared side-by-side.
+Clicking on a plot will expand it. When in comparison view, expanding a plot will show all the plots in that view for them to be compared side-by-side.
 
 ![](../meta/images/expand-plot-comparison-view.gif)
 
-=======
-Clicking on a plot will expand it. When in comparison view, expanding a plot will show all the plots in that view for them to be compared side-by-side.
-
-![](../meta/images/expand-plot-comparison-view.gif)
-
 ## View your metrics timeline
 
->>>>>>> 6a2c27c6
 Additionally, you can monitor the changes to metrics over time from the pipeline visualisation tab ![](../meta/images/pipeline_visualisation_icon.png). Clicking on any [MetricsDataset](https://kedro.readthedocs.io/en/stable/kedro.extras.datasets.tracking.MetricsDataSet.html) node will open a side panel displaying how the metric value has changed over time.
 
 ![](../meta/images/pipeline_show_metrics.gif)
