--- conflicted
+++ resolved
@@ -66,19 +66,11 @@
 pip install -r src/requirements.txt
 ```
 
-<<<<<<< HEAD
 ## Optional: logging and configuration
 
 You might want to [set up logging](../logging/logging.md) at this stage of the workflow, but we do not use it in this tutorial.
 
 You may also want to store credentials such as usernames and passwords if they are needed for specific data sources used by the project.
-=======
-[You can learn more about dependencies in the project setup documentation](../kedro_project_setup/dependencies.md).
-
-## Optional: configuration and logging
-
-In your Kedro projects, you may want to store credentials such as usernames and passwords if they are needed for specific data sources.
->>>>>>> 4388d26c
 
 To do this, add them to `conf/local/credentials.yml` (some examples are included in that file for illustration).
 
