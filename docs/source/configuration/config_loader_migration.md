# Migration guide for config loaders
The `ConfigLoader` and `TemplatedConfigLoader` classes have been deprecated since Kedro `0.18.12` and were removed in Kedro `0.19.0`. To use that release or later, you must adopt the [`OmegaConfigLoader`](/kedro.config.OmegaConfigLoader).
This migration guide outlines the primary distinctions between the old loaders and the `OmegaConfigLoader`, providing step-by-step instructions on updating your code base to utilise the new class effectively.

## `ConfigLoader` to `OmegaConfigLoader`

<<<<<<< HEAD
### 1. Install the required library
The [`OmegaConfigLoader`](advanced_configuration.md#omegaconfigloader) was introduced in Kedro `0.18.5` and is based on [OmegaConf](https://omegaconf.readthedocs.io/). In order to use it you need to ensure you have both a version of Kedro of `0.18.5` or above and `omegaconf` installed.
=======
### 1. Install the Required Library
The [`OmegaConfigLoader`](configuration_basics.md#omegaconfigloader) was introduced in Kedro `0.18.5` and is based on [OmegaConf](https://omegaconf.readthedocs.io/). To use it you need Kedro (version `0.18.5` or later) and `omegaconf` installed.
>>>>>>> 44a4d4b5
You can install both using `pip`:

```bash
pip install kedro==0.18.5
```
This would be the minimum required Kedro version which includes `omegaconf` as a dependency.
Or you can run:
```bash
pip install -U kedro
```

This command installs the most recent version of Kedro which also includes `omegaconf` as a dependency.

### 2. Use the `OmegaConfigLoader`
To use `OmegaConfigLoader` in your project, set the `CONFIG_LOADER_CLASS` constant in your [`src/<package_name>/settings.py`](../kedro_project_setup/settings.md):

```diff
+ from kedro.config import OmegaConfigLoader  # new import

+ CONFIG_LOADER_CLASS = OmegaConfigLoader
```

### 3. Import statements
Replace the import statement for `ConfigLoader` with the one for `OmegaConfigLoader`:

```diff
- from kedro.config import ConfigLoader

+ from kedro.config import OmegaConfigLoader
```

### 4. File format support
`OmegaConfigLoader` supports only `yaml` and `json` file formats. Make sure that all your configuration files are in one of these formats. If you previously used other formats with `ConfigLoader`, convert them to `yaml` or `json`.

### 5. Load configuration
The method to load the configuration using `OmegaConfigLoader` differs slightly from that used by `ConfigLoader`, which allowed users to access configuration through the `.get()` method and required patterns as argument.
When you migrate to use `OmegaConfigLoader` it  requires you to fetch configuration through a configuration key that points to [configuration patterns specified in the loader class](configuration_basics.md#configuration-patterns) or [provided in the `CONFIG_LOADER_ARGS`](advanced_configuration.md#how-to-change-which-configuration-files-are-loaded) in `settings.py`.

```diff
- conf_path = str(project_path / settings.CONF_SOURCE)
- conf_loader = ConfigLoader(conf_source=conf_path, env="local")
- catalog = conf_loader.get("catalog*")

+ conf_path = str(project_path / settings.CONF_SOURCE)
+ config_loader = OmegaConfigLoader(conf_source=conf_path, env="local")
+ catalog = config_loader["catalog"]
```

In this example, `"catalog"` is the key to the default catalog patterns specified in the `OmegaConfigLoader` class.

### 6. Exception handling
For error and exception handling, most errors are the same. Those you need to be aware of that are different between the original `ConfigLoader` and `OmegaConfigLoader` are as follows:
* `OmegaConfigLoader` throws a `MissingConfigException` when configuration paths don't exist, rather than the `ValueError` used in `ConfigLoader`.
* In `OmegaConfigLoader`, if there is bad syntax in your configuration files, it will trigger a `ParserError` instead of a `BadConfigException` used in `ConfigLoader`.

## `TemplatedConfigLoader` to `OmegaConfigLoader`

### 1. Install the required library
The [`OmegaConfigLoader`](configuration_basics.md#omegaconfigloader) was introduced in Kedro `0.18.5` and is based on [OmegaConf](https://omegaconf.readthedocs.io/). Features that replace `TemplatedConfigLoader` functionality have been released in later versions, so we recommend users
install Kedro version `0.18.13` or later to properly replace the `TemplatedConfigLoader` with `OmegaConfigLoader`.
You can install both this Kedro version and `omegaconf` using `pip`:

```bash
pip install "kedro>=0.18.13, <0.19.0"
```
This would be the minimum required Kedro version which includes `omegaconf` as a dependency and the necessary functionality to replace `TemplatedConfigLoader`.
Or you can run:
```bash
pip install -U kedro
```

This command installs the most recent version of Kedro which also includes `omegaconf` as a dependency.

### 2. Use the `OmegaConfigLoader`
To use `OmegaConfigLoader` in your project, set the `CONFIG_LOADER_CLASS` constant in your [`src/<package_name>/settings.py`](../kedro_project_setup/settings.md):

```diff
+ from kedro.config import OmegaConfigLoader  # new import

+ CONFIG_LOADER_CLASS = OmegaConfigLoader
```

### 3. Import statements
Replace the import statement for `TemplatedConfigLoader` with the one for `OmegaConfigLoader`:

```diff
- from kedro.config import TemplatedConfigLoader
+ from kedro.config import OmegaConfigLoader
```

### 4. File format support
`OmegaConfigLoader` supports only `yaml` and `json` file formats. Make sure that all your configuration files are in one of these formats. If you were using other formats with `TemplatedConfigLoader`, convert them to `yaml` or `json`.

### 5. Load configuration
The method to load the configuration using `OmegaConfigLoader` differs slightly from that used by `TemplatedConfigLoader`, which allowed users to access configuration through the `.get()` method and required patterns as argument.
When you migrate to use `OmegaConfigLoader` it  requires you to fetch configuration through a configuration key that points to [configuration patterns specified in the loader class](configuration_basics.md#configuration-patterns) or [provided in the `CONFIG_LOADER_ARGS`](advanced_configuration.md#how-to-change-which-configuration-files-are-loaded) in `settings.py`.

```diff
- conf_path = str(project_path / settings.CONF_SOURCE)
- conf_loader = TemplatedConfigLoader(conf_source=conf_path, env="local")
- catalog = conf_loader.get("catalog*")

+ conf_path = str(project_path / settings.CONF_SOURCE)
+ config_loader = OmegaConfigLoader(conf_source=conf_path, env="local")
+ catalog = config_loader["catalog"] # note the key accessor syntax
```

In this example, the `"catalog"` key points to the default catalog patterns specified in the `OmegaConfigLoader` class.

### 6. Templating of values
Templating of values is done through native [variable interpolation in `OmegaConfigLoader`](advanced_configuration.md#how-to-do-templating-with-the-omegaconfigloader). Where in `TemplatedConfigLoader` it was necessary to
provide the template values in a `globals` file or dictionary, in `OmegaConfigLoader` you can provide these values within the same file that has the placeholders or a file that has a name that follows [the same config pattern specified](configuration_basics.md#configuration-patterns).
The variable interpolation is scoped to a specific configuration type and environment. If you want to share templated values across configuration types and environments, [you will need to use globals](#7-globals).

Suppose you are migrating a templated **catalog** file from using `TemplatedConfigLoader` to `OmegaConfigLoader` you would do the following:
1. Rename `conf/base/globals.yml` to match the patterns specified for catalog (`["catalog*", "catalog*/**", "**/catalog*"]`), for example `conf/base/catalog_globals.yml`
2. Add an underscore `_` to any catalog template values. This is needed because of how catalog entries are validated.

```diff
- bucket_name: "my_s3_bucket"
+ _bucket_name: "my_s3_bucket" # kedro requires `_` to mark templatable keys
- key_prefix: "my/key/prefix/"
+ _key_prefix: "my/key/prefix/"

- datasets:
+ _datasets:
    csv: "pandas.CSVDataset"
    spark: "spark.SparkDataset"

```

3. Update `catalog.yml` with the underscores `_` at the beginning of the templated value names.
```diff
raw_boat_data:
-   type: "${datasets.spark}"
+   type: "${_datasets.spark}"
-   filepath: "s3a://${bucket_name}/${key_prefix}/raw/boats.csv"
+   filepath: "s3a://${_bucket_name}/${_key_prefix}/raw/boats.csv"
    file_format: parquet

raw_car_data:
-    type: "${datasets.csv}"
+    type: "${_datasets.csv}"
-    filepath: "s3://${bucket_name}/data/${key_prefix}/raw/cars.csv"
+    filepath: "s3://${_bucket_name}/data/${_key_prefix}/raw/cars.csv"
```

#### Providing default values for templates via `oc.select`
To provide a default for any template values you have to use [the omegaconf `oc.select` resolver](https://omegaconf.readthedocs.io/en/latest/custom_resolvers.html#oc-select).

```diff
boats:
  users:
    - fred
-    - "${write_only_user|ron}"
+    - "${oc.select:write_only_user,ron}"
```

### 7. Globals
If you want to share variables across configuration types, for example parameters and catalog, and environments you need to use [the custom globals resolver with the `OmegaConfigLoader`](advanced_configuration.md#how-to-use-global-variables-with-the-omegaconfigloader).
The `OmegaConfigLoader` requires global values to be provided in a `globals.yml` file. Note that using a `globals_dict` to provide globals is not supported with `OmegaConfigLoader`. The following section explains the differences between using globals with `TemplatedConfigLoader` and the `OmegaConfigLoader`.

Let's assume your project contains a `conf/base/globals.yml` file with the following contents:

```yaml
bucket_name: "my_s3_bucket"
key_prefix: "my/key/prefix/"

datasets:
    csv: "pandas.CSVDataset"
    spark: "spark.SparkDataset"

folders:
    raw: "01_raw"
    int: "02_intermediate"
    pri: "03_primary"
    fea: "04_feature"
```

You no longer need to set `CONFIG_LOADER_ARGS` variable in [`src/<package_name>/settings.py`](../kedro_project_setup/settings.md) to find this `globals.yml` file, because the
`OmegaConfigLoader` is configured to pick up files named `globals.yml` by default.

```diff
- CONFIG_LOADER_ARGS = {"globals_pattern": "*globals.yml"}
```

The globals templating in your catalog configuration will need to be updated to use the globals resolver as follows:

```diff
raw_boat_data:
-   type: "${datasets.spark}"
+   type: "${globals:datasets.spark}"  # nested paths into global dict are allowed
-   filepath: "s3a://${bucket_name}/${key_prefix}/${folders.raw}/boats.csv"
+   filepath: "s3a://${globals:bucket_name}/${globals:key_prefix}/${globals:folders.raw}/boats.csv"
    file_format: parquet

raw_car_data:
-   type: "${datasets.csv}"
+   type: "${globals:datasets.csv}"
-   filepath: "s3://${bucket_name}/data/${key_prefix}/${folders.raw}/${filename|cars.csv}"  # default to 'cars.csv' if the 'filename' key is not found in the global dict
+   filepath: "s3://${globals:bucket_name}/data/${globals:key_prefix}/${globals:folders.raw}/${globals:filename,'cars.csv'}"  # default to 'cars.csv' if the 'filename' key is not found in the global dict
```

### 8. Deprecation of Jinja2
`OmegaConfigLoader` does not support Jinja2 syntax in configuration. However, users can achieve similar functionality with the `OmegaConfigLoader` in combination with [dataset factories](../data/kedro_dataset_factories.md).
The following example shows how you can rewrite your Jinja2 configuration to work with `OmegaConfigLoader`:

```diff
# catalog.yml
- {% for speed in ['fast', 'slow'] %}
- {{ speed }}-trains:
+ "{speed}-trains":
    type: MemoryDataset

- {{ speed }}-cars:
+ "{speed}-cars":
    type: pandas.CSVDataset
-    filepath: s3://${bucket_name}/{{ speed }}-cars.csv
+    filepath: s3://${bucket_name}/{speed}-cars.csv
    save_args:
        index: true

- {% endfor %}
```

### 9. Exception handling
For error and exception handling, most errors are the same. Those you need to be aware of that are different between the original `TemplatedConfigLoader` and `OmegaConfigLoader` are as follows:
* For missing template values `OmegaConfigLoader` throws `omegaconf.errors.InterpolationKeyError`.<|MERGE_RESOLUTION|>--- conflicted
+++ resolved
@@ -4,13 +4,8 @@
 
 ## `ConfigLoader` to `OmegaConfigLoader`
 
-<<<<<<< HEAD
 ### 1. Install the required library
 The [`OmegaConfigLoader`](advanced_configuration.md#omegaconfigloader) was introduced in Kedro `0.18.5` and is based on [OmegaConf](https://omegaconf.readthedocs.io/). In order to use it you need to ensure you have both a version of Kedro of `0.18.5` or above and `omegaconf` installed.
-=======
-### 1. Install the Required Library
-The [`OmegaConfigLoader`](configuration_basics.md#omegaconfigloader) was introduced in Kedro `0.18.5` and is based on [OmegaConf](https://omegaconf.readthedocs.io/). To use it you need Kedro (version `0.18.5` or later) and `omegaconf` installed.
->>>>>>> 44a4d4b5
 You can install both using `pip`:
 
 ```bash
