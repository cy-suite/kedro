--- conflicted
+++ resolved
@@ -92,198 +92,9 @@
 test_dataset:
   type: ...
   fs_args:
-<<<<<<< HEAD
-    project: my-project
-  credentials: my_gcp_credentials
-```
-
-
-### Example 9: Loads / saves an HDF file on local file system storage, using specified load and save arguments
-
-```yaml
-skateboards:
-  type: pandas.HDFDataSet
-  filepath: data/02_intermediate/skateboards.hdf
-  key: name
-  load_args:
-    columns: [brand, length]
-  save_args:
-    mode: w  # Overwrite even when the file already exists
-    dropna: True
-```
-
-### Example 10: Loads / saves a parquet file on local file system storage, using specified load and save arguments
-
-```yaml
-trucks:
-  type: pandas.ParquetDataSet
-  filepath: data/02_intermediate/trucks.parquet
-  load_args:
-    columns: [name, gear, disp, wt]
-    categories: list
-    index: name
-  save_args:
-    compression: GZIP
-    file_scheme: hive
-    has_nulls: False
-    partition_on: [name]
-```
-
-
-### Example 11: Loads / saves a Spark table on S3, using specified load and save arguments
-
-```yaml
-weather:
-  type: spark.SparkDataSet
-  filepath: s3a://your_bucket/data/01_raw/weather*
-  credentials: dev_s3
-  file_format: csv
-  load_args:
-    header: True
-    inferSchema: True
-  save_args:
-    sep: '|'
-    header: True
-```
-
-
-### Example 12: Loads / saves a SQL table using credentials, a database connection, using specified load and save arguments
-
-```yaml
-scooters:
-  type: pandas.SQLTableDataSet
-  credentials: scooters_credentials
-  table_name: scooters
-  load_args:
-    index_col: [name]
-    columns: [name, gear]
-  save_args:
-    if_exists: replace
-```
-
-### Example 13: Loads an SQL table with credentials, a database connection, and applies a SQL query to the table
-
-
-```yaml
-scooters_query:
-  type: pandas.SQLQueryDataSet
-  credentials: scooters_credentials
-  sql: select * from cars where gear=4
-  load_args:
-    index_col: [name]
-```
-
-When you use [`pandas.SQLTableDataSet`](/kedro_datasets.pandas.SQLTableDataSet) or [`pandas.SQLQueryDataSet`](/kedro_datasets.pandas.SQLQueryDataSet), you must provide a database connection string. In the above example, we pass it using the `scooters_credentials` key from the credentials (see the details in the [Feeding in credentials](#feeding-in-credentials) section below). `scooters_credentials` must have a top-level key `con` containing a [SQLAlchemy compatible](https://docs.sqlalchemy.org/en/13/core/engines.html#database-urls) connection string. As an alternative to credentials, you could explicitly put `con` into `load_args` and `save_args` (`pandas.SQLTableDataSet` only).
-
-
-### Example 14: Loads data from an API endpoint, example US corn yield data from USDA
-
-```yaml
-us_corn_yield_data:
-  type: api.APIDataSet
-  url: https://quickstats.nass.usda.gov
-  credentials: usda_credentials
-  params:
-    key: SOME_TOKEN
-    format: JSON
-    commodity_desc: CORN
-    statisticcat_des: YIELD
-    agg_level_desc: STATE
-    year: 2000
-```
-
-Note that `usda_credientials` will be passed as the `auth` argument in the `requests` library. Specify the username and password as a list in your `credentials.yml` file as follows:
-
-```yaml
-usda_credentials:
-  - username
-  - password
-```
-
-
-### Example 15: Loads data from Minio (S3 API Compatible Storage)
-
-
-```yaml
-test:
-  type: pandas.CSVDataSet
-  filepath: s3://your_bucket/test.csv # assume `test.csv` is uploaded to the Minio server.
-  credentials: dev_minio
-```
-In `credentials.yml`, define the `key`, `secret` and the `endpoint_url` as follows:
-
-```yaml
-dev_minio:
-  key: token
-  secret: key
-  client_kwargs:
-    endpoint_url : 'http://localhost:9000'
-```
-
-```{note}
-The easiest way to setup MinIO is to run a Docker image. After the following command, you can access the Minio server with `http://localhost:9000` and create a bucket and add files as if it is on S3.
-```
-
-`docker run -p 9000:9000 -e "MINIO_ACCESS_KEY=token" -e "MINIO_SECRET_KEY=key" minio/minio server /data`
-
-
-### Example 16: Loads a model saved as a pickle from Azure Blob Storage
-
-```yaml
-ml_model:
-  type: pickle.PickleDataSet
-  filepath: "abfs://models/ml_models.pickle"
-  versioned: True
-  credentials: dev_abs
-```
-In the `credentials.yml` file, define the `account_name` and `account_key`:
-
-```yaml
-dev_abs:
-  account_name: accountname
-  account_key: key
-```
-
-
-### Example 17: Loads a CSV file stored in a remote location through SSH
-
-```{note}
-This example requires [Paramiko](https://www.paramiko.org) to be installed (`pip install paramiko`).
-```
-```yaml
-cool_dataset:
-  type: pandas.CSVDataSet
-  filepath: "sftp:///path/to/remote_cluster/cool_data.csv"
-  credentials: cluster_credentials
-```
-All parameters required to establish the SFTP connection can be defined through `fs_args` or in the `credentials.yml` file as follows:
-
-```yaml
-cluster_credentials:
-  username: my_username
-  host: host_address
-  port: 22
-  password: password
-```
-The list of all available parameters is given in the [Paramiko documentation](https://docs.paramiko.org/en/2.4/api/client.html#paramiko.client.SSHClient.connect).
-
-## Create a Data Catalog YAML configuration file via CLI
-
-You can use the [`kedro catalog create` command to create a Data Catalog YAML configuration](../development/commands_reference.md#create-a-data-catalog-yaml-configuration-file).
-
-This creates a `<conf_root>/<env>/catalog_<pipeline_name>.yml` configuration file with `MemoryDataset` datasets for each dataset in a registered pipeline if it is missing from the `DataCatalog`.
-
-```yaml
-# <conf_root>/<env>/catalog_<pipeline_name>.yml
-rockets:
-  type: MemoryDataset
-scooters:
-  type: MemoryDataset
-=======
     open_args_load:
       mode: "rb"
       encoding: "utf-8"
->>>>>>> c45e629f
 ```
 
 ### Dataset access credentials
@@ -315,281 +126,8 @@
 
 ### Dataset versioning
 
-<<<<<<< HEAD
-You can also nest reuseable YAML syntax:
 
-```yaml
-_csv: &csv
-  type: spark.SparkDataSet
-  file_format: csv
-  load_args: &csv_load_args
-    header: True
-    inferSchema: False
-
-airplanes:
-  <<: *csv
-  filepath: s3a://data/01_raw/airplanes.csv
-  load_args:
-    <<: *csv_load_args
-    sep: ;
-```
-
-In this example, the default `csv` configuration is inserted into `airplanes` and then the `load_args` block is overridden. Normally, that would replace the whole dictionary. In order to extend `load_args`, the defaults for that block are then re-inserted.
-
-## Load multiple datasets with similar configuration using dataset factories
-For catalog entries that share configuration details, you can also use the dataset factories introduced in Kedro 0.18.12. This syntax allows you to generalise the configuration and
-reduce the number of similar catalog entries by matching datasets used in your project's pipelines to dataset factory patterns.
-
-### Example 1: Generalise datasets with similar names and types into one dataset factory
-Consider the following catalog entries:
-```yaml
-factory_data:
-  type: pandas.CSVDataSet
-  filepath: data/01_raw/factory_data.csv
-
-
-process_data:
-  type: pandas.CSVDataSet
-  filepath: data/01_raw/process_data.csv
-```
-The datasets in this catalog can be generalised to the following dataset factory:
-```yaml
-"{name}_data":
-  type: pandas.CSVDataSet
-  filepath: data/01_raw/{name}_data.csv
-```
-When `factory_data` or `process_data` is used in your pipeline, it is matched to the factory pattern `{name}_data`. The factory pattern must always be enclosed in
-quotes to avoid YAML parsing errors.
-
-
-### Example 2: Generalise datasets of the same type into one dataset factory
-You can also combine all the datasets with the same type and configuration details. For example, consider the following
-catalog with three datasets named `boats`, `cars` and `planes` of the type `pandas.CSVDataSet`:
-```yaml
-boats:
-  type: pandas.CSVDataSet
-  filepath: data/01_raw/shuttles.csv
-
-cars:
-  type: pandas.CSVDataSet
-  filepath: data/01_raw/reviews.csv
-
-planes:
-  type: pandas.CSVDataSet
-  filepath: data/01_raw/companies.csv
-```
-These datasets can be combined into the following dataset factory:
-```yaml
-"{dataset_name}#csv":
-  type: pandas.CSVDataSet
-  filepath: data/01_raw/{dataset_name}.csv
-```
-You will then have to update the pipelines in your project located at `src/<project_name>/<pipeline_name>/pipeline.py` to refer to these datasets as `boats#csv`,
-`cars#csv` and `planes#csv`. Adding a suffix or a prefix to the dataset names and the dataset factory patterns, like `#csv` here, ensures that the dataset
-names are matched with the intended pattern.
-```python
-from .nodes import create_model_input_table, preprocess_companies, preprocess_shuttles
-
-
-def create_pipeline(**kwargs) -> Pipeline:
-    return pipeline(
-        [
-            node(
-                func=preprocess_boats,
-                inputs="boats#csv",
-                outputs="preprocessed_boats",
-                name="preprocess_boats_node",
-            ),
-            node(
-                func=preprocess_cars,
-                inputs="cars#csv",
-                outputs="preprocessed_cars",
-                name="preprocess_cars_node",
-            ),
-            node(
-                func=preprocess_planes,
-                inputs="planes#csv",
-                outputs="preprocessed_planes",
-                name="preprocess_planes_node",
-            ),
-            node(
-                func=create_model_input_table,
-                inputs=[
-                    "preprocessed_boats",
-                    "preprocessed_planes",
-                    "preprocessed_cars",
-                ],
-                outputs="model_input_table",
-                name="create_model_input_table_node",
-            ),
-        ]
-    )
-```
-### Example 3: Generalise datasets using namespaces into one dataset factory
-You can also generalise the catalog entries for datasets belonging to namespaced modular pipelines. Consider the
-following pipeline which takes in a `model_input_table` and outputs two regressors belonging to the
-`active_modelling_pipeline` and the `candidate_modelling_pipeline` namespaces:
-```python
-from kedro.pipeline import Pipeline, node
-from kedro.pipeline.modular_pipeline import pipeline
-
-from .nodes import evaluate_model, split_data, train_model
-
-
-def create_pipeline(**kwargs) -> Pipeline:
-    pipeline_instance = pipeline(
-        [
-            node(
-                func=split_data,
-                inputs=["model_input_table", "params:model_options"],
-                outputs=["X_train", "y_train"],
-                name="split_data_node",
-            ),
-            node(
-                func=train_model,
-                inputs=["X_train", "y_train"],
-                outputs="regressor",
-                name="train_model_node",
-            ),
-        ]
-    )
-    ds_pipeline_1 = pipeline(
-        pipe=pipeline_instance,
-        inputs="model_input_table",
-        namespace="active_modelling_pipeline",
-    )
-    ds_pipeline_2 = pipeline(
-        pipe=pipeline_instance,
-        inputs="model_input_table",
-        namespace="candidate_modelling_pipeline",
-    )
-
-    return ds_pipeline_1 + ds_pipeline_2
-```
-You can now have one dataset factory pattern in your catalog instead of two separate entries for `active_modelling_pipeline.regressor`
-and `candidate_modelling_pipeline.regressor` as below:
-```yaml
-{namespace}.regressor:
-  type: pickle.PickleDataSet
-  filepath: data/06_models/regressor_{namespace}.pkl
-  versioned: true
-```
-### Example 4: Generalise datasets of the same type in different layers into one dataset factory with multiple placeholders
-
-You can use multiple placeholders in the same pattern. For example, consider the following catalog where the dataset
-entries share `type`, `file_format` and `save_args`:
-```yaml
-processing.factory_data:
-  type: spark.SparkDataSet
-  filepath: data/processing/factory_data.pq
-  file_format: parquet
-  save_args:
-    mode: overwrite
-
-processing.process_data:
-  type: spark.SparkDataSet
-  filepath: data/processing/process_data.pq
-  file_format: parquet
-  save_args:
-    mode: overwrite
-
-modelling.metrics:
-  type: spark.SparkDataSet
-  filepath: data/modelling/factory_data.pq
-  file_format: parquet
-  save_args:
-    mode: overwrite
-```
-This could be generalised to the following pattern:
-```yaml
-"{layer}.{dataset_name}":
-  type: spark.SparkDataSet
-  filepath: data/{layer}/{dataset_name}.pq
-  file_format: parquet
-  save_args:
-    mode: overwrite
-```
-All the placeholders used in the catalog entry body must exist in the factory pattern name.
-
-### Example 5: Generalise datasets using multiple dataset factories
-You can have multiple dataset factories in your catalog. For example:
-```yaml
-"{namespace}.{dataset_name}@spark":
-  type: spark.SparkDataSet
-  filepath: data/{namespace}/{dataset_name}.pq
-  file_format: parquet
-
-"{dataset_name}@csv":
-  type: pandas.CSVDataSet
-  filepath: data/01_raw/{dataset_name}.csv
-```
-
-Having multiple dataset factories in your catalog can lead to a situation where a dataset name from your pipeline might
-match multiple patterns. To overcome this, Kedro sorts all the potential matches for the dataset name in the pipeline and picks the best match.
-The matches are ranked according to the following criteria :
-1. Number of exact character matches between the dataset name and the factory pattern. For example, a dataset named `factory_data$csv` would match `{dataset}_data$csv` over `{dataset_name}$csv`.
-2. Number of placeholders. For example, the dataset `preprocessing.shuttles+csv` would match `{namespace}.{dataset}+csv` over `{dataset}+csv`.
-3. Alphabetical order
-
-### Example 6: Generalise all datasets with a catch-all dataset factory to overwrite the default `MemoryDataset`
-You can use dataset factories to define a catch-all pattern which will overwrite the default `MemoryDataset` creation.
-```yaml
-"{default_dataset}":
-  type: pandas.CSVDataSet
-  filepath: data/{default_dataset}.csv
-
-```
-Kedro will now treat all the datasets mentioned in your project's pipelines that do not appear as specific patterns or explicit entries in your catalog
-as `pandas.CSVDataSet`.
-
-## Transcode datasets
-
-You might come across a situation where you would like to read the same file using two different dataset implementations. Use transcoding when you want to load and save the same file, via its specified `filepath`, using different `Dataset` implementations.
-
-### A typical example of transcoding
-
-For instance, parquet files can not only be loaded via the `ParquetDataSet` using `pandas`, but also directly by `SparkDataSet`. This conversion is typical when coordinating a `Spark` to `pandas` workflow.
-
-To enable transcoding, define two `DataCatalog` entries for the same dataset in a common format (Parquet, JSON, CSV, etc.) in your `conf/base/catalog.yml`:
-
-```yaml
-my_dataframe@spark:
-  type: spark.SparkDataSet
-  filepath: data/02_intermediate/data.parquet
-  file_format: parquet
-
-my_dataframe@pandas:
-  type: pandas.ParquetDataSet
-  filepath: data/02_intermediate/data.parquet
-```
-
-These entries are used in the pipeline like this:
-
-```python
-pipeline(
-    [
-        node(func=my_func1, inputs="spark_input", outputs="my_dataframe@spark"),
-        node(func=my_func2, inputs="my_dataframe@pandas", outputs="pipeline_output"),
-    ]
-)
-```
-
-### How does transcoding work?
-
-In this example, Kedro understands that `my_dataframe` is the same dataset in its `spark.SparkDataSet` and `pandas.ParquetDataSet` formats and helps resolve the node execution order.
-
-In the pipeline, Kedro uses the `spark.SparkDataSet` implementation for saving and `pandas.ParquetDataSet`
-for loading, so the first node should output a `pyspark.sql.DataFrame`, while the second node would receive a `pandas.Dataframe`.
-
-
-## Version datasets and ML models
-
-Making a simple addition to your Data Catalog allows you to perform versioning of datasets and machine learning models.
-
-Consider the following versioned dataset defined in the `catalog.yml`:
-=======
 Kedro enables dataset and ML model versioning through the `versioned` definition. For example:
->>>>>>> c45e629f
 
 ```yaml
 cars:
@@ -611,26 +149,8 @@
 
 To verify whether a dataset can undergo versioning, you should examine the dataset class code to inspect its inheritance [(you can find contributed datasets within the `kedro-datasets` repository)](https://github.com/kedro-org/kedro-plugins/tree/main/kedro-datasets/kedro_datasets). Check if the dataset class inherits from the `AbstractVersionedDataSet`. For instance, if you encounter a class like `CSVDataSet(AbstractVersionedDataSet[pd.DataFrame, pd.DataFrame])`, this indicates that the dataset is set up to support versioning.
 
-<<<<<<< HEAD
-You can save data using an API similar to that used to load data.
-
-```{warning}
-This use is not recommended unless you are prototyping in notebooks.
-```
-
-#### Save data to memory
-
-```python
-from kedro.io import MemoryDataset
-
-memory = MemoryDataset(data=None)
-io.add("cars_cache", memory)
-io.save("cars_cache", "Memory can store anything.")
-io.load("cars_cache")
-=======
 ```{note}
 Note that HTTP(S) is a supported file system in the dataset implementations, but if you it, you can't also use versioning.
->>>>>>> c45e629f
 ```
 
 ## Use the Data Catalog within Kedro configuration
