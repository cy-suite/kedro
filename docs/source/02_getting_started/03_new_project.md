# Creating a new project

We recommend that you create projects according to the Kedro default project template, which is ideal for analytics projects and comes with a default folder structure for storing datasets, folders for notebooks, configuration and source code.

Projects can be created interactively or by referencing a configuration file.

## Create a new project interactively
First, select the directory in which you want to work, and if you are using `conda`, make sure you have the [correct environment](../02_getting_started/01_prerequisites.md#Python-virtual-environments) activated:

```bash
conda activate environment_name
```
You are then ready to create a new project:

```bash
kedro new
```

You will need to provide the following variables:

* `project_name` - A human readable name for your new project
* `repo_name` - A name for the directory that holds your project repository
* `python_package` - A Python package name for your project package (see [Python package naming conventions](https://www.python.org/dev/peps/pep-0008/#package-and-module-names))
* `include_example` - An affirmative for whether you want to include example code

`kedro new` will create a new project in your current working directory (`<current_dir>/<repo_name>/`). If you entered `Y` to include an example then your new project template contains a small example to get you going. See the [Hello World example](../02_getting_started/04_hello_world.md) for further details.


## Create a new project from a configuration file

You can also create a new project from a configuration file by running:

```bash
kedro new --config config.yml
```

The configuration file (`config.yml`) must contain the `project_name`, `repo_name`, `python_package` and `include_example` (Boolean value) variables as described [above](../02_getting_started/03_new_project.md#Create-a-new-project-interactively) as well as `output_dir` - path to the directory where the project folder will be created.

Here is an example `config.yml`, which assumes that a directory named `~/code` already exists:

```yaml
output_dir: ~/code
project_name: Getting Started
repo_name: getting-started
python_package: getting_started
include_example: true
```

`output_dir` can be set to `~` for home directory, or `.` for the current working directory.

## Starting with an existing project

If you want to work with a Kedro project that has already been created, you may use `git clone` to directly clone it. You don’t need to create a new Kedro project.

## Install project dependencies

Within your virtual environment and your project's root directory, you can install project dependencies by executing the following:

<<<<<<< HEAD
```bash
pip install -U -r src/requirements.txt
conda install --file src/requirements.yml --yes
```
Or run the following if you have Kedro installed in your virtual environment:
=======
>>>>>>> c950f72c
```bash
kedro install
```

This command will install dependencies listed in `src/requirements.txt`.<|MERGE_RESOLUTION|>--- conflicted
+++ resolved
@@ -56,14 +56,6 @@
 
 Within your virtual environment and your project's root directory, you can install project dependencies by executing the following:
 
-<<<<<<< HEAD
-```bash
-pip install -U -r src/requirements.txt
-conda install --file src/requirements.yml --yes
-```
-Or run the following if you have Kedro installed in your virtual environment:
-=======
->>>>>>> c950f72c
 ```bash
 kedro install
 ```
