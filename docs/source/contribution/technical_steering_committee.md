--- conflicted
+++ resolved
@@ -55,11 +55,7 @@
 
 ### Other issues or proposals
 
-<<<<<<< HEAD
-GitHub Discussions is used to host votes on issues, proposals and changes affecting the future of Kedro, including amendments to our ways of working described on this page. These votes require **a 1/2 majority**.
-=======
 GitHub discussions is used to host votes on issues, proposals and changes affecting the future of Kedro, including amendments to our ways of working described on this page. These votes require **a 1/2 majority**.
->>>>>>> ebf3d643
 
 ### Adding or removing maintainers
 
