--- conflicted
+++ resolved
@@ -1,32 +1,5 @@
 # Create a new Kedro project
 
-<<<<<<< HEAD
-There are several ways to create a new Kedro project depending on whether you want it to contain:
-
-* some [basic project code](#create-a-basic-project)
-* a set of ["starter" code](#create-a-new-project-containing-starter-code), to run as-is or to adapt and extend.
-
-## Create a basic project
-
-You can create a basic Kedro project containing just the default code needed to set up your own nodes and pipelines. Navigate to your preferred directory and type:
-
-```bash
-kedro new
-```
-
-### Tools to configure the new project
-After you enter `kedro new`, the command line interface will ask which tools you'd like to include, which will depend on the requirements of your project.
-
-Add one or more of the options, or follow the default and add none at all:
-
-* Linting: A basic linting setup with Black and ruff
-* Testing: A basic testing setup with pytest
-* Custom Logging: Additional logging options
-* Documentation: Configuration for basic documentation built with Sphinx
-* Data Structure: The [directory structure](../faq/faq.md#what-is-data-engineering-convention) for storing data
-* Pyspark: Setup and configuration for working with PySpark
-* Kedro Viz: Kedro's native visualisation tool.
-=======
 There are several ways to create a new Kedro project. This page explains the flow to create a basic project using `kedro new` to output a project directory containing the basic files and subdirectories that make up a Kedro project.
 
 You can also create a new Kedro project with a starter that adds a set of code for a common project use case. [Starters are explained separately](../starters/starters.md) later in the documentation set and illustrated with the [spaceflights tutorial](../tutorial/tutorial_template.md).
@@ -34,17 +7,14 @@
 ## Introducing `kedro new`
 
 You can create a basic Kedro project containing the default code needed to set up your own nodes and pipelines. Navigate to your preferred directory and type:
->>>>>>> 01e69297
 
-Find out more about these options in the documentation that explains how to [configure a new project](../starters/new_project_tools.md).
+```bash
+kedro new
+```
 
-<<<<<<< HEAD
-You'll then be asked to enter a name for the project, which can be human-readable and may contain alphanumeric symbols, spaces, underscores and hyphens. It must be at least two characters long.
-=======
 ### Project name
 
 The command line interface then asks you to enter a name for the project. This is the human-readable name, and it may contain alphanumeric symbols, spaces, underscores, and hyphens. It must be at least two characters long.
->>>>>>> 01e69297
 
 It's best to keep the name simple because the choice is set as the value of `project_name` and is also used to generate the folder and package names for the project automatically.
 
@@ -58,51 +28,6 @@
 
 ### Project tools
 
-<<<<<<< HEAD
-After you enter `kedro new`, the command line interface will ask which tools you'd like to include, which will depend on the requirements of your project. The options are [described in more detail above](#tools-to-configure-the-new-project) and in the [documentation about the new project tools](../starters/new_project_tools.md).
-
-The output of `kedro new` is a directory containing all the project files and subdirectories required. The exact code added for the project will depend on which tools you selected.
-
-### Create a basic project from a configuration file
-
-To create a new project with custom directory and package names, navigate to your preferred directory and type the following command, which passes in a configuration file `config.yml`:
-
-```bash
-kedro new --config=<path>/config.yml
-```
-The configuration file must contain:
-
--   `output_dir` The path in which to create the project directory
--   `project_name`
--   `repo_name`
--   `python_package`
-
-The `output_dir` can be set to `~` for the home directory or `.` for the current working directory. Here is an example `config.yml`, which assumes that a directory named `~/code` already exists:
-
-```yaml
-output_dir: ~/code
-project_name: My First Kedro Project
-repo_name: testing-kedro
-python_package: test_kedro
-```
-
-
-## Create a new project containing starter code
-
-You can create a new Kedro project with a [starter](../starters/starters.md) that adds a set of code for a common project use case from the [range available](../starters/starters.md).
-
-The following illustrates a project created with example code for the [spaceflights tutorial](../tutorial/spaceflights_tutorial.md). Navigate to your preferred directory and type the following:
-
-```bash
-kedro new --starter=pandas-spaceflights
-```
-
-After you enter `kedro new`, the command line interface will ask which tools you'd like to include, which will depend on the requirements of your project. The options are [described in more detail above](#tools-to-configure-the-new-project) and in the [documentation about the new project tools](../starters/new_project_tools.md).
-
-## Run the project
-
-However you create a Kedro project, once `kedro new` has completed, the next step is to navigate to the project folder (`cd <project-name>`) and install dependencies with `pip` as follows:
-=======
 The command line interface then asks which tools you'd like to include in the project. The options are as follows and described in more detail above in the [documentation about the new project tools](../starters/new_project_tools.md).
 
 You can add one or more of the options, or follow the default and add none at all:
@@ -122,7 +47,6 @@
 ## Run the new project
 
 Whichever options you selected for tools and example code, once `kedro new` has completed, the next step is to navigate to the project folder (`cd <project-name>`) and install dependencies with `pip` as follows:
->>>>>>> 01e69297
 
 ```bash
 pip install -r requirements.txt
@@ -158,25 +82,7 @@
 
 To exit the visualisation, close the browser tab. To regain control of the terminal, enter `^+c` on Mac or `Ctrl+c` on Windows or Linux machines.
 
-<<<<<<< HEAD
-## Summary
-
-There are a few ways to create a new project once you have [set up Kedro](install.md):
-
-* You can use `kedro new` to [create a basic Kedro project](#create-a-basic-project) containing project directories and basic code, which you can configure depending on the tooling you need, but otherwise empty to extend as you need.
-* You can use `kedro new` and [pass in a configuration file](#create-a-basic-project-from-a-configuration-file) to manually control project details such as the name, folder and package name.
-* You can [create a Kedro project populated with starter code](#create-a-new-project-containing-starter-code) from the [range of Kedro starter projects](../starters/starters.md#list-of-official-starters) available.
-
-
-For any new project, once it is created, you need to navigate to its project folder and install its dependencies: `pip install -r requirements.txt`
-
-* **To run the project**, from the project folder type `kedro run`
-* **To visualise the project**, from the project folder type `kedro viz`
-
-### Where next?
-=======
 ## Where next?
->>>>>>> 01e69297
 You have completed the section on Kedro project creation for new users. Here are some useful resources to learn more:
 
 * Understand more about Kedro: The following page explains the [fundamental Kedro concepts](./kedro_concepts.md).
