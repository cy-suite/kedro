--- conflicted
+++ resolved
@@ -21,11 +21,7 @@
 
 You should see the version of Python installed on your machine:
 
-<<<<<<< HEAD
-```python
-=======
 ```bash
->>>>>>> 1d60969b
 Python 3.8.13
 ```
 
