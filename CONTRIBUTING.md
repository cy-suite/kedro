# Introduction

<<<<<<< HEAD
We welcome any and all contributions to Kedro, at whatever level you can manage. Here are a few suggestions, but you are welcome suggest anything else that you think improves the community for us all!
=======
We welcome any and all contributions to Kedro, at whatever level you can manage. Here are a few suggestions, but you are welcome to suggest anything else that you think improves the community for us all!
>>>>>>> 38dd6e8f

## Join the community

You can find the Kedro community on our [Slack organisation](https://slack.kedro.org/), which is where we share news and announcements, and answer technical questions. You're welcome to post links to any articles or videos about Kedro that you create or find, such as how-tos, showcases, demos, blog posts or tutorials.

We also curate a [GitHub repo that lists content created by the Kedro community](https://github.com/kedro-org/awesome-kedro). If you've made something with Kedro, simply add it to the list with a PR!

## Contribute to the project

There are quite a few ways to contribute to Kedro, sich as answering questions about Kedro to help others, fixing a typo on the documentation, reporting a bug, reviewing pull requests or adding a feature.

Take a look at some of our [contribution suggestions on the Kedro GitHub Wiki](https://github.com/kedro-org/kedro/wiki/Contribute-to-Kedro)!

<<<<<<< HEAD
## Join the Technical Steering Committee
Kedro is an incubating project in [LF AI & Data](https://lfaidata.foundation/), a sub-organisation within the Linux Foundation that focuses on open innovation within the data and AI space.

The project is governed by a group of maintainers, known as the Technical Steering Committee (TSC); read more about the structure of our TSC in our [Technical Charter](./kedro_technical_charter.pdf).

We regularly invite community members to join the TSC and help define the future of the Kedro project. Read the [guidance on becoming a Kedro maintainer](https://docs.kedro.org/en/stable/contribution/technical_steering_committee.html) to understand the process of joining the TSC.


## Code of conduct

=======
Kedro is an incubating project in [LF AI & Data](https://lfaidata.foundation/), a sub-organisation within the Linux Foundation that focuses on open innovation within the data and AI space.

The project is governed by a group of maintainers, known as the Technical Steering Committee (TSC); read more about the structure of our TSC in our [Technical Charter](./kedro_technical_charter.pdf).

We regularly invite community members to join the TSC and help define the future of the Kedro project. Read the [guidance on becoming a Kedro maintainer](https://docs.kedro.org/en/stable/contribution/technical_steering_committee.html) to understand the process of joining the TSC.

## Code of conduct

>>>>>>> 38dd6e8f
The Kedro team pledges to foster and maintain a friendly community. We enforce a [Code of Conduct](./CODE_OF_CONDUCT.md) to ensure every Kedroid is welcomed and treated with respect.<|MERGE_RESOLUTION|>--- conflicted
+++ resolved
@@ -1,10 +1,6 @@
 # Introduction
 
-<<<<<<< HEAD
-We welcome any and all contributions to Kedro, at whatever level you can manage. Here are a few suggestions, but you are welcome suggest anything else that you think improves the community for us all!
-=======
 We welcome any and all contributions to Kedro, at whatever level you can manage. Here are a few suggestions, but you are welcome to suggest anything else that you think improves the community for us all!
->>>>>>> 38dd6e8f
 
 ## Join the community
 
@@ -18,18 +14,7 @@
 
 Take a look at some of our [contribution suggestions on the Kedro GitHub Wiki](https://github.com/kedro-org/kedro/wiki/Contribute-to-Kedro)!
 
-<<<<<<< HEAD
 ## Join the Technical Steering Committee
-Kedro is an incubating project in [LF AI & Data](https://lfaidata.foundation/), a sub-organisation within the Linux Foundation that focuses on open innovation within the data and AI space.
-
-The project is governed by a group of maintainers, known as the Technical Steering Committee (TSC); read more about the structure of our TSC in our [Technical Charter](./kedro_technical_charter.pdf).
-
-We regularly invite community members to join the TSC and help define the future of the Kedro project. Read the [guidance on becoming a Kedro maintainer](https://docs.kedro.org/en/stable/contribution/technical_steering_committee.html) to understand the process of joining the TSC.
-
-
-## Code of conduct
-
-=======
 Kedro is an incubating project in [LF AI & Data](https://lfaidata.foundation/), a sub-organisation within the Linux Foundation that focuses on open innovation within the data and AI space.
 
 The project is governed by a group of maintainers, known as the Technical Steering Committee (TSC); read more about the structure of our TSC in our [Technical Charter](./kedro_technical_charter.pdf).
@@ -38,5 +23,4 @@
 
 ## Code of conduct
 
->>>>>>> 38dd6e8f
 The Kedro team pledges to foster and maintain a friendly community. We enforce a [Code of Conduct](./CODE_OF_CONDUCT.md) to ensure every Kedroid is welcomed and treated with respect.