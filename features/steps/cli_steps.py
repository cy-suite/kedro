--- conflicted
+++ resolved
@@ -194,13 +194,8 @@
     context.root_project_dir = context.temp_dir / context.project_name
     context.package_name = context.project_name.replace("-", "_")
     config = {
-<<<<<<< HEAD
-        "tools": tools_str,
+        "tools": tools,
         "example_pipeline": "n",
-=======
-        "tools": tools,
-        "example_pipeline": "y",
->>>>>>> d6a78f41
         "project_name": context.project_name,
         "repo_name": context.project_name,
         "output_dir": str(context.temp_dir),
