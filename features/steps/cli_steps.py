--- conflicted
+++ resolved
@@ -728,7 +728,6 @@
         file.write(project_toml_str)
 
 
-<<<<<<< HEAD
 @given('I have executed the magic command "{command}"')
 @when('I execute the magic command "{command}"')
 def exec_magic_command(context, command):
@@ -761,9 +760,8 @@
     if pattern in notebook:
         return True
     raise ValueError(f"{pattern} is not found.")
-=======
+
 @given('I have changed the current working directory to "{dir}"')
 def change_dir(context, dir):
     """Execute Kedro target."""
-    util.chdir(dir)
->>>>>>> 87e2f02b
+    util.chdir(dir)