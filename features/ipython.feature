Feature: IPython target in new project

  Scenario: Execute ipython target
    Given I have prepared a config file
    And I have run a non-interactive kedro new with starter
    When I execute the kedro command "ipython"
    Then I should get a message including "An enhanced Interactive Python"
    And I should get a message including "Kedro project project-dummy"
<<<<<<< HEAD
    And I should get a message including "Defined global variable `context`, `session`, `catalog` and `pipelines`"
=======
    And I should get a message including "Defined global variable 'context',"
    And I should get a message including "'session', 'catalog' and 'pipelines'"
>>>>>>> b65053c9
<|MERGE_RESOLUTION|>--- conflicted
+++ resolved
@@ -6,9 +6,4 @@
     When I execute the kedro command "ipython"
     Then I should get a message including "An enhanced Interactive Python"
     And I should get a message including "Kedro project project-dummy"
-<<<<<<< HEAD
-    And I should get a message including "Defined global variable `context`, `session`, `catalog` and `pipelines`"
-=======
-    And I should get a message including "Defined global variable 'context',"
-    And I should get a message including "'session', 'catalog' and 'pipelines'"
->>>>>>> b65053c9
+    And I should get a message including "Defined global variable `'context', 'session', 'catalog' and `'pipelines'"