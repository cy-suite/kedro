{
  "version": "1.5.0",
  "plugins_used": [
    {
      "name": "ArtifactoryDetector"
    },
    {
      "name": "AWSKeyDetector"
    },
    {
      "name": "AzureStorageKeyDetector"
    },
    {
      "name": "Base64HighEntropyString",
      "limit": 4.5
    },
    {
      "name": "BasicAuthDetector"
    },
    {
      "name": "CloudantDetector"
    },
    {
      "name": "DiscordBotTokenDetector"
    },
    {
      "name": "GitHubTokenDetector"
    },
    {
      "name": "GitLabTokenDetector"
    },
    {
      "name": "HexHighEntropyString",
      "limit": 3.0
    },
    {
      "name": "IbmCloudIamDetector"
    },
    {
      "name": "IbmCosHmacDetector"
    },
    {
      "name": "IPPublicDetector"
    },
    {
      "name": "JwtTokenDetector"
    },
    {
      "name": "KeywordDetector",
      "keyword_exclude": ""
    },
    {
      "name": "MailchimpDetector"
    },
    {
      "name": "NpmDetector"
    },
    {
      "name": "OpenAIDetector"
    },
    {
      "name": "PrivateKeyDetector"
    },
    {
      "name": "PypiTokenDetector"
    },
    {
      "name": "SendGridDetector"
    },
    {
      "name": "SlackDetector"
    },
    {
      "name": "SoftlayerDetector"
    },
    {
      "name": "SquareOAuthDetector"
    },
    {
      "name": "StripeDetector"
    },
    {
      "name": "TelegramBotTokenDetector"
    },
    {
      "name": "TwilioKeyDetector"
    }
  ],
  "filters_used": [
    {
      "path": "detect_secrets.filters.allowlist.is_line_allowlisted"
    },
    {
      "path": "detect_secrets.filters.common.is_baseline_file",
      "filename": ".secrets.baseline"
    },
    {
      "path": "detect_secrets.filters.common.is_ignored_due_to_verification_policies",
      "min_level": 2
    },
    {
      "path": "detect_secrets.filters.heuristic.is_indirect_reference"
    },
    {
      "path": "detect_secrets.filters.heuristic.is_likely_id_string"
    },
    {
      "path": "detect_secrets.filters.heuristic.is_lock_file"
    },
    {
      "path": "detect_secrets.filters.heuristic.is_not_alphanumeric_string"
    },
    {
      "path": "detect_secrets.filters.heuristic.is_potential_uuid"
    },
    {
      "path": "detect_secrets.filters.heuristic.is_prefixed_with_dollar_sign"
    },
    {
      "path": "detect_secrets.filters.heuristic.is_sequential_string"
    },
    {
      "path": "detect_secrets.filters.heuristic.is_swagger_file"
    },
    {
      "path": "detect_secrets.filters.heuristic.is_templated_secret"
    }
  ],
  "results": {
    "features/steps/test_starter/{{ cookiecutter.repo_name }}/conf/local/credentials.yml": [
      {
        "type": "Secret Keyword",
        "filename": "features/steps/test_starter/{{ cookiecutter.repo_name }}/conf/local/credentials.yml",
        "hashed_secret": "a62f2225bf70bfaccbc7f1ef2a397836717377de",
        "is_verified": false,
        "line_number": 8
      },
      {
        "type": "Secret Keyword",
        "filename": "features/steps/test_starter/{{ cookiecutter.repo_name }}/conf/local/credentials.yml",
        "hashed_secret": "d033e22ae348aeb5660fc2140aec35850c4da997",
        "is_verified": false,
        "line_number": 16
      }
    ],
    "kedro/templates/project/{{ cookiecutter.repo_name }}/conf/local/credentials.yml": [
      {
        "type": "Secret Keyword",
        "filename": "kedro/templates/project/{{ cookiecutter.repo_name }}/conf/local/credentials.yml",
        "hashed_secret": "e5e9fa1ba31ecd1ae84f75caaa474f3a663f05f4",
        "is_verified": false,
        "line_number": 9
      },
      {
        "type": "Secret Keyword",
        "filename": "kedro/templates/project/{{ cookiecutter.repo_name }}/conf/local/credentials.yml",
        "hashed_secret": "d033e22ae348aeb5660fc2140aec35850c4da997",
        "is_verified": false,
        "line_number": 18
      }
    ],
    "tests/config/test_omegaconf_config.py": [
      {
        "type": "Basic Auth Credentials",
        "filename": "tests/config/test_omegaconf_config.py",
        "hashed_secret": "9d4e1e23bd5b727046a9e3b4b7db57bd8d6ee684",
        "is_verified": false,
        "line_number": 39
      }
    ],
    "tests/framework/context/test_context.py": [
      {
        "type": "Basic Auth Credentials",
        "filename": "tests/framework/context/test_context.py",
        "hashed_secret": "9d4e1e23bd5b727046a9e3b4b7db57bd8d6ee684",
        "is_verified": false,
        "line_number": 63
      }
    ],
    "tests/io/conftest.py": [
      {
        "type": "Secret Keyword",
        "filename": "tests/io/conftest.py",
        "hashed_secret": "adb5fabe51f5b45e83fdd91b71c92156fec4a63e",
        "is_verified": false,
        "line_number": 71
      },
      {
        "type": "Secret Keyword",
        "filename": "tests/io/conftest.py",
        "hashed_secret": "3c3b274d119ff5a5ec6c1e215c1cb794d9973ac1",
        "is_verified": false,
        "line_number": 117
      },
      {
        "type": "Secret Keyword",
        "filename": "tests/io/conftest.py",
        "hashed_secret": "15dd2c9ccec914f1470b4dccb45789844e49cf70",
        "is_verified": false,
        "line_number": 131
      }
    ],
    "tests/io/test_data_catalog.py": [
      {
        "type": "Secret Keyword",
        "filename": "tests/io/test_data_catalog.py",
        "hashed_secret": "15dd2c9ccec914f1470b4dccb45789844e49cf70",
        "is_verified": false,
        "line_number": 529
      }
    ],
    "tests/io/test_kedro_data_catalog.py": [
      {
        "type": "Secret Keyword",
        "filename": "tests/io/test_kedro_data_catalog.py",
        "hashed_secret": "15dd2c9ccec914f1470b4dccb45789844e49cf70",
        "is_verified": false,
<<<<<<< HEAD
        "line_number": 524
      }
    ]
  },
  "generated_at": "2025-01-27T18:12:51Z"
=======
        "line_number": 499
      }
    ]
  },
  "generated_at": "2025-01-27T18:47:13Z"
>>>>>>> a098829a
}<|MERGE_RESOLUTION|>--- conflicted
+++ resolved
@@ -89,10 +89,6 @@
   "filters_used": [
     {
       "path": "detect_secrets.filters.allowlist.is_line_allowlisted"
-    },
-    {
-      "path": "detect_secrets.filters.common.is_baseline_file",
-      "filename": ".secrets.baseline"
     },
     {
       "path": "detect_secrets.filters.common.is_ignored_due_to_verification_policies",
@@ -215,17 +211,9 @@
         "filename": "tests/io/test_kedro_data_catalog.py",
         "hashed_secret": "15dd2c9ccec914f1470b4dccb45789844e49cf70",
         "is_verified": false,
-<<<<<<< HEAD
-        "line_number": 524
+        "line_number": 533
       }
     ]
   },
-  "generated_at": "2025-01-27T18:12:51Z"
-=======
-        "line_number": 499
-      }
-    ]
-  },
-  "generated_at": "2025-01-27T18:47:13Z"
->>>>>>> a098829a
+  "generated_at": "2025-01-28T10:06:20Z"
 }