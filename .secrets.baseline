{
  "version": "1.5.0",
  "plugins_used": [
    {
      "name": "ArtifactoryDetector"
    },
    {
      "name": "AWSKeyDetector"
    },
    {
      "name": "AzureStorageKeyDetector"
    },
    {
      "name": "Base64HighEntropyString",
      "limit": 4.5
    },
    {
      "name": "BasicAuthDetector"
    },
    {
      "name": "CloudantDetector"
    },
    {
      "name": "DiscordBotTokenDetector"
    },
    {
      "name": "GitHubTokenDetector"
    },
    {
      "name": "GitLabTokenDetector"
    },
    {
      "name": "HexHighEntropyString",
      "limit": 3.0
    },
    {
      "name": "IbmCloudIamDetector"
    },
    {
      "name": "IbmCosHmacDetector"
    },
    {
      "name": "IPPublicDetector"
    },
    {
      "name": "JwtTokenDetector"
    },
    {
      "name": "KeywordDetector",
      "keyword_exclude": ""
    },
    {
      "name": "MailchimpDetector"
    },
    {
      "name": "NpmDetector"
    },
    {
      "name": "OpenAIDetector"
    },
    {
      "name": "PrivateKeyDetector"
    },
    {
      "name": "PypiTokenDetector"
    },
    {
      "name": "SendGridDetector"
    },
    {
      "name": "SlackDetector"
    },
    {
      "name": "SoftlayerDetector"
    },
    {
      "name": "SquareOAuthDetector"
    },
    {
      "name": "StripeDetector"
    },
    {
      "name": "TelegramBotTokenDetector"
    },
    {
      "name": "TwilioKeyDetector"
    }
  ],
  "filters_used": [
    {
      "path": "detect_secrets.filters.allowlist.is_line_allowlisted"
    },
    {
      "path": "detect_secrets.filters.common.is_baseline_file",
      "filename": ".secrets.baseline"
    },
    {
      "path": "detect_secrets.filters.common.is_ignored_due_to_verification_policies",
      "min_level": 2
    },
    {
      "path": "detect_secrets.filters.heuristic.is_indirect_reference"
    },
    {
      "path": "detect_secrets.filters.heuristic.is_likely_id_string"
    },
    {
      "path": "detect_secrets.filters.heuristic.is_lock_file"
    },
    {
      "path": "detect_secrets.filters.heuristic.is_not_alphanumeric_string"
    },
    {
      "path": "detect_secrets.filters.heuristic.is_potential_uuid"
    },
    {
      "path": "detect_secrets.filters.heuristic.is_prefixed_with_dollar_sign"
    },
    {
      "path": "detect_secrets.filters.heuristic.is_sequential_string"
    },
    {
      "path": "detect_secrets.filters.heuristic.is_swagger_file"
    },
    {
      "path": "detect_secrets.filters.heuristic.is_templated_secret"
    }
  ],
  "results": {
    "features/steps/test_starter/{{ cookiecutter.repo_name }}/conf/local/credentials.yml": [
      {
        "type": "Secret Keyword",
        "filename": "features/steps/test_starter/{{ cookiecutter.repo_name }}/conf/local/credentials.yml",
        "hashed_secret": "a62f2225bf70bfaccbc7f1ef2a397836717377de",
        "is_verified": false,
        "line_number": 8
      },
      {
        "type": "Secret Keyword",
        "filename": "features/steps/test_starter/{{ cookiecutter.repo_name }}/conf/local/credentials.yml",
        "hashed_secret": "d033e22ae348aeb5660fc2140aec35850c4da997",
        "is_verified": false,
        "line_number": 16
      }
    ],
    "kedro/templates/project/{{ cookiecutter.repo_name }}/conf/local/credentials.yml": [
      {
        "type": "Secret Keyword",
        "filename": "kedro/templates/project/{{ cookiecutter.repo_name }}/conf/local/credentials.yml",
        "hashed_secret": "e5e9fa1ba31ecd1ae84f75caaa474f3a663f05f4",
        "is_verified": false,
        "line_number": 9
      },
      {
        "type": "Secret Keyword",
        "filename": "kedro/templates/project/{{ cookiecutter.repo_name }}/conf/local/credentials.yml",
        "hashed_secret": "d033e22ae348aeb5660fc2140aec35850c4da997",
        "is_verified": false,
        "line_number": 18
      }
    ],
    "tests/config/test_omegaconf_config.py": [
      {
        "type": "Basic Auth Credentials",
        "filename": "tests/config/test_omegaconf_config.py",
        "hashed_secret": "9d4e1e23bd5b727046a9e3b4b7db57bd8d6ee684",
        "is_verified": false,
        "line_number": 39
      }
    ],
    "tests/framework/context/test_context.py": [
      {
        "type": "Basic Auth Credentials",
        "filename": "tests/framework/context/test_context.py",
        "hashed_secret": "9d4e1e23bd5b727046a9e3b4b7db57bd8d6ee684",
        "is_verified": false,
        "line_number": 63
      }
    ],
    "tests/io/conftest.py": [
      {
        "type": "Secret Keyword",
        "filename": "tests/io/conftest.py",
        "hashed_secret": "adb5fabe51f5b45e83fdd91b71c92156fec4a63e",
        "is_verified": false,
        "line_number": 71
      },
      {
        "type": "Secret Keyword",
        "filename": "tests/io/conftest.py",
        "hashed_secret": "3c3b274d119ff5a5ec6c1e215c1cb794d9973ac1",
        "is_verified": false,
        "line_number": 117
      },
      {
        "type": "Secret Keyword",
        "filename": "tests/io/conftest.py",
        "hashed_secret": "15dd2c9ccec914f1470b4dccb45789844e49cf70",
        "is_verified": false,
        "line_number": 131
      }
    ],
    "tests/io/test_data_catalog.py": [
      {
        "type": "Secret Keyword",
        "filename": "tests/io/test_data_catalog.py",
        "hashed_secret": "15dd2c9ccec914f1470b4dccb45789844e49cf70",
        "is_verified": false,
        "line_number": 529
      }
    ],
    "tests/io/test_kedro_data_catalog.py": [
      {
        "type": "Secret Keyword",
        "filename": "tests/io/test_kedro_data_catalog.py",
        "hashed_secret": "15dd2c9ccec914f1470b4dccb45789844e49cf70",
        "is_verified": false,
<<<<<<< HEAD
        "line_number": 556
      }
    ]
  },
  "generated_at": "2025-01-28T10:18:47Z"
=======
        "line_number": 501
      }
    ]
  },
  "generated_at": "2025-01-28T14:51:20Z"
>>>>>>> 9ec854d5
}<|MERGE_RESOLUTION|>--- conflicted
+++ resolved
@@ -89,10 +89,6 @@
   "filters_used": [
     {
       "path": "detect_secrets.filters.allowlist.is_line_allowlisted"
-    },
-    {
-      "path": "detect_secrets.filters.common.is_baseline_file",
-      "filename": ".secrets.baseline"
     },
     {
       "path": "detect_secrets.filters.common.is_ignored_due_to_verification_policies",
@@ -215,17 +211,9 @@
         "filename": "tests/io/test_kedro_data_catalog.py",
         "hashed_secret": "15dd2c9ccec914f1470b4dccb45789844e49cf70",
         "is_verified": false,
-<<<<<<< HEAD
-        "line_number": 556
+        "line_number": 558
       }
     ]
   },
-  "generated_at": "2025-01-28T10:18:47Z"
-=======
-        "line_number": 501
-      }
-    ]
-  },
-  "generated_at": "2025-01-28T14:51:20Z"
->>>>>>> 9ec854d5
+  "generated_at": "2025-01-28T15:23:17Z"
 }