--- conflicted
+++ resolved
@@ -39,11 +39,7 @@
 [tool.coverage.report]
 fail_under = 100
 show_missing = true
-<<<<<<< HEAD
-omit = ["kedro/templates/*", "kedro/framework/cli/hooks/specs.py", "kedro/framework/hooks/specs.py", "kedro/extras/datasets/tensorflow/*"]
-=======
 omit = ["kedro/templates/*", "kedro/framework/cli/hooks/specs.py", "kedro/framework/hooks/specs.py", "kedro/extras/datasets/tensorflow/*", "kedro/extras/datasets/holoviews/*", "tests/*"]
->>>>>>> dd44757e
 exclude_lines = ["pragma: no cover", "raise NotImplementedError"]
 
 [tool.pytest.ini_options]
@@ -73,19 +69,10 @@
     "extras.datasets",
     "io",
     "pipeline",
-<<<<<<< HEAD
-    "config",
-    "versioning"
-]
-ignore_imports = [
-    "kedro.runner.parallel_runner -> kedro.framework.project",
-    "kedro.runner.parallel_runner -> kedro.framework.session.session"
-=======
     "config"
 ]
 ignore_imports = [
     "kedro.runner.parallel_runner -> kedro.framework.project"
->>>>>>> dd44757e
 ]
 
 [[tool.importlinter.contracts]]
@@ -123,9 +110,5 @@
 ]
 ignore_imports = [
     "kedro.framework.context.context -> kedro.config",
-<<<<<<< HEAD
-    "kedro.framework.hooks.specs -> kedro.config"
-=======
     "kedro.framework.session.session -> kedro.config"
->>>>>>> dd44757e
 ]