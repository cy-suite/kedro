--- conflicted
+++ resolved
@@ -98,12 +98,9 @@
     "ipykernel>=5.3, <7.0",
     "myst-parser>=1.0,<2.1",
     "Jinja2<3.2.0",
-<<<<<<< HEAD
     "sphinx-last-updated-by-git",
     "sphinx-favicon",
-=======
     "sphinxcontrib-youtube",
->>>>>>> 0a62ead8
 ]
 all = [ "kedro[test,docs]" ]
 
