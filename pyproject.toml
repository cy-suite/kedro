--- conflicted
+++ resolved
@@ -13,7 +13,6 @@
 [tool.coverage.report]
 fail_under = 100
 show_missing = true
-<<<<<<< HEAD
 omit = [
   "kedro/hooks/specs.py",
   "kedro/templates/*",
@@ -21,8 +20,4 @@
   "kedro/__init__.py",
   "kedro/*/__init__.py",
 ]
-exclude_lines = ["pragma: no cover", "raise NotImplementedError", "pass"]
-=======
-omit = ["kedro/templates/*", "kedro/framework/hooks/specs.py"]
-exclude_lines = ["pragma: no cover", "raise NotImplementedError"]
->>>>>>> dab66fc6
+exclude_lines = ["pragma: no cover", "raise NotImplementedError", "pass"]