--- conflicted
+++ resolved
@@ -127,42 +127,6 @@
 [tool.ruff.format]
 exclude = ["**/templates", "features/steps/test_starter"]
 
-<<<<<<< HEAD
-[tool.isort]
-profile = "black"
-
-[tool.pylint]
-[tool.pylint.master]
-ignore = "CVS"
-ignore-patterns = "kedro/templates/*"
-load-plugins = [
-    "pylint.extensions.docparams",
-    "pylint.extensions.no_self_use"
-]
-extension-pkg-whitelist = "cv2"
-unsafe-load-any-extension = false
-[tool.pylint.messages_control]
-disable = [
-    "ungrouped-imports",
-    "duplicate-code",
-    "wrong-import-order",  # taken care of by isort
-]
-enable = ["useless-suppression"]
-[tool.pylint.refactoring]
-max-nested-blocks = 5
-[tool.pylint.format]
-indent-after-paren=4
-indent-string="    "
-[tool.pylint.miscellaneous]
-notes = [
-    "FIXME",
-    "XXX"
-]
-[tool.pylint.design]
-min-public-methods = 1
-
-=======
->>>>>>> d1b9b41f
 [tool.coverage.report]
 fail_under = 100
 show_missing = true
