"""This module provides user-friendly functions for creating nodes as parts
of Kedro pipelines.
"""
from __future__ import annotations

import copy
import inspect
import logging
import re
from collections import Counter
from typing import Any, Callable, Iterable
from warnings import warn

from more_itertools import spy, unzip


class Node:
    """``Node`` is an auxiliary class facilitating the operations required to
    run user-provided functions as part of Kedro pipelines.
    """

    def __init__(  # noqa: PLR0913
        self,
        func: Callable,
        inputs: str | list[str] | dict[str, str] | None,
        outputs: str | list[str] | dict[str, str] | None,
        *,
        name: str | None = None,
        tags: str | Iterable[str] | None = None,
        confirms: str | list[str] | None = None,
        namespace: str | None = None,
    ):
        """Create a node in the pipeline by providing a function to be called
        along with variable names for inputs and/or outputs.

        Args:
            func: A function that corresponds to the node logic.
                The function should have at least one input or output.
            inputs: The name or the list of the names of variables used as
                inputs to the function. The number of names should match
                the number of arguments in the definition of the provided
                function. When dict[str, str] is provided, variable names
                will be mapped to function argument names.
            outputs: The name or the list of the names of variables used
                as outputs to the function. The number of names should match
                the number of outputs returned by the provided function.
                When dict[str, str] is provided, variable names will be mapped
                to the named outputs the function returns.
            name: Optional node name to be used when displaying the node in
                logs or any other visualisations.
            tags: Optional set of tags to be applied to the node.
            confirms: Optional name or the list of the names of the datasets
                that should be confirmed. This will result in calling
                ``confirm()`` method of the corresponding data set instance.
                Specified dataset names do not necessarily need to be present
                in the node ``inputs`` or ``outputs``.
            namespace: Optional node namespace.

        Raises:
            ValueError: Raised in the following cases:
                a) When the provided arguments do not conform to
                the format suggested by the type hint of the argument.
                b) When the node produces multiple outputs with the same name.
                c) When an input has the same name as an output.
                d) When the given node name violates the requirements:
                it must contain only letters, digits, hyphens, underscores
                and/or fullstops.

        """

        if not callable(func):
            raise ValueError(
                _node_error_message(
                    f"first argument must be a function, not '{type(func).__name__}'."
                )
            )

        if inputs and not isinstance(inputs, (list, dict, str)):
            raise ValueError(
                _node_error_message(
                    f"'inputs' type must be one of [String, List, Dict, None], "
                    f"not '{type(inputs).__name__}'."
                )
            )

        if outputs and not isinstance(outputs, (list, dict, str)):
            raise ValueError(
                _node_error_message(
                    f"'outputs' type must be one of [String, List, Dict, None], "
                    f"not '{type(outputs).__name__}'."
                )
            )

        if not inputs and not outputs:
            raise ValueError(
                _node_error_message("it must have some 'inputs' or 'outputs'.")
            )

        self._validate_inputs(func, inputs)

        self._func = func
        self._inputs = inputs
        # The type of _outputs is picked up as possibly being None, however the checks above prevent that
        # ever being the case. Mypy doesn't get that though, so it complains about the assignment of outputs to
        # _outputs with different types.
        self._outputs: str | list[str] | dict[str, str] = outputs  # type: ignore[assignment]
        if name and not re.match(r"[\w\.-]+$", name):
            raise ValueError(
                f"'{name}' is not a valid node name. It must contain only "
                f"letters, digits, hyphens, underscores and/or fullstops."
            )
        self._name = name
        self._namespace = namespace
        self._tags = set(_to_list(tags))
        for tag in self._tags:
            if not re.match(r"[\w\.-]+$", tag):
                raise ValueError(
                    f"'{tag}' is not a valid node tag. It must contain only "
                    f"letters, digits, hyphens, underscores and/or fullstops."
                )

        self._validate_unique_outputs()
        self._validate_inputs_dif_than_outputs()
        self._confirms = confirms

    def _copy(self, **overwrite_params: Any) -> Node:
        """
        Helper function to copy the node, replacing some values.
        """
        params = {
            "func": self._func,
            "inputs": self._inputs,
            "outputs": self._outputs,
            "name": self._name,
            "namespace": self._namespace,
            "tags": self._tags,
            "confirms": self._confirms,
        }
        params.update(overwrite_params)
        return Node(**params)  # type: ignore[arg-type]

    @property
    def _logger(self) -> logging.Logger:
        return logging.getLogger(__name__)

    @property
    def _unique_key(self) -> tuple[Any, Any] | Any | tuple:
        def hashable(value: Any) -> tuple[Any, Any] | Any | tuple:
            if isinstance(value, dict):
                # we sort it because a node with inputs/outputs
                # {"arg1": "a", "arg2": "b"} is equivalent to
                # a node with inputs/outputs {"arg2": "b", "arg1": "a"}
                return tuple(sorted(value.items()))
            if isinstance(value, list):
                return tuple(value)
            return value

        return self.name, hashable(self._inputs), hashable(self._outputs)

    def __eq__(self, other: Any) -> bool:
        if not isinstance(other, Node):
            return NotImplemented
        return self._unique_key == other._unique_key

    def __lt__(self, other: Any) -> bool:
        if not isinstance(other, Node):
            return NotImplemented
        return self._unique_key < other._unique_key

    def __hash__(self) -> int:
        return hash(self._unique_key)

    def __str__(self) -> str:
        def _set_to_str(xset: set | list[str]) -> str:
            return f"[{';'.join(xset)}]"

        out_str = _set_to_str(self.outputs) if self._outputs else "None"
        in_str = _set_to_str(self.inputs) if self._inputs else "None"

        prefix = self._name + ": " if self._name else ""
        return prefix + f"{self._func_name}({in_str}) -> {out_str}"

    def __repr__(self) -> str:  # pragma: no cover
        return (
            f"Node({self._func_name}, {repr(self._inputs)}, {repr(self._outputs)}, "
            f"{repr(self._name)})"
        )

    def __call__(self, **kwargs: Any) -> dict[str, Any]:
        return self.run(inputs=kwargs)

    @property
    def _func_name(self) -> str:
        name = _get_readable_func_name(self._func)
        if name == "<partial>":
            warn(
                f"The node producing outputs '{self.outputs}' is made from a 'partial' function. "
                f"Partial functions do not have a '__name__' attribute: consider using "
                f"'functools.update_wrapper' for better log messages."
            )
        return name

    @property
    def func(self) -> Callable:
        """Exposes the underlying function of the node.

        Returns:
           Return the underlying function of the node.
        """
        return self._func

    @func.setter
    def func(self, func: Callable) -> None:
        """Sets the underlying function of the node.
        Useful if user wants to decorate the function in a node's Hook implementation.

        Args:
            func: The new function for node's execution.
        """
        self._func = func

    @property
    def tags(self) -> set[str]:
        """Return the tags assigned to the node.

        Returns:
            Return the set of all assigned tags to the node.

        """
        return set(self._tags)

    def tag(self, tags: str | Iterable[str]) -> Node:
        """Create a new ``Node`` which is an exact copy of the current one,
            but with more tags added to it.

        Args:
            tags: The tags to be added to the new node.

        Returns:
            A copy of the current ``Node`` object with the tags added.

        """
        return self._copy(tags=self.tags | set(_to_list(tags)))

    @property
    def name(self) -> str:
        """Node's name.

        Returns:
            Node's name if provided or the name of its function.
        """
        node_name = self._name or str(self)
        if self.namespace:
            return f"{self.namespace}.{node_name}"
        return node_name

    @property
    def short_name(self) -> str:
        """Node's name.

        Returns:
            Returns a short, user-friendly name that is not guaranteed to be unique.
            The namespace is stripped out of the node name.
        """
        if self._name:
            return self._name

        return self._func_name.replace("_", " ").title()

    @property
    def namespace(self) -> str | None:
        """Node's namespace.

        Returns:
            String representing node's namespace, typically from outer to inner scopes.
        """
        return self._namespace

    @property
    def inputs(self) -> list[str]:
        """Return node inputs as a list, in the order required to bind them properly to
        the node's function.

        Returns:
            Node input names as a list.

        """
        if isinstance(self._inputs, dict):
            return _dict_inputs_to_list(self._func, self._inputs)
        return _to_list(self._inputs)

    @property
    def outputs(self) -> list[str]:
        """Return node outputs as a list preserving the original order
            if possible.

        Returns:
            Node output names as a list.

        """
        return _to_list(self._outputs)

    @property
    def confirms(self) -> list[str]:
        """Return dataset names to confirm as a list.

        Returns:
            Dataset names to confirm as a list.
        """
        return _to_list(self._confirms)

    def run(self, inputs: dict[str, Any] | None = None) -> dict[str, Any]:
        """Run this node using the provided inputs and return its results
        in a dictionary.

        Args:
            inputs: Dictionary of inputs as specified at the creation of
                the node.

        Raises:
            ValueError: In the following cases:
                a) The node function inputs are incompatible with the node
                input definition.
                Example 1: node definition input is a list of 2
                DataFrames, whereas only 1 was provided or 2 different ones
                were provided.
                b) The node function outputs are incompatible with the node
                output definition.
                Example 1: node function definition is a dictionary,
                whereas function returns a list.
                Example 2: node definition output is a list of 5
                strings, whereas the function returns a list of 4 objects.
            Exception: Any exception thrown during execution of the node.

        Returns:
            All produced node outputs are returned in a dictionary, where the
            keys are defined by the node outputs.

        """
        self._logger.info("Running node: %s", str(self))

        outputs = None

        if not (inputs is None or isinstance(inputs, dict)):
            raise ValueError(
                f"Node.run() expects a dictionary or None, "
                f"but got {type(inputs)} instead"
            )

        try:
            inputs = {} if inputs is None else inputs
            if not self._inputs:
                outputs = self._run_with_no_inputs(inputs)
            elif isinstance(self._inputs, str):
                outputs = self._run_with_one_input(inputs, self._inputs)
            elif isinstance(self._inputs, list):
                outputs = self._run_with_list(inputs, self._inputs)
            elif isinstance(self._inputs, dict):
                outputs = self._run_with_dict(inputs, self._inputs)

            return self._outputs_to_dictionary(outputs)

        # purposely catch all exceptions
        except Exception as exc:
            self._logger.error(
                "Node %s failed with error: \n%s",
                str(self),
                str(exc),
                extra={"markup": True},
            )
            raise exc

    def _run_with_no_inputs(self, inputs: dict[str, Any]) -> Any:
        if inputs:
            raise ValueError(
                f"Node {str(self)} expected no inputs, "
                f"but got the following {len(inputs)} input(s) instead: "
                f"{sorted(inputs.keys())}."
            )

        return self._func()

    def _run_with_one_input(self, inputs: dict[str, Any], node_input: str) -> Any:
        if len(inputs) != 1 or node_input not in inputs:
            raise ValueError(
                f"Node {str(self)} expected one input named '{node_input}', "
                f"but got the following {len(inputs)} input(s) instead: "
                f"{sorted(inputs.keys())}."
            )

        return self._func(inputs[node_input])

    def _run_with_list(self, inputs: dict[str, Any], node_inputs: list[str]) -> Any:
        # Node inputs and provided run inputs should completely overlap
        if set(node_inputs) != set(inputs.keys()):
            raise ValueError(
                f"Node {str(self)} expected {len(node_inputs)} input(s) {node_inputs}, "
                f"but got the following {len(inputs)} input(s) instead: "
                f"{sorted(inputs.keys())}."
            )
        # Ensure the function gets the inputs in the correct order
        return self._func(*(inputs[item] for item in node_inputs))

    def _run_with_dict(
        self, inputs: dict[str, Any], node_inputs: dict[str, str]
    ) -> Any:
        # Node inputs and provided run inputs should completely overlap
        if set(node_inputs.values()) != set(inputs.keys()):
            raise ValueError(
                f"Node {str(self)} expected {len(set(node_inputs.values()))} input(s) "
                f"{sorted(set(node_inputs.values()))}, "
                f"but got the following {len(inputs)} input(s) instead: "
                f"{sorted(inputs.keys())}."
            )
        kwargs = {arg: inputs[alias] for arg, alias in node_inputs.items()}
        return self._func(**kwargs)

    def _outputs_to_dictionary(self, outputs: Any) -> dict[str, Any]:
        def _from_dict() -> dict[str, Any]:
            result, iterator = outputs, None
            # generator functions are lazy and we need a peek into their first output
            if inspect.isgenerator(outputs):
                (result,), iterator = spy(outputs)

            # The type of _outputs is picked up as possibly not being a dict, but _from_dict is only called when
            # it is a dictionary and so the calls to .keys and .values will work even though Mypy doesn't pick that up.
            keys = list(self._outputs.keys())  # type: ignore[union-attr]
            names = list(self._outputs.values())  # type: ignore[union-attr]
            if not isinstance(result, dict):
                raise ValueError(
                    f"Failed to save outputs of node {self}.\n"
                    f"The node output is a dictionary, whereas the "
                    f"function output is {type(result)}."
                )
            if set(keys) != set(result.keys()):
                raise ValueError(
                    f"Failed to save outputs of node {str(self)}.\n"
                    f"The node's output keys {set(result.keys())} "
                    f"do not match with the returned output's keys {set(keys)}."
                )
            if iterator:
                exploded = map(lambda x: tuple(x[k] for k in keys), iterator)
                result = unzip(exploded)
            else:
                # evaluate this eagerly so we can reuse variable name
                result = tuple(result[k] for k in keys)
            return dict(zip(names, result))

        def _from_list() -> dict:
            result, iterator = outputs, None
            # generator functions are lazy and we need a peek into their first output
            if inspect.isgenerator(outputs):
                (result,), iterator = spy(outputs)

            if not isinstance(result, (list, tuple)):
                raise ValueError(
                    f"Failed to save outputs of node {str(self)}.\n"
                    f"The node definition contains a list of "
                    f"outputs {self._outputs}, whereas the node function "
                    f"returned a '{type(result).__name__}'."
                )
            if len(result) != len(self._outputs):
                raise ValueError(
                    f"Failed to save outputs of node {str(self)}.\n"
                    f"The node function returned {len(result)} output(s), "
                    f"whereas the node definition contains {len(self._outputs)} "
                    f"output(s)."
                )

            if iterator:
                result = unzip(iterator)
            return dict(zip(self._outputs, result))

        if self._outputs is None:
            return {}
        if isinstance(self._outputs, str):
            return {self._outputs: outputs}
        if isinstance(self._outputs, dict):
            return _from_dict()
        return _from_list()

    def _validate_inputs(
        self, func: Callable, inputs: None | str | list[str] | dict[str, str]
    ) -> None:
        # inspect does not support built-in Python functions written in C.
        # Thus we only validate func if it is not built-in.
        if not inspect.isbuiltin(func):
            args, kwargs = self._process_inputs_for_bind(inputs)
            try:
                inspect.signature(func, follow_wrapped=False).bind(*args, **kwargs)
            except Exception as exc:
                func_args = inspect.signature(
                    func, follow_wrapped=False
                ).parameters.keys()
                func_name = _get_readable_func_name(func)

                raise TypeError(
                    f"Inputs of '{func_name}' function expected {list(func_args)}, "
                    f"but got {inputs}"
                ) from exc

    def _validate_unique_outputs(self) -> None:
        cnt = Counter(self.outputs)
        diff = {k for k in cnt if cnt[k] > 1}
        if diff:
            raise ValueError(
                f"Failed to create node {self} due to duplicate "
                f"output(s) {diff}.\nNode outputs must be unique."
            )

    def _validate_inputs_dif_than_outputs(self) -> None:
        common_in_out = set(self.inputs).intersection(set(self.outputs))
        if common_in_out:
            raise ValueError(
                f"Failed to create node {self}.\n"
                f"A node cannot have the same inputs and outputs: "
                f"{common_in_out}"
            )

    @staticmethod
<<<<<<< HEAD
    def _process_inputs_for_bind(
        inputs: None | str | list[str] | dict[str, str]
    ) -> tuple[list[str], dict[str, str]]:
=======
    def _process_inputs_for_bind(inputs: str | list[str] | dict[str, str] | None):
>>>>>>> 6ad10295
        # Safeguard that we do not mutate list inputs
        inputs = copy.copy(inputs)
        args: list[str] = []
        kwargs: dict[str, str] = {}
        if isinstance(inputs, str):
            args = [inputs]
        elif isinstance(inputs, list):
            args = inputs
        elif isinstance(inputs, dict):
            kwargs = inputs
        return args, kwargs


def _node_error_message(msg: str) -> str:
    return (
        f"Invalid Node definition: {msg}\n"
        f"Format should be: node(function, inputs, outputs)"
    )


def node(  # noqa: PLR0913
    func: Callable,
    inputs: str | list[str] | dict[str, str] | None,
    outputs: str | list[str] | dict[str, str] | None,
    *,
    name: str | None = None,
    tags: str | Iterable[str] | None = None,
    confirms: str | list[str] | None = None,
    namespace: str | None = None,
) -> Node:
    """Create a node in the pipeline by providing a function to be called
    along with variable names for inputs and/or outputs.

    Args:
        func: A function that corresponds to the node logic. The function
            should have at least one input or output.
        inputs: The name or the list of the names of variables used as inputs
            to the function. The number of names should match the number of
            arguments in the definition of the provided function. When
            dict[str, str] is provided, variable names will be mapped to
            function argument names.
        outputs: The name or the list of the names of variables used as outputs
            to the function. The number of names should match the number of
            outputs returned by the provided function. When dict[str, str]
            is provided, variable names will be mapped to the named outputs the
            function returns.
        name: Optional node name to be used when displaying the node in logs or
            any other visualisations.
        tags: Optional set of tags to be applied to the node.
        confirms: Optional name or the list of the names of the datasets
            that should be confirmed. This will result in calling ``confirm()``
            method of the corresponding data set instance. Specified dataset
            names do not necessarily need to be present in the node ``inputs``
            or ``outputs``.
        namespace: Optional node namespace.

    Returns:
        A Node object with mapped inputs, outputs and function.

    Example:
    ::

        >>> import pandas as pd
        >>> import numpy as np
        >>>
        >>> def clean_data(cars: pd.DataFrame,
        >>>                boats: pd.DataFrame) -> dict[str, pd.DataFrame]:
        >>>     return dict(cars_df=cars.dropna(), boats_df=boats.dropna())
        >>>
        >>> def halve_dataframe(data: pd.DataFrame) -> List[pd.DataFrame]:
        >>>     return np.array_split(data, 2)
        >>>
        >>> nodes = [
        >>>     node(clean_data,
        >>>          inputs=['cars2017', 'boats2017'],
        >>>          outputs=dict(cars_df='clean_cars2017',
        >>>                       boats_df='clean_boats2017')),
        >>>     node(halve_dataframe,
        >>>          'clean_cars2017',
        >>>          ['train_cars2017', 'test_cars2017']),
        >>>     node(halve_dataframe,
        >>>          dict(data='clean_boats2017'),
        >>>          ['train_boats2017', 'test_boats2017'])
        >>> ]
    """
    return Node(
        func,
        inputs,
        outputs,
        name=name,
        tags=tags,
        confirms=confirms,
        namespace=namespace,
    )


def _dict_inputs_to_list(
    func: Callable[[Any], Any], inputs: dict[str, str]
) -> list[str]:
    """Convert a dict representation of the node inputs to a list, ensuring
    the appropriate order for binding them to the node's function.
    """
    sig = inspect.signature(func, follow_wrapped=False).bind(**inputs)
    return [*sig.args, *sig.kwargs.values()]


def _to_list(element: str | Iterable[str] | dict[str, str] | None) -> list[str]:
    """Make a list out of node inputs/outputs.

    Returns:
        list[str]: Node input/output names as a list to standardise.
    """

    if element is None:
        return []
    if isinstance(element, str):
        return [element]
    if isinstance(element, dict):
        return list(element.values())
    return list(element)


def _get_readable_func_name(func: Callable) -> str:
    """Get a user-friendly readable name of the function provided.

    Returns:
        str: readable name of the provided callable func.
    """

    if hasattr(func, "__name__"):
        return func.__name__

    name = repr(func)
    if "functools.partial" in name:
        name = "<partial>"

    return name<|MERGE_RESOLUTION|>--- conflicted
+++ resolved
@@ -518,13 +518,9 @@
             )
 
     @staticmethod
-<<<<<<< HEAD
     def _process_inputs_for_bind(
-        inputs: None | str | list[str] | dict[str, str]
+        inputs: str | list[str] | dict[str, str] | None
     ) -> tuple[list[str], dict[str, str]]:
-=======
-    def _process_inputs_for_bind(inputs: str | list[str] | dict[str, str] | None):
->>>>>>> 6ad10295
         # Safeguard that we do not mutate list inputs
         inputs = copy.copy(inputs)
         args: list[str] = []
