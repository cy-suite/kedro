"""A ``Pipeline`` is a collection of ``Node`` objects which can be executed as
a Directed Acyclic Graph, sequentially or in parallel. The ``Pipeline`` class
offers quick access to input dependencies,
produced outputs and execution order.
"""
from __future__ import annotations

import copy
import json
from collections import Counter, defaultdict
from itertools import chain
from typing import Any, Iterable

from toposort import CircularDependencyError as ToposortCircleError
from toposort import toposort

import kedro
from kedro.pipeline.node import Node, _to_list

TRANSCODING_SEPARATOR = "@"


def _transcode_split(element: str) -> tuple[str, str]:
    """Split the name by the transcoding separator.
    If the transcoding part is missing, empty string will be put in.

    Returns:
        Node input/output name before the transcoding separator, if present.
    Raises:
        ValueError: Raised if more than one transcoding separator
        is present in the name.
    """
    split_name = element.split(TRANSCODING_SEPARATOR)

    if len(split_name) > 2:  # noqa: PLR2004
        raise ValueError(
            f"Expected maximum 1 transcoding separator, found {len(split_name) - 1} "
            f"instead: '{element}'."
        )
    if len(split_name) == 1:
        split_name.append("")

    return tuple(split_name)  # type: ignore


def _strip_transcoding(element: str) -> str:
    """Strip out the transcoding separator and anything that follows.

    Returns:
        Node input/output name before the transcoding separator, if present.
    Raises:
        ValueError: Raised if more than one transcoding separator
        is present in the name.
    """
    return _transcode_split(element)[0]


class OutputNotUniqueError(Exception):
    """Raised when two or more nodes that are part of the same pipeline
    produce outputs with the same name.
    """

    pass


class ConfirmNotUniqueError(Exception):
    """Raised when two or more nodes that are part of the same pipeline
    attempt to confirm the same dataset.
    """

    pass


class Pipeline:  # noqa: too-many-public-methods
    """A ``Pipeline`` defined as a collection of ``Node`` objects. This class
    treats nodes as part of a graph representation and provides inputs,
    outputs and execution order.
    """

    def __init__(
        self,
        nodes: Iterable[Node | Pipeline],
        *,
        tags: str | Iterable[str] | None = None,
    ):
        """Initialise ``Pipeline`` with a list of ``Node`` instances.

        Args:
            nodes: The iterable of nodes the ``Pipeline`` will be made of. If you
                provide pipelines among the list of nodes, those pipelines will
                be expanded and all their nodes will become part of this
                new pipeline.
            tags: Optional set of tags to be applied to all the pipeline nodes.

        Raises:
            ValueError:
                When an empty list of nodes is provided, or when not all
                nodes have unique names.
            CircularDependencyError:
                When visiting all the nodes is not
                possible due to the existence of a circular dependency.
            OutputNotUniqueError:
                When multiple ``Node`` instances produce the same output.
            ConfirmNotUniqueError:
                When multiple ``Node`` instances attempt to confirm the same
                dataset.
        Example:
        ::

            >>> from kedro.pipeline import Pipeline
            >>> from kedro.pipeline import node
            >>>
            >>> # In the following scenario first_ds and second_ds
            >>> # are data sets provided by io. Pipeline will pass these
            >>> # data sets to first_node function and provides the result
            >>> # to the second_node as input.
            >>>
            >>> def first_node(first_ds, second_ds):
            >>>     return dict(third_ds=first_ds+second_ds)
            >>>
            >>> def second_node(third_ds):
            >>>     return third_ds
            >>>
            >>> pipeline = Pipeline([
            >>>     node(first_node, ['first_ds', 'second_ds'], ['third_ds']),
            >>>     node(second_node, dict(third_ds='third_ds'), 'fourth_ds')])
            >>>
            >>> pipeline.describe()
            >>>

        """
        if nodes is None:
            raise ValueError(
                "'nodes' argument of 'Pipeline' is None. It must be an "
                "iterable of nodes and/or pipelines instead."
            )
        nodes_list = list(nodes)  # in case it's a generator
        _validate_duplicate_nodes(nodes_list)

        nodes_chain = list(
            chain.from_iterable(
                [[n] if isinstance(n, Node) else n.nodes for n in nodes_list]
            )
        )
        _validate_transcoded_inputs_outputs(nodes_chain)
        _tags = set(_to_list(tags))

        tagged_nodes = [n.tag(_tags) for n in nodes_chain]

        self._nodes_by_name = {node.name: node for node in tagged_nodes}
        _validate_unique_outputs(tagged_nodes)
        _validate_unique_confirms(tagged_nodes)

        # input -> nodes with input
        self._nodes_by_input: dict[str, set[Node]] = defaultdict(set)
        for node in tagged_nodes:
            for input_ in node.inputs:
                self._nodes_by_input[_strip_transcoding(input_)].add(node)

        # output -> node with output
        self._nodes_by_output: dict[str, Node] = {}
        for node in tagged_nodes:
            for output in node.outputs:
                self._nodes_by_output[_strip_transcoding(output)] = node

        self._nodes = tagged_nodes
        self._topo_sorted_nodes = _topologically_sorted(self.node_dependencies)

    def __repr__(self) -> str:  # pragma: no cover
        """Pipeline ([node1, ..., node10 ...], name='pipeline_name')"""
        max_nodes_to_display = 10

        nodes_reprs = [repr(node) for node in self.nodes[:max_nodes_to_display]]
        if len(self.nodes) > max_nodes_to_display:
            nodes_reprs.append("...")
        sep = ",\n"
        nodes_reprs_str = f"[\n{sep.join(nodes_reprs)}\n]" if nodes_reprs else "[]"
        constructor_repr = f"({nodes_reprs_str})"
        return f"{self.__class__.__name__}{constructor_repr}"

    def __add__(self, other: Any) -> Pipeline:
        if not isinstance(other, Pipeline):
            return NotImplemented
        return Pipeline(set(self.nodes + other.nodes))

    def __radd__(self, other: Any) -> Pipeline:
        if isinstance(other, int) and other == 0:
            return self
        return self.__add__(other)

    def __sub__(self, other: Any) -> Pipeline:
        if not isinstance(other, Pipeline):
            return NotImplemented
        return Pipeline(set(self.nodes) - set(other.nodes))

    def __and__(self, other: Any) -> Pipeline:
        if not isinstance(other, Pipeline):
            return NotImplemented
        return Pipeline(set(self.nodes) & set(other.nodes))

    def __or__(self, other: Any) -> Pipeline:
        if not isinstance(other, Pipeline):
            return NotImplemented
        return Pipeline(set(self.nodes + other.nodes))

    def all_inputs(self) -> set[str]:
        """All inputs for all nodes in the pipeline.

        Returns:
            All node input names as a Set.

        """
        return set.union(set(), *(node.inputs for node in self.nodes))

    def all_outputs(self) -> set[str]:
        """All outputs of all nodes in the pipeline.

        Returns:
            All node outputs.

        """
        return set.union(set(), *(node.outputs for node in self.nodes))

    def _remove_intermediates(self, datasets: set[str]) -> set[str]:
        intermediate = {_strip_transcoding(i) for i in self.all_inputs()} & {
            _strip_transcoding(o) for o in self.all_outputs()
        }
        return {d for d in datasets if _strip_transcoding(d) not in intermediate}

    def inputs(self) -> set[str]:
        """The names of free inputs that must be provided at runtime so that
        the pipeline is runnable. Does not include intermediate inputs which
        are produced and consumed by the inner pipeline nodes. Resolves
        transcoded names where necessary.

        Returns:
            The set of free input names needed by the pipeline.

        """
        return self._remove_intermediates(self.all_inputs())

    def outputs(self) -> set[str]:
        """The names of outputs produced when the whole pipeline is run.
        Does not include intermediate outputs that are consumed by
        other pipeline nodes. Resolves transcoded names where necessary.

        Returns:
            The set of final pipeline outputs.

        """
        return self._remove_intermediates(self.all_outputs())

    def datasets(self) -> set[str]:
        """The names of all data sets used by the ``Pipeline``,
        including inputs and outputs.

        Returns:
            The set of all pipeline data sets.

        """
        return self.all_outputs() | self.all_inputs()

    def _transcode_compatible_names(self) -> set[str]:
        return {_strip_transcoding(ds) for ds in self.datasets()}

    def describe(self, names_only: bool = True) -> str:
        """Obtain the order of execution and expected free input variables in
        a loggable pre-formatted string. The order of nodes matches the order
        of execution given by the topological sort.

        Args:
            names_only: The flag to describe names_only pipeline with just
                node names.

        Example:
        ::

            >>> pipeline = Pipeline([ ... ])
            >>>
            >>> logger = logging.getLogger(__name__)
            >>>
            >>> logger.info(pipeline.describe())

        After invocation the following will be printed as an info level log
        statement:
        ::

            #### Pipeline execution order ####
            Inputs: C, D

            func1([C]) -> [A]
            func2([D]) -> [B]
            func3([A, D]) -> [E]

            Outputs: B, E
            ##################################

        Returns:
            The pipeline description as a formatted string.

        """

        def set_to_string(set_of_strings: set[str]) -> str:
            """Convert set to a string but return 'None' in case of an empty
            set.
            """
            return ", ".join(sorted(set_of_strings)) if set_of_strings else "None"

        nodes_as_string = "\n".join(
            node.name if names_only else str(node) for node in self.nodes
        )

        str_representation = (
            "#### Pipeline execution order ####\n"
            "Inputs: {0}\n\n"
            "{1}\n\n"
            "Outputs: {2}\n"
            "##################################"
        )

        return str_representation.format(
            set_to_string(self.inputs()), nodes_as_string, set_to_string(self.outputs())
        )

    @property
    def node_dependencies(self) -> dict[Node, set[Node]]:
        """All dependencies of nodes where the first Node has a direct dependency on
        the second Node.

        Returns:
            Dictionary where keys are nodes and values are sets made up of
            their parent nodes. Independent nodes have this as empty sets.
        """
        dependencies: dict[Node, set[Node]] = {node: set() for node in self._nodes}
        for parent in self._nodes:
            for output in parent.outputs:
                for child in self._nodes_by_input[_strip_transcoding(output)]:
                    dependencies[child].add(parent)

        return dependencies

    @property
    def nodes(self) -> list[Node]:
        """Return a list of the pipeline nodes in topological order, i.e. if
        node A needs to be run before node B, it will appear earlier in the
        list.

        Returns:
            The list of all pipeline nodes in topological order.

        """
        return list(chain.from_iterable(self._topo_sorted_nodes))

    @property
    def grouped_nodes(self) -> list[list[Node]]:
        """Return a list of the pipeline nodes in topologically ordered groups,
        i.e. if node A needs to be run before node B, it will appear in an
        earlier group.

        Returns:
            The pipeline nodes in topologically ordered groups.

        """
        return copy.copy(self._topo_sorted_nodes)

    def only_nodes(self, *node_names: str) -> Pipeline:
        """Create a new ``Pipeline`` which will contain only the specified
        nodes by name.

        Args:
            *node_names: One or more node names. The returned ``Pipeline``
                will only contain these nodes.

        Raises:
            ValueError: When some invalid node name is given.

        Returns:
            A new ``Pipeline``, containing only ``nodes``.

        """
        unregistered_nodes = set(node_names) - set(self._nodes_by_name.keys())
        if unregistered_nodes:
            # check if unregistered nodes are available under namespace
            namespaces = []
            for unregistered_node in unregistered_nodes:
                namespaces.extend(
                    [
                        node_name
                        for node_name in self._nodes_by_name.keys()
                        if node_name.endswith(f".{unregistered_node}")
                    ]
                )
            if namespaces:
                raise ValueError(
                    f"Pipeline does not contain nodes named {list(unregistered_nodes)}. "
                    f"Did you mean: {namespaces}?"
                )
            raise ValueError(
                f"Pipeline does not contain nodes named {list(unregistered_nodes)}."
            )

        nodes = [self._nodes_by_name[name] for name in node_names]
        return Pipeline(nodes)

    def only_nodes_with_namespace(self, node_namespace: str) -> Pipeline:
        """Creates a new ``Pipeline`` containing only nodes with the specified
        namespace.

        Args:
            node_namespace: One node namespace.

        Raises:
            ValueError: When pipeline contains no nodes with the specified namespace.

        Returns:
            A new ``Pipeline`` containing nodes with the specified namespace.
        """
        nodes = [
            n
            for n in self.nodes
            if n.namespace and n.namespace.startswith(node_namespace)
        ]
        if not nodes:
            raise ValueError(
                f"Pipeline does not contain nodes with namespace '{node_namespace}'"
            )
        return Pipeline(nodes)

    def _get_nodes_with_inputs_transcode_compatible(
        self, datasets: set[str]
    ) -> set[Node]:
        """Retrieves nodes that use the given `datasets` as inputs.
        If provided a name, but no format, for a transcoded dataset, it
        includes all nodes that use inputs with that name, otherwise it
        matches to the fully-qualified name only (i.e. name@format).

        Raises:
            ValueError: if any of the given datasets do not exist in the
                ``Pipeline`` object

        Returns:
            Set of ``Nodes`` that use the given datasets as inputs.
        """
        missing = sorted(
            datasets - self.datasets() - self._transcode_compatible_names()
        )
        if missing:
            raise ValueError(f"Pipeline does not contain datasets named {missing}")

        relevant_nodes = set()
        for input_ in datasets:
            if _strip_transcoding(input_) == input_:
                relevant_nodes.update(self._nodes_by_input[_strip_transcoding(input_)])
            else:
                for node_ in self._nodes_by_input[_strip_transcoding(input_)]:
                    if input_ in node_.inputs:
                        relevant_nodes.add(node_)
        return relevant_nodes

    def _get_nodes_with_outputs_transcode_compatible(
        self, datasets: set[str]
    ) -> set[Node]:
        """Retrieves nodes that output to the given `datasets`.
        If provided a name, but no format, for a transcoded dataset, it
        includes the node that outputs to that name, otherwise it matches
        to the fully-qualified name only (i.e. name@format).

        Raises:
            ValueError: if any of the given datasets do not exist in the
                ``Pipeline`` object

        Returns:
            Set of ``Nodes`` that output to the given datasets.
        """
        missing = sorted(
            datasets - self.datasets() - self._transcode_compatible_names()
        )
        if missing:
            raise ValueError(f"Pipeline does not contain datasets named {missing}")

        relevant_nodes = set()
        for output in datasets:
            if _strip_transcoding(output) in self._nodes_by_output:
                node_with_output = self._nodes_by_output[_strip_transcoding(output)]
                if (
                    _strip_transcoding(output) == output
                    or output in node_with_output.outputs
                ):
                    relevant_nodes.add(node_with_output)

        return relevant_nodes

    def only_nodes_with_inputs(self, *inputs: str) -> Pipeline:
        """Create a new ``Pipeline`` object with the nodes which depend
        directly on the provided inputs.
        If provided a name, but no format, for a transcoded input, it
        includes all the nodes that use inputs with that name, otherwise it
        matches to the fully-qualified name only (i.e. name@format).

        Args:
            *inputs: A list of inputs which should be used as a starting
                point of the new ``Pipeline``.

        Raises:
            ValueError: Raised when any of the given inputs do not exist in the
                ``Pipeline`` object.

        Returns:
            A new ``Pipeline`` object, containing a subset of the
                nodes of the current one such that only nodes depending
                directly on the provided inputs are being copied.

        """
        starting = set(inputs)
        nodes = self._get_nodes_with_inputs_transcode_compatible(starting)

        return Pipeline(nodes)

    def from_inputs(self, *inputs: str) -> Pipeline:
        """Create a new ``Pipeline`` object with the nodes which depend
        directly or transitively on the provided inputs.
        If provided a name, but no format, for a transcoded input, it
        includes all the nodes that use inputs with that name, otherwise it
        matches to the fully-qualified name only (i.e. name@format).

        Args:
            *inputs: A list of inputs which should be used as a starting point
                of the new ``Pipeline``

        Raises:
            ValueError: Raised when any of the given inputs do not exist in the
                ``Pipeline`` object.

        Returns:
            A new ``Pipeline`` object, containing a subset of the
                nodes of the current one such that only nodes depending
                directly or transitively on the provided inputs are being
                copied.

        """
        starting = set(inputs)
        result: set[Node] = set()
        next_nodes = self._get_nodes_with_inputs_transcode_compatible(starting)

        while next_nodes:
            result |= next_nodes
            outputs = set(chain.from_iterable(node.outputs for node in next_nodes))
            starting = outputs

            next_nodes = set(
                chain.from_iterable(
                    self._nodes_by_input[_strip_transcoding(input_)]
                    for input_ in starting
                )
            )

        return Pipeline(result)

    def only_nodes_with_outputs(self, *outputs: str) -> Pipeline:
        """Create a new ``Pipeline`` object with the nodes which are directly
        required to produce the provided outputs.
        If provided a name, but no format, for a transcoded dataset, it
        includes all the nodes that output to that name, otherwise it matches
        to the fully-qualified name only (i.e. name@format).

        Args:
            *outputs: A list of outputs which should be the final outputs
                of the new ``Pipeline``.

        Raises:
            ValueError: Raised when any of the given outputs do not exist in the
                ``Pipeline`` object.

        Returns:
            A new ``Pipeline`` object, containing a subset of the nodes of the
            current one such that only nodes which are directly required to
            produce the provided outputs are being copied.
        """
        starting = set(outputs)
        nodes = self._get_nodes_with_outputs_transcode_compatible(starting)

        return Pipeline(nodes)

    def to_outputs(self, *outputs: str) -> Pipeline:
        """Create a new ``Pipeline`` object with the nodes which are directly
        or transitively required to produce the provided outputs.
        If provided a name, but no format, for a transcoded dataset, it
        includes all the nodes that output to that name, otherwise it matches
        to the fully-qualified name only (i.e. name@format).

        Args:
            *outputs: A list of outputs which should be the final outputs of
                the new ``Pipeline``.

        Raises:
            ValueError: Raised when any of the given outputs do not exist in the
                ``Pipeline`` object.


        Returns:
            A new ``Pipeline`` object, containing a subset of the nodes of the
            current one such that only nodes which are directly or transitively
            required to produce the provided outputs are being copied.

        """
        starting = set(outputs)
        result: set[Node] = set()
        next_nodes = self._get_nodes_with_outputs_transcode_compatible(starting)

        while next_nodes:
            result |= next_nodes
            inputs = set(chain.from_iterable(node.inputs for node in next_nodes))
            starting = inputs

            next_nodes = {
                self._nodes_by_output[_strip_transcoding(output)]
                for output in starting
                if _strip_transcoding(output) in self._nodes_by_output
            }

        return Pipeline(result)

    def from_nodes(self, *node_names: str) -> Pipeline:
        """Create a new ``Pipeline`` object with the nodes which depend
        directly or transitively on the provided nodes.

        Args:
            *node_names: A list of node_names which should be used as a
                starting point of the new ``Pipeline``.
        Raises:
            ValueError: Raised when any of the given names do not exist in the
                ``Pipeline`` object.
        Returns:
            A new ``Pipeline`` object, containing a subset of the nodes of
                the current one such that only nodes depending directly or
                transitively on the provided nodes are being copied.

        """

        res = self.only_nodes(*node_names)
        res += self.from_inputs(*map(_strip_transcoding, res.all_outputs()))
        return res

    def to_nodes(self, *node_names: str) -> Pipeline:
        """Create a new ``Pipeline`` object with the nodes required directly
        or transitively by the provided nodes.

        Args:
            *node_names: A list of node_names which should be used as an
                end point of the new ``Pipeline``.
        Raises:
            ValueError: Raised when any of the given names do not exist in the
                ``Pipeline`` object.
        Returns:
            A new ``Pipeline`` object, containing a subset of the nodes of the
                current one such that only nodes required directly or
                transitively by the provided nodes are being copied.

        """

        res = self.only_nodes(*node_names)
        res += self.to_outputs(*map(_strip_transcoding, res.all_inputs()))
        return res

    def only_nodes_with_tags(self, *tags: str) -> Pipeline:
        """Creates a new ``Pipeline`` object with the nodes which contain *any*
        of the provided tags. The resulting ``Pipeline`` is empty if no tags
        are provided.

        Args:
            *tags: A list of node tags which should be used to lookup
                the nodes of the new ``Pipeline``.
        Returns:
            Pipeline: A new ``Pipeline`` object, containing a subset of the
                nodes of the current one such that only nodes containing *any*
                of the tags provided are being copied.
        """
        unique_tags = set(tags)
        nodes = [node for node in self.nodes if unique_tags & node.tags]
        return Pipeline(nodes)

    def filter(  # noqa: PLR0913
        self,
        tags: Iterable[str] | None = None,
        from_nodes: Iterable[str] | None = None,
        to_nodes: Iterable[str] | None = None,
        node_names: Iterable[str] | None = None,
        from_inputs: Iterable[str] | None = None,
        to_outputs: Iterable[str] | None = None,
        node_namespace: str | None = None,
    ) -> Pipeline:
        """Creates a new ``Pipeline`` object with the nodes that meet all of the
        specified filtering conditions.

        The new pipeline object is the intersection of pipelines that meet each
        filtering condition. This is distinct from chaining multiple filters together.

        Args:
            tags: A list of node tags which should be used to lookup
                the nodes of the new ``Pipeline``.
            from_nodes: A list of node names which should be used as a
                starting point of the new ``Pipeline``.
            to_nodes:  A list of node names which should be used as an
                end point of the new ``Pipeline``.
            node_names: A list of node names which should be selected for the
                new ``Pipeline``.
            from_inputs: A list of inputs which should be used as a starting point
                of the new ``Pipeline``
            to_outputs: A list of outputs which should be the final outputs of
                the new ``Pipeline``.
            node_namespace: One node namespace which should be used to select
                nodes in the new ``Pipeline``.

        Returns:
            A new ``Pipeline`` object with nodes that meet all of the specified
                filtering conditions.

        Raises:
            ValueError: The filtered ``Pipeline`` has no nodes.

        Example:
        ::

            >>> pipeline = Pipeline(
            >>>     [
            >>>         node(func, "A", "B", name="node1"),
            >>>         node(func, "B", "C", name="node2"),
            >>>         node(func, "C", "D", name="node3"),
            >>>     ]
            >>> )
            >>> pipeline.filter(node_names=["node1", "node3"], from_inputs=["A"])
            >>> # Gives a new pipeline object containing node1 and node3.
        """
        # Use [node_namespace] so only_nodes_with_namespace can follow the same
        # *filter_args pattern as the other filtering methods, which all take iterables.
        node_namespace_iterable = [node_namespace] if node_namespace else None

        filter_methods = {
            self.only_nodes_with_tags: tags,
            self.from_nodes: from_nodes,
            self.to_nodes: to_nodes,
            self.only_nodes: node_names,
            self.from_inputs: from_inputs,
            self.to_outputs: to_outputs,
            self.only_nodes_with_namespace: node_namespace_iterable,
        }

        subset_pipelines = {
            filter_method(*filter_args)  # type: ignore
            for filter_method, filter_args in filter_methods.items()
            if filter_args
        }

        # Intersect all the pipelines subsets. We apply each filter to the original
        # pipeline object (self) rather than incrementally chaining filter methods
        # together. Hence the order of filtering does not affect the outcome, and the
        # resultant pipeline is unambiguously defined.
        # If this were not the case then, for example,
        # pipeline.filter(node_names=["node1", "node3"], from_inputs=["A"])
        # would give different outcomes depending on the order of filter methods:
        # only_nodes and then from_inputs would give node1, while only_nodes and then
        # from_inputs would give node1 and node3.
        filtered_pipeline = Pipeline(self.nodes)
        for subset_pipeline in subset_pipelines:
            filtered_pipeline &= subset_pipeline

        if not filtered_pipeline.nodes:
            raise ValueError(
                "Pipeline contains no nodes after applying all provided filters"
            )
        return filtered_pipeline

    def tag(self, tags: str | Iterable[str]) -> Pipeline:
        """Tags all the nodes in the pipeline.

        Args:
            tags: The tags to be added to the nodes.

        Returns:
            New ``Pipeline`` object with nodes tagged.
        """
        nodes = [n.tag(tags) for n in self.nodes]
        return Pipeline(nodes)

    def to_json(self) -> str:
        """Return a json representation of the pipeline."""
        transformed = [
            {
                "name": n.name,
                "inputs": list(n.inputs),
                "outputs": list(n.outputs),
                "tags": list(n.tags),
            }
            for n in self.nodes
        ]
        pipeline_versioned = {
            "kedro_version": kedro.__version__,
            "pipeline": transformed,
        }

        return json.dumps(pipeline_versioned)


def _validate_duplicate_nodes(nodes_or_pipes: Iterable[Node | Pipeline]) -> None:
    seen_nodes: set[str] = set()
    duplicates: dict[Pipeline | None, set[str]] = defaultdict(set)

<<<<<<< HEAD
    def _check_node(node_: Node, pipeline_: None | Pipeline = None) -> None:
=======
    def _check_node(node_: Node, pipeline_: Pipeline | None = None):
>>>>>>> 6ad10295
        name = node_.name
        if name in seen_nodes:
            duplicates[pipeline_].add(name)
        else:
            seen_nodes.add(name)

    for each in nodes_or_pipes:
        if isinstance(each, Node):
            _check_node(each)
        elif isinstance(each, Pipeline):
            for node in each.nodes:
                _check_node(node, pipeline_=each)

    if duplicates:
        duplicates_info = ""

        for pipeline, names in duplicates.items():
            pipe_repr = (
                "Free nodes" if pipeline is None else repr(pipeline).replace("\n", "")
            )
            nodes_repr = "\n".join(f"  - {name}" for name in sorted(names))
            duplicates_info += f"{pipe_repr}:\n{nodes_repr}\n"

        raise ValueError(
            f"Pipeline nodes must have unique names. The following node names "
            f"appear more than once:\n\n{duplicates_info}\nYou can name your "
            f"nodes using the last argument of 'node()'."
        )


def _validate_unique_outputs(nodes: list[Node]) -> None:
    outputs_chain = chain.from_iterable(node.outputs for node in nodes)
    outputs = map(_strip_transcoding, outputs_chain)
    duplicates = [key for key, value in Counter(outputs).items() if value > 1]
    if duplicates:
        raise OutputNotUniqueError(
            f"Output(s) {sorted(duplicates)} are returned by more than one nodes. Node "
            f"outputs must be unique."
        )


def _validate_unique_confirms(nodes: list[Node]) -> None:
    confirms_chain = chain.from_iterable(node.confirms for node in nodes)
    confirms = map(_strip_transcoding, confirms_chain)
    duplicates = [key for key, value in Counter(confirms).items() if value > 1]
    if duplicates:
        raise ConfirmNotUniqueError(
            f"{sorted(duplicates)} datasets are confirmed by more than one node. Node "
            f"confirms must be unique."
        )


def _validate_transcoded_inputs_outputs(nodes: list[Node]) -> None:
    """Users should not be allowed to refer to a transcoded dataset both
    with and without the separator.
    """
    all_inputs_outputs = set(
        chain(
            chain.from_iterable(node.inputs for node in nodes),
            chain.from_iterable(node.outputs for node in nodes),
        )
    )

    invalid = set()
    for dataset_name in all_inputs_outputs:
        name = _strip_transcoding(dataset_name)
        if name != dataset_name and name in all_inputs_outputs:
            invalid.add(name)

    if invalid:
        raise ValueError(
            f"The following datasets are used with transcoding, but "
            f"were referenced without the separator: {', '.join(invalid)}.\n"
            f"Please specify a transcoding option or "
            f"rename the datasets."
        )


def _topologically_sorted(node_dependencies: dict[Node, set[Node]]) -> list[list[Node]]:
    """Topologically group and sort (order) nodes such that no node depends on
    a node that appears in the same or a later group.

    Raises:
        CircularDependencyError: When it is not possible to topologically order
            provided nodes.

    Returns:
        The list of node sets in order of execution. First set is nodes that should
        be executed first (no dependencies), second set are nodes that should be
        executed on the second step, etc.
    """

    def _circle_error_message(error_data: dict[Any, set]) -> str:
        """Error messages provided by the toposort library will
        refer to indices that are used as an intermediate step.
        This method can be used to replace that message with
        one that refers to the nodes' string representations.
        """
        circular = [str(node) for node in error_data.keys()]
        return f"Circular dependencies exist among these items: {circular}"

    try:
        # Sort it so it has consistent order when run with SequentialRunner
        result = [sorted(dependencies) for dependencies in toposort(node_dependencies)]
        return result
    except ToposortCircleError as exc:
        message = _circle_error_message(exc.data)
        raise CircularDependencyError(message) from exc


class CircularDependencyError(Exception):
    """Raised when it is not possible to provide a topological execution
    order for nodes, due to a circular dependency existing in the node
    definition.
    """

    pass<|MERGE_RESOLUTION|>--- conflicted
+++ resolved
@@ -805,11 +805,7 @@
     seen_nodes: set[str] = set()
     duplicates: dict[Pipeline | None, set[str]] = defaultdict(set)
 
-<<<<<<< HEAD
-    def _check_node(node_: Node, pipeline_: None | Pipeline = None) -> None:
-=======
-    def _check_node(node_: Node, pipeline_: Pipeline | None = None):
->>>>>>> 6ad10295
+    def _check_node(node_: Node, pipeline_: Pipeline | None = None) -> None:
         name = node_.name
         if name in seen_nodes:
             duplicates[pipeline_].add(name)
