[build-system]
requires = ["setuptools"]
build-backend = "setuptools.build_meta"

[project]
name = "{{ cookiecutter.python_package }}"
readme = "README.md"
dynamic = ["dependencies", "version"]

[project.scripts]
{{ cookiecutter.repo_name }} = "{{ cookiecutter.python_package }}.__main__:main"

[project.entry-points."kedro.hooks"]

[project.optional-dependencies]
docs = [
    "docutils<0.18.0",
    "sphinx~=3.4.3",
    "sphinx_rtd_theme==0.5.1",
    "nbsphinx==0.8.1",
    "sphinx-autodoc-typehints==1.11.1",
    "sphinx_copybutton==0.3.1",
    "ipykernel>=5.3, <7.0",
    "Jinja2<3.1.0",
    "myst-parser~=0.17.2",
]

[tool.setuptools.dynamic]
dependencies = {file = "requirements.txt"}
version = {attr = "{{ cookiecutter.python_package }}.__version__"}

[tool.setuptools.packages.find]
where = ["src"]
namespaces = false

[tool.kedro]
package_name = "{{ cookiecutter.python_package }}"
project_name = "{{ cookiecutter.project_name }}"
kedro_init_version = "{{ cookiecutter.kedro_version }}"
<<<<<<< HEAD
add_ons = {{ cookiecutter.add_ons | tojson }}
=======
add_ons = "{{ cookiecutter.add_ons | default('') | string | replace('\"', '\\\"') }}"

[tool.pytest.ini_options]
addopts = """
--cov-report term-missing \
--cov src/{{ cookiecutter.python_package }} -ra"""

[tool.coverage.report]
fail_under = 0
show_missing = true
exclude_lines = ["pragma: no cover", "raise NotImplementedError"]

[tool.ruff]
line-length = 88
show-fixes = true
select = [
    "F",   # Pyflakes
    "W",   # pycodestyle
    "E",   # pycodestyle
    "I",   # isort
    "UP",  # pyupgrade
    "PL",  # Pylint
    "T201", # Print Statement
]
ignore = ["E501"]  # Black takes care of line-too-long
>>>>>>> d5e6a00e
<|MERGE_RESOLUTION|>--- conflicted
+++ resolved
@@ -37,10 +37,7 @@
 package_name = "{{ cookiecutter.python_package }}"
 project_name = "{{ cookiecutter.project_name }}"
 kedro_init_version = "{{ cookiecutter.kedro_version }}"
-<<<<<<< HEAD
 add_ons = {{ cookiecutter.add_ons | tojson }}
-=======
-add_ons = "{{ cookiecutter.add_ons | default('') | string | replace('\"', '\\\"') }}"
 
 [tool.pytest.ini_options]
 addopts = """
@@ -64,5 +61,4 @@
     "PL",  # Pylint
     "T201", # Print Statement
 ]
-ignore = ["E501"]  # Black takes care of line-too-long
->>>>>>> d5e6a00e
+ignore = ["E501"]  # Black takes care of line-too-long