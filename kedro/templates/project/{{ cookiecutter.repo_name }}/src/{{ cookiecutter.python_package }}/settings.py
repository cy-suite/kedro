--- conflicted
+++ resolved
@@ -1,7 +1,3 @@
-<<<<<<< HEAD
-"""Project settings."""
-from {{cookiecutter.python_package}}.hooks import ProjectHooks
-=======
 """Project settings. There is no need to edit this file unless you want to change values
 from the Kedro defaults. For further information, including these default values, see
 https://kedro.readthedocs.io/en/stable/kedro_project_setup/settings.html."""
@@ -9,7 +5,6 @@
 # Instantiated project hooks.
 # from {{cookiecutter.python_package}}.hooks import ProjectHooks
 # HOOKS = (ProjectHooks(),)
->>>>>>> dd44757e
 
 # Installed plugins for which to disable hook auto-registration.
 # DISABLE_HOOKS_FOR_PLUGINS = ("kedro-viz",)
