# Copyright 2020 QuantumBlack Visual Analytics Limited
#
# Licensed under the Apache License, Version 2.0 (the "License");
# you may not use this file except in compliance with the License.
# You may obtain a copy of the License at
#
# http://www.apache.org/licenses/LICENSE-2.0
#
# THE SOFTWARE IS PROVIDED "AS IS", WITHOUT WARRANTY OF ANY KIND,
# EXPRESS OR IMPLIED, INCLUDING BUT NOT LIMITED TO THE WARRANTIES
# OF MERCHANTABILITY, FITNESS FOR A PARTICULAR PURPOSE, AND
# NONINFRINGEMENT. IN NO EVENT WILL THE LICENSOR OR OTHER CONTRIBUTORS
# BE LIABLE FOR ANY CLAIM, DAMAGES, OR OTHER LIABILITY, WHETHER IN AN
# ACTION OF CONTRACT, TORT OR OTHERWISE, ARISING FROM, OUT OF, OR IN
# CONNECTION WITH THE SOFTWARE OR THE USE OR OTHER DEALINGS IN THE SOFTWARE.
#
# The QuantumBlack Visual Analytics Limited ("QuantumBlack") name and logo
# (either separately or in combination, "QuantumBlack Trademarks") are
# trademarks of QuantumBlack. The License does not grant you any right or
# license to the QuantumBlack Trademarks. You may not use the QuantumBlack
# Trademarks or any confusingly similar mark as a trademark for your product,
#     or use the QuantumBlack Trademarks in any other manner that might cause
# confusion in the marketplace, including but not limited to in advertising,
# on websites, or on software.
#
# See the License for the specific language governing permissions and
# limitations under the License.

"""``kedro.io`` provides functionality to read and write to a
number of data sets. At core of the library is ``AbstractDataSet``
which allows implementation of various ``AbstractDataSet``s.
"""

from .cached_dataset import CachedDataSet  # NOQA
from .core import AbstractDataSet  # NOQA
from .core import AbstractVersionedDataSet  # NOQA
from .core import DataSetAlreadyExistsError  # NOQA
from .core import DataSetError  # NOQA
from .core import DataSetNotFoundError  # NOQA
from .core import Version  # NOQA
from .data_catalog import DataCatalog  # NOQA
from .data_catalog_with_default import DataCatalogWithDefault  # NOQA
from .lambda_data_set import LambdaDataSet  # NOQA
from .memory_data_set import MemoryDataSet  # NOQA
from .partitioned_data_set import IncrementalDataSet  # NOQA
from .partitioned_data_set import PartitionedDataSet  # NOQA
<<<<<<< HEAD
from .pickle_local import PickleLocalDataSet  # NOQA
from .pickle_s3 import PickleS3DataSet  # NOQA
from .sql import SQLQueryDataSet  # NOQA
from .sql import SQLTableDataSet  # NOQA
from .tensorflow_model_data_set import (  # NOQA
    TensorFlowModelDataset,
    TensorFlowModelVersionedDataset,
)
from .text_local import TextLocalDataSet  # NOQA
=======
>>>>>>> 99e21747
from .transformers import AbstractTransformer  # NOQA<|MERGE_RESOLUTION|>--- conflicted
+++ resolved
@@ -44,16 +44,4 @@
 from .memory_data_set import MemoryDataSet  # NOQA
 from .partitioned_data_set import IncrementalDataSet  # NOQA
 from .partitioned_data_set import PartitionedDataSet  # NOQA
-<<<<<<< HEAD
-from .pickle_local import PickleLocalDataSet  # NOQA
-from .pickle_s3 import PickleS3DataSet  # NOQA
-from .sql import SQLQueryDataSet  # NOQA
-from .sql import SQLTableDataSet  # NOQA
-from .tensorflow_model_data_set import (  # NOQA
-    TensorFlowModelDataset,
-    TensorFlowModelVersionedDataset,
-)
-from .text_local import TextLocalDataSet  # NOQA
-=======
->>>>>>> 99e21747
 from .transformers import AbstractTransformer  # NOQA