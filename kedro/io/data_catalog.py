--- conflicted
+++ resolved
@@ -292,7 +292,7 @@
                 ds_layer = ds_config.pop("layer", None)
                 if ds_layer is not None:
                     layers[ds_layer].add(ds_name)
-                data_sets[ds_name] = AbstractDataSet.from_config(
+                data_sets[ds_name] = AbstractDataset.from_config(
                     ds_name, ds_config, load_versions.get(ds_name), save_version
                 )
         dataset_layers = layers or None
@@ -316,12 +316,6 @@
             save_version=save_version,
         )
 
-<<<<<<< HEAD
-            ds_config = _resolve_credentials(ds_config, credentials)
-            data_sets[ds_name] = AbstractDataset.from_config(
-                ds_name, ds_config, load_versions.get(ds_name), save_version
-            )
-=======
     @staticmethod
     def _is_pattern(pattern: str):
         """Check if a given string is a pattern. Assume that any name with '{' is a pattern."""
@@ -331,13 +325,12 @@
     def _match_pattern(
         data_set_patterns: dict[str, dict[str, Any]], data_set_name: str
     ) -> str | None:
-        """Match a dataset name against patterns in a dictionary containing patterns"""
+        """Match a dataset name against patterns in a dictionary."""
         for pattern, _ in data_set_patterns.items():
             result = parse(pattern, data_set_name)
             if result:
                 return pattern
         return None
->>>>>>> 9500d600
 
     @classmethod
     def _sort_patterns(
@@ -375,10 +368,7 @@
 
     def _get_dataset(
         self, data_set_name: str, version: Version = None, suggest: bool = True
-<<<<<<< HEAD
     ) -> AbstractDataset:
-=======
-    ) -> AbstractDataSet:
         matched_pattern = self._match_pattern(self._dataset_patterns, data_set_name)
         if data_set_name not in self._data_sets and matched_pattern:
             # If the dataset is a patterned dataset, materialise it and add it to
@@ -388,7 +378,7 @@
             if ds_layer:
                 self.layers = self.layers or {}
                 self.layers.setdefault(ds_layer, set()).add(data_set_name)
-            data_set = AbstractDataSet.from_config(
+            data_set = AbstractDataset.from_config(
                 data_set_name,
                 data_set_config,
                 self._load_versions.get(data_set_name),
@@ -403,7 +393,6 @@
                 )
 
             self.add(data_set_name, data_set)
->>>>>>> 9500d600
         if data_set_name not in self._data_sets:
             error_msg = f"Dataset '{data_set_name}' not found in the catalog"
 
@@ -439,7 +428,7 @@
         data_set_name: str,
         matched_pattern: str,
     ) -> dict[str, Any]:
-        """Get resolved AbstractDataSet from a factory config"""
+        """Get resolved AbstractDataset from a factory config"""
         result = parse(matched_pattern, data_set_name)
         config_copy = copy.deepcopy(self._dataset_patterns[matched_pattern])
         # Resolve the factory config for the dataset
