--- conflicted
+++ resolved
@@ -728,12 +728,7 @@
             dataset_patterns = self._dataset_patterns
         return DataCatalog(
             datasets=self._datasets,
-<<<<<<< HEAD
-            dataset_patterns=self._dataset_patterns,
-=======
-            layers=self.layers,
             dataset_patterns=dataset_patterns,
->>>>>>> cfde2f59
             load_versions=self._load_versions,
             save_version=self._save_version,
         )
