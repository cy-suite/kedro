--- conflicted
+++ resolved
@@ -607,12 +607,7 @@
     def _get_versioned_path(self, version: str) -> PurePosixPath:
         return self._filepath / version / self._filepath.name
 
-<<<<<<< HEAD
-    def load(self) -> _DO:
-        # self.resolve_load_version()  # Make sure last load version is set
-=======
     def load(self) -> _DO:  # pylint: disable=useless-parent-delegation
->>>>>>> 48695741
         return super().load()
 
     def save(self, data: _DI) -> None:
