--- conflicted
+++ resolved
@@ -1030,12 +1030,12 @@
         ...
 
 
-<<<<<<< HEAD
 def _is_parameter(dataset_name: str) -> bool:
     # TODO: when breaking change replace with is_parameter and remove is_parameter from kedro/framework/cli/catalog.py
     """Check if dataset is a parameter."""
     return dataset_name.startswith("params:") or dataset_name == "parameters"
-=======
+
+
 def _validate_versions(
     datasets: dict[str, AbstractDataset] | None,
     load_versions: dict[str, str],
@@ -1081,5 +1081,4 @@
                         f"All datasets in the catalog must have the same Save version."
                     )
 
-    return cur_load_versions, cur_save_version
->>>>>>> 56a067c8
+    return cur_load_versions, cur_save_version