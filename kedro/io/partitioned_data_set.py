# Copyright 2020 QuantumBlack Visual Analytics Limited
#
# Licensed under the Apache License, Version 2.0 (the "License");
# you may not use this file except in compliance with the License.
# You may obtain a copy of the License at
#
#     http://www.apache.org/licenses/LICENSE-2.0
#
# THE SOFTWARE IS PROVIDED "AS IS", WITHOUT WARRANTY OF ANY KIND,
# EXPRESS OR IMPLIED, INCLUDING BUT NOT LIMITED TO THE WARRANTIES
# OF MERCHANTABILITY, FITNESS FOR A PARTICULAR PURPOSE, AND
# NONINFRINGEMENT. IN NO EVENT WILL THE LICENSOR OR OTHER CONTRIBUTORS
# BE LIABLE FOR ANY CLAIM, DAMAGES, OR OTHER LIABILITY, WHETHER IN AN
# ACTION OF CONTRACT, TORT OR OTHERWISE, ARISING FROM, OUT OF, OR IN
# CONNECTION WITH THE SOFTWARE OR THE USE OR OTHER DEALINGS IN THE SOFTWARE.
#
# The QuantumBlack Visual Analytics Limited ("QuantumBlack") name and logo
# (either separately or in combination, "QuantumBlack Trademarks") are
# trademarks of QuantumBlack. The License does not grant you any right or
# license to the QuantumBlack Trademarks. You may not use the QuantumBlack
# Trademarks or any confusingly similar mark as a trademark for your product,
# or use the QuantumBlack Trademarks in any other manner that might cause
# confusion in the marketplace, including but not limited to in advertising,
# on websites, or on software.
#
# See the License for the specific language governing permissions and
# limitations under the License.

"""``PartitionedDataSet`` loads and saves partitioned file-like data using the
underlying dataset definition. It also uses `fsspec` for filesystem level operations.
"""
import operator
from copy import deepcopy
from pathlib import PurePosixPath
from typing import Any, Callable, Dict, List, Tuple, Type, Union
from urllib.parse import urlparse
from warnings import warn

from cachetools import Cache, cachedmethod

from kedro.io.core import (
    VERSION_KEY,
    VERSIONED_FLAG_KEY,
    AbstractDataSet,
    DataSetError,
    parse_dataset_definition,
)
from kedro.io.data_catalog import CREDENTIALS_KEY
from kedro.utils import load_obj

DATASET_CREDENTIALS_KEY = "dataset_credentials"
CHECKPOINT_CREDENTIALS_KEY = "checkpoint_credentials"

KEY_PROPAGATION_WARNING = (
    "Top-level %(keys)s will not propagate into the %(target)s since "
    "%(keys)s were explicitly defined in the %(target)s config."
)

S3_PROTOCOLS = ("s3", "s3a", "s3n")


def _grandparent(path: str) -> str:
    path_obj = PurePosixPath(path)
    grandparent = path_obj.parents[1]
    if grandparent.name != path_obj.name:
        last_three_parts = path_obj.relative_to(*path_obj.parts[:-3])
        raise DataSetError(
            f"`{path}` is not a well-formed versioned path ending with "
            f"`filename/timestamp/filename` (got `{last_three_parts}`)."
        )
    return str(grandparent)


class PartitionedDataSet(AbstractDataSet):
    # pylint: disable=too-many-instance-attributes,protected-access
    """``PartitionedDataSet`` loads and saves partitioned file-like data using the
    underlying dataset definition. For filesystem level operations it uses `fsspec`:
    https://github.com/intake/filesystem_spec.

    Example:
    ::

        >>> import pandas as pd
        >>> from kedro.io import PartitionedDataSet
        >>>
        >>> # these credentials will be passed to both 'fsspec.filesystem()' call
        >>> # and the dataset initializer
        >>> credentials = {"key1": "secret1", "key2": "secret2"}
        >>>
        >>> data_set = PartitionedDataSet(
        >>>     path="s3://bucket-name/path/to/folder",
        >>>     dataset="CSVDataSet",
        >>>     credentials=credentials
        >>> )
        >>> loaded = data_set.load()
        >>> # assert isinstance(loaded, dict)
        >>>
        >>> combine_all = pd.DataFrame()
        >>>
        >>> for partition_id, partition_load_func in loaded.items():
        >>>     partition_data = partition_load_func()
        >>>     combine_all = pd.concat(
        >>>         [combine_all, partition_data], ignore_index=True, sort=True
        >>>     )
        >>>
        >>> new_data = pd.DataFrame({"new": [1, 2]})
        >>> # creates "s3://bucket-name/path/to/folder/new/partition.csv"
        >>> data_set.save({"new/partition.csv": new_data})
        >>>
    """

    def __init__(  # pylint: disable=too-many-arguments
        self,
        path: str,
        dataset: Union[str, Type[AbstractDataSet], Dict[str, Any]],
        filepath_arg: str = "filepath",
        filename_suffix: str = "",
        credentials: Dict[str, Any] = None,
        load_args: Dict[str, Any] = None,
        fs_args: Dict[str, Any] = None,
    ):
        """Creates a new instance of ``PartitionedDataSet``.

        Args:
            path: Path to the folder containing partitioned data.
                If path starts with the protocol (e.g., ``s3://``) then the
                corresponding ``fsspec`` concrete filesystem implementation will
                be used. If protocol is not specified,
                ``fsspec.implementations.local.LocalFileSystem`` will be used.
                **Note:** Some concrete implementations are bundled with ``fsspec``,
                while others (like ``s3`` or ``gcs``) must be installed separately
                prior to usage of the ``PartitionedDataSet``.
            dataset: Underlying dataset definition. This is used to instantiate
                the dataset for each file located inside the ``path``.
                Accepted formats are:
                a) object of a class that inherits from ``AbstractDataSet``
                b) a string representing a fully qualified class name to such class
                c) a dictionary with ``type`` key pointing to a string from b),
                other keys are passed to the Dataset initializer.
                Credentials for the dataset can be explicitly specified in
                this configuration.
            filepath_arg: Underlying dataset initializer argument that will
                contain a path to each corresponding partition file.
                If unspecified, defaults to "filepath".
            filename_suffix: If specified, only partitions that end with this
                string will be processed.
            credentials: Protocol-specific options that will be passed to
                ``fsspec.filesystem``
                https://filesystem-spec.readthedocs.io/en/latest/api.html#fsspec.filesystem
                and the dataset initializer. If the dataset config contains
                explicit credentials spec, then such spec will take precedence.
                **Note:** ``dataset_credentials`` key has now been deprecated
                and should not be specified.
                All possible credentials management scenarios are documented here:
                https://kedro.readthedocs.io/en/stable/04_user_guide/08_advanced_io.html#partitioned-dataset-credentials
            load_args: Keyword arguments to be passed into ``find()`` method of
                the filesystem implementation.
<<<<<<< HEAD
=======
            fs_args: Extra arguments to pass into underlying filesystem class constructor
                (e.g. `{"project": "my-project"}` for ``GCSFileSystem``)

        Raises:
            DataSetError: If versioning is enabled for the underlying dataset.
>>>>>>> 29db4572
        """
        # pylint: disable=import-outside-toplevel
        from fsspec.utils import infer_storage_options  # for performance reasons

        super().__init__()

        self._path = path
        self._filename_suffix = filename_suffix
        self._protocol = infer_storage_options(self._path)["protocol"]
        self._partition_cache = Cache(maxsize=1)

        dataset = dataset if isinstance(dataset, dict) else {"type": dataset}
        self._dataset_type, self._dataset_config = parse_dataset_definition(dataset)

        self._credentials, dataset_credentials = _split_credentials(credentials)
        if dataset_credentials:
            if CREDENTIALS_KEY in self._dataset_config:
                self._logger.warning(
                    KEY_PROPAGATION_WARNING,
                    {"keys": CREDENTIALS_KEY, "target": "underlying dataset"},
                )
            else:
                self._dataset_config[CREDENTIALS_KEY] = dataset_credentials

        self._fs_args = deepcopy(fs_args) or {}
        if self._fs_args:
            if "fs_args" in self._dataset_config:
                self._logger.warning(
                    KEY_PROPAGATION_WARNING,
                    {"keys": "filesystem arguments", "target": "underlying dataset"},
                )
            else:
                self._dataset_config["fs_args"] = deepcopy(self._fs_args)

        self._filepath_arg = filepath_arg
        if self._filepath_arg in self._dataset_config:
            warn(
                "`{}` key must not be specified in the dataset definition as it "
                "will be overwritten by partition path".format(self._filepath_arg)
            )

        self._load_args = deepcopy(load_args) or {}
        self._sep = self._filesystem.sep
        # since some filesystem implementations may implement a global cache
        self._invalidate_caches()

    @property
    def _filesystem(self):
        # for performance reasons
        import fsspec  # pylint: disable=import-outside-toplevel

        protocol = "s3" if self._protocol in S3_PROTOCOLS else self._protocol
        return fsspec.filesystem(protocol, **self._credentials, **self._fs_args)

    @property
    def _normalized_path(self) -> str:
        if self._protocol in S3_PROTOCOLS:
            return urlparse(self._path)._replace(scheme="s3").geturl()
        return self._path

    @cachedmethod(cache=operator.attrgetter("_partition_cache"))
    def _list_partitions(self) -> List[str]:
        return [
            _grandparent(path) if self._dataset_config.get(VERSION_KEY) else path
            for path in self._filesystem.find(self._normalized_path, **self._load_args)
            if path.endswith(self._filename_suffix)
        ]

    def _join_protocol(self, path: str) -> str:
        if self._path.startswith(self._protocol) and not path.startswith(
            self._protocol
        ):
            return "{}://{}".format(self._protocol, path)
        return path

    def _partition_to_path(self, path: str):
        dir_path = self._path.rstrip(self._sep)
        path = path.lstrip(self._sep)
        full_path = self._sep.join([dir_path, path]) + self._filename_suffix
        return full_path

    def _path_to_partition(self, path: str) -> str:
        dir_path = self._filesystem._strip_protocol(self._normalized_path)
        path = path.split(dir_path, 1).pop().lstrip(self._sep)
        if self._filename_suffix and path.endswith(self._filename_suffix):
            path = path[: -len(self._filename_suffix)]
        return path

    def _load(self) -> Dict[str, Callable[[], Any]]:
        partitions = {}

        for partition in self._list_partitions():
            kwargs = deepcopy(self._dataset_config)
            # join the protocol back since PySpark may rely on it
            kwargs[self._filepath_arg] = self._join_protocol(partition)
            dataset = self._dataset_type(**kwargs)  # type: ignore
            partition_id = self._path_to_partition(partition)
            partitions[partition_id] = dataset.load

        if not partitions:
            raise DataSetError("No partitions found in `{}`".format(self._path))

        return partitions

    def _save(self, data: Dict[str, Any]) -> None:
        for partition_id, partition_data in sorted(data.items()):
            kwargs = deepcopy(self._dataset_config)
            partition = self._partition_to_path(partition_id)
            # join the protocol back since tools like PySpark may rely on it
            kwargs[self._filepath_arg] = self._join_protocol(partition)
            dataset = self._dataset_type(**kwargs)  # type: ignore
            dataset.save(partition_data)
        self._invalidate_caches()

    def _describe(self) -> Dict[str, Any]:
        clean_dataset_config = (
            {k: v for k, v in self._dataset_config.items() if k != CREDENTIALS_KEY}
            if isinstance(self._dataset_config, dict)
            else self._dataset_config
        )
        return dict(
            path=self._path,
            dataset_type=self._dataset_type.__name__,
            dataset_config=clean_dataset_config,
        )

    def _invalidate_caches(self):
        self._partition_cache.clear()
        self._filesystem.invalidate_cache(self._normalized_path)

    def _exists(self) -> bool:
        return bool(self._list_partitions())

    def _release(self) -> None:
        super()._release()
        self._invalidate_caches()


def _split_credentials(
    credentials: Union[Dict[str, Any], None]
) -> Tuple[Dict[str, Any], Any]:
    credentials = deepcopy(credentials) or {}
    if DATASET_CREDENTIALS_KEY in credentials:
        warn(
            "Support for `{}` key in the credentials is now deprecated and will be "
            "removed in the next version. Please specify the dataset credentials "
            "explicitly inside the dataset config.".format(DATASET_CREDENTIALS_KEY),
            DeprecationWarning,
        )
        dataset_credentials = credentials.pop(DATASET_CREDENTIALS_KEY)
    else:
        dataset_credentials = deepcopy(credentials)
    return credentials, dataset_credentials


class IncrementalDataSet(PartitionedDataSet):
    """``IncrementalDataSet`` inherits from ``PartitionedDataSet``, which loads
    and saves partitioned file-like data using the underlying dataset
    definition. For filesystem level operations it uses `fsspec`:
    https://github.com/intake/filesystem_spec. ``IncrementalDataSet`` also stores
    the information about the last processed partition in so-called `checkpoint`
    that is persisted to the location of the data partitions by default, so that
    subsequent pipeline run loads only new partitions past the checkpoint.

    Example:
    ::

        >>> from kedro.io import IncrementalDataSet
        >>>
        >>> # these credentials will be passed to:
        >>> # a) 'fsspec.filesystem()' call,
        >>> # b) the dataset initializer,
        >>> # c) the checkpoint initializer
        >>> credentials = {"key1": "secret1", "key2": "secret2"}
        >>>
        >>> data_set = IncrementalDataSet(
        >>>     path="s3://bucket-name/path/to/folder",
        >>>     dataset="CSVDataSet",
        >>>     credentials=credentials
        >>> )
        >>> loaded = data_set.load()  # loads all available partitions
        >>> # assert isinstance(loaded, dict)
        >>>
        >>> data_set.confirm()  # update checkpoint value to the last processed partition ID
        >>> reloaded = data_set.load()  # still loads all available partitions
        >>>
        >>> data_set.release()  # clears load cache
        >>> # returns an empty dictionary as no new partitions were added
        >>> data_set.load()
    """

    DEFAULT_CHECKPOINT_TYPE = "kedro.extras.datasets.text.TextDataSet"
    DEFAULT_CHECKPOINT_FILENAME = "CHECKPOINT"

    # pylint: disable=too-many-arguments
    def __init__(
        self,
        path: str,
        dataset: Union[str, Type[AbstractDataSet], Dict[str, Any]],
        checkpoint: Union[str, Dict[str, Any]] = None,
        filepath_arg: str = "filepath",
        filename_suffix: str = "",
        credentials: Dict[str, Any] = None,
        load_args: Dict[str, Any] = None,
        fs_args: Dict[str, Any] = None,
    ):

        """Creates a new instance of ``IncrementalDataSet``.

        Args:
            path: Path to the folder containing partitioned data.
                If path starts with the protocol (e.g., ``s3://``) then the
                corresponding ``fsspec`` concrete filesystem implementation will
                be used. If protocol is not specified,
                ``fsspec.implementations.local.LocalFileSystem`` will be used.
                **Note:** Some concrete implementations are bundled with ``fsspec``,
                while others (like ``s3`` or ``gcs``) must be installed separately
                prior to usage of the ``PartitionedDataSet``.
            dataset: Underlying dataset definition. This is used to instantiate
                the dataset for each file located inside the ``path``.
                Accepted formats are:
                a) object of a class that inherits from ``AbstractDataSet``
                b) a string representing a fully qualified class name to such class
                c) a dictionary with ``type`` key pointing to a string from b),
                other keys are passed to the Dataset initializer.
                Credentials for the dataset can be explicitly specified in
                this configuration.
            checkpoint: Optional checkpoint configuration. Accepts a dictionary
                with the corresponding dataset definition including ``filepath``
                (unlike ``dataset`` argument). Checkpoint configuration is
                described here:
                https://kedro.readthedocs.io/en/stable/04_user_guide/08_advanced_io.html#checkpoint-configuration
                Credentials for the checkpoint can be explicitly specified
                in this configuration.
            filepath_arg: Underlying dataset initializer argument that will
                contain a path to each corresponding partition file.
                If unspecified, defaults to "filepath".
            filename_suffix: If specified, only partitions that end with this
                string will be processed.
            credentials: Protocol-specific options that will be passed to
                ``fsspec.filesystem``
                https://filesystem-spec.readthedocs.io/en/latest/api.html#fsspec.filesystem,
                the dataset dataset initializer and the checkpoint. If
                the dataset or the checkpoint configuration contains explicit
                credentials spec, then such spec will take precedence.
                All possible credentials management scenarios are documented here:
                https://kedro.readthedocs.io/en/stable/04_user_guide/08_advanced_io.html#partitioned-dataset-credentials
            load_args: Keyword arguments to be passed into ``find()`` method of
                the filesystem implementation.
            fs_args: Extra arguments to pass into underlying filesystem class constructor
                (e.g. `{"project": "my-project"}` for ``GCSFileSystem``).

        Raises:
            DataSetError: If versioning is enabled for the underlying dataset.
        """

        super().__init__(
            path=path,
            dataset=dataset,
            filepath_arg=filepath_arg,
            filename_suffix=filename_suffix,
            credentials=credentials,
            load_args=load_args,
            fs_args=fs_args,
        )

        self._checkpoint_config = self._parse_checkpoint_config(checkpoint)
        self._force_checkpoint = self._checkpoint_config.pop("force_checkpoint", None)

        comparison_func = self._checkpoint_config.pop("comparison_func", operator.gt)
        if isinstance(comparison_func, str):
            comparison_func = load_obj(comparison_func)
        self._comparison_func = comparison_func

    def _parse_checkpoint_config(
        self, checkpoint_config: Union[str, Dict[str, Any], None]
    ) -> Dict[str, Any]:
        checkpoint_config = deepcopy(checkpoint_config)
        if isinstance(checkpoint_config, str):
            checkpoint_config = {"force_checkpoint": checkpoint_config}
        checkpoint_config = checkpoint_config or {}

        for key in {VERSION_KEY, VERSIONED_FLAG_KEY} & checkpoint_config.keys():
            raise DataSetError(
                "`{}` does not support versioning of the checkpoint. "
                "Please remove `{}` key from the checkpoint definition.".format(
                    self.__class__.__name__, key
                )
            )

        default_checkpoint_path = self._sep.join(
            [self._normalized_path.rstrip(self._sep), self.DEFAULT_CHECKPOINT_FILENAME]
        )
        default_config = {
            "type": self.DEFAULT_CHECKPOINT_TYPE,
            self._filepath_arg: default_checkpoint_path,
        }
        if self._credentials:
            default_config[CREDENTIALS_KEY] = deepcopy(self._credentials)

        if CREDENTIALS_KEY in default_config.keys() & checkpoint_config.keys():
            self._logger.warning(
                KEY_PROPAGATION_WARNING,
                {"keys": CREDENTIALS_KEY, "target": "checkpoint"},
            )

        return {**default_config, **checkpoint_config}

    @cachedmethod(cache=operator.attrgetter("_partition_cache"))
    def _list_partitions(self) -> List[str]:
        checkpoint = self._read_checkpoint()
        checkpoint_path = self._filesystem._strip_protocol(  # pylint: disable=protected-access
            self._checkpoint_config[self._filepath_arg]
        )

        def _is_valid_partition(partition) -> bool:
            if not partition.endswith(self._filename_suffix):
                return False
            if partition == checkpoint_path:
                return False
            if checkpoint is None:
                # nothing was processed yet
                return True
            partition_id = self._path_to_partition(partition)
            return self._comparison_func(partition_id, checkpoint)

        return sorted(
            part
            for part in self._filesystem.find(self._normalized_path, **self._load_args)
            if _is_valid_partition(part)
        )

    @property
    def _checkpoint(self) -> AbstractDataSet:
        type_, kwargs = parse_dataset_definition(self._checkpoint_config)
        return type_(**kwargs)  # type: ignore

    def _read_checkpoint(self) -> Union[str, None]:
        if self._force_checkpoint is not None:
            return self._force_checkpoint
        try:
            return self._checkpoint.load()
        except DataSetError:
            return None

    def _load(self) -> Dict[str, Callable[[], Any]]:
        partitions = {}

        for partition in self._list_partitions():
            partition_id = self._path_to_partition(partition)
            kwargs = deepcopy(self._dataset_config)
            # join the protocol back since PySpark may rely on it
            kwargs[self._filepath_arg] = self._join_protocol(partition)
            partitions[partition_id] = self._dataset_type(  # type: ignore
                **kwargs
            ).load()

        return partitions

    def confirm(self) -> None:
        """Confirm the dataset by updating the checkpoint value to the latest
        processed partition ID"""
        partition_ids = [self._path_to_partition(p) for p in self._list_partitions()]
        if partition_ids:
            self._checkpoint.save(partition_ids[-1])  # checkpoint to last partition<|MERGE_RESOLUTION|>--- conflicted
+++ resolved
@@ -155,14 +155,8 @@
                 https://kedro.readthedocs.io/en/stable/04_user_guide/08_advanced_io.html#partitioned-dataset-credentials
             load_args: Keyword arguments to be passed into ``find()`` method of
                 the filesystem implementation.
-<<<<<<< HEAD
-=======
             fs_args: Extra arguments to pass into underlying filesystem class constructor
                 (e.g. `{"project": "my-project"}` for ``GCSFileSystem``)
-
-        Raises:
-            DataSetError: If versioning is enabled for the underlying dataset.
->>>>>>> 29db4572
         """
         # pylint: disable=import-outside-toplevel
         from fsspec.utils import infer_storage_options  # for performance reasons
