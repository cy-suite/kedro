"""``ExcelDataSet`` loads/saves data from/to a Excel file using an underlying
filesystem (e.g.: local, S3, GCS). It uses pandas to handle the Excel file.
"""
import logging
from copy import deepcopy
from io import BytesIO
from pathlib import PurePosixPath
from typing import Any, Dict, Union

import fsspec
import pandas as pd

from kedro.io.core import (
    PROTOCOL_DELIMITER,
    AbstractVersionedDataSet,
    DataSetError,
    Version,
    get_filepath_str,
    get_protocol_and_path,
)

logger = logging.getLogger(__name__)


class ExcelDataSet(
    AbstractVersionedDataSet[
        Union[pd.DataFrame, Dict[str, pd.DataFrame]],
        Union[pd.DataFrame, Dict[str, pd.DataFrame]],
    ]
):
    """``ExcelDataSet`` loads/saves data from/to a Excel file using an underlying
    filesystem (e.g.: local, S3, GCS). It uses pandas to handle the Excel file.

    Example adding a catalog entry with the ``YAML API``:

    .. code-block:: yaml

        >>> rockets:
        >>>   type: pandas.ExcelDataSet
        >>>   filepath: gcs://your_bucket/rockets.xlsx
        >>>   fs_args:
        >>>     project: my-project
        >>>   credentials: my_gcp_credentials
        >>>   save_args:
        >>>     sheet_name: Sheet1
        >>>   load_args:
        >>>     sheet_name: Sheet1
        >>>
        >>> shuttles:
        >>>   type: pandas.ExcelDataSet
        >>>   filepath: data/01_raw/shuttles.xlsx

    Example using Python API:
    ::

        >>> from kedro.extras.datasets.pandas import ExcelDataSet
        >>> import pandas as pd
        >>>
        >>> data = pd.DataFrame({'col1': [1, 2], 'col2': [4, 5],
        >>>                      'col3': [5, 6]})
        >>>
        >>> # data_set = ExcelDataSet(filepath="gcs://bucket/test.xlsx")
        >>> data_set = ExcelDataSet(filepath="test.xlsx")
        >>> data_set.save(data)
        >>> reloaded = data_set.load()
        >>> assert data.equals(reloaded)

<<<<<<< HEAD
    Note: To save a multi-sheet excel file, no special ``save_args`` are required.
    Instead, return a dictionary of ``Dict[str, pd.DataFrame]`` where the string
    keys are your sheet names.

    Example adding a catalog entry for multi-sheet excel file with the ``YAML API``:
=======
    Note: To save a multi-sheet Excel file, no special ``save_args`` are required.
    Instead, return a dictionary of ``Dict[str, pd.DataFrame]`` where the string
    keys are your sheet names.

    Example adding a catalog entry for multi-sheet Excel file with the ``YAML API``:
>>>>>>> 1e10537c

    .. code-block:: yaml

        >>> trains:
        >>>   type: pandas.ExcelDataSet
        >>>   filepath: data/02_intermediate/company/trains.xlsx
        >>>   load_args:
        >>>     sheet_name: [Sheet1, Sheet2, Sheet3]

<<<<<<< HEAD
    Example multi-sheet excel file using Python API:
=======
    Example multi-sheet Excel file using Python API:
>>>>>>> 1e10537c
    ::

        >>> from kedro.extras.datasets.pandas import ExcelDataSet
        >>> import pandas as pd
        >>>
        >>> dataframe = pd.DataFrame({'col1': [1, 2], 'col2': [4, 5],
        >>>                      'col3': [5, 6]})
        >>> another_dataframe = pd.DataFrame({"x": [10, 20], "y": ["hello", "world"]})
        >>> multiframe = {"Sheet1": dataframe, "Sheet2": another_dataframe}
        >>> data_set = ExcelDataSet(filepath="test.xlsx", load_args = {"sheet_name": None})
        >>> data_set.save(multiframe)
        >>> reloaded = data_set.load()
        >>> assert multiframe["Sheet1"].equals(reloaded["Sheet1"])
        >>> assert multiframe["Sheet2"].equals(reloaded["Sheet2"])

    """

    DEFAULT_LOAD_ARGS = {"engine": "openpyxl"}
    DEFAULT_SAVE_ARGS = {"index": False}

    # pylint: disable=too-many-arguments
    def __init__(
        self,
        filepath: str,
        engine: str = "openpyxl",
        load_args: Dict[str, Any] = None,
        save_args: Dict[str, Any] = None,
        version: Version = None,
        credentials: Dict[str, Any] = None,
        fs_args: Dict[str, Any] = None,
    ) -> None:
        """Creates a new instance of ``ExcelDataSet`` pointing to a concrete Excel file
        on a specific filesystem.

        Args:
            filepath: Filepath in POSIX format to a Excel file prefixed with a protocol like
                `s3://`. If prefix is not provided, `file` protocol (local filesystem) will be used.
                The prefix should be any protocol supported by ``fsspec``.
                Note: `http(s)` doesn't support versioning.
            engine: The engine used to write to Excel files. The default
                engine is 'openpyxl'.
            load_args: Pandas options for loading Excel files.
                Here you can find all available arguments:
                https://pandas.pydata.org/pandas-docs/stable/generated/pandas.read_excel.html
                All defaults are preserved, but "engine", which is set to "openpyxl".
                Supports multi-sheet Excel files (include `sheet_name = None` in `load_args`).
            save_args: Pandas options for saving Excel files.
                Here you can find all available arguments:
                https://pandas.pydata.org/pandas-docs/stable/generated/pandas.DataFrame.to_excel.html
                All defaults are preserved, but "index", which is set to False.
                If you would like to specify options for the `ExcelWriter`,
                you can include them under the "writer" key. Here you can
                find all available arguments:
                https://pandas.pydata.org/pandas-docs/stable/reference/api/pandas.ExcelWriter.html
            version: If specified, should be an instance of
                ``kedro.io.core.Version``. If its ``load`` attribute is
                None, the latest version will be loaded. If its ``save``
                attribute is None, save version will be autogenerated.
            credentials: Credentials required to get access to the underlying filesystem.
                E.g. for ``GCSFileSystem`` it should look like `{"token": None}`.
            fs_args: Extra arguments to pass into underlying filesystem class constructor
                (e.g. `{"project": "my-project"}` for ``GCSFileSystem``).

        Raises:
            DataSetError: If versioning is enabled while in append mode.
        """
        _fs_args = deepcopy(fs_args) or {}
        _credentials = deepcopy(credentials) or {}

        protocol, path = get_protocol_and_path(filepath, version)
        if protocol == "file":
            _fs_args.setdefault("auto_mkdir", True)

        self._protocol = protocol
        self._storage_options = {**_credentials, **_fs_args}
        self._fs = fsspec.filesystem(self._protocol, **self._storage_options)

        super().__init__(
            filepath=PurePosixPath(path),
            version=version,
            exists_function=self._fs.exists,
            glob_function=self._fs.glob,
        )

        # Handle default load arguments
        self._load_args = deepcopy(self.DEFAULT_LOAD_ARGS)
        if load_args is not None:
            self._load_args.update(load_args)

        # Handle default save arguments
        self._save_args = deepcopy(self.DEFAULT_SAVE_ARGS)
        if save_args is not None:
            self._save_args.update(save_args)
        self._writer_args = self._save_args.pop("writer", {})  # type: ignore
        self._writer_args.setdefault("engine", engine or "openpyxl")  # type: ignore

        if version and self._writer_args.get("mode") == "a":  # type: ignore
            raise DataSetError(
                "'ExcelDataSet' doesn't support versioning in append mode."
            )

        if "storage_options" in self._save_args or "storage_options" in self._load_args:
            logger.warning(
                "Dropping 'storage_options' for %s, "
                "please specify them under 'fs_args' or 'credentials'.",
                self._filepath,
            )
            self._save_args.pop("storage_options", None)
            self._load_args.pop("storage_options", None)

    def _describe(self) -> Dict[str, Any]:
        return dict(
            filepath=self._filepath,
            protocol=self._protocol,
            load_args=self._load_args,
            save_args=self._save_args,
            writer_args=self._writer_args,
            version=self._version,
        )

    def _load(self) -> Union[pd.DataFrame, Dict[str, pd.DataFrame]]:
        load_path = str(self._get_load_path())
        if self._protocol == "file":
            # file:// protocol seems to misbehave on Windows
            # (<urlopen error file not on local host>),
            # so we don't join that back to the filepath;
            # storage_options also don't work with local paths
            return pd.read_excel(load_path, **self._load_args)

        load_path = f"{self._protocol}{PROTOCOL_DELIMITER}{load_path}"
        return pd.read_excel(
            load_path, storage_options=self._storage_options, **self._load_args
        )

    def _save(self, data: Union[pd.DataFrame, Dict[str, pd.DataFrame]]) -> None:
        output = BytesIO()
        save_path = get_filepath_str(self._get_save_path(), self._protocol)

        # pylint: disable=abstract-class-instantiated
        with pd.ExcelWriter(output, **self._writer_args) as writer:
            if isinstance(data, dict):
                for sheet_name, sheet_data in data.items():
                    sheet_data.to_excel(
                        writer, sheet_name=sheet_name, **self._save_args
                    )
            else:
                data.to_excel(writer, **self._save_args)

        with self._fs.open(save_path, mode="wb") as fs_file:
            fs_file.write(output.getvalue())

        self._invalidate_cache()

    def _exists(self) -> bool:
        try:
            load_path = get_filepath_str(self._get_load_path(), self._protocol)
        except DataSetError:
            return False

        return self._fs.exists(load_path)

    def _release(self) -> None:
        super()._release()
        self._invalidate_cache()

    def _invalidate_cache(self) -> None:
        """Invalidate underlying filesystem caches."""
        filepath = get_filepath_str(self._filepath, self._protocol)
        self._fs.invalidate_cache(filepath)<|MERGE_RESOLUTION|>--- conflicted
+++ resolved
@@ -65,19 +65,11 @@
         >>> reloaded = data_set.load()
         >>> assert data.equals(reloaded)
 
-<<<<<<< HEAD
-    Note: To save a multi-sheet excel file, no special ``save_args`` are required.
-    Instead, return a dictionary of ``Dict[str, pd.DataFrame]`` where the string
-    keys are your sheet names.
-
-    Example adding a catalog entry for multi-sheet excel file with the ``YAML API``:
-=======
     Note: To save a multi-sheet Excel file, no special ``save_args`` are required.
     Instead, return a dictionary of ``Dict[str, pd.DataFrame]`` where the string
     keys are your sheet names.
 
     Example adding a catalog entry for multi-sheet Excel file with the ``YAML API``:
->>>>>>> 1e10537c
 
     .. code-block:: yaml
 
@@ -87,11 +79,7 @@
         >>>   load_args:
         >>>     sheet_name: [Sheet1, Sheet2, Sheet3]
 
-<<<<<<< HEAD
-    Example multi-sheet excel file using Python API:
-=======
     Example multi-sheet Excel file using Python API:
->>>>>>> 1e10537c
     ::
 
         >>> from kedro.extras.datasets.pandas import ExcelDataSet
