--- conflicted
+++ resolved
@@ -26,13 +26,8 @@
     supports all allowed options for loading and saving pickle files.
 
     Example adding a catalog entry with
-<<<<<<< HEAD
-    `YAML API <https://kedro.readthedocs.io/en/stable/05_data/\
-        01_data_catalog.html#using-the-data-catalog-with-the-yaml-api>`_:
-=======
     `YAML API <https://kedro.readthedocs.io/en/stable/data/\
         data_catalog.html#using-the-data-catalog-with-the-yaml-api>`_:
->>>>>>> dd44757e
 
     .. code-block:: yaml
 
