"""``AbstractRunner`` is the base class for all ``Pipeline`` runner
implementations.
"""

import logging
from abc import ABC, abstractmethod
from concurrent.futures import (
    ALL_COMPLETED,
    Future,
    ThreadPoolExecutor,
    as_completed,
    wait,
)
from typing import Any, Dict, Iterable

from pluggy import PluginManager

from kedro.io import AbstractDataSet, DataCatalog
from kedro.pipeline import Pipeline
from kedro.pipeline.node import Node


class AbstractRunner(ABC):
    """``AbstractRunner`` is the base class for all ``Pipeline`` runner
    implementations.
    """

    def __init__(self, is_async: bool = False):
        """Instantiates the runner classs.

        Args:
            is_async: If True, the node inputs and outputs are loaded and saved
                asynchronously with threads. Defaults to False.

        """
        self._is_async = is_async

    @property
    def _logger(self):
        return logging.getLogger(self.__module__)

    def run(
        self,
        pipeline: Pipeline,
        catalog: DataCatalog,
        hook_manager: PluginManager,
        session_id: str = None,
    ) -> Dict[str, Any]:
        """Run the ``Pipeline`` using the datasets provided by ``catalog``
        and save results back to the same objects.

        Args:
            pipeline: The ``Pipeline`` to run.
            catalog: The ``DataCatalog`` from which to fetch data.
            hook_manager: The ``PluginManager`` to activate hooks.
            session_id: The id of the session.

        Raises:
            ValueError: Raised when ``Pipeline`` inputs cannot be satisfied.

        Returns:
            Any node outputs that cannot be processed by the ``DataCatalog``.
            These are returned in a dictionary, where the keys are defined
            by the node outputs.

        """

        catalog = catalog.shallow_copy()

        unsatisfied = pipeline.inputs() - set(catalog.list())
        if unsatisfied:
            raise ValueError(
                f"Pipeline input(s) {unsatisfied} not found in the DataCatalog"
            )

        free_outputs = pipeline.outputs() - set(catalog.list())
        unregistered_ds = pipeline.data_sets() - set(catalog.list())
        for ds_name in unregistered_ds:
            catalog.add(ds_name, self.create_default_data_set(ds_name))

        if self._is_async:
            self._logger.info(
                "Asynchronous mode is enabled for loading and saving data"
            )
        self._run(pipeline, catalog, hook_manager, session_id)

        self._logger.info("Pipeline execution completed successfully.")

        return {ds_name: catalog.load(ds_name) for ds_name in free_outputs}

    def run_only_missing(
        self, pipeline: Pipeline, catalog: DataCatalog, hook_manager: PluginManager
    ) -> Dict[str, Any]:
        """Run only the missing outputs from the ``Pipeline`` using the
        datasets provided by ``catalog``, and save results back to the
        same objects.

        Args:
            pipeline: The ``Pipeline`` to run.
            catalog: The ``DataCatalog`` from which to fetch data.
            hook_manager: The ``PluginManager`` to activate hooks.
        Raises:
            ValueError: Raised when ``Pipeline`` inputs cannot be
                satisfied.

        Returns:
            Any node outputs that cannot be processed by the
            ``DataCatalog``. These are returned in a dictionary, where
            the keys are defined by the node outputs.

        """
        free_outputs = pipeline.outputs() - set(catalog.list())
        missing = {ds for ds in catalog.list() if not catalog.exists(ds)}
        to_build = free_outputs | missing
        to_rerun = pipeline.only_nodes_with_outputs(*to_build) + pipeline.from_inputs(
            *to_build
        )

        # We also need any missing datasets that are required to run the
        # `to_rerun` pipeline, including any chains of missing datasets.
        unregistered_ds = pipeline.data_sets() - set(catalog.list())
        output_to_unregistered = pipeline.only_nodes_with_outputs(*unregistered_ds)
        input_from_unregistered = to_rerun.inputs() & unregistered_ds
        to_rerun += output_to_unregistered.to_outputs(*input_from_unregistered)

        return self.run(to_rerun, catalog, hook_manager)

    @abstractmethod  # pragma: no cover
    def _run(
        self,
        pipeline: Pipeline,
        catalog: DataCatalog,
        hook_manager: PluginManager,
        session_id: str = None,
    ) -> None:
        """The abstract interface for running pipelines, assuming that the
        inputs have already been checked and normalized by run().

        Args:
            pipeline: The ``Pipeline`` to run.
            catalog: The ``DataCatalog`` from which to fetch data.
            hook_manager: The ``PluginManager`` to activate hooks.
            session_id: The id of the session.

        """
        pass

    @abstractmethod  # pragma: no cover
    def create_default_data_set(self, ds_name: str) -> AbstractDataSet:
        """Factory method for creating the default dataset for the runner.

        Args:
            ds_name: Name of the missing dataset.

        Returns:
            An instance of an implementation of ``AbstractDataSet`` to be
            used for all unregistered datasets.

        """
        pass

    def _suggest_resume_scenario(
        self, pipeline: Pipeline, done_nodes: Iterable[Node]
    ) -> None:
        remaining_nodes = set(pipeline.nodes) - set(done_nodes)

        postfix = ""
        if done_nodes:
            node_names = (n.name for n in remaining_nodes)
            resume_p = pipeline.only_nodes(*node_names)

            start_p = resume_p.only_nodes_with_inputs(*resume_p.inputs())
            start_node_names = (n.name for n in start_p.nodes)
            postfix += f"  --from-nodes \"{','.join(start_node_names)}\""

        self._logger.warning(
            "There are %d nodes that have not run.\n"
            "You can resume the pipeline run by adding the following "
            "argument to your previous command:\n%s",
            len(remaining_nodes),
            postfix,
        )


def run_node(
    node: Node,
    catalog: DataCatalog,
    hook_manager: PluginManager,
    is_async: bool = False,
    session_id: str = None,
) -> Node:
    """Run a single `Node` with inputs from and outputs to the `catalog`.

    Args:
        node: The ``Node`` to run.
        catalog: A ``DataCatalog`` containing the node's inputs and outputs.
        hook_manager: The ``PluginManager`` to activate hooks.
        is_async: If True, the node inputs and outputs are loaded and saved
            asynchronously with threads. Defaults to False.
<<<<<<< HEAD
        run_id: The id of the pipeline run.
=======
        session_id: The session id of the pipeline run.
>>>>>>> dd44757e

    Returns:
        The node argument.

    """
    if is_async:
        node = _run_node_async(node, catalog, hook_manager, session_id)
    else:
        node = _run_node_sequential(node, catalog, hook_manager, session_id)

    for name in node.confirms:
        catalog.confirm(name)
    return node


def _collect_inputs_from_hook(
    node: Node,
    catalog: DataCatalog,
    inputs: Dict[str, Any],
    is_async: bool,
    hook_manager: PluginManager,
    session_id: str = None,
) -> Dict[str, Any]:
    # pylint: disable=too-many-arguments
    inputs = inputs.copy()  # shallow copy to prevent in-place modification by the hook
    hook_response = hook_manager.hook.before_node_run(
        node=node,
        catalog=catalog,
        inputs=inputs,
        is_async=is_async,
        session_id=session_id,
    )

    additional_inputs = {}
    for response in hook_response:
        if response is not None and not isinstance(response, dict):
            response_type = type(response).__name__
            raise TypeError(
                f"`before_node_run` must return either None or a dictionary mapping "
                f"dataset names to updated values, got `{response_type}` instead."
            )
        response = response or {}
        additional_inputs.update(response)

    return additional_inputs


def _call_node_run(
    node: Node,
    catalog: DataCatalog,
    inputs: Dict[str, Any],
    is_async: bool,
    hook_manager: PluginManager,
    session_id: str = None,
) -> Dict[str, Any]:
    # pylint: disable=too-many-arguments
    try:
        outputs = node.run(inputs)
    except Exception as exc:
        hook_manager.hook.on_node_error(
            error=exc,
            node=node,
            catalog=catalog,
            inputs=inputs,
            is_async=is_async,
            session_id=session_id,
        )
        raise exc
    hook_manager.hook.after_node_run(
        node=node,
        catalog=catalog,
        inputs=inputs,
        outputs=outputs,
        is_async=is_async,
        session_id=session_id,
    )
    return outputs


def _run_node_sequential(
    node: Node,
    catalog: DataCatalog,
    hook_manager: PluginManager,
    session_id: str = None,
) -> Node:
    inputs = {}

    for name in node.inputs:
        hook_manager.hook.before_dataset_loaded(dataset_name=name)
        inputs[name] = catalog.load(name)
        hook_manager.hook.after_dataset_loaded(dataset_name=name, data=inputs[name])

    is_async = False

    additional_inputs = _collect_inputs_from_hook(
        node, catalog, inputs, is_async, hook_manager, session_id=session_id
    )
    inputs.update(additional_inputs)

    outputs = _call_node_run(
        node, catalog, inputs, is_async, hook_manager, session_id=session_id
    )

    for name, data in outputs.items():
        hook_manager.hook.before_dataset_saved(dataset_name=name, data=data)
        catalog.save(name, data)
        hook_manager.hook.after_dataset_saved(dataset_name=name, data=data)
    return node


def _run_node_async(
    node: Node,
    catalog: DataCatalog,
    hook_manager: PluginManager,
    session_id: str = None,
) -> Node:
    def _synchronous_dataset_load(dataset_name: str):
        """Minimal wrapper to ensure Hooks are run synchronously
        within an asynchronous dataset load."""
        hook_manager.hook.before_dataset_loaded(dataset_name=dataset_name)
        return_ds = catalog.load(dataset_name)
        hook_manager.hook.after_dataset_loaded(
            dataset_name=dataset_name, data=return_ds
        )
        return return_ds

    with ThreadPoolExecutor() as pool:
        inputs: Dict[str, Future] = {}

        for name in node.inputs:
            inputs[name] = pool.submit(_synchronous_dataset_load, name)

        wait(inputs.values(), return_when=ALL_COMPLETED)
        inputs = {key: value.result() for key, value in inputs.items()}
        is_async = True
        additional_inputs = _collect_inputs_from_hook(
            node, catalog, inputs, is_async, hook_manager, session_id=session_id
        )
        inputs.update(additional_inputs)

        outputs = _call_node_run(
            node, catalog, inputs, is_async, hook_manager, session_id=session_id
        )

        save_futures = set()

        for name, data in outputs.items():
            hook_manager.hook.before_dataset_saved(dataset_name=name, data=data)
            save_futures.add(pool.submit(catalog.save, name, data))

        for future in as_completed(save_futures):
            exception = future.exception()
            if exception:
                raise exception
            hook_manager.hook.after_dataset_saved(
                dataset_name=name, data=data  # pylint: disable=undefined-loop-variable
            )
    return node<|MERGE_RESOLUTION|>--- conflicted
+++ resolved
@@ -197,11 +197,7 @@
         hook_manager: The ``PluginManager`` to activate hooks.
         is_async: If True, the node inputs and outputs are loaded and saved
             asynchronously with threads. Defaults to False.
-<<<<<<< HEAD
-        run_id: The id of the pipeline run.
-=======
         session_id: The session id of the pipeline run.
->>>>>>> dd44757e
 
     Returns:
         The node argument.
