"""``AbstractRunner`` is the base class for all ``Pipeline`` runner
implementations.
"""

from __future__ import annotations

import inspect
import logging
from abc import ABC, abstractmethod
from collections import deque
<<<<<<< HEAD
from typing import TYPE_CHECKING, Any, Collection, Iterable
=======
from collections.abc import Iterator
from concurrent.futures import (
    ALL_COMPLETED,
    Future,
    ThreadPoolExecutor,
    as_completed,
    wait,
)
from typing import TYPE_CHECKING, Any

from more_itertools import interleave
>>>>>>> 6adbed98

from kedro.framework.hooks.manager import _NullPluginManager
from kedro.io import CatalogProtocol, MemoryDataset
from kedro.pipeline import Pipeline
from kedro.runner.task import Task

if TYPE_CHECKING:
    from collections.abc import Collection, Iterable

    from pluggy import PluginManager

    from kedro.pipeline.node import Node


class AbstractRunner(ABC):
    """``AbstractRunner`` is the base class for all ``Pipeline`` runner
    implementations.
    """

    def __init__(
        self,
        is_async: bool = False,
        extra_dataset_patterns: dict[str, dict[str, Any]] | None = None,
    ):
        """Instantiates the runner class.

        Args:
            is_async: If True, the node inputs and outputs are loaded and saved
                asynchronously with threads. Defaults to False.
            extra_dataset_patterns: Extra dataset factory patterns to be added to the catalog
                during the run. This is used to set the default datasets on the Runner instances.

        """
        self._is_async = is_async
        self._extra_dataset_patterns = extra_dataset_patterns

    @property
    def _logger(self) -> logging.Logger:
        return logging.getLogger(self.__module__)

    def run(
        self,
        pipeline: Pipeline,
        catalog: CatalogProtocol,
        hook_manager: PluginManager | None = None,
        session_id: str | None = None,
    ) -> dict[str, Any]:
        """Run the ``Pipeline`` using the datasets provided by ``catalog``
        and save results back to the same objects.

        Args:
            pipeline: The ``Pipeline`` to run.
            catalog: An implemented instance of ``CatalogProtocol`` from which to fetch data.
            hook_manager: The ``PluginManager`` to activate hooks.
            session_id: The id of the session.

        Raises:
            ValueError: Raised when ``Pipeline`` inputs cannot be satisfied.

        Returns:
            Any node outputs that cannot be processed by the catalog.
            These are returned in a dictionary, where the keys are defined
            by the node outputs.

        """

        hook_or_null_manager = hook_manager or _NullPluginManager()

        # Check which datasets used in the pipeline are in the catalog or match
        # a pattern in the catalog
        registered_ds = [ds for ds in pipeline.datasets() if ds in catalog]

        # Check if there are any input datasets that aren't in the catalog and
        # don't match a pattern in the catalog.
        unsatisfied = pipeline.inputs() - set(registered_ds)

        if unsatisfied:
            raise ValueError(
                f"Pipeline input(s) {unsatisfied} not found in the {catalog.__class__.__name__}"
            )

        # Identify MemoryDataset in the catalog
        memory_datasets = {
            ds_name
            for ds_name, ds in catalog._datasets.items()
            if isinstance(ds, MemoryDataset)
        }

        # Check if there's any output datasets that aren't in the catalog and don't match a pattern
        # in the catalog and include MemoryDataset.
        free_outputs = pipeline.outputs() - (set(registered_ds) - memory_datasets)

        # Register the default dataset pattern with the catalog
        catalog = catalog.shallow_copy(
            extra_dataset_patterns=self._extra_dataset_patterns
        )

        if self._is_async:
            self._logger.info(
                "Asynchronous mode is enabled for loading and saving data"
            )
        self._run(pipeline, catalog, hook_or_null_manager, session_id)  # type: ignore[arg-type]

        self._logger.info("Pipeline execution completed successfully.")

        return {ds_name: catalog.load(ds_name) for ds_name in free_outputs}

    def run_only_missing(
        self, pipeline: Pipeline, catalog: CatalogProtocol, hook_manager: PluginManager
    ) -> dict[str, Any]:
        """Run only the missing outputs from the ``Pipeline`` using the
        datasets provided by ``catalog``, and save results back to the
        same objects.

        Args:
            pipeline: The ``Pipeline`` to run.
            catalog: An implemented instance of ``CatalogProtocol`` from which to fetch data.
            hook_manager: The ``PluginManager`` to activate hooks.
        Raises:
            ValueError: Raised when ``Pipeline`` inputs cannot be
                satisfied.

        Returns:
            Any node outputs that cannot be processed by the
            catalog. These are returned in a dictionary, where
            the keys are defined by the node outputs.

        """
        free_outputs = pipeline.outputs() - set(catalog.list())
        missing = {ds for ds in catalog.list() if not catalog.exists(ds)}
        to_build = free_outputs | missing
        to_rerun = pipeline.only_nodes_with_outputs(*to_build) + pipeline.from_inputs(
            *to_build
        )

        # We also need any missing datasets that are required to run the
        # `to_rerun` pipeline, including any chains of missing datasets.
        unregistered_ds = pipeline.datasets() - set(catalog.list())
        output_to_unregistered = pipeline.only_nodes_with_outputs(*unregistered_ds)
        input_from_unregistered = to_rerun.inputs() & unregistered_ds
        to_rerun += output_to_unregistered.to_outputs(*input_from_unregistered)

        return self.run(to_rerun, catalog, hook_manager)

    @abstractmethod  # pragma: no cover
    def _run(
        self,
        pipeline: Pipeline,
        catalog: CatalogProtocol,
        hook_manager: PluginManager,
        session_id: str | None = None,
    ) -> None:
        """The abstract interface for running pipelines, assuming that the
        inputs have already been checked and normalized by run().

        Args:
            pipeline: The ``Pipeline`` to run.
            catalog: An implemented instance of ``CatalogProtocol`` from which to fetch data.
            hook_manager: The ``PluginManager`` to activate hooks.
            session_id: The id of the session.

        """
        pass

    def _suggest_resume_scenario(
        self,
        pipeline: Pipeline,
        done_nodes: Iterable[Node],
        catalog: CatalogProtocol,
    ) -> None:
        """
        Suggest a command to the user to resume a run after it fails.
        The run should be started from the point closest to the failure
        for which persisted input exists.

        Args:
            pipeline: the ``Pipeline`` of the run.
            done_nodes: the ``Node``s that executed successfully.
            catalog: an implemented instance of ``CatalogProtocol`` of the run.

        """
        remaining_nodes = set(pipeline.nodes) - set(done_nodes)

        postfix = ""
        if done_nodes:
            start_node_names = _find_nodes_to_resume_from(
                pipeline=pipeline,
                unfinished_nodes=remaining_nodes,
                catalog=catalog,
            )
            start_nodes_str = ",".join(sorted(start_node_names))
            postfix += f'  --from-nodes "{start_nodes_str}"'

        if not postfix:
            self._logger.warning(
                "No nodes ran. Repeat the previous command to attempt a new run."
            )
        else:
            self._logger.warning(
                f"There are {len(remaining_nodes)} nodes that have not run.\n"
                "You can resume the pipeline run from the nearest nodes with "
                "persisted inputs by adding the following "
                f"argument to your previous command:\n{postfix}"
            )

    @staticmethod
    def _release_datasets(
        node: Node, catalog: CatalogProtocol, load_counts: dict, pipeline: Pipeline
    ) -> None:
        """Decrement dataset load counts and release any datasets we've finished with"""
        for dataset in node.inputs:
            load_counts[dataset] -= 1
            if load_counts[dataset] < 1 and dataset not in pipeline.inputs():
                catalog.release(dataset)
        for dataset in node.outputs:
            if load_counts[dataset] < 1 and dataset not in pipeline.outputs():
                catalog.release(dataset)


def _find_nodes_to_resume_from(
    pipeline: Pipeline, unfinished_nodes: Collection[Node], catalog: CatalogProtocol
) -> set[str]:
    """Given a collection of unfinished nodes in a pipeline using
    a certain catalog, find the node names to pass to pipeline.from_nodes()
    to cover all unfinished nodes, including any additional nodes
    that should be re-run if their outputs are not persisted.

    Args:
        pipeline: the ``Pipeline`` to find starting nodes for.
        unfinished_nodes: collection of ``Node``s that have not finished yet
        catalog: an implemented instance of ``CatalogProtocol`` of the run.

    Returns:
        Set of node names to pass to pipeline.from_nodes() to continue
        the run.

    """
    nodes_to_be_run = _find_all_nodes_for_resumed_pipeline(
        pipeline, unfinished_nodes, catalog
    )

    # Find which of the remaining nodes would need to run first (in topo sort)
    persistent_ancestors = _find_initial_node_group(pipeline, nodes_to_be_run)

    return {n.name for n in persistent_ancestors}


def _find_all_nodes_for_resumed_pipeline(
    pipeline: Pipeline, unfinished_nodes: Iterable[Node], catalog: CatalogProtocol
) -> set[Node]:
    """Breadth-first search approach to finding the complete set of
    ``Node``s which need to run to cover all unfinished nodes,
    including any additional nodes that should be re-run if their outputs
    are not persisted.

    Args:
        pipeline: the ``Pipeline`` to analyze.
        unfinished_nodes: the iterable of ``Node``s which have not finished yet.
        catalog: an implemented instance of ``CatalogProtocol`` of the run.

    Returns:
        A set containing all input unfinished ``Node``s and all remaining
        ``Node``s that need to run in case their outputs are not persisted.

    """
    nodes_to_run = set(unfinished_nodes)
    initial_nodes = _nodes_with_external_inputs(unfinished_nodes)

    queue, visited = deque(initial_nodes), set(initial_nodes)
    while queue:
        current_node = queue.popleft()
        nodes_to_run.add(current_node)
        # Look for parent nodes which produce non-persistent inputs (if those exist)
        non_persistent_inputs = _enumerate_non_persistent_inputs(current_node, catalog)
        for node in _enumerate_nodes_with_outputs(pipeline, non_persistent_inputs):
            if node in visited:
                continue
            visited.add(node)
            queue.append(node)

    # Make sure no downstream tasks are skipped
    nodes_to_run = set(pipeline.from_nodes(*(n.name for n in nodes_to_run)).nodes)

    return nodes_to_run


def _nodes_with_external_inputs(nodes_of_interest: Iterable[Node]) -> set[Node]:
    """For given ``Node``s , find their subset which depends on
    external inputs of the ``Pipeline`` they constitute. External inputs
    are pipeline inputs not produced by other ``Node``s in the ``Pipeline``.

    Args:
        nodes_of_interest: the ``Node``s to analyze.

    Returns:
        A set of ``Node``s that depend on external inputs
        of nodes of interest.

    """
    p_nodes_of_interest = Pipeline(nodes_of_interest)
    p_nodes_with_external_inputs = p_nodes_of_interest.only_nodes_with_inputs(
        *p_nodes_of_interest.inputs()
    )
    return set(p_nodes_with_external_inputs.nodes)


def _enumerate_non_persistent_inputs(node: Node, catalog: CatalogProtocol) -> set[str]:
    """Enumerate non-persistent input datasets of a ``Node``.

    Args:
        node: the ``Node`` to check the inputs of.
        catalog: an implemented instance of ``CatalogProtocol`` of the run.

    Returns:
        Set of names of non-persistent inputs of given ``Node``.

    """
    # We use _datasets because they pertain parameter name format
    catalog_datasets = catalog._datasets
    non_persistent_inputs: set[str] = set()
    for node_input in node.inputs:
        if node_input.startswith("params:"):
            continue

        if (
            node_input not in catalog_datasets
            or catalog_datasets[node_input]._EPHEMERAL
        ):
            non_persistent_inputs.add(node_input)

    return non_persistent_inputs


def _enumerate_nodes_with_outputs(
    pipeline: Pipeline, outputs: Collection[str]
) -> list[Node]:
    """For given outputs, returns a list containing nodes that
    generate them in the given ``Pipeline``.

    Args:
        pipeline: the ``Pipeline`` to search for nodes in.
        outputs: the dataset names to find source nodes for.

    Returns:
        A list of all ``Node``s that are producing ``outputs``.

    """
    parent_pipeline = pipeline.only_nodes_with_outputs(*outputs)
    return parent_pipeline.nodes


def _find_initial_node_group(pipeline: Pipeline, nodes: Iterable[Node]) -> list[Node]:
    """Given a collection of ``Node``s in a ``Pipeline``,
    find the initial group of ``Node``s to be run (in topological order).

    This can be used to define a sub-pipeline with the smallest possible
    set of nodes to pass to --from-nodes.

    Args:
        pipeline: the ``Pipeline`` to search for initial ``Node``s in.
        nodes: the ``Node``s to find initial group for.

    Returns:
        A list of initial ``Node``s to run given inputs (in topological order).

    """
    node_names = {n.name for n in nodes}
    if len(node_names) == 0:
        return []
    sub_pipeline = pipeline.only_nodes(*node_names)
    initial_nodes = sub_pipeline.grouped_nodes[0]
    return initial_nodes


def run_node(
    node: Node,
    catalog: CatalogProtocol,
    hook_manager: PluginManager,
    is_async: bool = False,
    session_id: str | None = None,
) -> Node:
    """Run a single `Node` with inputs from and outputs to the `catalog`.

    Args:
        node: The ``Node`` to run.
        catalog: An implemented instance of ``CatalogProtocol`` containing the node's inputs and outputs.
        hook_manager: The ``PluginManager`` to activate hooks.
        is_async: If True, the node inputs and outputs are loaded and saved
            asynchronously with threads. Defaults to False.
        session_id: The session id of the pipeline run.

    Raises:
        ValueError: Raised if is_async is set to True for nodes wrapping
            generator functions.

    Returns:
        The node argument.

    """

    if is_async and inspect.isgeneratorfunction(node.func):
        raise ValueError(
            f"Async data loading and saving does not work with "
            f"nodes wrapping generator functions. Please make "
            f"sure you don't use `yield` anywhere "
            f"in node {node!s}."
        )

    task = Task(node, catalog, hook_manager, is_async, session_id)
    node = task.execute()
    return node<|MERGE_RESOLUTION|>--- conflicted
+++ resolved
@@ -8,9 +8,6 @@
 import logging
 from abc import ABC, abstractmethod
 from collections import deque
-<<<<<<< HEAD
-from typing import TYPE_CHECKING, Any, Collection, Iterable
-=======
 from collections.abc import Iterator
 from concurrent.futures import (
     ALL_COMPLETED,
@@ -22,7 +19,6 @@
 from typing import TYPE_CHECKING, Any
 
 from more_itertools import interleave
->>>>>>> 6adbed98
 
 from kedro.framework.hooks.manager import _NullPluginManager
 from kedro.io import CatalogProtocol, MemoryDataset
