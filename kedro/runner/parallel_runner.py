--- conflicted
+++ resolved
@@ -22,11 +22,7 @@
 )
 from kedro.framework.project import settings
 from kedro.io import (
-<<<<<<< HEAD
-    BaseDataCatalog,
-=======
     CatalogProtocol,
->>>>>>> 0833a843
     DatasetNotFoundError,
     MemoryDataset,
     SharedMemoryDataset,
@@ -64,11 +60,7 @@
 
 def _run_node_synchronization(  # noqa: PLR0913
     node: Node,
-<<<<<<< HEAD
-    catalog: BaseDataCatalog,
-=======
     catalog: CatalogProtocol,
->>>>>>> 0833a843
     is_async: bool = False,
     session_id: str | None = None,
     package_name: str | None = None,
@@ -81,11 +73,7 @@
 
     Args:
         node: The ``Node`` to run.
-<<<<<<< HEAD
-        catalog: A ``BaseDataCatalog`` containing the node's inputs and outputs.
-=======
         catalog: A catalog containing the node's inputs and outputs.
->>>>>>> 0833a843
         is_async: If True, the node inputs and outputs are loaded and saved
             asynchronously with threads. Defaults to False.
         session_id: The session id of the pipeline run.
@@ -130,11 +118,7 @@
                 cannot be larger than 61 and will be set to min(61, max_workers).
             is_async: If True, the node inputs and outputs are loaded and saved
                 asynchronously with threads. Defaults to False.
-<<<<<<< HEAD
-            extra_dataset_patterns: Extra dataset factory patterns to be added to the BaseDataCatalog
-=======
             extra_dataset_patterns: Extra dataset factory patterns to be added to the catalog
->>>>>>> 0833a843
                 during the run. This is used to set the default datasets to SharedMemoryDataset
                 for `ParallelRunner`.
 
@@ -184,11 +168,7 @@
             )
 
     @classmethod
-<<<<<<< HEAD
-    def _validate_catalog(cls, catalog: BaseDataCatalog, pipeline: Pipeline) -> None:
-=======
     def _validate_catalog(cls, catalog: CatalogProtocol, pipeline: Pipeline) -> None:
->>>>>>> 0833a843
         """Ensure that all data sets are serialisable and that we do not have
         any non proxied memory data sets being used as outputs as their content
         will not be synchronized across threads.
@@ -234,11 +214,7 @@
             )
 
     def _set_manager_datasets(
-<<<<<<< HEAD
-        self, catalog: BaseDataCatalog, pipeline: Pipeline
-=======
         self, catalog: CatalogProtocol, pipeline: Pipeline
->>>>>>> 0833a843
     ) -> None:
         for dataset in pipeline.datasets():
             try:
@@ -266,11 +242,7 @@
     def _run(
         self,
         pipeline: Pipeline,
-<<<<<<< HEAD
-        catalog: BaseDataCatalog,
-=======
         catalog: CatalogProtocol,
->>>>>>> 0833a843
         hook_manager: PluginManager,
         session_id: str | None = None,
     ) -> None:
@@ -278,11 +250,7 @@
 
         Args:
             pipeline: The ``Pipeline`` to run.
-<<<<<<< HEAD
-            catalog: The ``BaseDataCatalog`` from which to fetch data.
-=======
             catalog: The `catalog from which to fetch data.
->>>>>>> 0833a843
             hook_manager: The ``PluginManager`` to activate hooks.
             session_id: The id of the session.
 
