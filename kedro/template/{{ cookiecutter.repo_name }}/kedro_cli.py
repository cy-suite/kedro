--- conflicted
+++ resolved
@@ -302,17 +302,7 @@
     except ImportError as exc:
         raise KedroCliError(NO_DEPENDENCY_MESSAGE.format(exc.name))
 
-<<<<<<< HEAD
-    if sys.version_info[:2] >= (3, 6):
-        try:
-            import black
-        except ImportError:
-            raise KedroCliError(NO_DEPENDENCY_MESSAGE.format("black"))
-        python_call("black", ("--check",) + files if check_only else files)
-
-=======
-    python_call("black", files)
->>>>>>> 8329f452
+    python_call("black", ("--check",) + files if check_only else files)
     python_call("flake8", ("--max-line-length=88",) + files)
 
     check_flag = ("-c",) if check_only else ()
