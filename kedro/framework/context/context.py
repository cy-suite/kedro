"""This module provides context for Kedro project."""
from __future__ import annotations

import logging
from copy import deepcopy
from pathlib import Path, PurePosixPath, PureWindowsPath
from typing import Any
from urllib.parse import urlparse
from warnings import warn

<<<<<<< HEAD
from attrs import define, field
=======
from attrs import field, frozen
from omegaconf import OmegaConf
>>>>>>> c1cf2552
from pluggy import PluginManager

from kedro.config import AbstractConfigLoader, MissingConfigException
from kedro.framework.project import settings
from kedro.io import DataCatalog
from kedro.pipeline.pipeline import _transcode_split


def _is_relative_path(path_string: str) -> bool:
    """Checks whether a path string is a relative path.

    Example:
    ::
        >>> _is_relative_path("data/01_raw") == True
        >>> _is_relative_path("info.log") == True
        >>> _is_relative_path("/tmp/data/01_raw") == False
        >>> _is_relative_path(r"C:\\info.log") == False
        >>> _is_relative_path(r"\\'info.log") == False
        >>> _is_relative_path("c:/info.log") == False
        >>> _is_relative_path("s3://info.log") == False

    Args:
        path_string: The path string to check.
    Returns:
        Whether the string is a relative path.
    """
    # os.path.splitdrive does not reliably work on non-Windows systems
    # breaking the coverage, using PureWindowsPath instead
    is_full_windows_path_with_drive = bool(PureWindowsPath(path_string).drive)
    if is_full_windows_path_with_drive:
        return False

    is_remote_path = bool(urlparse(path_string).scheme)
    if is_remote_path:
        return False

    is_absolute_path = PurePosixPath(path_string).is_absolute()
    if is_absolute_path:
        return False

    return True


def _convert_paths_to_absolute_posix(
    project_path: Path, conf_dictionary: dict[str, Any]
) -> dict[str, Any]:
    """Turn all relative paths inside ``conf_dictionary`` into absolute paths by appending them
    to ``project_path`` and convert absolute Windows paths to POSIX format. This is a hack to
    make sure that we don't have to change user's working directory for logging and datasets to
    work. It is important for non-standard workflows such as IPython notebook where users don't go
    through `kedro run` or `__main__.py` entrypoints.

    Example:
    ::
        >>> conf = _convert_paths_to_absolute_posix(
        >>>     project_path=Path("/path/to/my/project"),
        >>>     conf_dictionary={
        >>>         "handlers": {
        >>>             "info_file_handler": {
        >>>                 "filename": "info.log"
        >>>             }
        >>>         }
        >>>     }
        >>> )
        >>> print(conf['handlers']['info_file_handler']['filename'])
        "/path/to/my/project/info.log"

    Args:
        project_path: The root directory to prepend to relative path to make absolute path.
        conf_dictionary: The configuration containing paths to expand.
    Returns:
        A dictionary containing only absolute paths.
    Raises:
        ValueError: If the provided ``project_path`` is not an absolute path.
    """
    if not project_path.is_absolute():
        raise ValueError(
            f"project_path must be an absolute path. Received: {project_path}"
        )

    # only check a few conf keys that are known to specify a path string as value
    conf_keys_with_filepath = ("filename", "filepath", "path")

    for conf_key, conf_value in conf_dictionary.items():
        # if the conf_value is another dictionary, absolutify its paths first.
        if isinstance(conf_value, dict):
            conf_dictionary[conf_key] = _convert_paths_to_absolute_posix(
                project_path, conf_value
            )
            continue

        # if the conf_value is not a dictionary nor a string, skip
        if not isinstance(conf_value, str):
            continue

        # if the conf_value is a string but the conf_key isn't one associated with filepath, skip
        if conf_key not in conf_keys_with_filepath:
            continue

        if _is_relative_path(conf_value):
            # Absolute local path should be in POSIX format
            conf_value_absolute_path = (project_path / conf_value).as_posix()
            conf_dictionary[conf_key] = conf_value_absolute_path
        elif PureWindowsPath(conf_value).drive:
            # Convert absolute Windows path to POSIX format
            conf_dictionary[conf_key] = PureWindowsPath(conf_value).as_posix()

    return conf_dictionary


def _validate_transcoded_datasets(catalog: DataCatalog):
    """Validates transcoded datasets are correctly named

    Args:
        catalog (DataCatalog): The catalog object containing the
        datasets to be validated.

    Raises:
        ValueError: If a dataset name does not conform to the expected
        transcoding naming conventions,a ValueError is raised by the
        `_transcode_split` function.

    """
    # noqa: protected-access
    for dataset_name in catalog._datasets.keys():
        _transcode_split(dataset_name)


def _expand_full_path(project_path: str | Path) -> Path:
    return Path(project_path).expanduser().resolve()


@define(slots=False)  # Enable setting new attributes to `KedroContext`
class KedroContext:
    """``KedroContext`` is the base class which holds the configuration and
    Kedro's main functionality.

    Create a context object by providing the root of a Kedro project and
    the environment configuration subfolders (see ``kedro.config.OmegaConfigLoader``)
    Raises:
        KedroContextError: If there is a mismatch
            between Kedro project version and package version.
    Args:
        project_path: Project path to define the context for.
        config_loader: Kedro's ``OmegaConfigLoader`` for loading the configuration files.
        env: Optional argument for configuration default environment to be used
            for running the pipeline. If not specified, it defaults to "local".
        package_name: Package name for the Kedro project the context is
            created for.
        hook_manager: The ``PluginManager`` to activate hooks, supplied by the session.
        extra_params: Optional dictionary containing extra project parameters.
            If specified, will update (and therefore take precedence over)
            the parameters retrieved from the project configuration.

    """

    project_path: Path = field(init=True, converter=_expand_full_path)
    config_loader: AbstractConfigLoader = field(init=True)
    env: str | None = field(init=True)
    _package_name: str = field(init=True)
    _hook_manager: PluginManager = field(init=True)
    _extra_params: dict[str, Any] | None = field(
        init=True, default=None, converter=deepcopy
    )

    @property
    def catalog(self) -> DataCatalog:
        """Read-only property referring to Kedro's ``DataCatalog`` for this context.

        Returns:
            DataCatalog defined in `catalog.yml`.
        Raises:
            KedroContextError: Incorrect ``DataCatalog`` registered for the project.

        """
        return self._get_catalog()

    @property
    def params(self) -> dict[str, Any]:
        """Read-only property referring to Kedro's parameters for this context.

        Returns:
            Parameters defined in `parameters.yml` with the addition of any
                extra parameters passed at initialization.
        """
        try:
            params = self.config_loader["parameters"]
        except MissingConfigException as exc:
            warn(f"Parameters not found in your Kedro project config.\n{str(exc)}")
            params = {}

        if self._extra_params:
            # Merge nested structures
            params = OmegaConf.merge(params, self._extra_params)

        return OmegaConf.to_container(params) if OmegaConf.is_config(params) else params

    def _get_catalog(
        self,
        save_version: str = None,
        load_versions: dict[str, str] = None,
    ) -> DataCatalog:
        """A hook for changing the creation of a DataCatalog instance.

        Returns:
            DataCatalog defined in `catalog.yml`.
        Raises:
            KedroContextError: Incorrect ``DataCatalog`` registered for the project.

        """
        # '**/catalog*' reads modular pipeline configs
        conf_catalog = self.config_loader["catalog"]
        # turn relative paths in conf_catalog into absolute paths
        # before initializing the catalog
        conf_catalog = _convert_paths_to_absolute_posix(
            project_path=self.project_path, conf_dictionary=conf_catalog
        )
        conf_creds = self._get_config_credentials()

        catalog = settings.DATA_CATALOG_CLASS.from_config(
            catalog=conf_catalog,
            credentials=conf_creds,
            load_versions=load_versions,
            save_version=save_version,
        )

        feed_dict = self._get_feed_dict()
        catalog.add_feed_dict(feed_dict)
        _validate_transcoded_datasets(catalog)
        self._hook_manager.hook.after_catalog_created(
            catalog=catalog,
            conf_catalog=conf_catalog,
            conf_creds=conf_creds,
            feed_dict=feed_dict,
            save_version=save_version,
            load_versions=load_versions,
        )
        return catalog

    def _get_feed_dict(self) -> dict[str, Any]:
        """Get parameters and return the feed dictionary."""
        params = self.params
        feed_dict = {"parameters": params}

        def _add_param_to_feed_dict(param_name, param_value):
            """This recursively adds parameter paths to the `feed_dict`,
            whenever `param_value` is a dictionary itself, so that users can
            specify specific nested parameters in their node inputs.

            Example:

                >>> param_name = "a"
                >>> param_value = {"b": 1}
                >>> _add_param_to_feed_dict(param_name, param_value)
                >>> assert feed_dict["params:a"] == {"b": 1}
                >>> assert feed_dict["params:a.b"] == 1
            """
            key = f"params:{param_name}"
            feed_dict[key] = param_value
            if isinstance(param_value, dict):
                for key, val in param_value.items():
                    _add_param_to_feed_dict(f"{param_name}.{key}", val)

        for param_name, param_value in params.items():
            _add_param_to_feed_dict(param_name, param_value)

        return feed_dict

    def _get_config_credentials(self) -> dict[str, Any]:
        """Getter for credentials specified in credentials directory."""
        try:
            conf_creds = self.config_loader["credentials"]
        except MissingConfigException as exc:
            logging.getLogger(__name__).debug(
                "Credentials not found in your Kedro project config.\n %s", str(exc)
            )
            conf_creds = {}
        return conf_creds


class KedroContextError(Exception):
    """Error occurred when loading project and running context pipeline."""<|MERGE_RESOLUTION|>--- conflicted
+++ resolved
@@ -8,12 +8,12 @@
 from urllib.parse import urlparse
 from warnings import warn
 
-<<<<<<< HEAD
+
 from attrs import define, field
-=======
-from attrs import field, frozen
-from omegaconf import OmegaConf
->>>>>>> c1cf2552
+
+
+p
+
 from pluggy import PluginManager
 
 from kedro.config import AbstractConfigLoader, MissingConfigException
