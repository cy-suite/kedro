--- conflicted
+++ resolved
@@ -4,22 +4,13 @@
 """
 from __future__ import annotations
 
-<<<<<<< HEAD
-from typing import Any
-
-from kedro.framework.context import KedroContext
-from kedro.io import AbstractDataCatalog, DataCatalog
-from kedro.pipeline import Pipeline
-from kedro.pipeline.node import Node
-=======
 from typing import TYPE_CHECKING, Any
->>>>>>> 5ec27a36
 
 from .markers import hook_spec
 
 if TYPE_CHECKING:
     from kedro.framework.context import KedroContext
-    from kedro.io import DataCatalog
+    from kedro.io import AbstractDataCatalog, DataCatalog
     from kedro.pipeline import Pipeline
     from kedro.pipeline.node import Node
 
