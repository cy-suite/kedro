--- conflicted
+++ resolved
@@ -84,22 +84,6 @@
         click.echo("No plugins installed")
 
 
-<<<<<<< HEAD
-@cli.command(short_help="See the kedro API docs and introductory tutorial.")
-def docs():
-    """Display the online API docs and introductory tutorial in the browser. (DEPRECATED)"""
-    deprecation_message = (
-        "DeprecationWarning: Command 'kedro docs' is deprecated and "
-        "will not be available from Kedro 0.19.0."
-    )
-    click.secho(deprecation_message, fg="red")
-    index_path = f"https://kedro.readthedocs.io/en/{version}"
-    click.echo(f"Opening {index_path}")
-    webbrowser.open(index_path)
-
-
-=======
->>>>>>> 8340213d
 def _init_plugins() -> None:
     init_hooks = load_entry_points("init")
     for init_hook in init_hooks:
