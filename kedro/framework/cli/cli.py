"""kedro is a CLI for managing Kedro projects.

This module implements commands available from the kedro CLI.
"""
import importlib
import sys
import webbrowser
from collections import defaultdict
from pathlib import Path
from typing import Sequence

import click
import pkg_resources

# pylint: disable=unused-import
import kedro.config.default_logger  # noqa
from kedro import __version__ as version
from kedro.framework.cli.catalog import catalog_cli
from kedro.framework.cli.hooks import get_cli_hook_manager
from kedro.framework.cli.jupyter import jupyter_cli
from kedro.framework.cli.micropkg import micropkg_cli
from kedro.framework.cli.pipeline import pipeline_cli
from kedro.framework.cli.project import project_group
from kedro.framework.cli.registry import registry_cli
from kedro.framework.cli.starters import create_cli
from kedro.framework.cli.utils import (
    CONTEXT_SETTINGS,
    ENTRY_POINT_GROUPS,
    CommandCollection,
    KedroCliError,
    load_entry_points,
)
from kedro.framework.startup import _is_project, bootstrap_project

LOGO = rf"""
 _            _
| | _____  __| |_ __ ___
| |/ / _ \/ _` | '__/ _ \
|   <  __/ (_| | | | (_) |
|_|\_\___|\__,_|_|  \___/
v{version}
"""


@click.group(context_settings=CONTEXT_SETTINGS, name="Kedro")
@click.version_option(version, "--version", "-V", help="Show version and exit")
def cli():  # pragma: no cover
    """Kedro is a CLI for creating and using Kedro projects. For more
    information, type ``kedro info``.

    """
    pass


@cli.command()
def info():
    """Get more information about kedro."""
    click.secho(LOGO, fg="green")
    click.echo(
        "Kedro is a Python framework for\n"
        "creating reproducible, maintainable\n"
        "and modular data science code."
    )

    plugin_versions = {}
    plugin_entry_points = defaultdict(set)
    for plugin_entry_point, group in ENTRY_POINT_GROUPS.items():
        for entry_point in pkg_resources.iter_entry_points(group=group):
            module_name = entry_point.module_name.split(".")[0]
            plugin_version = pkg_resources.get_distribution(module_name).version
            plugin_versions[module_name] = plugin_version
            plugin_entry_points[module_name].add(plugin_entry_point)

    click.echo()
    if plugin_versions:
        click.echo("Installed plugins:")
        for plugin_name, plugin_version in sorted(plugin_versions.items()):
            entrypoints_str = ",".join(sorted(plugin_entry_points[plugin_name]))
            click.echo(
                f"{plugin_name}: {plugin_version} (entry points:{entrypoints_str})"
            )
    else:
        click.echo("No plugins installed")


@cli.command(short_help="See the kedro API docs and introductory tutorial.")
def docs():
    """Display the API docs and introductory tutorial in the browser,
    using the packaged HTML doc files."""
    html_path = str((Path(__file__).parent.parent / "html" / "index.html").resolve())
    index_path = f"file://{html_path}"
    click.echo(f"Opening {index_path}")
    webbrowser.open(index_path)


<<<<<<< HEAD
def get_project_context(
    key: str = "context", project_path: Path = None, **kwargs
) -> Any:
    """Gets the context value from context associated with the key.

    Args:
        key: Optional key to get associated value from Kedro context.
            Supported keys are "verbose" and "context", and it defaults to "context".
        project_path: Optional path to where the project root is to load the context.
            If omitted, the current working directory will be used.
        **kwargs: Optional custom arguments defined by users, which will be passed into
            the constructor of the projects KedroContext subclass.

    Returns:
        Requested value from Kedro context dictionary or the default if the key
            was not found.

    Raises:
        KedroCliError: When the key is not found and the default value was not
            specified.
    """
    warnings.warn(
        "`get_project_context` is now deprecated and will be removed in Kedro 0.18.0. "
        "Please use `KedroSession.load_context()` to access the "
        "`KedroContext` object. For more information, please visit "
        "https://kedro.readthedocs.io/en/stable/04_kedro_project_setup/03_session.html",
        DeprecationWarning,
    )
    project_path = project_path or Path.cwd()
    context = load_context(project_path, **kwargs)
    # Dictionary to be compatible with existing Plugins. Future plugins should
    # retrieve necessary Kedro project properties from context
    value = {"context": context, "verbose": KedroCliError.VERBOSE_ERROR}[key]

    return deepcopy(value)


=======
>>>>>>> dd44757e
def _init_plugins():
    group = ENTRY_POINT_GROUPS["init"]
    for entry_point in pkg_resources.iter_entry_points(group=group):
        try:
            init_hook = entry_point.load()
            init_hook()
        except Exception as exc:
            raise KedroCliError(f"Initializing {entry_point}") from exc


class KedroCLI(CommandCollection):
    """A CommandCollection class to encapsulate the KedroCLI command
    loading.
    """

    def __init__(self, project_path: Path):
        self._metadata = None  # running in package mode
        if _is_project(project_path):
            self._metadata = bootstrap_project(project_path)
        self._cli_hook_manager = get_cli_hook_manager()

        super().__init__(
            ("Global commands", self.global_groups),
            ("Project specific commands", self.project_groups),
        )

    def main(
        self,
        args=None,
        prog_name=None,
        complete_var=None,
        standalone_mode=True,
        **extra,
    ):
        if self._metadata:
            extra.update(obj=self._metadata)

        # This is how click's internals parse sys.argv, which include the command,
        # subcommand, arguments and options. click doesn't store this information anywhere
        # so we have to re-do it.
<<<<<<< HEAD
        # https://github.com/pallets/click/blob/main/src/click/core.py#L942-L945
        args = get_os_args() if args is None else list(args)
=======
        args = sys.argv[1:] if args is None else list(args)
>>>>>>> dd44757e
        self._cli_hook_manager.hook.before_command_run(  # pylint: disable=no-member
            project_metadata=self._metadata, command_args=args
        )

        super().main(
            args=args,
            prog_name=prog_name,
            complete_var=complete_var,
            standalone_mode=standalone_mode,
            **extra,
        )

    @property
    def global_groups(self) -> Sequence[click.MultiCommand]:
        """Property which loads all global command groups from plugins and
        combines them with the built-in ones (eventually overriding the
        built-in ones if they are redefined by plugins).
        """
        return [cli, create_cli, *load_entry_points("global")]

    @property
    def project_groups(self) -> Sequence[click.MultiCommand]:
        # pylint: disable=line-too-long
        """Property which loads all project command groups from the
        project and the plugins, then combines them with the built-in ones.
        Built-in commands can be overridden by plugins, which can be
        overridden by a custom project cli.py.
        See https://kedro.readthedocs.io/en/stable/extend_kedro/common_use_cases.html#use-case-3-how-to-add-or-modify-cli-commands
        on how to add this.
        """
        if not self._metadata:
            return []

        built_in = [
            catalog_cli,
            jupyter_cli,
            pipeline_cli,
            micropkg_cli,
            project_group,
            registry_cli,
        ]

        plugins = load_entry_points("project")

        try:
            project_cli = importlib.import_module(f"{self._metadata.package_name}.cli")
            # fail gracefully if cli.py does not exist
        except ModuleNotFoundError:
            # return only built-in commands and commands from plugins
            # (plugins can override built-in commands)
            return [*built_in, *plugins]

        # fail badly if cli.py exists, but has no `cli` in it
        if not hasattr(project_cli, "cli"):
            raise KedroCliError(
                f"Cannot load commands from {self._metadata.package_name}.cli"
            )
        user_defined = project_cli.cli  # type: ignore
        # return built-in commands, plugin commands and user defined commands
        # (overriding happens as follows built-in < plugins < cli.py)
        return [*built_in, *plugins, user_defined]


def main():  # pragma: no cover
    """Main entry point. Look for a ``cli.py``, and, if found, add its
    commands to `kedro`'s before invoking the CLI.
    """
    _init_plugins()
    cli_collection = KedroCLI(project_path=Path.cwd())
    cli_collection()<|MERGE_RESOLUTION|>--- conflicted
+++ resolved
@@ -93,46 +93,6 @@
     webbrowser.open(index_path)
 
 
-<<<<<<< HEAD
-def get_project_context(
-    key: str = "context", project_path: Path = None, **kwargs
-) -> Any:
-    """Gets the context value from context associated with the key.
-
-    Args:
-        key: Optional key to get associated value from Kedro context.
-            Supported keys are "verbose" and "context", and it defaults to "context".
-        project_path: Optional path to where the project root is to load the context.
-            If omitted, the current working directory will be used.
-        **kwargs: Optional custom arguments defined by users, which will be passed into
-            the constructor of the projects KedroContext subclass.
-
-    Returns:
-        Requested value from Kedro context dictionary or the default if the key
-            was not found.
-
-    Raises:
-        KedroCliError: When the key is not found and the default value was not
-            specified.
-    """
-    warnings.warn(
-        "`get_project_context` is now deprecated and will be removed in Kedro 0.18.0. "
-        "Please use `KedroSession.load_context()` to access the "
-        "`KedroContext` object. For more information, please visit "
-        "https://kedro.readthedocs.io/en/stable/04_kedro_project_setup/03_session.html",
-        DeprecationWarning,
-    )
-    project_path = project_path or Path.cwd()
-    context = load_context(project_path, **kwargs)
-    # Dictionary to be compatible with existing Plugins. Future plugins should
-    # retrieve necessary Kedro project properties from context
-    value = {"context": context, "verbose": KedroCliError.VERBOSE_ERROR}[key]
-
-    return deepcopy(value)
-
-
-=======
->>>>>>> dd44757e
 def _init_plugins():
     group = ENTRY_POINT_GROUPS["init"]
     for entry_point in pkg_resources.iter_entry_points(group=group):
@@ -173,12 +133,7 @@
         # This is how click's internals parse sys.argv, which include the command,
         # subcommand, arguments and options. click doesn't store this information anywhere
         # so we have to re-do it.
-<<<<<<< HEAD
-        # https://github.com/pallets/click/blob/main/src/click/core.py#L942-L945
-        args = get_os_args() if args is None else list(args)
-=======
         args = sys.argv[1:] if args is None else list(args)
->>>>>>> dd44757e
         self._cli_hook_manager.hook.before_command_run(  # pylint: disable=no-member
             project_metadata=self._metadata, command_args=args
         )
