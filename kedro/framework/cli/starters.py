"""kedro is a CLI for managing Kedro projects.

This module implements commands available from the kedro CLI for creating
projects.
"""
from __future__ import annotations

import os
import re
import shutil
import stat
import sys
import tempfile
from collections import OrderedDict
from itertools import groupby
from pathlib import Path
from typing import Any, Callable

import click
import yaml
from attrs import define, field

import kedro
from kedro import __version__ as version
from kedro.framework.cli.utils import (
    CONTEXT_SETTINGS,
    KedroCliError,
    _clean_pycache,
    _get_entry_points,
    _safe_load_entry_point,
    command_with_verbosity,
)

# TODO(lrcouto): Insert actual link to the documentation (Visit: kedro.org/{insert-documentation} to find out more about these tools.).
TOOLS_ARG_HELP = """
Select which tools you'd like to include. By default, none are included.\n

Tools\n
1) Linting: Provides a basic linting setup with Black and Ruff\n
2) Testing: Provides basic testing setup with pytest\n
3) Custom Logging: Provides more logging options\n
4) Documentation: Basic documentation setup with Sphinx\n
5) Data Structure: Provides a directory structure for storing data\n
6) Pyspark: Provides set up configuration for working with PySpark\n
7) Kedro Viz: Provides Kedro's native visualisation tool \n

Example usage:\n
kedro new --tools=lint,test,log,docs,data,pyspark,viz (or any subset of these options)\n
kedro new --tools=all\n
kedro new --tools=none
"""
CONFIG_ARG_HELP = """Non-interactive mode, using a configuration yaml file. This file
must supply  the keys required by the template's prompts.yml. When not using a starter,
these are `project_name`, `repo_name` and `python_package`."""
CHECKOUT_ARG_HELP = (
    "An optional tag, branch or commit to checkout in the starter repository."
)
DIRECTORY_ARG_HELP = (
    "An optional directory inside the repository where the starter resides."
)
NAME_ARG_HELP = "The name of your new Kedro project."
STARTER_ARG_HELP = """Specify the starter template to use when creating the project.
This can be the path to a local directory, a URL to a remote VCS repository supported
by `cookiecutter` or one of the aliases listed in ``kedro starter list``.
"""
EXAMPLE_ARG_HELP = "Enter y to enable, n to disable the example pipeline."


@define(order=True)
class KedroStarterSpec:  # noqa: too-few-public-methods
    """Specification of custom kedro starter template
    Args:
        alias: alias of the starter which shows up on `kedro starter list` and is used
        by the starter argument of `kedro new`
        template_path: path to a directory or a URL to a remote VCS repository supported
        by `cookiecutter`
        directory: optional directory inside the repository where the starter resides.
        origin: reserved field used by kedro internally to determine where the starter
        comes from, users do not need to provide this field.
    """

    alias: str
    template_path: str
    directory: str | None = None
    origin: str | None = field(init=False)


KEDRO_PATH = Path(kedro.__file__).parent
TEMPLATE_PATH = KEDRO_PATH / "templates" / "project"

_STARTERS_REPO = "git+https://github.com/kedro-org/kedro-starters.git"
_OFFICIAL_STARTER_SPECS = [
    KedroStarterSpec("astro-airflow-iris", _STARTERS_REPO, "astro-airflow-iris"),
    KedroStarterSpec("spaceflights-pandas", _STARTERS_REPO, "spaceflights-pandas"),
    KedroStarterSpec(
        "spaceflights-pandas-viz", _STARTERS_REPO, "spaceflights-pandas-viz"
    ),
    KedroStarterSpec("spaceflights-pyspark", _STARTERS_REPO, "spaceflights-pyspark"),
    KedroStarterSpec(
        "spaceflights-pyspark-viz", _STARTERS_REPO, "spaceflights-pyspark-viz"
    ),
    KedroStarterSpec("databricks-iris", _STARTERS_REPO, "databricks-iris"),
]
# Set the origin for official starters
for starter_spec in _OFFICIAL_STARTER_SPECS:
    starter_spec.origin = "kedro"

_OFFICIAL_STARTER_SPECS = {spec.alias: spec for spec in _OFFICIAL_STARTER_SPECS}

TOOLS_SHORTNAME_TO_NUMBER = {
    "lint": "1",
    "test": "2",
    "log": "3",
    "docs": "4",
    "data": "5",
    "pyspark": "6",
    "viz": "7",
}
NUMBER_TO_TOOLS_NAME = {
    "1": "Linting",
    "2": "Testing",
    "3": "Custom Logging",
    "4": "Documentation",
    "5": "Data Structure",
    "6": "Pyspark",
    "7": "Kedro Viz",
}

VALIDATION_PATTERNS = {
    "yes_no": {
        "regex": r"(?i)^\s*(y|yes|n|no)\s*$",
        "error_message": "|It must contain only y, n, YES, NO, case insensitive.",
    }
}


def _validate_regex(pattern_name, text):
    if not re.match(VALIDATION_PATTERNS[pattern_name]["regex"], text):
        click.secho(
            VALIDATION_PATTERNS[pattern_name]["error_message"],
            fg="red",
            err=True,
        )
        sys.exit(1)


def _parse_yes_no_to_bool(value):
    return value.strip().lower() in ["y", "yes"] if value is not None else None


# noqa: missing-function-docstring
@click.group(context_settings=CONTEXT_SETTINGS, name="Kedro")
def create_cli():  # pragma: no cover
    pass


@create_cli.group()
def starter():
    """Commands for working with project starters."""


@command_with_verbosity(create_cli, short_help="Create a new kedro project.")
@click.option(
    "--config",
    "-c",
    "config_path",
    type=click.Path(exists=True),
    help=CONFIG_ARG_HELP,
)
@click.option("--starter", "-s", "starter_alias", help=STARTER_ARG_HELP)
@click.option("--checkout", help=CHECKOUT_ARG_HELP)
@click.option("--directory", help=DIRECTORY_ARG_HELP)
@click.option("--tools", "-t", "selected_tools", help=TOOLS_ARG_HELP)
@click.option("--name", "-n", "project_name", help=NAME_ARG_HELP)
@click.option("--example", "-e", "example_pipeline", help=EXAMPLE_ARG_HELP)
def new(  # noqa: PLR0913
    config_path,
    starter_alias,
    selected_tools,
    project_name,
    checkout,
    directory,
    example_pipeline,  # This will be True or False
    **kwargs,
):
    """Create a new kedro project."""
    if checkout and not starter_alias:
        raise KedroCliError("Cannot use the --checkout flag without a --starter value.")

    if directory and not starter_alias:
        raise KedroCliError(
            "Cannot use the --directory flag without a --starter value."
        )

    starters_dict = _get_starters_dict()

    if starter_alias in starters_dict:
        if directory:
            raise KedroCliError(
                "Cannot use the --directory flag with a --starter alias."
            )
        spec = starters_dict[starter_alias]
        template_path = spec.template_path
        # "directory" is an optional key for starters from plugins, so if the key is
        # not present we will use "None".
        directory = spec.directory
        checkout = checkout or version
    elif starter_alias is not None:
        template_path = starter_alias
        checkout = checkout or version
    else:
        template_path = str(TEMPLATE_PATH)

    # Get prompts.yml to find what information the user needs to supply as config.
    tmpdir = tempfile.mkdtemp()
    cookiecutter_dir = _get_cookiecutter_dir(template_path, checkout, directory, tmpdir)
    prompts_required = _get_prompts_required(cookiecutter_dir)

    # Format user input where necessary
    if selected_tools is not None:
        selected_tools = selected_tools.lower()

    # Select which prompts will be displayed to the user based on which flags were selected.
    prompts_required = _select_prompts_to_display(
        prompts_required, selected_tools, project_name, example_pipeline
    )

    # We only need to make cookiecutter_context if interactive prompts are needed.
    cookiecutter_context = None

    if not config_path:
        cookiecutter_context = _make_cookiecutter_context_for_prompts(cookiecutter_dir)

    # Cleanup the tmpdir after it's no longer required.
    # Ideally we would want to be able to use tempfile.TemporaryDirectory() context manager
    # but it causes an issue with readonly files on windows
    # see: https://bugs.python.org/issue26660.
    # So on error, we will attempt to clear the readonly bits and re-attempt the cleanup
    shutil.rmtree(tmpdir, onerror=_remove_readonly)

    # Obtain config, either from a file or from interactive user prompts.
    extra_context = _get_extra_context(
        prompts_required=prompts_required,
        config_path=config_path,
        cookiecutter_context=cookiecutter_context,
        selected_tools=selected_tools,
        project_name=project_name,
        example_pipeline=example_pipeline,
    )

    cookiecutter_args = _make_cookiecutter_args(
        config=extra_context,
        checkout=checkout,
        directory=directory,
    )

    project_template = fetch_template_based_on_tools(template_path, cookiecutter_args)

    _create_project(project_template, cookiecutter_args)


@starter.command("list")
def list_starters():
    """List all official project starters available."""
    starters_dict = _get_starters_dict()

    # Group all specs by origin as nested dict and sort it.
    sorted_starters_dict: dict[str, dict[str, KedroStarterSpec]] = {
        origin: dict(sorted(starters_dict_by_origin))
        for origin, starters_dict_by_origin in groupby(
            starters_dict.items(), lambda item: item[1].origin
        )
    }

    # ensure kedro starters are listed first
    sorted_starters_dict = dict(
        sorted(sorted_starters_dict.items(), key=lambda x: x == "kedro")
    )

    for origin, starters_spec in sorted_starters_dict.items():
        click.secho(f"\nStarters from {origin}\n", fg="yellow")
        click.echo(
            yaml.safe_dump(_starter_spec_to_dict(starters_spec), sort_keys=False)
        )


def _get_cookiecutter_dir(
    template_path: str, checkout: str, directory: str, tmpdir: str
) -> Path:
    """Gives a path to the cookiecutter directory. If template_path is a repo then
    clones it to ``tmpdir``; if template_path is a file path then directly uses that
    path without copying anything.
    """
    # noqa: import-outside-toplevel
    from cookiecutter.exceptions import RepositoryCloneFailed, RepositoryNotFound
    from cookiecutter.repository import determine_repo_dir  # for performance reasons

    try:
        cookiecutter_dir, _ = determine_repo_dir(
            template=template_path,
            abbreviations={},
            clone_to_dir=Path(tmpdir).resolve(),
            checkout=checkout,
            no_input=True,
            directory=directory,
        )
    except (RepositoryNotFound, RepositoryCloneFailed) as exc:
        error_message = f"Kedro project template not found at {template_path}."

        if checkout:
            error_message += (
                f" Specified tag {checkout}. The following tags are available: "
                + ", ".join(_get_available_tags(template_path))
            )
        official_starters = sorted(_OFFICIAL_STARTER_SPECS)
        raise KedroCliError(
            f"{error_message}. The aliases for the official Kedro starters are: \n"
            f"{yaml.safe_dump(official_starters, sort_keys=False)}"
        ) from exc

    return Path(cookiecutter_dir)


def _get_prompts_required(cookiecutter_dir: Path) -> dict[str, Any] | None:
    """Finds the information a user must supply according to prompts.yml."""
    prompts_yml = cookiecutter_dir / "prompts.yml"
    if not prompts_yml.is_file():
        return None

    try:
        with prompts_yml.open("r") as prompts_file:
            return yaml.safe_load(prompts_file)
    except Exception as exc:
        raise KedroCliError(
            "Failed to generate project: could not load prompts.yml."
        ) from exc


def _get_available_tags(template_path: str) -> list:
    # Not at top level so that kedro CLI works without a working git executable.
    # noqa: import-outside-toplevel
    import git

    try:
        tags = git.cmd.Git().ls_remote("--tags", template_path.replace("git+", ""))

        unique_tags = {
            tag.split("/")[-1].replace("^{}", "") for tag in tags.split("\n")
        }
        # Remove git ref "^{}" and duplicates. For example,
        # tags: ['/tags/version', '/tags/version^{}']
        # unique_tags: {'version'}

    except git.GitCommandError:
        return []
    return sorted(unique_tags)


def _get_starters_dict() -> dict[str, KedroStarterSpec]:
    """This function lists all the starter aliases declared in
    the core repo and in plugins entry points.

    For example, the output for official kedro starters looks like:
    {"astro-airflow-iris":
        KedroStarterSpec(
            name="astro-airflow-iris",
            template_path="git+https://github.com/kedro-org/kedro-starters.git",
            directory="astro-airflow-iris",
            origin="kedro"
        ),
    }
    """
    starter_specs = _OFFICIAL_STARTER_SPECS

    for starter_entry_point in _get_entry_points(name="starters"):
        origin = starter_entry_point.module.split(".")[0]
        specs = _safe_load_entry_point(starter_entry_point) or []
        for spec in specs:
            if not isinstance(spec, KedroStarterSpec):
                click.secho(
                    f"The starter configuration loaded from module {origin}"
                    f"should be a 'KedroStarterSpec', got '{type(spec)}' instead",
                    fg="red",
                )
            elif spec.alias in starter_specs:
                click.secho(
                    f"Starter alias `{spec.alias}` from `{origin}` "
                    f"has been ignored as it is already defined by"
                    f"`{starter_specs[spec.alias].origin}`",
                    fg="red",
                )
            else:
                spec.origin = origin
                starter_specs[spec.alias] = spec
    return starter_specs


def _get_extra_context(  # noqa: PLR0913
    prompts_required: dict,
    config_path: str,
    cookiecutter_context: OrderedDict,
    selected_tools: str | None,
    project_name: str | None,
    example_pipeline: str | None,
) -> dict[str, str]:
    """Generates a config dictionary that will be passed to cookiecutter as `extra_context`, based
    on CLI flags, user prompts, or a configuration file.

    Args:
        prompts_required: a dictionary of all the prompts that will be shown to
            the user on project creation.
        config_path: a string containing the value for the --config flag, or
            None in case the flag wasn't used.
        cookiecutter_context: the context for Cookiecutter templates.
        selected_tools: a string containing the value for the --tools flag,
            or None in case the flag wasn't used.
        project_name: a string containing the value for the --name flag, or
            None in case the flag wasn't used.

    Returns:
        the prompts_required dictionary, with all the redundant information removed.
    """
    if not prompts_required:
        extra_context = {}
        if config_path:
            extra_context = _fetch_config_from_file(config_path)
            _validate_config_file_inputs(extra_context)

    elif config_path:
        extra_context = _fetch_config_from_file(config_path)
        _validate_config_file_against_prompts(extra_context, prompts_required)
        _validate_config_file_inputs(extra_context)
    else:
        extra_context = _fetch_config_from_user_prompts(
            prompts_required, cookiecutter_context
        )

    # Format
    extra_context.setdefault("kedro_version", version)

    tools = _convert_tool_names_to_numbers(selected_tools)

    if tools is not None:
        extra_context["tools"] = tools

    if project_name is not None:
        extra_context["project_name"] = project_name

    # Map the selected tools lists to readable name
    tools = extra_context.get("tools")
    if tools:
        extra_context["tools"] = [
            NUMBER_TO_TOOLS_NAME[tool]
            for tool in _parse_tools_input(tools)  # type: ignore
        ]
        extra_context["tools"] = str(extra_context["tools"])

    extra_context["example_pipeline"] = (
        _parse_yes_no_to_bool(
            example_pipeline
            if example_pipeline is not None
            else extra_context.get("example_pipeline", "no")
        )  # type: ignore
    )

    return extra_context


def _convert_tool_names_to_numbers(selected_tools: str | None) -> str | None:
    """Prepares tools selection from the CLI input to the correct format
    to be put in the project configuration, if it exists.
    Replaces tool strings with the corresponding prompt number.

    Args:
        selected_tools: a string containing the value for the --tools flag,
            or None in case the flag wasn't used, i.e. lint,docs.

    Returns:
        String with the numbers corresponding to the desired tools, or
        None in case the --tools flag was not used.
    """
    if selected_tools is None:
        return None
<<<<<<< HEAD
    if selected_add_ons_flag.lower() == "none":
        return ""
    if selected_add_ons_flag.lower() == "all":
        return ",".join(ADD_ONS_SHORTNAME_TO_NUMBER.values())
=======
    if selected_tools.lower() == "none":
        return ""
    if selected_tools.lower() == "all":
        return ",".join(TOOLS_SHORTNAME_TO_NUMBER.values())
>>>>>>> 4090586e

    tools = []
    for tool in selected_tools.lower().split(","):
        tool_short_name = tool.strip()
        if tool_short_name in TOOLS_SHORTNAME_TO_NUMBER:
            tools.append(TOOLS_SHORTNAME_TO_NUMBER[tool_short_name])
    return ",".join(tools)


def _select_prompts_to_display(
    prompts_required: dict,
    selected_tools: str,
    project_name: str,
    example_pipeline: str,
) -> dict:
    """Selects which prompts an user will receive when creating a new
    Kedro project, based on what information was already made available
    through CLI input.

    Args:
        prompts_required: a dictionary of all the prompts that will be shown to
            the user on project creation.
        selected_tools: a string containing the value for the --tools flag,
            or None in case the flag wasn't used.
        project_name: a string containing the value for the --name flag, or
            None in case the flag wasn't used.
        example_pipeline: "Yes" or "No" for --example flag, or
            None in case the flag wasn't used.

    Returns:
        the prompts_required dictionary, with all the redundant information removed.
    """
    valid_tools = list(TOOLS_SHORTNAME_TO_NUMBER) + ["all", "none"]

    if selected_tools is not None:
        tools = re.sub(r"\s", "", selected_tools).split(",")
        for tool in tools:
            if tool not in valid_tools:
                click.secho(
                    "Please select from the available tools: lint, test, log, docs, data, pyspark, viz, all, none",
                    fg="red",
                    err=True,
                )
                sys.exit(1)
        if ("none" in tools or "all" in tools) and len(tools) > 1:
            click.secho(
                "Tools options 'all' and 'none' cannot be used with other options",
                fg="red",
                err=True,
            )
            sys.exit(1)
        del prompts_required["tools"]

    if project_name is not None:
        if not re.match(r"^[\w -]{2,}$", project_name):
            click.secho(
                "Kedro project names must contain only alphanumeric symbols, spaces, underscores and hyphens and be at least 2 characters long",
                fg="red",
                err=True,
            )
            sys.exit(1)
        del prompts_required["project_name"]

    if example_pipeline is not None:
        _validate_regex("yes_no", example_pipeline)
        del prompts_required["example_pipeline"]

    return prompts_required


def _fetch_config_from_file(config_path: str) -> dict[str, str]:
    """Obtains configuration for a new kedro project non-interactively from a file.

    Args:
        config_path: The path of the config.yml which should contain the data required
            by ``prompts.yml``.

    Returns:
        Configuration for starting a new project. This is passed as ``extra_context``
            to cookiecutter and will overwrite the cookiecutter.json defaults.

    Raises:
        KedroCliError: If the file cannot be parsed.

    """
    try:
        with open(config_path, encoding="utf-8") as config_file:
            config = yaml.safe_load(config_file)

        if KedroCliError.VERBOSE_ERROR:
            click.echo(config_path + ":")
            click.echo(yaml.dump(config, default_flow_style=False))
    except Exception as exc:
        raise KedroCliError(
            f"Failed to generate project: could not load config at {config_path}."
        ) from exc

    return config


def _fetch_config_from_user_prompts(
    prompts: dict[str, Any], cookiecutter_context: OrderedDict
) -> dict[str, str]:
    """Interactively obtains information from user prompts.

    Args:
        prompts: Prompts from prompts.yml.
        cookiecutter_context: Cookiecutter context generated from cookiecutter.json.

    Returns:
        Configuration for starting a new project. This is passed as ``extra_context``
            to cookiecutter and will overwrite the cookiecutter.json defaults.
    """
    # noqa: import-outside-toplevel
    from cookiecutter.environment import StrictEnvironment
    from cookiecutter.prompt import read_user_variable, render_variable

    config: dict[str, str] = {}

    for variable_name, prompt_dict in prompts.items():
        prompt = _Prompt(**prompt_dict)

        # render the variable on the command line
        cookiecutter_variable = render_variable(
            env=StrictEnvironment(context=cookiecutter_context),
            raw=cookiecutter_context.get(variable_name),
            cookiecutter_dict=config,
        )

        # read the user's input for the variable
        user_input = read_user_variable(str(prompt), cookiecutter_variable)
        if user_input:
            prompt.validate(user_input)
            config[variable_name] = user_input
    return config


def fetch_template_based_on_tools(template_path, cookiecutter_args: dict[str, Any]):
    extra_context = cookiecutter_args["extra_context"]
    # If 'tools' or 'example_pipeline' are not specified in prompts.yml and not prompted in 'kedro new' options,
    # default options will be used instead
    tools = extra_context.get("tools", [])
    example_pipeline = extra_context.get("example_pipeline", False)
    starter_path = "git+https://github.com/kedro-org/kedro-starters.git"
    if "Pyspark" in tools and "Kedro Viz" in tools:
        # Use the spaceflights-pyspark-viz starter if both Pyspark and Kedro Viz are chosen.
        cookiecutter_args["directory"] = "spaceflights-pyspark-viz"
    elif "Pyspark" in tools:
        # Use the spaceflights-pyspark starter if only Pyspark is chosen.
        cookiecutter_args["directory"] = "spaceflights-pyspark"
    elif "Kedro Viz" in tools:
        # Use the spaceflights-pandas-viz starter if only Kedro Viz is chosen.
        cookiecutter_args["directory"] = "spaceflights-pandas-viz"
    elif example_pipeline:
        # Use spaceflights-pandas starter if example was selected, but PySpark or Viz wasn't
        cookiecutter_args["directory"] = "spaceflights-pandas"
    else:
        # Use the default template path for non Pyspark, Viz or example options:
        starter_path = template_path
    return starter_path


def _make_cookiecutter_context_for_prompts(cookiecutter_dir: Path):
    # noqa: import-outside-toplevel
    from cookiecutter.generate import generate_context

    cookiecutter_context = generate_context(cookiecutter_dir / "cookiecutter.json")
    return cookiecutter_context.get("cookiecutter", {})


def _make_cookiecutter_args(
    config: dict[str, str | list[str]],
    checkout: str,
    directory: str,
) -> dict[str, Any]:
    """Creates a dictionary of arguments to pass to cookiecutter.

    Args:
        config: Configuration for starting a new project. This is passed as
            ``extra_context`` to cookiecutter and will overwrite the cookiecutter.json
            defaults.
        checkout: The tag, branch or commit in the starter repository to checkout.
            Maps directly to cookiecutter's ``checkout`` argument. Relevant only when
            using a starter.
        directory: The directory of a specific starter inside a repository containing
            multiple starters. Maps directly to cookiecutter's ``directory`` argument.
            Relevant only when using a starter.
            https://cookiecutter.readthedocs.io/en/1.7.2/advanced/directories.html

    Returns:
        Arguments to pass to cookiecutter.
    """

    cookiecutter_args = {
        "output_dir": config.get("output_dir", str(Path.cwd().resolve())),
        "no_input": True,
        "extra_context": config,
    }

    if checkout:
        cookiecutter_args["checkout"] = checkout
    if directory:
        cookiecutter_args["directory"] = directory

    return cookiecutter_args


def _validate_config_file_against_prompts(
    config: dict[str, str], prompts: dict[str, Any]
):
    """Checks that the configuration file contains all needed variables.

    Args:
        config: The config as a dictionary.
        prompts: Prompts from prompts.yml.

    Raises:
        KedroCliError: If the config file is empty or does not contain all the keys
            required in prompts, or if the output_dir specified does not exist.
    """
    if config is None:
        raise KedroCliError("Config file is empty.")
    missing_keys = set(prompts) - set(config)
    if missing_keys:
        click.echo(yaml.dump(config, default_flow_style=False))
        raise KedroCliError(f"{', '.join(missing_keys)} not found in config file.")

    if "output_dir" in config and not Path(config["output_dir"]).exists():
        raise KedroCliError(
            f"'{config['output_dir']}' is not a valid output directory. "
            "It must be a relative or absolute path to an existing directory."
        )


def _validate_config_file_inputs(config: dict[str, str]):
    """Checks that variables provided through the config file are of the expected format. This
    validate the config provided by `kedro new --config` in a similar way to `prompts.yml`
    for starters.

    Args:
        config: The config as a dictionary

    Raises:
        SystemExit: If the provided variables are not properly formatted.
    """
    project_name_validation_config = {
        "regex_validator": r"^[\w -]{2,}$",
        "error_message": "'{input_project_name}' is an invalid value for project name. It must contain only alphanumeric symbols, spaces, underscores and hyphens and be at least 2 characters long",
    }

    input_project_name = config.get("project_name", "New Kedro Project")
    if not re.match(
        project_name_validation_config["regex_validator"], input_project_name
    ):
        click.secho(project_name_validation_config["error_message"], fg="red", err=True)
        sys.exit(1)

    input_tools = config.get("tools", "none")
    tools_validation_config = {
        "regex_validator": r"^(all|none|(( )*\d*(,\d*)*(,( )*\d*)*( )*|( )*((\d+-\d+)|(\d+ - \d+))( )*))$",
        "error_message": f"'{input_tools}' is an invalid value for project tools. Please select valid options for tools using comma-separated values, ranges, or 'all/none'.",
    }

    if not re.match(tools_validation_config["regex_validator"], input_tools.lower()):
        message = tools_validation_config["error_message"]
        click.secho(message, fg="red", err=True)
        sys.exit(1)

    selected_tools = _parse_tools_input(input_tools)
    _validate_selection(selected_tools)
    _validate_regex("yes_no", config.get("example_pipeline", "no"))


def _validate_selection(tools: list[str]):
    # start validating from the end, when user select 1-20, it will generate a message
    # '20' is not a valid selection instead of '8'
    for tool in tools[::-1]:
        if tool not in NUMBER_TO_TOOLS_NAME:
            message = f"'{tool}' is not a valid selection.\nPlease select from the available tools: 1, 2, 3, 4, 5, 6, 7."  # nosec
            click.secho(message, fg="red", err=True)
            sys.exit(1)


def _parse_tools_input(tools_str: str):
    """Parse the tools input string.

    Args:
        tools_str: Input string from prompts.yml.

    Returns:
        list: List of selected tools as strings.
    """

    def _validate_range(start, end):
        if int(start) > int(end):
            message = f"'{start}-{end}' is an invalid range for project tools.\nPlease ensure range values go from smaller to larger."
            click.secho(message, fg="red", err=True)
            sys.exit(1)

    tools_str = tools_str.lower()
    if tools_str == "all":
        return list(NUMBER_TO_TOOLS_NAME)
    if tools_str == "none":
        return []
    # Guard clause if tools_str is None, which can happen if prompts.yml is removed
    if not tools_str:
        return []  # pragma: no cover

    # Split by comma
    tools_choices = tools_str.replace(" ", "").split(",")
    selected: list[str] = []

    for choice in tools_choices:
        if "-" in choice:
            start, end = choice.split("-")
            _validate_range(start, end)
            selected.extend(str(i) for i in range(int(start), int(end) + 1))
        else:
            selected.append(choice.strip())

    return selected


def _create_project(template_path: str, cookiecutter_args: dict[str, Any]):
    """Creates a new kedro project using cookiecutter.

    Args:
        template_path: The path to the cookiecutter template to create the project.
            It could either be a local directory or a remote VCS repository
            supported by cookiecutter. For more details, please see:
            https://cookiecutter.readthedocs.io/en/latest/usage.html#generate-your-project
        cookiecutter_args: Arguments to pass to cookiecutter.

    Raises:
        KedroCliError: If it fails to generate a project.
    """
    # noqa: import-outside-toplevel
    from cookiecutter.main import cookiecutter  # for performance reasons

    try:
        result_path = cookiecutter(template=template_path, **cookiecutter_args)
    except Exception as exc:
        raise KedroCliError(
            "Failed to generate project when running cookiecutter."
        ) from exc

    _clean_pycache(Path(result_path))
    extra_context = cookiecutter_args["extra_context"]
    project_name = extra_context.get("project_name", "New Kedro Project")
    tools = extra_context.get("tools")
    example_pipeline = extra_context.get("example_pipeline")

    click.secho(
        "\nCongratulations!"
        f"\nYour project '{project_name}' has been created in the directory \n{result_path}\n"
    )

    # we can use starters without tools:
    if tools is not None:
        if tools == "[]":  # TODO: This should be a list
            click.secho(
                "You have selected no project tools",
                fg="green",
            )
        else:
            click.secho(
                f"You have selected the following project tools: {tools}",
                fg="green",
            )

    if example_pipeline is not None:
        if example_pipeline:
            click.secho(
                "It has been created with an example pipeline.",
                fg="green",
            )

    click.secho(
        "\nTo skip the interactive flow you can run `kedro new` with"
        "\nkedro new --name=<your-project-name> --tools=<your-project-tools> --example=<yes/no>",
        fg="green",
    )


class _Prompt:
    """Represent a single CLI prompt for `kedro new`"""

    def __init__(self, *args, **kwargs) -> None:  # noqa: unused-argument
        try:
            self.title = kwargs["title"]
        except KeyError as exc:
            raise KedroCliError(
                "Each prompt must have a title field to be valid."
            ) from exc

        self.text = kwargs.get("text", "")
        self.regexp = kwargs.get("regex_validator", None)
        self.error_message = kwargs.get("error_message", "")

    def __str__(self) -> str:
        title = self.title.strip().title()
        title = click.style(title + "\n" + "=" * len(title), bold=True)
        prompt_lines = [title] + [self.text]
        prompt_text = "\n".join(str(line).strip() for line in prompt_lines)
        return f"\n{prompt_text}\n"

    def validate(self, user_input: str) -> None:
        """Validate a given prompt value against the regex validator"""

        if self.regexp and not re.match(self.regexp, user_input.lower()):
            message = f"'{user_input}' is an invalid value for {(self.title).lower()}."
            click.secho(message, fg="red", err=True)
            click.secho(self.error_message, fg="red", err=True)
            sys.exit(1)

        if self.title == "Project Tools":
            # Validate user input
            _validate_selection(_parse_tools_input(user_input))


# noqa: unused-argument
def _remove_readonly(func: Callable, path: Path, excinfo: tuple):  # pragma: no cover
    """Remove readonly files on Windows
    See: https://docs.python.org/3/library/shutil.html?highlight=shutil#rmtree-example
    """
    os.chmod(path, stat.S_IWRITE)
    func(path)


def _starter_spec_to_dict(
    starter_specs: dict[str, KedroStarterSpec]
) -> dict[str, dict[str, str]]:
    """Convert a dictionary of starters spec to a nicely formatted dictionary"""
    format_dict: dict[str, dict[str, str]] = {}
    for alias, spec in starter_specs.items():
        format_dict[alias] = {}  # Each dictionary represent 1 starter
        format_dict[alias]["template_path"] = spec.template_path
        if spec.directory:
            format_dict[alias]["directory"] = spec.directory
    return format_dict<|MERGE_RESOLUTION|>--- conflicted
+++ resolved
@@ -481,17 +481,10 @@
     """
     if selected_tools is None:
         return None
-<<<<<<< HEAD
-    if selected_add_ons_flag.lower() == "none":
-        return ""
-    if selected_add_ons_flag.lower() == "all":
-        return ",".join(ADD_ONS_SHORTNAME_TO_NUMBER.values())
-=======
     if selected_tools.lower() == "none":
         return ""
     if selected_tools.lower() == "all":
         return ",".join(TOOLS_SHORTNAME_TO_NUMBER.values())
->>>>>>> 4090586e
 
     tools = []
     for tool in selected_tools.lower().split(","):
