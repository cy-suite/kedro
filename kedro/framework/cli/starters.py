"""kedro is a CLI for managing Kedro projects.

This module implements commands available from the kedro CLI for creating
projects.
"""
from __future__ import annotations

import os
import re
import shutil
import stat
import sys
import tempfile
from collections import OrderedDict
from itertools import groupby
from pathlib import Path
from typing import Any, Callable

import click
import yaml
from attrs import define, field

import kedro
from kedro import __version__ as version
from kedro.framework.cli.utils import (
    CONTEXT_SETTINGS,
    KedroCliError,
    _clean_pycache,
    _get_entry_points,
    _safe_load_entry_point,
    command_with_verbosity,
)

# TODO(lrcouto): Insert actual link to the documentation (Visit: kedro.org/{insert-documentation} to find out more about these tools.).
TOOLS_ARG_HELP = """
Select which tools you'd like to include. By default, none are included.\n

Tools\n
1) Linting: Provides a basic linting setup with Black and Ruff\n
2) Testing: Provides basic testing setup with pytest\n
3) Custom Logging: Provides more logging options\n
4) Documentation: Basic documentation setup with Sphinx\n
5) Data Structure: Provides a directory structure for storing data\n
6) PySpark: Provides set up configuration for working with PySpark\n
7) Kedro Viz: Provides Kedro's native visualisation tool \n

Example usage:\n
kedro new --tools=lint,test,log,docs,data,pyspark,viz (or any subset of these options)\n
kedro new --tools=all\n
kedro new --tools=none
"""
CONFIG_ARG_HELP = """Non-interactive mode, using a configuration yaml file. This file
must supply  the keys required by the template's prompts.yml. When not using a starter,
these are `project_name`, `repo_name` and `python_package`."""
CHECKOUT_ARG_HELP = (
    "An optional tag, branch or commit to checkout in the starter repository."
)
DIRECTORY_ARG_HELP = (
    "An optional directory inside the repository where the starter resides."
)
NAME_ARG_HELP = "The name of your new Kedro project."
STARTER_ARG_HELP = """Specify the starter template to use when creating the project.
This can be the path to a local directory, a URL to a remote VCS repository supported
by `cookiecutter` or one of the aliases listed in ``kedro starter list``.
"""
EXAMPLE_ARG_HELP = "Enter y to enable, n to disable the example pipeline."


@define(order=True)
class KedroStarterSpec:  # noqa: too-few-public-methods
    """Specification of custom kedro starter template
    Args:
        alias: alias of the starter which shows up on `kedro starter list` and is used
        by the starter argument of `kedro new`
        template_path: path to a directory or a URL to a remote VCS repository supported
        by `cookiecutter`
        directory: optional directory inside the repository where the starter resides.
        origin: reserved field used by kedro internally to determine where the starter
        comes from, users do not need to provide this field.
    """

    alias: str
    template_path: str
    directory: str | None = None
    origin: str | None = field(init=False)


KEDRO_PATH = Path(kedro.__file__).parent
TEMPLATE_PATH = KEDRO_PATH / "templates" / "project"

_STARTERS_REPO = "git+https://github.com/kedro-org/kedro-starters.git"
_OFFICIAL_STARTER_SPECS = [
    KedroStarterSpec("astro-airflow-iris", _STARTERS_REPO, "astro-airflow-iris"),
    KedroStarterSpec("spaceflights-pandas", _STARTERS_REPO, "spaceflights-pandas"),
    KedroStarterSpec(
        "spaceflights-pandas-viz", _STARTERS_REPO, "spaceflights-pandas-viz"
    ),
    KedroStarterSpec("spaceflights-pyspark", _STARTERS_REPO, "spaceflights-pyspark"),
    KedroStarterSpec(
        "spaceflights-pyspark-viz", _STARTERS_REPO, "spaceflights-pyspark-viz"
    ),
    KedroStarterSpec("databricks-iris", _STARTERS_REPO, "databricks-iris"),
]
# Set the origin for official starters
for starter_spec in _OFFICIAL_STARTER_SPECS:
    starter_spec.origin = "kedro"

_OFFICIAL_STARTER_SPECS = {spec.alias: spec for spec in _OFFICIAL_STARTER_SPECS}

TOOLS_SHORTNAME_TO_NUMBER = {
    "lint": "1",
    "test": "2",
    "tests": "2",
    "log": "3",
    "logs": "3",
    "docs": "4",
    "doc": "4",
    "data": "5",
    "pyspark": "6",
    "viz": "7",
}
NUMBER_TO_TOOLS_NAME = {
    "1": "Linting",
    "2": "Testing",
    "3": "Custom Logging",
    "4": "Documentation",
    "5": "Data Structure",
    "6": "PySpark",
    "7": "Kedro Viz",
}


def _validate_regex(pattern_name, text):
    VALIDATION_PATTERNS = {
        "yes_no": {
            "regex": r"(?i)^\s*(y|yes|n|no)\s*$",
            "error_message": "|It must contain only y, n, YES, NO, case insensitive.",
        },
        "project_name": {
            "regex": r"^[\w -]{2,}$",
            "error_message": f"{text}' is an invalid value for project name. It must contain only alphanumeric symbols, spaces, underscores and hyphens and be at least 2 characters long",
        },
        "tools": {
            "regex": r"""^(
                all|none|                        # A: "all" or "none" or
                (\ *\d+                          # B: any number of spaces followed by one or more digits
                (\ *-\ *\d+)?                    # C: zero or one instances of: a hyphen followed by one or more digits, spaces allowed
                (\ *,\ *\d+(\ *-\ *\d+)?)*       # D: any number of instances of: a comma followed by B and C, spaces allowed
                \ *)?)                           # E: zero or one instances of (B,C,D) as empty strings are also permissible
                $""",
            "error_message": f"'{text}' is an invalid value for project tools. Please select valid options for tools using comma-separated values, ranges, or 'all/none'.",
        },
    }

    if not re.match(VALIDATION_PATTERNS[pattern_name]["regex"], text, flags=re.X):
        click.secho(
            VALIDATION_PATTERNS[pattern_name]["error_message"],
            fg="red",
            err=True,
        )
        sys.exit(1)


def _parse_yes_no_to_bool(value):
    return value.strip().lower() in ["y", "yes"] if value is not None else None


def _validate_selected_tools(selected_tools):
    valid_tools = list(TOOLS_SHORTNAME_TO_NUMBER) + ["all", "none"]

    if selected_tools is not None:
        tools = re.sub(r"\s", "", selected_tools).split(",")
        for tool in tools:
            if tool not in valid_tools:
                click.secho(
                    "Please select from the available tools: lint, test, log, docs, data, pyspark, viz, all, none",
                    fg="red",
                    err=True,
                )
                sys.exit(1)
        if ("none" in tools or "all" in tools) and len(tools) > 1:
            click.secho(
                "Tools options 'all' and 'none' cannot be used with other options",
                fg="red",
                err=True,
            )
            sys.exit(1)


# noqa: missing-function-docstring
@click.group(context_settings=CONTEXT_SETTINGS, name="Kedro")
def create_cli():  # pragma: no cover
    pass


@create_cli.group()
def starter():
    """Commands for working with project starters."""


@command_with_verbosity(create_cli, short_help="Create a new kedro project.")
@click.option(
    "--config",
    "-c",
    "config_path",
    type=click.Path(exists=True),
    help=CONFIG_ARG_HELP,
)
@click.option("--starter", "-s", "starter_alias", help=STARTER_ARG_HELP)
@click.option("--checkout", help=CHECKOUT_ARG_HELP)
@click.option("--directory", help=DIRECTORY_ARG_HELP)
@click.option("--tools", "-t", "selected_tools", help=TOOLS_ARG_HELP)
@click.option("--name", "-n", "project_name", help=NAME_ARG_HELP)
@click.option("--example", "-e", "example_pipeline", help=EXAMPLE_ARG_HELP)
def new(  # noqa: PLR0912,PLR0913
    config_path,
    starter_alias,
    selected_tools,
    project_name,
    checkout,
    directory,
    example_pipeline,  # This will be True or False
    **kwargs,
):
    """Create a new kedro project."""
    if checkout and not starter_alias:
        raise KedroCliError("Cannot use the --checkout flag without a --starter value.")

    if directory and not starter_alias:
        raise KedroCliError(
            "Cannot use the --directory flag without a --starter value."
        )

    if (selected_tools or example_pipeline) and starter_alias:
        raise KedroCliError(
            "Cannot use the --starter flag with the --example and/or --tools flag."
        )

    starters_dict = _get_starters_dict()

    if starter_alias in starters_dict:
        if directory:
            raise KedroCliError(
                "Cannot use the --directory flag with a --starter alias."
            )
        spec = starters_dict[starter_alias]
        template_path = spec.template_path
        # "directory" is an optional key for starters from plugins, so if the key is
        # not present we will use "None".
        directory = spec.directory
        checkout = checkout or version
    elif starter_alias is not None:
        template_path = starter_alias
        checkout = checkout or version
    else:
        template_path = str(TEMPLATE_PATH)

    # Format user input where necessary
    if selected_tools is not None:
        selected_tools = selected_tools.lower()

    # Get prompts.yml to find what information the user needs to supply as config.
    tmpdir = tempfile.mkdtemp()
    cookiecutter_dir = _get_cookiecutter_dir(template_path, checkout, directory, tmpdir)
    prompts_required = _get_prompts_required_and_clear_from_CLI_provided(
        cookiecutter_dir, selected_tools, project_name, example_pipeline
    )

    # We only need to make cookiecutter_context if interactive prompts are needed.
    cookiecutter_context = None

    if not config_path:
        cookiecutter_context = _make_cookiecutter_context_for_prompts(cookiecutter_dir)

    # Cleanup the tmpdir after it's no longer required.
    # Ideally we would want to be able to use tempfile.TemporaryDirectory() context manager
    # but it causes an issue with readonly files on windows
    # see: https://bugs.python.org/issue26660.
    # So on error, we will attempt to clear the readonly bits and re-attempt the cleanup
    shutil.rmtree(tmpdir, onerror=_remove_readonly)

    # Obtain config, either from a file or from interactive user prompts.
    extra_context = _get_extra_context(
        prompts_required=prompts_required,
        config_path=config_path,
        cookiecutter_context=cookiecutter_context,
        selected_tools=selected_tools,
        project_name=project_name,
        example_pipeline=example_pipeline,
        starter_alias=starter_alias,
    )

    cookiecutter_args, project_template = _make_cookiecutter_args_and_fetch_template(
        config=extra_context,
        checkout=checkout,
        directory=directory,
        template_path=template_path,
    )

    _create_project(project_template, cookiecutter_args)

    # End here if a starter was used
    if starter_alias:
        return

    # Print tools and example selection
    tools = extra_context.get("tools")
    example_pipeline = extra_context.get("example_pipeline")

    if tools is not None:
        if tools == "['None']":
            click.secho(
                "You have selected no project tools",
                fg="green",
            )
        else:
            click.secho(
                f"You have selected the following project tools: {tools}",
                fg="green",
            )

    if example_pipeline is not None:
        if example_pipeline:
            click.secho(
                "It has been created with an example pipeline.",
                fg="green",
            )

    # If interactive flow used, print hint
    if prompts_required and not config_path:
        click.secho(
            "\nTo skip the interactive flow you can run `kedro new` with"
            "\nkedro new --name=<your-project-name> --tools=<your-project-tools> --example=<yes/no>",
            fg="green",
        )


@starter.command("list")
def list_starters():
    """List all official project starters available."""
    starters_dict = _get_starters_dict()

    # Group all specs by origin as nested dict and sort it.
    sorted_starters_dict: dict[str, dict[str, KedroStarterSpec]] = {
        origin: dict(sorted(starters_dict_by_origin))
        for origin, starters_dict_by_origin in groupby(
            starters_dict.items(), lambda item: item[1].origin
        )
    }

    # ensure kedro starters are listed first
    sorted_starters_dict = dict(
        sorted(sorted_starters_dict.items(), key=lambda x: x == "kedro")
    )

    for origin, starters_spec in sorted_starters_dict.items():
        click.secho(f"\nStarters from {origin}\n", fg="yellow")
        click.echo(
            yaml.safe_dump(_starter_spec_to_dict(starters_spec), sort_keys=False)
        )


def _get_cookiecutter_dir(
    template_path: str, checkout: str, directory: str, tmpdir: str
) -> Path:
    """Gives a path to the cookiecutter directory. If template_path is a repo then
    clones it to ``tmpdir``; if template_path is a file path then directly uses that
    path without copying anything.
    """
    # noqa: import-outside-toplevel
    from cookiecutter.exceptions import RepositoryCloneFailed, RepositoryNotFound
    from cookiecutter.repository import determine_repo_dir  # for performance reasons

    try:
        cookiecutter_dir, _ = determine_repo_dir(
            template=template_path,
            abbreviations={},
            clone_to_dir=Path(tmpdir).resolve(),
            checkout=checkout,
            no_input=True,
            directory=directory,
        )
    except (RepositoryNotFound, RepositoryCloneFailed) as exc:
        error_message = f"Kedro project template not found at {template_path}."

        if checkout:
            error_message += (
                f" Specified tag {checkout}. The following tags are available: "
                + ", ".join(_get_available_tags(template_path))
            )
        official_starters = sorted(_OFFICIAL_STARTER_SPECS)
        raise KedroCliError(
            f"{error_message}. The aliases for the official Kedro starters are: \n"
            f"{yaml.safe_dump(official_starters, sort_keys=False)}"
        ) from exc

    return Path(cookiecutter_dir)


def _get_prompts_required_and_clear_from_CLI_provided(
    cookiecutter_dir: Path,
    selected_tools: str,
    project_name: str,
    example_pipeline: str,
) -> dict[str, Any]:
    """Finds the information a user must supply according to prompts.yml,
    and clear it from what has already been provided via the CLI(validate it before)"""
    prompts_yml = cookiecutter_dir / "prompts.yml"
    if not prompts_yml.is_file():
        return {}

    try:
        with prompts_yml.open("r") as prompts_file:
            prompts_required = yaml.safe_load(prompts_file)
    except Exception as exc:
        raise KedroCliError(
            "Failed to generate project: could not load prompts.yml."
        ) from exc

    if selected_tools is not None:
        _validate_selected_tools(selected_tools)
        del prompts_required["tools"]

    if project_name is not None:
        _validate_regex("project_name", project_name)
        del prompts_required["project_name"]

    if example_pipeline is not None:
        _validate_regex("yes_no", example_pipeline)
        del prompts_required["example_pipeline"]

    return prompts_required


def _get_available_tags(template_path: str) -> list:
    # Not at top level so that kedro CLI works without a working git executable.
    # noqa: import-outside-toplevel
    import git

    try:
        tags = git.cmd.Git().ls_remote("--tags", template_path.replace("git+", ""))

        unique_tags = {
            tag.split("/")[-1].replace("^{}", "") for tag in tags.split("\n")
        }
        # Remove git ref "^{}" and duplicates. For example,
        # tags: ['/tags/version', '/tags/version^{}']
        # unique_tags: {'version'}

    except git.GitCommandError:
        return []
    return sorted(unique_tags)


def _get_starters_dict() -> dict[str, KedroStarterSpec]:
    """This function lists all the starter aliases declared in
    the core repo and in plugins entry points.

    For example, the output for official kedro starters looks like:
    {"astro-airflow-iris":
        KedroStarterSpec(
            name="astro-airflow-iris",
            template_path="git+https://github.com/kedro-org/kedro-starters.git",
            directory="astro-airflow-iris",
            origin="kedro"
        ),
    }
    """
    starter_specs = _OFFICIAL_STARTER_SPECS

    for starter_entry_point in _get_entry_points(name="starters"):
        origin = starter_entry_point.module.split(".")[0]
        specs = _safe_load_entry_point(starter_entry_point) or []
        for spec in specs:
            if not isinstance(spec, KedroStarterSpec):
                click.secho(
                    f"The starter configuration loaded from module {origin}"
                    f"should be a 'KedroStarterSpec', got '{type(spec)}' instead",
                    fg="red",
                )
            elif spec.alias in starter_specs:
                click.secho(
                    f"Starter alias `{spec.alias}` from `{origin}` "
                    f"has been ignored as it is already defined by"
                    f"`{starter_specs[spec.alias].origin}`",
                    fg="red",
                )
            else:
                spec.origin = origin
                starter_specs[spec.alias] = spec
    return starter_specs


def _get_extra_context(  # noqa: PLR0913
    prompts_required: dict,
    config_path: str,
    cookiecutter_context: OrderedDict,
    selected_tools: str | None,
    project_name: str | None,
    example_pipeline: str | None,
    starter_alias: str | None,
) -> dict[str, str]:
    """Generates a config dictionary that will be passed to cookiecutter as `extra_context`, based
    on CLI flags, user prompts, or a configuration file.

    Args:
        prompts_required: a dictionary of all the prompts that will be shown to
            the user on project creation.
        config_path: a string containing the value for the --config flag, or
            None in case the flag wasn't used.
        cookiecutter_context: the context for Cookiecutter templates.
        selected_tools: a string containing the value for the --tools flag,
            or None in case the flag wasn't used.
        project_name: a string containing the value for the --name flag, or
            None in case the flag wasn't used.
        example_pipeline: a string containing the value for the --example flag,
            or None in case the flag wasn't used
        starter_alias: a string containing the value for the --starter flag, or
            None in case the flag wasn't used

    Returns:
        the prompts_required dictionary, with all the redundant information removed.
    """
    if config_path:
        extra_context = _fetch_config_from_file(config_path)
        _validate_config_file_against_prompts(extra_context, prompts_required)
        _validate_config_file_inputs(extra_context, starter_alias)
    else:
        extra_context = _fetch_config_from_user_prompts(
            prompts_required, cookiecutter_context
        )

    if starter_alias:
        extra_context["starter_alias"] = starter_alias

    # Format
    extra_context.setdefault("kedro_version", version)

    tools = _convert_tool_names_to_numbers(selected_tools)

    if tools is not None:
        extra_context["tools"] = tools

    if project_name is not None:
        extra_context["project_name"] = project_name

    # Map the selected tools lists to readable name
    tools = extra_context.get("tools")
    tools = _parse_tools_input(tools)

    # Check if no tools selected
    if not tools:
        extra_context["tools"] = str(["None"])
    else:
        extra_context["tools"] = str(
            [
                NUMBER_TO_TOOLS_NAME[tool]
                for tool in tools  # type: ignore
            ]
        )

    extra_context["example_pipeline"] = (
        _parse_yes_no_to_bool(
            example_pipeline
            if example_pipeline is not None
            else extra_context.get("example_pipeline", "no")
        )  # type: ignore
    )

    return extra_context


def _convert_tool_names_to_numbers(selected_tools: str | None) -> str | None:
    """Prepares tools selection from the CLI input to the correct format
    to be put in the project configuration, if it exists.
    Replaces tool strings with the corresponding prompt number.

    Args:
        selected_tools: a string containing the value for the --tools flag,
            or None in case none were provided, i.e. lint,docs.

    Returns:
        String with the numbers corresponding to the desired tools, or
        None in case the --tools flag was not used.
    """
    if selected_tools is None or selected_tools.lower() == "none":
        return None
    if selected_tools.lower() == "all":
        return ",".join(NUMBER_TO_TOOLS_NAME.keys())

    tools = []
    for tool in selected_tools.lower().split(","):
        tool_short_name = tool.strip()
        if tool_short_name in TOOLS_SHORTNAME_TO_NUMBER:
            tools.append(TOOLS_SHORTNAME_TO_NUMBER[tool_short_name])

    # Remove duplicates if any
    tools = sorted(list(set(tools)))

    return ",".join(tools)


def _fetch_config_from_file(config_path: str) -> dict[str, str]:
    """Obtains configuration for a new kedro project non-interactively from a file.

    Args:
        config_path: The path of the config.yml which should contain the data required
            by ``prompts.yml``.

    Returns:
        Configuration for starting a new project. This is passed as ``extra_context``
            to cookiecutter and will overwrite the cookiecutter.json defaults.

    Raises:
        KedroCliError: If the file cannot be parsed.

    """
    try:
        with open(config_path, encoding="utf-8") as config_file:
            config = yaml.safe_load(config_file)

        if KedroCliError.VERBOSE_ERROR:
            click.echo(config_path + ":")
            click.echo(yaml.dump(config, default_flow_style=False))
    except Exception as exc:
        raise KedroCliError(
            f"Failed to generate project: could not load config at {config_path}."
        ) from exc

    return config


def _fetch_config_from_user_prompts(
    prompts: dict[str, Any], cookiecutter_context: OrderedDict
) -> dict[str, str]:
    """Interactively obtains information from user prompts.

    Args:
        prompts: Prompts from prompts.yml.
        cookiecutter_context: Cookiecutter context generated from cookiecutter.json.

    Returns:
        Configuration for starting a new project. This is passed as ``extra_context``
            to cookiecutter and will overwrite the cookiecutter.json defaults.
    """
    # noqa: import-outside-toplevel
    from cookiecutter.environment import StrictEnvironment
    from cookiecutter.prompt import read_user_variable, render_variable

    config: dict[str, str] = {}

    for variable_name, prompt_dict in prompts.items():
        prompt = _Prompt(**prompt_dict)

        # render the variable on the command line
        cookiecutter_variable = render_variable(
            env=StrictEnvironment(context=cookiecutter_context),
            raw=cookiecutter_context.get(variable_name),
            cookiecutter_dict=config,
        )

        # read the user's input for the variable
        user_input = read_user_variable(str(prompt), cookiecutter_variable)
        if user_input:
            prompt.validate(user_input)
            config[variable_name] = user_input
    return config


def _make_cookiecutter_context_for_prompts(cookiecutter_dir: Path):
    # noqa: import-outside-toplevel
    from cookiecutter.generate import generate_context

    cookiecutter_context = generate_context(cookiecutter_dir / "cookiecutter.json")
    return cookiecutter_context.get("cookiecutter", {})


def _make_cookiecutter_args_and_fetch_template(
    config: dict[str, str | list[str]],
    checkout: str,
    directory: str,
    template_path: str,
):
    """Creates a dictionary of arguments to pass to cookiecutter and returns project template path.

    Args:
        config: Configuration for starting a new project. This is passed as
            ``extra_context`` to cookiecutter and will overwrite the cookiecutter.json
            defaults.
        checkout: The tag, branch or commit in the starter repository to checkout.
            Maps directly to cookiecutter's ``checkout`` argument. Relevant only when
            using a starter.
        directory: The directory of a specific starter inside a repository containing
            multiple starters. Maps directly to cookiecutter's ``directory`` argument.
            Relevant only when using a starter.
            https://cookiecutter.readthedocs.io/en/1.7.2/advanced/directories.html
        template_path: Starter path or kedro template path

    Returns:
        Arguments to pass to cookiecutter, project template path
    """

    cookiecutter_args = {
        "output_dir": config.get("output_dir", str(Path.cwd().resolve())),
        "no_input": True,
        "extra_context": config,
    }

    if checkout:
        cookiecutter_args["checkout"] = checkout
    if directory:
        cookiecutter_args["directory"] = directory

    # If 'tools' or 'example_pipeline' are not specified in prompts.yml, CLI or config.yml,
    # default options will be used instead
    # That can be when starter used or while loading from config.yml
    tools = config.get("tools", [])
    example_pipeline = config.get("example_pipeline", False)
    starter_path = "git+https://github.com/kedro-org/kedro-starters.git"

    if "PySpark" in tools and "Kedro Viz" in tools:
        # Use the spaceflights-pyspark-viz starter if both PySpark and Kedro Viz are chosen.
        cookiecutter_args["directory"] = "spaceflights-pyspark-viz"
    elif "PySpark" in tools:
        # Use the spaceflights-pyspark starter if only PySpark is chosen.
        cookiecutter_args["directory"] = "spaceflights-pyspark"
    elif "Kedro Viz" in tools:
        # Use the spaceflights-pandas-viz starter if only Kedro Viz is chosen.
        cookiecutter_args["directory"] = "spaceflights-pandas-viz"
    elif example_pipeline:
        # Use spaceflights-pandas starter if example was selected, but PySpark or Viz wasn't
        cookiecutter_args["directory"] = "spaceflights-pandas"
    else:
        # Use the default template path for non PySpark, Viz or example options:
        starter_path = template_path

    return cookiecutter_args, starter_path


def _validate_config_file_against_prompts(
    config: dict[str, str], prompts: dict[str, Any]
):
    """Checks that the configuration file contains all needed variables.

    Args:
        config: The config as a dictionary.
        prompts: Prompts from prompts.yml.

    Raises:
        KedroCliError: If the config file is empty or does not contain all the keys
            required in prompts, or if the output_dir specified does not exist.
    """
    if config is None:
        raise KedroCliError("Config file is empty.")
    additional_keys = {"tools": "none", "example_pipeline": "no"}
    missing_keys = set(prompts) - set(config)
    missing_mandatory_keys = missing_keys - set(additional_keys)
    if missing_mandatory_keys:
        click.echo(yaml.dump(config, default_flow_style=False))
        raise KedroCliError(
            f"{', '.join(missing_mandatory_keys)} not found in config file."
        )
    for key, default_value in additional_keys.items():
        if key in missing_keys:
            click.secho(
                f"The `{key}` key not found in the config file, default value '{default_value}' is being used.",
                fg="yellow",
            )

    if "output_dir" in config and not Path(config["output_dir"]).exists():
        raise KedroCliError(
            f"'{config['output_dir']}' is not a valid output directory. "
            "It must be a relative or absolute path to an existing directory."
        )


def _validate_config_file_inputs(config: dict[str, str], starter_alias: str | None):
    """Checks that variables provided through the config file are of the expected format. This
    validate the config provided by `kedro new --config` in a similar way to `prompts.yml`
    for starters.
    Also validates that "tools" or "example_pipeline" options cannot be used in config when any starter option is selected.

    Args:
        config: The config as a dictionary
        starter_alias: Starter alias if it was provided from CLI, otherwise None

    Raises:
        SystemExit: If the provided variables are not properly formatted.
    """
    if starter_alias and ("tools" in config or "example_pipeline" in config):
        raise KedroCliError(
            "The --starter flag can not be used with `example_pipeline` and/or `tools` keys in the config file."
        )

    _validate_regex("project_name", config.get("project_name", "New Kedro Project"))

    input_tools = config.get("tools", "none")
    _validate_regex("tools", input_tools.lower())
    selected_tools = _parse_tools_input(input_tools)
    _validate_selection(selected_tools)

    _validate_regex("yes_no", config.get("example_pipeline", "no"))


def _validate_selection(tools: list[str]):
    # start validating from the end, when user select 1-20, it will generate a message
    # '20' is not a valid selection instead of '8'
    for tool in tools[::-1]:
        if tool not in NUMBER_TO_TOOLS_NAME:
            message = f"'{tool}' is not a valid selection.\nPlease select from the available tools: 1, 2, 3, 4, 5, 6, 7."  # nosec
            click.secho(message, fg="red", err=True)
            sys.exit(1)


def _parse_tools_input(tools_str: None | str):
    """Parse the tools input string.

    Args:
        tools_str: Input string from prompts.yml.

    Returns:
        list: List of selected tools as strings.
    """

    def _validate_range(start, end):
        if int(start) > int(end):
            message = f"'{start}-{end}' is an invalid range for project tools.\nPlease ensure range values go from smaller to larger."
            click.secho(message, fg="red", err=True)
            sys.exit(1)

    if not tools_str:
        return []  # pragma: no cover

    tools_str = tools_str.lower()
    if tools_str == "all":
        return list(NUMBER_TO_TOOLS_NAME)
    if tools_str == "none":
        return []

    # Split by comma
    tools_choices = tools_str.replace(" ", "").split(",")
    selected: list[str] = []

    for choice in tools_choices:
        if "-" in choice:
            start, end = choice.split("-")
            _validate_range(start, end)
            selected.extend(str(i) for i in range(int(start), int(end) + 1))
        else:
            selected.append(choice.strip())

    return selected


def _create_project(template_path: str, cookiecutter_args: dict[str, Any]):
    """Creates a new kedro project using cookiecutter.

    Args:
        template_path: The path to the cookiecutter template to create the project.
            It could either be a local directory or a remote VCS repository
            supported by cookiecutter. For more details, please see:
            https://cookiecutter.readthedocs.io/en/latest/usage.html#generate-your-project
        cookiecutter_args: Arguments to pass to cookiecutter.

    Raises:
        KedroCliError: If it fails to generate a project.
    """
    # noqa: import-outside-toplevel
    from cookiecutter.main import cookiecutter  # for performance reasons

    try:
        result_path = cookiecutter(template=template_path, **cookiecutter_args)
    except Exception as exc:
        raise KedroCliError(
            "Failed to generate project when running cookiecutter."
        ) from exc

    _clean_pycache(Path(result_path))
    extra_context = cookiecutter_args["extra_context"]
    project_name = extra_context.get("project_name", "New Kedro Project")

    # Print success message
    click.secho(
        "\nCongratulations!"
        f"\nYour project '{project_name}' has been created in the directory \n{result_path}\n"
    )

<<<<<<< HEAD
=======
    # End here if a starter was used
    if extra_context.get("starter_alias"):
        return

    if tools is not None:
        if tools == "['None']":
            click.secho(
                "You have selected no project tools",
                fg="green",
            )
        else:
            click.secho(
                f"You have selected the following project tools: {tools}",
                fg="green",
            )

    if example_pipeline is not None:
        if example_pipeline:
            click.secho(
                "It has been created with an example pipeline.",
                fg="green",
            )

>>>>>>> af8e236b

class _Prompt:
    """Represent a single CLI prompt for `kedro new`"""

    def __init__(self, *args, **kwargs) -> None:  # noqa: unused-argument
        try:
            self.title = kwargs["title"]
        except KeyError as exc:
            raise KedroCliError(
                "Each prompt must have a title field to be valid."
            ) from exc

        self.text = kwargs.get("text", "")
        self.regexp = kwargs.get("regex_validator", None)
        self.error_message = kwargs.get("error_message", "")

    def __str__(self) -> str:
        title = self.title.strip().title()
        title = click.style(title + "\n" + "=" * len(title), bold=True)
        prompt_lines = [title] + [self.text]
        prompt_text = "\n".join(str(line).strip() for line in prompt_lines)
        return f"\n{prompt_text}\n"

    def validate(self, user_input: str) -> None:
        """Validate a given prompt value against the regex validator"""

        if self.regexp and not re.match(self.regexp, user_input.lower()):
            message = f"'{user_input}' is an invalid value for {(self.title).lower()}."
            click.secho(message, fg="red", err=True)
            click.secho(self.error_message, fg="red", err=True)
            sys.exit(1)

        if self.title == "Project Tools":
            # Validate user input
            _validate_selection(_parse_tools_input(user_input))


# noqa: unused-argument
def _remove_readonly(func: Callable, path: Path, excinfo: tuple):  # pragma: no cover
    """Remove readonly files on Windows
    See: https://docs.python.org/3/library/shutil.html?highlight=shutil#rmtree-example
    """
    os.chmod(path, stat.S_IWRITE)
    func(path)


def _starter_spec_to_dict(
    starter_specs: dict[str, KedroStarterSpec]
) -> dict[str, dict[str, str]]:
    """Convert a dictionary of starters spec to a nicely formatted dictionary"""
    format_dict: dict[str, dict[str, str]] = {}
    for alias, spec in starter_specs.items():
        format_dict[alias] = {}  # Each dictionary represent 1 starter
        format_dict[alias]["template_path"] = spec.template_path
        if spec.directory:
            format_dict[alias]["directory"] = spec.directory
    return format_dict<|MERGE_RESOLUTION|>--- conflicted
+++ resolved
@@ -185,6 +185,29 @@
                 err=True,
             )
             sys.exit(1)
+
+
+def _print_tools_selection(selected_tools):
+    if selected_tools is not None:
+        if selected_tools == "['None']":
+            click.secho(
+                "You have selected no project tools",
+                fg="green",
+            )
+        else:
+            click.secho(
+                f"You have selected the following project tools: {selected_tools}",
+                fg="green",
+            )
+
+
+def _print_example_selection(example_pipeline):
+    if example_pipeline is not None:
+        if example_pipeline:
+            click.secho(
+                "It has been created with an example pipeline.",
+                fg="green",
+            )
 
 
 # noqa: missing-function-docstring
@@ -303,28 +326,10 @@
     if starter_alias:
         return
 
-    # Print tools and example selection
-    tools = extra_context.get("tools")
-    example_pipeline = extra_context.get("example_pipeline")
-
-    if tools is not None:
-        if tools == "['None']":
-            click.secho(
-                "You have selected no project tools",
-                fg="green",
-            )
-        else:
-            click.secho(
-                f"You have selected the following project tools: {tools}",
-                fg="green",
-            )
-
-    if example_pipeline is not None:
-        if example_pipeline:
-            click.secho(
-                "It has been created with an example pipeline.",
-                fg="green",
-            )
+    # If not a starter, print tools and example selection
+    if not starter_alias:
+        _print_tools_selection(extra_context.get("tools"))
+        _print_example_selection(extra_context.get("example_pipeline"))
 
     # If interactive flow used, print hint
     if prompts_required and not config_path:
@@ -530,9 +535,6 @@
             prompts_required, cookiecutter_context
         )
 
-    if starter_alias:
-        extra_context["starter_alias"] = starter_alias
-
     # Format
     extra_context.setdefault("kedro_version", version)
 
@@ -885,32 +887,6 @@
         f"\nYour project '{project_name}' has been created in the directory \n{result_path}\n"
     )
 
-<<<<<<< HEAD
-=======
-    # End here if a starter was used
-    if extra_context.get("starter_alias"):
-        return
-
-    if tools is not None:
-        if tools == "['None']":
-            click.secho(
-                "You have selected no project tools",
-                fg="green",
-            )
-        else:
-            click.secho(
-                f"You have selected the following project tools: {tools}",
-                fg="green",
-            )
-
-    if example_pipeline is not None:
-        if example_pipeline:
-            click.secho(
-                "It has been created with an example pipeline.",
-                fg="green",
-            )
-
->>>>>>> af8e236b
 
 class _Prompt:
     """Represent a single CLI prompt for `kedro new`"""
