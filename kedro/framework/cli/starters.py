"""kedro is a CLI for managing Kedro projects.

This module implements commands available from the kedro CLI for creating
projects.
"""
import os
import re
import shutil
import stat
import tempfile
from collections import OrderedDict
from itertools import groupby
from pathlib import Path
from typing import Any, Callable, Dict, List, Optional, Tuple

import click
import yaml
from attrs import define, field

import kedro
from kedro import __version__ as version
from kedro.framework.cli.utils import (
    CONTEXT_SETTINGS,
    KedroCliError,
    _clean_pycache,
    _filter_deprecation_warnings,
    _get_entry_points,
    _safe_load_entry_point,
    command_with_verbosity,
)

KEDRO_PATH = Path(kedro.__file__).parent
TEMPLATE_PATH = KEDRO_PATH / "templates" / "project"
_STARTERS_REPO = "git+https://github.com/kedro-org/kedro-starters.git"


@define(order=True)
class KedroStarterSpec:  # pylint: disable=too-few-public-methods
    """Specification of custom kedro starter template
    Args:
        alias: alias of the starter which shows up on `kedro starter list` and is used
        by the starter argument of `kedro new`
        template_path: path to a directory or a URL to a remote VCS repository supported
        by `cookiecutter`
        directory: optional directory inside the repository where the starter resides.
        origin: reserved field used by kedro internally to determine where the starter
        comes from, users do not need to provide this field.
    """

    alias: str
    template_path: str
    directory: Optional[str] = None
    origin: Optional[str] = field(init=False)


_OFFICIAL_STARTER_SPECS = [
    KedroStarterSpec("astro-airflow-iris", _STARTERS_REPO, "astro-airflow-iris"),
    # The `astro-iris` was renamed to `astro-airflow-iris`, but old (external)
    # documentation and tutorials still refer to `astro-iris`. We create an alias to
    # check if a user has entered old `astro-iris` as the starter name and changes it
    # to `astro-airflow-iris`.
    KedroStarterSpec("astro-iris", _STARTERS_REPO, "astro-airflow-iris"),
    KedroStarterSpec(
        "standalone-datacatalog", _STARTERS_REPO, "standalone-datacatalog"
    ),
    KedroStarterSpec("pyspark", _STARTERS_REPO, "pyspark"),
    KedroStarterSpec("pyspark-iris", _STARTERS_REPO, "pyspark-iris"),
    KedroStarterSpec("spaceflights", _STARTERS_REPO, "spaceflights"),
]
# Set the origin for official starters
for starter_spec in _OFFICIAL_STARTER_SPECS:
    starter_spec.origin = "kedro"
_OFFICIAL_STARTER_SPECS = {spec.alias: spec for spec in _OFFICIAL_STARTER_SPECS}


CONFIG_ARG_HELP = """Non-interactive mode, using a configuration yaml file. This file
must supply  the keys required by the template's prompts.yml. When not using a starter,
these are `project_name`, `repo_name` and `python_package`."""
STARTER_ARG_HELP = """Specify the starter template to use when creating the project.
This can be the path to a local directory, a URL to a remote VCS repository supported
by `cookiecutter` or one of the aliases listed in ``kedro starter list``.
"""
CHECKOUT_ARG_HELP = (
    "An optional tag, branch or commit to checkout in the starter repository."
)
DIRECTORY_ARG_HELP = (
    "An optional directory inside the repository where the starter resides."
)


# pylint: disable=unused-argument
def _remove_readonly(func: Callable, path: Path, excinfo: Tuple):  # pragma: no cover
    """Remove readonly files on Windows
    See: https://docs.python.org/3/library/shutil.html?highlight=shutil#rmtree-example
    """
    os.chmod(path, stat.S_IWRITE)
    func(path)


def _get_starters_dict() -> Dict[str, KedroStarterSpec]:
    """This function lists all the starter aliases declared in
    the core repo and in plugins entry points.

    For example, the output for official kedro starters looks like:
    {"astro-airflow-iris":
        KedroStarterSpec(
            name="astro-airflow-iris",
            template_path="git+https://github.com/kedro-org/kedro-starters.git",
            directory="astro-airflow-iris",
            origin="kedro"
        ),
    "astro-iris":
        KedroStarterSpec(
            name="astro-iris",
            template_path="git+https://github.com/kedro-org/kedro-starters.git",
            directory="astro-airflow-iris",
            origin="kedro"
        ),
    }
    """
    starter_specs = _OFFICIAL_STARTER_SPECS

    for starter_entry_point in _get_entry_points(name="starters"):
        origin = starter_entry_point.module.split(".")[0]
        specs = _safe_load_entry_point(starter_entry_point) or []
        for spec in specs:
            if not isinstance(spec, KedroStarterSpec):
                click.secho(
                    f"The starter configuration loaded from module {origin}"
                    f"should be a 'KedroStarterSpec', got '{type(spec)}' instead",
                    fg="red",
                )
            elif spec.alias in starter_specs:
                click.secho(
                    f"Starter alias `{spec.alias}` from `{origin}` "
                    f"has been ignored as it is already defined by"
                    f"`{starter_specs[spec.alias].origin}`",
                    fg="red",
                )
            else:
                spec.origin = origin
                starter_specs[spec.alias] = spec
    return starter_specs


def _starter_spec_to_dict(
    starter_specs: Dict[str, KedroStarterSpec]
) -> Dict[str, Dict[str, str]]:
    """Convert a dictionary of starters spec to a nicely formatted dictionary"""
    format_dict: Dict[str, Dict[str, str]] = {}
    for alias, spec in starter_specs.items():
        format_dict[alias] = {}  # Each dictionary represent 1 starter
        format_dict[alias]["template_path"] = spec.template_path
        if spec.directory:
            format_dict[alias]["directory"] = spec.directory
    return format_dict


# pylint: disable=missing-function-docstring
@click.group(context_settings=CONTEXT_SETTINGS, name="Kedro")
def create_cli():  # pragma: no cover
    pass


@command_with_verbosity(create_cli, short_help="Create a new kedro project.")
@click.option(
    "--config",
    "-c",
    "config_path",
    type=click.Path(exists=True),
    help=CONFIG_ARG_HELP,
)
@click.option("--starter", "-s", "starter_alias", help=STARTER_ARG_HELP)
@click.option("--checkout", help=CHECKOUT_ARG_HELP)
@click.option("--directory", help=DIRECTORY_ARG_HELP)
<<<<<<< HEAD
def new(config_path, starter_name, checkout, directory, **kwargs):
=======
def new(config_path, starter_alias, checkout, directory, **kwargs):
>>>>>>> 143d5d8e
    """Create a new kedro project."""
    if checkout and not starter_alias:
        raise KedroCliError("Cannot use the --checkout flag without a --starter value.")

    if directory and not starter_alias:
        raise KedroCliError(
            "Cannot use the --directory flag without a --starter value."
        )

    starters_dict = _get_starters_dict()

    if starter_alias in starters_dict:
        if directory:
            raise KedroCliError(
                "Cannot use the --directory flag with a --starter alias."
            )
        spec = starters_dict[starter_alias]
        template_path = spec.template_path
        # "directory" is an optional key for starters from plugins, so if the key is
        # not present we will use "None".
        directory = spec.directory
        checkout = checkout or version
    elif starter_alias is not None:
        template_path = starter_alias
        checkout = checkout or version
    else:
        template_path = str(TEMPLATE_PATH)

    # Get prompts.yml to find what information the user needs to supply as config.
    tmpdir = tempfile.mkdtemp()
    cookiecutter_dir = _get_cookiecutter_dir(template_path, checkout, directory, tmpdir)
    prompts_required = _get_prompts_required(cookiecutter_dir)
    # We only need to make cookiecutter_context if interactive prompts are needed.
    if not config_path:
        cookiecutter_context = _make_cookiecutter_context_for_prompts(cookiecutter_dir)

    # Cleanup the tmpdir after it's no longer required.
    # Ideally we would want to be able to use tempfile.TemporaryDirectory() context manager
    # but it causes an issue with readonly files on windows
    # see: https://bugs.python.org/issue26660.
    # So on error, we will attempt to clear the readonly bits and re-attempt the cleanup
    shutil.rmtree(tmpdir, onerror=_remove_readonly)

    # Obtain config, either from a file or from interactive user prompts.
    if not prompts_required:
        config = {}
        if config_path:
            config = _fetch_config_from_file(config_path)
    elif config_path:
        config = _fetch_config_from_file(config_path)
        _validate_config_file(config, prompts_required)
    else:
        config = _fetch_config_from_user_prompts(prompts_required, cookiecutter_context)

    cookiecutter_args = _make_cookiecutter_args(config, checkout, directory)
    _create_project(template_path, cookiecutter_args)


@create_cli.group()
def starter():
    """Commands for working with project starters."""


@starter.command("list")
def list_starters():
    """List all official project starters available."""
    starters_dict = _get_starters_dict()

    # Group all specs by origin as nested dict and sort it.
    sorted_starters_dict: Dict[str, Dict[str, KedroStarterSpec]] = {
        origin: dict(sorted(starters_dict_by_origin))
        for origin, starters_dict_by_origin in groupby(
            starters_dict.items(), lambda item: item[1].origin
        )
    }

    # ensure kedro starters are listed first
    sorted_starters_dict = dict(
        sorted(sorted_starters_dict.items(), key=lambda x: x == "kedro")
    )

    for origin, starters_spec in sorted_starters_dict.items():
        click.secho(f"\nStarters from {origin}\n", fg="yellow")
        click.echo(
            yaml.safe_dump(_starter_spec_to_dict(starters_spec), sort_keys=False)
        )


def _fetch_config_from_file(config_path: str) -> Dict[str, str]:
    """Obtains configuration for a new kedro project non-interactively from a file.

    Args:
        config_path: The path of the config.yml which should contain the data required
            by ``prompts.yml``.

    Returns:
        Configuration for starting a new project. This is passed as ``extra_context``
            to cookiecutter and will overwrite the cookiecutter.json defaults.

    Raises:
        KedroCliError: If the file cannot be parsed.

    """
    try:
        with open(config_path, encoding="utf-8") as config_file:
            config = yaml.safe_load(config_file)

        if KedroCliError.VERBOSE_ERROR:
            click.echo(config_path + ":")
            click.echo(yaml.dump(config, default_flow_style=False))
    except Exception as exc:
        raise KedroCliError(
            f"Failed to generate project: could not load config at {config_path}."
        ) from exc

    return config


def _make_cookiecutter_args(
    config: Dict[str, str],
    checkout: str,
    directory: str,
) -> Dict[str, Any]:
    """Creates a dictionary of arguments to pass to cookiecutter.

    Args:
        config: Configuration for starting a new project. This is passed as
            ``extra_context`` to cookiecutter and will overwrite the cookiecutter.json
            defaults.
        checkout: The tag, branch or commit in the starter repository to checkout.
            Maps directly to cookiecutter's ``checkout`` argument. Relevant only when
            using a starter.
        directory: The directory of a specific starter inside a repository containing
            multiple starters. Maps directly to cookiecutter's ``directory`` argument.
            Relevant only when using a starter.
            https://cookiecutter.readthedocs.io/en/1.7.2/advanced/directories.html

    Returns:
        Arguments to pass to cookiecutter.
    """
    config.setdefault("kedro_version", version)

    cookiecutter_args = {
        "output_dir": config.get("output_dir", str(Path.cwd().resolve())),
        "no_input": True,
        "extra_context": config,
    }
    if checkout:
        cookiecutter_args["checkout"] = checkout
    if directory:
        cookiecutter_args["directory"] = directory

    return cookiecutter_args


def _create_project(template_path: str, cookiecutter_args: Dict[str, Any]):
    """Creates a new kedro project using cookiecutter.

    Args:
        template_path: The path to the cookiecutter template to create the project.
            It could either be a local directory or a remote VCS repository
            supported by cookiecutter. For more details, please see:
            https://cookiecutter.readthedocs.io/en/latest/usage.html#generate-your-project
        cookiecutter_args: Arguments to pass to cookiecutter.

    Raises:
        KedroCliError: If it fails to generate a project.
    """
    with _filter_deprecation_warnings():
        # pylint: disable=import-outside-toplevel
        from cookiecutter.main import cookiecutter  # for performance reasons

    try:
        result_path = cookiecutter(template=template_path, **cookiecutter_args)
    except Exception as exc:
        raise KedroCliError(
            "Failed to generate project when running cookiecutter."
        ) from exc

    _clean_pycache(Path(result_path))
    extra_context = cookiecutter_args.get("extra_context", {})
    project_name = extra_context.get("project_name", "")
    python_package = extra_context.get(
        "python_package", project_name.lower().replace(" ", "_")
    )
    click.secho(
        f"\nThe project name '{project_name}' has been applied to: "
        f"\n- The project title in {result_path}/README.md "
        f"\n- The folder created for your project in {result_path} "
        f"\n- The project's python package in {result_path}/src/{python_package}"
    )
    click.secho(
        "\nA best-practice setup includes initialising git and creating "
        "a virtual environment before running 'pip install -r src/requirements.txt' to install "
        "project-specific dependencies. Refer to the Kedro documentation: "
        "https://kedro.readthedocs.io/"
    )
    click.secho(
        f"\nChange directory to the project generated in {result_path} by "
        f"entering 'cd {result_path}'",
        fg="green",
    )


def _get_cookiecutter_dir(
    template_path: str, checkout: str, directory: str, tmpdir: str
) -> Path:
    """Gives a path to the cookiecutter directory. If template_path is a repo then
    clones it to ``tmpdir``; if template_path is a file path then directly uses that
    path without copying anything.
    """
    # pylint: disable=import-outside-toplevel
    from cookiecutter.exceptions import RepositoryCloneFailed, RepositoryNotFound
    from cookiecutter.repository import determine_repo_dir  # for performance reasons

    try:
        cookiecutter_dir, _ = determine_repo_dir(
            template=template_path,
            abbreviations={},
            clone_to_dir=Path(tmpdir).resolve(),
            checkout=checkout,
            no_input=True,
            directory=directory,
        )
    except (RepositoryNotFound, RepositoryCloneFailed) as exc:
        error_message = f"Kedro project template not found at {template_path}."

        if checkout:
            error_message += (
                f" Specified tag {checkout}. The following tags are available: "
                + ", ".join(_get_available_tags(template_path))
            )
        official_starters = sorted(_OFFICIAL_STARTER_SPECS)
        raise KedroCliError(
            f"{error_message}. The aliases for the official Kedro starters are: \n"
            f"{yaml.safe_dump(official_starters, sort_keys=False)}"
        ) from exc

    return Path(cookiecutter_dir)


def _get_prompts_required(cookiecutter_dir: Path) -> Optional[Dict[str, Any]]:
    """Finds the information a user must supply according to prompts.yml."""
    prompts_yml = cookiecutter_dir / "prompts.yml"
    if not prompts_yml.is_file():
        return None

    try:
        with prompts_yml.open("r") as prompts_file:
            return yaml.safe_load(prompts_file)
    except Exception as exc:
        raise KedroCliError(
            "Failed to generate project: could not load prompts.yml."
        ) from exc


def _fetch_config_from_user_prompts(
    prompts: Dict[str, Any], cookiecutter_context: OrderedDict
) -> Dict[str, str]:
    """Interactively obtains information from user prompts.

    Args:
        prompts: Prompts from prompts.yml.
        cookiecutter_context: Cookiecutter context generated from cookiecutter.json.

    Returns:
        Configuration for starting a new project. This is passed as ``extra_context``
            to cookiecutter and will overwrite the cookiecutter.json defaults.
    """
    # pylint: disable=import-outside-toplevel
    from cookiecutter.environment import StrictEnvironment
    from cookiecutter.prompt import read_user_variable, render_variable

    config: Dict[str, str] = {}

    for variable_name, prompt_dict in prompts.items():
        prompt = _Prompt(**prompt_dict)

        # render the variable on the command line
        cookiecutter_variable = render_variable(
            env=StrictEnvironment(context=cookiecutter_context),
            raw=cookiecutter_context.get(variable_name),
            cookiecutter_dict=config,
        )

        # read the user's input for the variable
        user_input = read_user_variable(str(prompt), cookiecutter_variable)
        if user_input:
            prompt.validate(user_input)
            config[variable_name] = user_input
    return config


def _make_cookiecutter_context_for_prompts(cookiecutter_dir: Path):
    # pylint: disable=import-outside-toplevel
    from cookiecutter.generate import generate_context

    cookiecutter_context = generate_context(cookiecutter_dir / "cookiecutter.json")
    return cookiecutter_context.get("cookiecutter", {})


class _Prompt:
    """Represent a single CLI prompt for `kedro new`"""

    def __init__(self, *args, **kwargs) -> None:  # pylint: disable=unused-argument
        try:
            self.title = kwargs["title"]
        except KeyError as exc:
            raise KedroCliError(
                "Each prompt must have a title field to be valid."
            ) from exc

        self.text = kwargs.get("text", "")
        self.regexp = kwargs.get("regex_validator", None)
        self.error_message = kwargs.get("error_message", "")

    def __str__(self) -> str:
        title = self.title.strip().title()
        title = click.style(title + "\n" + "=" * len(title), bold=True)
        prompt_lines = [title] + [self.text]
        prompt_text = "\n".join(str(line).strip() for line in prompt_lines)
        return f"\n{prompt_text}\n"

    def validate(self, user_input: str) -> None:
        """Validate a given prompt value against the regex validator"""
        if self.regexp and not re.match(self.regexp, user_input):
            click.secho(f"'{user_input}' is an invalid value.", fg="red", err=True)
            click.secho(self.error_message, fg="red", err=True)
            raise ValueError(user_input)


def _get_available_tags(template_path: str) -> List:
    # Not at top level so that kedro CLI works without a working git executable.
    # pylint: disable=import-outside-toplevel
    import git

    try:
        tags = git.cmd.Git().ls_remote("--tags", template_path.replace("git+", ""))

        unique_tags = {
            tag.split("/")[-1].replace("^{}", "") for tag in tags.split("\n")
        }
        # Remove git ref "^{}" and duplicates. For example,
        # tags: ['/tags/version', '/tags/version^{}']
        # unique_tags: {'version'}

    except git.GitCommandError:
        return []
    return sorted(unique_tags)


def _validate_config_file(config: Dict[str, str], prompts: Dict[str, Any]):
    """Checks that the configuration file contains all needed variables.

    Args:
        config: The config as a dictionary.
        prompts: Prompts from prompts.yml.

    Raises:
        KedroCliError: If the config file is empty or does not contain all the keys
            required in prompts, or if the output_dir specified does not exist.
    """
    if config is None:
        raise KedroCliError("Config file is empty.")
    missing_keys = set(prompts) - set(config)
    if missing_keys:
        click.echo(yaml.dump(config, default_flow_style=False))
        raise KedroCliError(f"{', '.join(missing_keys)} not found in config file.")

    if "output_dir" in config and not Path(config["output_dir"]).exists():
        raise KedroCliError(
            f"'{config['output_dir']}' is not a valid output directory. "
            "It must be a relative or absolute path to an existing directory."
        )<|MERGE_RESOLUTION|>--- conflicted
+++ resolved
@@ -173,11 +173,7 @@
 @click.option("--starter", "-s", "starter_alias", help=STARTER_ARG_HELP)
 @click.option("--checkout", help=CHECKOUT_ARG_HELP)
 @click.option("--directory", help=DIRECTORY_ARG_HELP)
-<<<<<<< HEAD
-def new(config_path, starter_name, checkout, directory, **kwargs):
-=======
 def new(config_path, starter_alias, checkout, directory, **kwargs):
->>>>>>> 143d5d8e
     """Create a new kedro project."""
     if checkout and not starter_alias:
         raise KedroCliError("Cannot use the --checkout flag without a --starter value.")
