"""kedro is a CLI for managing Kedro projects.

This module implements commands available from the kedro CLI for creating
projects.
"""
from __future__ import annotations

import os
import re
import shutil
import stat
import sys
import tempfile
from collections import OrderedDict
from itertools import groupby
from pathlib import Path
from typing import Any, Callable

import click
import yaml
from attrs import define, field
from importlib_metadata import EntryPoints

import kedro
from kedro import __version__ as version
from kedro.framework.cli.utils import (
    CONTEXT_SETTINGS,
    KedroCliError,
    _clean_pycache,
    _get_entry_points,
    _safe_load_entry_point,
    command_with_verbosity,
)

TOOLS_ARG_HELP = """
Select which tools you'd like to include. By default, none are included.\n

Tools\n
1) Linting: Provides a basic linting setup with Black and Ruff\n
2) Testing: Provides basic testing setup with pytest\n
3) Custom Logging: Provides more logging options\n
4) Documentation: Basic documentation setup with Sphinx\n
5) Data Structure: Provides a directory structure for storing data\n
6) PySpark: Provides set up configuration for working with PySpark\n
7) Kedro Viz: Provides Kedro's native visualisation tool \n

Example usage:\n
kedro new --tools=lint,test,log,docs,data,pyspark,viz (or any subset of these options)\n
kedro new --tools=all\n
kedro new --tools=none

For more information on using tools, see https://docs.kedro.org/en/stable/starters/new_project_tools.html
"""
CONFIG_ARG_HELP = """Non-interactive mode, using a configuration yaml file. This file
must supply  the keys required by the template's prompts.yml. When not using a starter,
these are `project_name`, `repo_name` and `python_package`."""
CHECKOUT_ARG_HELP = (
    "An optional tag, branch or commit to checkout in the starter repository."
)
DIRECTORY_ARG_HELP = (
    "An optional directory inside the repository where the starter resides."
)
NAME_ARG_HELP = "The name of your new Kedro project."
STARTER_ARG_HELP = """Specify the starter template to use when creating the project.
This can be the path to a local directory, a URL to a remote VCS repository supported
by `cookiecutter` or one of the aliases listed in ``kedro starter list``.
"""
EXAMPLE_ARG_HELP = "Enter y to enable, n to disable the example pipeline."


@define(order=True)
class KedroStarterSpec:  # noqa: too-few-public-methods
    """Specification of custom kedro starter template
    Args:
        alias: alias of the starter which shows up on `kedro starter list` and is used
        by the starter argument of `kedro new`
        template_path: path to a directory or a URL to a remote VCS repository supported
        by `cookiecutter`
        directory: optional directory inside the repository where the starter resides.
        origin: reserved field used by kedro internally to determine where the starter
        comes from, users do not need to provide this field.
    """

    alias: str
    template_path: str
    directory: str | None = None
    origin: str | None = field(init=False)


KEDRO_PATH = Path(kedro.__file__).parent
TEMPLATE_PATH = KEDRO_PATH / "templates" / "project"

_STARTERS_REPO = "git+https://github.com/kedro-org/kedro-starters.git"
_OFFICIAL_STARTER_SPECS = [
    KedroStarterSpec("astro-airflow-iris", _STARTERS_REPO, "astro-airflow-iris"),
    KedroStarterSpec("spaceflights-pandas", _STARTERS_REPO, "spaceflights-pandas"),
    KedroStarterSpec(
        "spaceflights-pandas-viz", _STARTERS_REPO, "spaceflights-pandas-viz"
    ),
    KedroStarterSpec("spaceflights-pyspark", _STARTERS_REPO, "spaceflights-pyspark"),
    KedroStarterSpec(
        "spaceflights-pyspark-viz", _STARTERS_REPO, "spaceflights-pyspark-viz"
    ),
    KedroStarterSpec("databricks-iris", _STARTERS_REPO, "databricks-iris"),
]
# Set the origin for official starters
for starter_spec in _OFFICIAL_STARTER_SPECS:
    starter_spec.origin = "kedro"

_OFFICIAL_STARTER_SPECS_DICT = {spec.alias: spec for spec in _OFFICIAL_STARTER_SPECS}

TOOLS_SHORTNAME_TO_NUMBER = {
    "lint": "1",
    "test": "2",
    "tests": "2",
    "log": "3",
    "logs": "3",
    "docs": "4",
    "doc": "4",
    "data": "5",
    "pyspark": "6",
    "viz": "7",
}
NUMBER_TO_TOOLS_NAME = {
    "1": "Linting",
    "2": "Testing",
    "3": "Custom Logging",
    "4": "Documentation",
    "5": "Data Structure",
    "6": "PySpark",
    "7": "Kedro Viz",
}


<<<<<<< HEAD
def _validate_regex(pattern_name: str, text: str) -> None:
=======
def _validate_flag_inputs(flag_inputs: dict[str, Any]) -> None:
    if flag_inputs.get("checkout") and not flag_inputs.get("starter"):
        raise KedroCliError("Cannot use the --checkout flag without a --starter value.")

    if flag_inputs.get("directory") and not flag_inputs.get("starter"):
        raise KedroCliError(
            "Cannot use the --directory flag without a --starter value."
        )

    if (flag_inputs.get("tools") or flag_inputs.get("example")) and flag_inputs.get(
        "starter"
    ):
        raise KedroCliError(
            "Cannot use the --starter flag with the --example and/or --tools flag."
        )


def _validate_regex(pattern_name, text):
>>>>>>> ce27c2dd
    VALIDATION_PATTERNS = {
        "yes_no": {
            "regex": r"(?i)^\s*(y|yes|n|no)\s*$",
            "error_message": "|It must contain only y, n, YES, NO, case insensitive.",
        },
        "project_name": {
            "regex": r"^[\w -]{2,}$",
            "error_message": f"{text}' is an invalid value for project name. It must contain only alphanumeric symbols, spaces, underscores and hyphens and be at least 2 characters long",
        },
        "tools": {
            "regex": r"""^(
                all|none|                        # A: "all" or "none" or
                (\ *\d+                          # B: any number of spaces followed by one or more digits
                (\ *-\ *\d+)?                    # C: zero or one instances of: a hyphen followed by one or more digits, spaces allowed
                (\ *,\ *\d+(\ *-\ *\d+)?)*       # D: any number of instances of: a comma followed by B and C, spaces allowed
                \ *)?)                           # E: zero or one instances of (B,C,D) as empty strings are also permissible
                $""",
            "error_message": f"'{text}' is an invalid value for project tools. Please select valid options for tools using comma-separated values, ranges, or 'all/none'.",
        },
    }

    if not re.match(VALIDATION_PATTERNS[pattern_name]["regex"], text, flags=re.X):
        click.secho(
            VALIDATION_PATTERNS[pattern_name]["error_message"],
            fg="red",
            err=True,
        )
        sys.exit(1)


def _parse_yes_no_to_bool(value: str) -> Any:
    return value.strip().lower() in ["y", "yes"] if value is not None else None


def _validate_selected_tools(selected_tools: str | None) -> None:
    valid_tools = list(TOOLS_SHORTNAME_TO_NUMBER) + ["all", "none"]

    if selected_tools is not None:
        tools = re.sub(r"\s", "", selected_tools).split(",")
        for tool in tools:
            if tool not in valid_tools:
                click.secho(
                    "Please select from the available tools: lint, test, log, docs, data, pyspark, viz, all, none",
                    fg="red",
                    err=True,
                )
                sys.exit(1)
        if ("none" in tools or "all" in tools) and len(tools) > 1:
            click.secho(
                "Tools options 'all' and 'none' cannot be used with other options",
                fg="red",
                err=True,
            )
            sys.exit(1)


def _print_selection_and_prompt_info(
    selected_tools: str | None, example_pipeline: bool | None, interactive: bool
) -> None:
    # Confirm tools selection
    if selected_tools is not None:
        if selected_tools == "['None']":
            click.secho(
                "You have selected no project tools",
                fg="green",
            )
        else:
            click.secho(
                f"You have selected the following project tools: {selected_tools}",
                fg="green",
            )

    # Confirm example selection
    if example_pipeline is not None:
        if example_pipeline:
            click.secho(
                "It has been created with an example pipeline.",
                fg="green",
            )

    # Give hint for skipping interactive flow
    if interactive:
        click.secho(
            "\nTo skip the interactive flow you can run `kedro new` with"
            "\nkedro new --name=<your-project-name> --tools=<your-project-tools> --example=<yes/no>",
            fg="green",
        )


# noqa: missing-function-docstring
@click.group(context_settings=CONTEXT_SETTINGS, name="Kedro")
def create_cli() -> None:  # pragma: no cover
    pass


@create_cli.group()
def starter() -> None:
    """Commands for working with project starters."""


@command_with_verbosity(create_cli, short_help="Create a new kedro project.")
@click.option(
    "--config",
    "-c",
    "config_path",
    type=click.Path(exists=True),
    help=CONFIG_ARG_HELP,
)
@click.option("--starter", "-s", "starter_alias", help=STARTER_ARG_HELP)
@click.option("--checkout", help=CHECKOUT_ARG_HELP)
@click.option("--directory", help=DIRECTORY_ARG_HELP)
@click.option("--tools", "-t", "selected_tools", help=TOOLS_ARG_HELP)
@click.option("--name", "-n", "project_name", help=NAME_ARG_HELP)
@click.option("--example", "-e", "example_pipeline", help=EXAMPLE_ARG_HELP)
def new(  # noqa: PLR0913
    config_path: str,
    starter_alias: str,
    selected_tools: str,
    project_name: str,
    checkout: str,
    directory: str,
    example_pipeline: str,  # This will be True or False
    **kwargs: Any,
) -> None:
    """Create a new kedro project."""
    flag_inputs = {
        "config": config_path,
        "starter": starter_alias,
        "tools": selected_tools,
        "name": project_name,
        "checkout": checkout,
        "directory": directory,
        "example": example_pipeline,
    }
    _validate_flag_inputs(flag_inputs)
    starters_dict = _get_starters_dict()

    if starter_alias in starters_dict:
        if directory:
            raise KedroCliError(
                "Cannot use the --directory flag with a --starter alias."
            )
        spec = starters_dict[starter_alias]
        template_path = spec.template_path
        # "directory" is an optional key for starters from plugins, so if the key is
        # not present we will use "None".
        directory = spec.directory  # type: ignore[assignment]
        checkout = checkout or version
    elif starter_alias is not None:
        template_path = starter_alias
        checkout = checkout or version
    else:
        template_path = str(TEMPLATE_PATH)

    # Format user input where necessary
    if selected_tools is not None:
        selected_tools = selected_tools.lower()

    # Get prompts.yml to find what information the user needs to supply as config.
    tmpdir = tempfile.mkdtemp()
    cookiecutter_dir = _get_cookiecutter_dir(template_path, checkout, directory, tmpdir)
    prompts_required = _get_prompts_required_and_clear_from_CLI_provided(
        cookiecutter_dir, selected_tools, project_name, example_pipeline
    )

    # We only need to make cookiecutter_context if interactive prompts are needed.
    cookiecutter_context = None

    if not config_path:
        cookiecutter_context = _make_cookiecutter_context_for_prompts(cookiecutter_dir)

    # Cleanup the tmpdir after it's no longer required.
    # Ideally we would want to be able to use tempfile.TemporaryDirectory() context manager
    # but it causes an issue with readonly files on windows
    # see: https://bugs.python.org/issue26660.
    # So on error, we will attempt to clear the readonly bits and re-attempt the cleanup
    shutil.rmtree(tmpdir, onerror=_remove_readonly)  # type: ignore[arg-type]

    # Obtain config, either from a file or from interactive user prompts.
    extra_context = _get_extra_context(
        prompts_required=prompts_required,
        config_path=config_path,
        cookiecutter_context=cookiecutter_context,  # type: ignore
        selected_tools=selected_tools,
        project_name=project_name,
        example_pipeline=example_pipeline,
        starter_alias=starter_alias,
    )

    cookiecutter_args, project_template = _make_cookiecutter_args_and_fetch_template(
        config=extra_context,
        checkout=checkout,
        directory=directory,
        template_path=template_path,
    )

    _create_project(project_template, cookiecutter_args)

    # If not a starter, print tools and example selection
    if not starter_alias:
        # If interactive flow used, print hint
        interactive_flow = prompts_required and not config_path
        _print_selection_and_prompt_info(
            extra_context.get("tools"),
            extra_context.get("example_pipeline"),
            interactive_flow,
        )  # type: ignore


@starter.command("list")
def list_starters() -> None:
    """List all official project starters available."""
    starters_dict = _get_starters_dict()

    # Group all specs by origin as nested dict and sort it.
    sorted_starters_dict: dict[str, dict[str, KedroStarterSpec]] = {
        origin: dict(sorted(starters_dict_by_origin))
        for origin, starters_dict_by_origin in groupby(
            starters_dict.items(), lambda item: item[1].origin
        )
    }

    # ensure kedro starters are listed first
    sorted_starters_dict = dict(
        sorted(sorted_starters_dict.items(), key=lambda x: x == "kedro")  # type: ignore[comparison-overlap]
    )

    for origin, starters_spec in sorted_starters_dict.items():
        click.secho(f"\nStarters from {origin}\n", fg="yellow")
        click.echo(
            yaml.safe_dump(_starter_spec_to_dict(starters_spec), sort_keys=False)
        )


def _get_cookiecutter_dir(
    template_path: str, checkout: str, directory: str, tmpdir: str
) -> Path:
    """Gives a path to the cookiecutter directory. If template_path is a repo then
    clones it to ``tmpdir``; if template_path is a file path then directly uses that
    path without copying anything.
    """
    # noqa: import-outside-toplevel
    from cookiecutter.exceptions import RepositoryCloneFailed, RepositoryNotFound
    from cookiecutter.repository import determine_repo_dir  # for performance reasons

    try:
        cookiecutter_dir, _ = determine_repo_dir(
            template=template_path,
            abbreviations={},
            clone_to_dir=Path(tmpdir).resolve(),
            checkout=checkout,
            no_input=True,
            directory=directory,
        )
    except (RepositoryNotFound, RepositoryCloneFailed) as exc:
        error_message = f"Kedro project template not found at {template_path}."

        if checkout:
            error_message += (
                f" Specified tag {checkout}. The following tags are available: "
                + ", ".join(_get_available_tags(template_path))
            )
        official_starters = sorted(_OFFICIAL_STARTER_SPECS_DICT)
        raise KedroCliError(
            f"{error_message}. The aliases for the official Kedro starters are: \n"
            f"{yaml.safe_dump(official_starters, sort_keys=False)}"
        ) from exc

    return Path(cookiecutter_dir)


def _get_prompts_required_and_clear_from_CLI_provided(
    cookiecutter_dir: Path,
    selected_tools: str,
    project_name: str,
    example_pipeline: str,
) -> Any:
    """Finds the information a user must supply according to prompts.yml,
    and clear it from what has already been provided via the CLI(validate it before)"""
    prompts_yml = cookiecutter_dir / "prompts.yml"
    if not prompts_yml.is_file():
        return {}

    try:
        with prompts_yml.open("r") as prompts_file:
            prompts_required = yaml.safe_load(prompts_file)
    except Exception as exc:
        raise KedroCliError(
            "Failed to generate project: could not load prompts.yml."
        ) from exc

    if selected_tools is not None:
        _validate_selected_tools(selected_tools)
        del prompts_required["tools"]

    if project_name is not None:
        _validate_regex("project_name", project_name)
        del prompts_required["project_name"]

    if example_pipeline is not None:
        _validate_regex("yes_no", example_pipeline)
        del prompts_required["example_pipeline"]

    return prompts_required


def _get_available_tags(template_path: str) -> list:
    # Not at top level so that kedro CLI works without a working git executable.
    # noqa: import-outside-toplevel
    import git

    try:
        tags = git.cmd.Git().ls_remote("--tags", template_path.replace("git+", ""))

        unique_tags = {
            tag.split("/")[-1].replace("^{}", "") for tag in tags.split("\n")
        }
        # Remove git ref "^{}" and duplicates. For example,
        # tags: ['/tags/version', '/tags/version^{}']
        # unique_tags: {'version'}

    except git.GitCommandError:
        return []
    return sorted(unique_tags)


def _get_starters_dict() -> dict[str, KedroStarterSpec]:
    """This function lists all the starter aliases declared in
    the core repo and in plugins entry points.

    For example, the output for official kedro starters looks like:
    {"astro-airflow-iris":
        KedroStarterSpec(
            name="astro-airflow-iris",
            template_path="git+https://github.com/kedro-org/kedro-starters.git",
            directory="astro-airflow-iris",
            origin="kedro"
        ),
    }
    """
    starter_specs = _OFFICIAL_STARTER_SPECS_DICT

    for starter_entry_point in _get_entry_points(name="starters"):
        origin = starter_entry_point.module.split(".")[0]
        specs: EntryPoints | list = _safe_load_entry_point(starter_entry_point) or []
        for spec in specs:
            if not isinstance(spec, KedroStarterSpec):
                click.secho(
                    f"The starter configuration loaded from module {origin}"
                    f"should be a 'KedroStarterSpec', got '{type(spec)}' instead",
                    fg="red",
                )
            elif spec.alias in starter_specs:
                click.secho(
                    f"Starter alias `{spec.alias}` from `{origin}` "
                    f"has been ignored as it is already defined by"
                    f"`{starter_specs[spec.alias].origin}`",
                    fg="red",
                )
            else:
                spec.origin = origin
                starter_specs[spec.alias] = spec
    return starter_specs


def _get_extra_context(  # noqa: PLR0913
    prompts_required: dict,
    config_path: str,
    cookiecutter_context: OrderedDict | None,
    selected_tools: str | None,
    project_name: str | None,
    example_pipeline: str | None,
    starter_alias: str | None,
) -> dict[str, str]:
    """Generates a config dictionary that will be passed to cookiecutter as `extra_context`, based
    on CLI flags, user prompts, or a configuration file.

    Args:
        prompts_required: a dictionary of all the prompts that will be shown to
            the user on project creation.
        config_path: a string containing the value for the --config flag, or
            None in case the flag wasn't used.
        cookiecutter_context: the context for Cookiecutter templates.
        selected_tools: a string containing the value for the --tools flag,
            or None in case the flag wasn't used.
        project_name: a string containing the value for the --name flag, or
            None in case the flag wasn't used.
        example_pipeline: a string containing the value for the --example flag,
            or None in case the flag wasn't used
        starter_alias: a string containing the value for the --starter flag, or
            None in case the flag wasn't used

    Returns:
        the prompts_required dictionary, with all the redundant information removed.
    """
    if config_path:
        extra_context = _fetch_config_from_file(config_path)
        _validate_config_file_against_prompts(extra_context, prompts_required)
        _validate_config_file_inputs(extra_context, starter_alias)
    else:
        extra_context = _fetch_config_from_user_prompts(
            prompts_required, cookiecutter_context
        )

    # Format
    extra_context.setdefault("kedro_version", version)

    converted_tools = _convert_tool_names_to_numbers(selected_tools)

    if converted_tools is not None:
        extra_context["tools"] = converted_tools

    if project_name is not None:
        extra_context["project_name"] = project_name

    # Map the selected tools lists to readable name
    tools_context = extra_context.get("tools")
    tools = _parse_tools_input(tools_context)

    # Check if no tools selected
    if not tools:
        extra_context["tools"] = str(["None"])
    else:
        extra_context["tools"] = str([NUMBER_TO_TOOLS_NAME[tool] for tool in tools])

    extra_context["example_pipeline"] = _parse_yes_no_to_bool(
        example_pipeline
        if example_pipeline is not None
        else extra_context.get("example_pipeline", "no")
    )

    return extra_context


def _convert_tool_names_to_numbers(selected_tools: str | None) -> str | None:
    """Prepares tools selection from the CLI input to the correct format
    to be put in the project configuration, if it exists.
    Replaces tool strings with the corresponding prompt number.

    Args:
        selected_tools: a string containing the value for the --tools flag,
            or None in case none were provided, i.e. lint,docs.

    Returns:
        String with the numbers corresponding to the desired tools, or
        None in case the --tools flag was not used.
    """
    if selected_tools is None or selected_tools.lower() == "none":
        return None
    if selected_tools.lower() == "all":
        return ",".join(NUMBER_TO_TOOLS_NAME.keys())

    tools = []
    for tool in selected_tools.lower().split(","):
        tool_short_name = tool.strip()
        if tool_short_name in TOOLS_SHORTNAME_TO_NUMBER:
            tools.append(TOOLS_SHORTNAME_TO_NUMBER[tool_short_name])

    # Remove duplicates if any
    tools = sorted(list(set(tools)))

    return ",".join(tools)


def _fetch_config_from_file(config_path: str) -> dict[str, str]:
    """Obtains configuration for a new kedro project non-interactively from a file.

    Args:
        config_path: The path of the config.yml which should contain the data required
            by ``prompts.yml``.

    Returns:
        Configuration for starting a new project. This is passed as ``extra_context``
            to cookiecutter and will overwrite the cookiecutter.json defaults.

    Raises:
        KedroCliError: If the file cannot be parsed.

    """
    try:
        with open(config_path, encoding="utf-8") as config_file:
            config = yaml.safe_load(config_file)

        if KedroCliError.VERBOSE_ERROR:
            click.echo(config_path + ":")
            click.echo(yaml.dump(config, default_flow_style=False))
    except Exception as exc:
        raise KedroCliError(
            f"Failed to generate project: could not load config at {config_path}."
        ) from exc

    # The return type defined is more specific than the "Any" type config return from yaml.safe_load
    return config  # type: ignore[no-any-return]


def _fetch_config_from_user_prompts(
    prompts: dict[str, Any], cookiecutter_context: OrderedDict | None
) -> dict[str, str]:
    """Interactively obtains information from user prompts.

    Args:
        prompts: Prompts from prompts.yml.
        cookiecutter_context: Cookiecutter context generated from cookiecutter.json.

    Returns:
        Configuration for starting a new project. This is passed as ``extra_context``
            to cookiecutter and will overwrite the cookiecutter.json defaults.
    """
    # noqa: import-outside-toplevel
    from cookiecutter.environment import StrictEnvironment
    from cookiecutter.prompt import read_user_variable, render_variable

    if not cookiecutter_context:
        raise Exception("No cookiecutter context available.")

    config: dict[str, str] = {}

    for variable_name, prompt_dict in prompts.items():
        prompt = _Prompt(**prompt_dict)

        # render the variable on the command line
        cookiecutter_variable = render_variable(
            env=StrictEnvironment(context=cookiecutter_context),
            raw=cookiecutter_context.get(variable_name),
            cookiecutter_dict=config,
        )

        # read the user's input for the variable
        user_input = read_user_variable(str(prompt), cookiecutter_variable)
        if user_input:
            prompt.validate(user_input)
            config[variable_name] = user_input
    return config


def _make_cookiecutter_context_for_prompts(cookiecutter_dir: Path) -> OrderedDict:
    # noqa: import-outside-toplevel
    from cookiecutter.generate import generate_context

    cookiecutter_context = generate_context(cookiecutter_dir / "cookiecutter.json")
    return cookiecutter_context.get("cookiecutter", {})  # type: ignore[no-any-return]


def _make_cookiecutter_args_and_fetch_template(
    config: dict[str, str],
    checkout: str,
    directory: str,
    template_path: str,
) -> tuple[dict[str, object], str]:
    """Creates a dictionary of arguments to pass to cookiecutter and returns project template path.

    Args:
        config: Configuration for starting a new project. This is passed as
            ``extra_context`` to cookiecutter and will overwrite the cookiecutter.json
            defaults.
        checkout: The tag, branch or commit in the starter repository to checkout.
            Maps directly to cookiecutter's ``checkout`` argument. Relevant only when
            using a starter.
        directory: The directory of a specific starter inside a repository containing
            multiple starters. Maps directly to cookiecutter's ``directory`` argument.
            Relevant only when using a starter.
            https://cookiecutter.readthedocs.io/en/1.7.2/advanced/directories.html
        template_path: Starter path or kedro template path

    Returns:
        Arguments to pass to cookiecutter, project template path
    """

    cookiecutter_args = {
        "output_dir": config.get("output_dir", str(Path.cwd().resolve())),
        "no_input": True,
        "extra_context": config,
    }

    if checkout:
        cookiecutter_args["checkout"] = checkout
    if directory:
        cookiecutter_args["directory"] = directory

    # If 'tools' or 'example_pipeline' are not specified in prompts.yml, CLI or config.yml,
    # default options will be used instead
    # That can be when starter used or while loading from config.yml
    tools: str | list = config.get("tools", [])
    example_pipeline = config.get("example_pipeline", False)
    starter_path = "git+https://github.com/kedro-org/kedro-starters.git"

    if "PySpark" in tools and "Kedro Viz" in tools:
        # Use the spaceflights-pyspark-viz starter if both PySpark and Kedro Viz are chosen.
        cookiecutter_args["directory"] = "spaceflights-pyspark-viz"
    elif "PySpark" in tools:
        # Use the spaceflights-pyspark starter if only PySpark is chosen.
        cookiecutter_args["directory"] = "spaceflights-pyspark"
    elif "Kedro Viz" in tools:
        # Use the spaceflights-pandas-viz starter if only Kedro Viz is chosen.
        cookiecutter_args["directory"] = "spaceflights-pandas-viz"
    elif example_pipeline:
        # Use spaceflights-pandas starter if example was selected, but PySpark or Viz wasn't
        cookiecutter_args["directory"] = "spaceflights-pandas"
    else:
        # Use the default template path for non PySpark, Viz or example options:
        starter_path = template_path

    return cookiecutter_args, starter_path


def _validate_config_file_against_prompts(
    config: dict[str, str], prompts: dict[str, Any]
) -> None:
    """Checks that the configuration file contains all needed variables.

    Args:
        config: The config as a dictionary.
        prompts: Prompts from prompts.yml.

    Raises:
        KedroCliError: If the config file is empty or does not contain all the keys
            required in prompts, or if the output_dir specified does not exist.
    """
    if config is None:
        raise KedroCliError("Config file is empty.")
    additional_keys = {"tools": "none", "example_pipeline": "no"}
    missing_keys = set(prompts) - set(config)
    missing_mandatory_keys = missing_keys - set(additional_keys)
    if missing_mandatory_keys:
        click.echo(yaml.dump(config, default_flow_style=False))
        raise KedroCliError(
            f"{', '.join(missing_mandatory_keys)} not found in config file."
        )
    for key, default_value in additional_keys.items():
        if key in missing_keys:
            click.secho(
                f"The `{key}` key not found in the config file, default value '{default_value}' is being used.",
                fg="yellow",
            )

    if "output_dir" in config and not Path(config["output_dir"]).exists():
        raise KedroCliError(
            f"'{config['output_dir']}' is not a valid output directory. "
            "It must be a relative or absolute path to an existing directory."
        )


def _validate_config_file_inputs(
    config: dict[str, str], starter_alias: str | None
) -> None:
    """Checks that variables provided through the config file are of the expected format. This
    validates the config provided by `kedro new --config` in a similar way to `prompts.yml` for starters.
    Also validates that "tools" or "example_pipeline" options cannot be used in config when any starter option is
    selected.

    Args:
        config: The config as a dictionary
        starter_alias: Starter alias if it was provided from CLI, otherwise None

    Raises:
        SystemExit: If the provided variables are not properly formatted.
    """
    if starter_alias and ("tools" in config or "example_pipeline" in config):
        raise KedroCliError(
            "The --starter flag can not be used with `example_pipeline` and/or `tools` keys in the config file."
        )

    _validate_regex("project_name", config.get("project_name", "New Kedro Project"))

    input_tools = config.get("tools", "none")
    _validate_regex("tools", input_tools.lower())
    selected_tools = _parse_tools_input(input_tools)
    _validate_selection(selected_tools)

    _validate_regex("yes_no", config.get("example_pipeline", "no"))


def _validate_selection(tools: list[str]) -> None:
    # start validating from the end, when user select 1-20, it will generate a message
    # '20' is not a valid selection instead of '8'
    for tool in tools[::-1]:
        if tool not in NUMBER_TO_TOOLS_NAME:
            message = f"'{tool}' is not a valid selection.\nPlease select from the available tools: 1, 2, 3, 4, 5, 6, 7."  # nosec
            click.secho(message, fg="red", err=True)
            sys.exit(1)


def _parse_tools_input(tools_str: str | None) -> list[str]:
    """Parse the tools input string.

    Args:
        tools_str: Input string from prompts.yml.

    Returns:
        list: List of selected tools as strings.
    """

    def _validate_range(start: Any, end: Any) -> None:
        if int(start) > int(end):
            message = f"'{start}-{end}' is an invalid range for project tools.\nPlease ensure range values go from smaller to larger."
            click.secho(message, fg="red", err=True)
            sys.exit(1)

    if not tools_str:
        return []  # pragma: no cover

    tools_str = tools_str.lower()
    if tools_str == "all":
        return list(NUMBER_TO_TOOLS_NAME)
    if tools_str == "none":
        return []

    # Split by comma
    tools_choices = tools_str.replace(" ", "").split(",")
    selected: list[str] = []

    for choice in tools_choices:
        if "-" in choice:
            start, end = choice.split("-")
            _validate_range(start, end)
            selected.extend(str(i) for i in range(int(start), int(end) + 1))
        else:
            selected.append(choice.strip())

    return selected


def _create_project(template_path: str, cookiecutter_args: dict[str, Any]) -> None:
    """Creates a new kedro project using cookiecutter.

    Args:
        template_path: The path to the cookiecutter template to create the project.
            It could either be a local directory or a remote VCS repository
            supported by cookiecutter. For more details, please see:
            https://cookiecutter.readthedocs.io/en/stable/usage.html#generate-your-project
        cookiecutter_args: Arguments to pass to cookiecutter.

    Raises:
        KedroCliError: If it fails to generate a project.
    """
    # noqa: import-outside-toplevel
    from cookiecutter.main import cookiecutter  # for performance reasons

    try:
        result_path = cookiecutter(template=template_path, **cookiecutter_args)
    except Exception as exc:
        raise KedroCliError(
            "Failed to generate project when running cookiecutter."
        ) from exc

    _clean_pycache(Path(result_path))
    extra_context = cookiecutter_args["extra_context"]
    project_name = extra_context.get("project_name", "New Kedro Project")

    # Print success message
    click.secho(
        "\nCongratulations!"
        f"\nYour project '{project_name}' has been created in the directory \n{result_path}\n"
    )


class _Prompt:
    """Represent a single CLI prompt for `kedro new`"""

    def __init__(self, *args: Any, **kwargs: Any) -> None:  # noqa: unused-argument
        try:
            self.title = kwargs["title"]
        except KeyError as exc:
            raise KedroCliError(
                "Each prompt must have a title field to be valid."
            ) from exc

        self.text = kwargs.get("text", "")
        self.regexp = kwargs.get("regex_validator", None)
        self.error_message = kwargs.get("error_message", "")

    def __str__(self) -> str:
        title = self.title.strip().title()
        title = click.style(title + "\n" + "=" * len(title), bold=True)
        prompt_lines = [title] + [self.text]
        prompt_text = "\n".join(str(line).strip() for line in prompt_lines)
        return f"\n{prompt_text}\n"

    def validate(self, user_input: str) -> None:
        """Validate a given prompt value against the regex validator"""

        if self.regexp and not re.match(self.regexp, user_input.lower()):
            message = f"'{user_input}' is an invalid value for {(self.title).lower()}."
            click.secho(message, fg="red", err=True)
            click.secho(self.error_message, fg="red", err=True)
            sys.exit(1)

        if self.title == "Project Tools":
            # Validate user input
            _validate_selection(_parse_tools_input(user_input))


# noqa: unused-argument
def _remove_readonly(
    func: Callable, path: Path, excinfo: tuple
) -> None:  # pragma: no cover
    """Remove readonly files on Windows
    See: https://docs.python.org/3/library/shutil.html?highlight=shutil#rmtree-example
    """
    os.chmod(path, stat.S_IWRITE)
    func(path)


def _starter_spec_to_dict(
    starter_specs: dict[str, KedroStarterSpec]
) -> dict[str, dict[str, str]]:
    """Convert a dictionary of starters spec to a nicely formatted dictionary"""
    format_dict: dict[str, dict[str, str]] = {}
    for alias, spec in starter_specs.items():
        format_dict[alias] = {}  # Each dictionary represent 1 starter
        format_dict[alias]["template_path"] = spec.template_path
        if spec.directory:
            format_dict[alias]["directory"] = spec.directory
    return format_dict<|MERGE_RESOLUTION|>--- conflicted
+++ resolved
@@ -132,9 +132,6 @@
 }
 
 
-<<<<<<< HEAD
-def _validate_regex(pattern_name: str, text: str) -> None:
-=======
 def _validate_flag_inputs(flag_inputs: dict[str, Any]) -> None:
     if flag_inputs.get("checkout") and not flag_inputs.get("starter"):
         raise KedroCliError("Cannot use the --checkout flag without a --starter value.")
@@ -152,8 +149,7 @@
         )
 
 
-def _validate_regex(pattern_name, text):
->>>>>>> ce27c2dd
+def _validate_regex(pattern_name: str, text: str) -> None:
     VALIDATION_PATTERNS = {
         "yes_no": {
             "regex": r"(?i)^\s*(y|yes|n|no)\s*$",
