"""kedro is a CLI for managing Kedro projects.

This module implements commands available from the kedro CLI for creating
projects.
"""
from __future__ import annotations

import os
import re
import shutil
import stat
import sys
import tempfile
from collections import OrderedDict
from itertools import groupby
from pathlib import Path
from typing import Any, Callable

import click
import yaml
from attrs import define, field

import kedro
from kedro import __version__ as version
from kedro.framework.cli.utils import (
    CONTEXT_SETTINGS,
    KedroCliError,
    _clean_pycache,
    _get_entry_points,
    _safe_load_entry_point,
    command_with_verbosity,
)

KEDRO_PATH = Path(kedro.__file__).parent
TEMPLATE_PATH = KEDRO_PATH / "templates" / "project"
_STARTERS_REPO = "git+https://github.com/kedro-org/kedro-starters.git"


@define(order=True)
class KedroStarterSpec:  # noqa: too-few-public-methods
    """Specification of custom kedro starter template
    Args:
        alias: alias of the starter which shows up on `kedro starter list` and is used
        by the starter argument of `kedro new`
        template_path: path to a directory or a URL to a remote VCS repository supported
        by `cookiecutter`
        directory: optional directory inside the repository where the starter resides.
        origin: reserved field used by kedro internally to determine where the starter
        comes from, users do not need to provide this field.
    """

    alias: str
    template_path: str
    directory: str | None = None
    origin: str | None = field(init=False)


_OFFICIAL_STARTER_SPECS = [
    KedroStarterSpec("astro-airflow-iris", _STARTERS_REPO, "astro-airflow-iris"),
    # The `astro-iris` was renamed to `astro-airflow-iris`, but old (external)
    # documentation and tutorials still refer to `astro-iris`. We create an alias to
    # check if a user has entered old `astro-iris` as the starter name and changes it
    # to `astro-airflow-iris`.
    KedroStarterSpec("astro-iris", _STARTERS_REPO, "astro-airflow-iris"),
    KedroStarterSpec(
        "standalone-datacatalog", _STARTERS_REPO, "standalone-datacatalog"
    ),
    KedroStarterSpec("pandas-iris", _STARTERS_REPO, "pandas-iris"),
    KedroStarterSpec("pyspark", _STARTERS_REPO, "pyspark"),
    KedroStarterSpec("pyspark-iris", _STARTERS_REPO, "pyspark-iris"),
    KedroStarterSpec("spaceflights-pandas", _STARTERS_REPO, "spaceflights-pandas"),
    KedroStarterSpec(
        "spaceflights-pandas-viz", _STARTERS_REPO, "spaceflights-pandas-viz"
    ),
    KedroStarterSpec("spaceflights-pyspark", _STARTERS_REPO, "spaceflights-pyspark"),
    KedroStarterSpec(
        "spaceflights-pyspark-viz", _STARTERS_REPO, "spaceflights-pyspark-viz"
    ),
    KedroStarterSpec("databricks-iris", _STARTERS_REPO, "databricks-iris"),
]
# Set the origin for official starters
for starter_spec in _OFFICIAL_STARTER_SPECS:
    starter_spec.origin = "kedro"
_OFFICIAL_STARTER_SPECS = {spec.alias: spec for spec in _OFFICIAL_STARTER_SPECS}


CONFIG_ARG_HELP = """Non-interactive mode, using a configuration yaml file. This file
must supply  the keys required by the template's prompts.yml. When not using a starter,
these are `project_name`, `repo_name` and `python_package`."""
STARTER_ARG_HELP = """Specify the starter template to use when creating the project.
This can be the path to a local directory, a URL to a remote VCS repository supported
by `cookiecutter` or one of the aliases listed in ``kedro starter list``.
"""
CHECKOUT_ARG_HELP = (
    "An optional tag, branch or commit to checkout in the starter repository."
)
DIRECTORY_ARG_HELP = (
    "An optional directory inside the repository where the starter resides."
)

# TODO; Insert actual link to the documentation (Visit: kedro.org/{insert-documentation} to find out more about these add-ons.).
ADDON_ARG_HELP = """
Select which add-ons you'd like to include. By default, none are included.\n

Add-Ons\n
1) Linting: Provides a basic linting setup with Black and Ruff\n
2) Testing: Provides basic testing setup with pytest\n
3) Custom Logging: Provides more logging options\n
4) Documentation: Basic documentation setup with Sphinx\n
5) Data Structure: Provides a directory structure for storing data\n
6) Pyspark: Provides set up configuration for working with PySpark\n
7) Kedro Viz: Provides Kedro's native visualisation tool \n

Example usage:\n
kedro new --addons=lint,test,log,docs,data,pyspark (or any subset of these options)\n
kedro new --addons=all\n
kedro new --addons=none
"""

ADD_ONS_SHORTNAME_TO_NUMBER = {
    "lint": "1",
    "test": "2",
    "log": "3",
    "docs": "4",
    "data": "5",
    "pyspark": "6",
    "viz": "7",
}
NUMBER_TO_ADD_ONS_NAME = {
    "1": "Linting",
    "2": "Testing",
    "3": "Custom Logging",
    "4": "Documentation",
    "5": "Data Structure",
    "6": "Pyspark",
    "7": "Kedro Viz",
}


NAME_ARG_HELP = "The name of your new Kedro project."

# noqa: unused-argument
def _remove_readonly(func: Callable, path: Path, excinfo: tuple):  # pragma: no cover
    """Remove readonly files on Windows
    See: https://docs.python.org/3/library/shutil.html?highlight=shutil#rmtree-example
    """
    os.chmod(path, stat.S_IWRITE)
    func(path)


def _get_starters_dict() -> dict[str, KedroStarterSpec]:
    """This function lists all the starter aliases declared in
    the core repo and in plugins entry points.

    For example, the output for official kedro starters looks like:
    {"astro-airflow-iris":
        KedroStarterSpec(
            name="astro-airflow-iris",
            template_path="git+https://github.com/kedro-org/kedro-starters.git",
            directory="astro-airflow-iris",
            origin="kedro"
        ),
    "astro-iris":
        KedroStarterSpec(
            name="astro-iris",
            template_path="git+https://github.com/kedro-org/kedro-starters.git",
            directory="astro-airflow-iris",
            origin="kedro"
        ),
    }
    """
    starter_specs = _OFFICIAL_STARTER_SPECS

    for starter_entry_point in _get_entry_points(name="starters"):
        origin = starter_entry_point.module.split(".")[0]
        specs = _safe_load_entry_point(starter_entry_point) or []
        for spec in specs:
            if not isinstance(spec, KedroStarterSpec):
                click.secho(
                    f"The starter configuration loaded from module {origin}"
                    f"should be a 'KedroStarterSpec', got '{type(spec)}' instead",
                    fg="red",
                )
            elif spec.alias in starter_specs:
                click.secho(
                    f"Starter alias `{spec.alias}` from `{origin}` "
                    f"has been ignored as it is already defined by"
                    f"`{starter_specs[spec.alias].origin}`",
                    fg="red",
                )
            else:
                spec.origin = origin
                starter_specs[spec.alias] = spec
    return starter_specs


def _starter_spec_to_dict(
    starter_specs: dict[str, KedroStarterSpec]
) -> dict[str, dict[str, str]]:
    """Convert a dictionary of starters spec to a nicely formatted dictionary"""
    format_dict: dict[str, dict[str, str]] = {}
    for alias, spec in starter_specs.items():
        format_dict[alias] = {}  # Each dictionary represent 1 starter
        format_dict[alias]["template_path"] = spec.template_path
        if spec.directory:
            format_dict[alias]["directory"] = spec.directory
    return format_dict


def _parse_add_ons_input(add_ons_str: str):
    """Parse the add-ons input string.

    Args:
        add_ons_str: Input string from prompts.yml.

    Returns:
        list: List of selected add-ons as strings.
    """

    def _validate_range(start, end):
        if int(start) > int(end):
            message = f"'{start}-{end}' is an invalid range for project add-ons.\nPlease ensure range values go from smaller to larger."
            click.secho(message, fg="red", err=True)
            sys.exit(1)

<<<<<<< HEAD
    add_ons_str = add_ons_str.lower()
=======
    def _validate_selection(add_ons: list[str]):
        for add_on in add_ons:
            if add_on not in NUMBER_TO_ADD_ONS_NAME:
                message = f"'{add_on}' is not a valid selection.\nPlease select from the available add-ons: 1, 2, 3, 4, 5, 6, 7."  # nosec
                click.secho(message, fg="red", err=True)
                sys.exit(1)

>>>>>>> 1fb906cc
    if add_ons_str == "all":
        return list(NUMBER_TO_ADD_ONS_NAME)
    if add_ons_str == "none":
        return []
    # Guard clause if add_ons_str is None, which can happen if prompts.yml is removed
    if not add_ons_str:
        return []  # pragma: no cover

    # Split by comma
    add_ons_choices = add_ons_str.replace(" ", "").split(",")
    selected: list[str] = []

    for choice in add_ons_choices:
        if "-" in choice:
            start, end = choice.split("-")
            _validate_range(start, end)
            selected.extend(str(i) for i in range(int(start), int(end) + 1))
        else:
            selected.append(choice.strip())

    return selected


# noqa: missing-function-docstring
@click.group(context_settings=CONTEXT_SETTINGS, name="Kedro")
def create_cli():  # pragma: no cover
    pass


@command_with_verbosity(create_cli, short_help="Create a new kedro project.")
@click.option(
    "--config",
    "-c",
    "config_path",
    type=click.Path(exists=True),
    help=CONFIG_ARG_HELP,
)
@click.option("--starter", "-s", "starter_alias", help=STARTER_ARG_HELP)
@click.option("--checkout", help=CHECKOUT_ARG_HELP)
@click.option("--directory", help=DIRECTORY_ARG_HELP)
@click.option("--addons", "-a", "selected_addons", help=ADDON_ARG_HELP)
@click.option("--name", "-n", "project_name", help=NAME_ARG_HELP)
def new(  # noqa: too-many-arguments
    config_path,
    starter_alias,
    selected_addons,
    project_name,
    checkout,
    directory,
    **kwargs,
):
    """Create a new kedro project."""
    if checkout and not starter_alias:
        raise KedroCliError("Cannot use the --checkout flag without a --starter value.")

    if directory and not starter_alias:
        raise KedroCliError(
            "Cannot use the --directory flag without a --starter value."
        )

    starters_dict = _get_starters_dict()

    if starter_alias in starters_dict:
        if directory:
            raise KedroCliError(
                "Cannot use the --directory flag with a --starter alias."
            )
        spec = starters_dict[starter_alias]
        template_path = spec.template_path
        # "directory" is an optional key for starters from plugins, so if the key is
        # not present we will use "None".
        directory = spec.directory
        checkout = checkout or version
    elif starter_alias is not None:
        template_path = starter_alias
        checkout = checkout or version
    else:
        template_path = str(TEMPLATE_PATH)

    # Get prompts.yml to find what information the user needs to supply as config.
    tmpdir = tempfile.mkdtemp()
    cookiecutter_dir = _get_cookiecutter_dir(template_path, checkout, directory, tmpdir)
    prompts_required = _get_prompts_required(cookiecutter_dir)

    # Format user input where necessary
    if selected_addons is not None:
        selected_addons = selected_addons.lower()

    # Select which prompts will be displayed to the user based on which flags were selected.
    prompts_required = _select_prompts_to_display(
        prompts_required, selected_addons, project_name
    )

    # We only need to make cookiecutter_context if interactive prompts are needed.
    cookiecutter_context = None

    if not config_path:
        cookiecutter_context = _make_cookiecutter_context_for_prompts(cookiecutter_dir)

    # Cleanup the tmpdir after it's no longer required.
    # Ideally we would want to be able to use tempfile.TemporaryDirectory() context manager
    # but it causes an issue with readonly files on windows
    # see: https://bugs.python.org/issue26660.
    # So on error, we will attempt to clear the readonly bits and re-attempt the cleanup
    shutil.rmtree(tmpdir, onerror=_remove_readonly)

    # Obtain config, either from a file or from interactive user prompts.
    extra_context = _get_extra_context(
        prompts_required=prompts_required,
        config_path=config_path,
        cookiecutter_context=cookiecutter_context,
        selected_addons=selected_addons,
        project_name=project_name,
    )

    cookiecutter_args = _make_cookiecutter_args(extra_context, checkout, directory)

    project_template = fetch_template_based_on_add_ons(template_path, cookiecutter_args)

    _create_project(project_template, cookiecutter_args)


@create_cli.group()
def starter():
    """Commands for working with project starters."""


@starter.command("list")
def list_starters():
    """List all official project starters available."""
    starters_dict = _get_starters_dict()

    # Group all specs by origin as nested dict and sort it.
    sorted_starters_dict: dict[str, dict[str, KedroStarterSpec]] = {
        origin: dict(sorted(starters_dict_by_origin))
        for origin, starters_dict_by_origin in groupby(
            starters_dict.items(), lambda item: item[1].origin
        )
    }

    # ensure kedro starters are listed first
    sorted_starters_dict = dict(
        sorted(sorted_starters_dict.items(), key=lambda x: x == "kedro")
    )

    for origin, starters_spec in sorted_starters_dict.items():
        click.secho(f"\nStarters from {origin}\n", fg="yellow")
        click.echo(
            yaml.safe_dump(_starter_spec_to_dict(starters_spec), sort_keys=False)
        )


def _get_extra_context(
    prompts_required: dict,
    config_path: str,
    cookiecutter_context: OrderedDict,
    selected_addons: str,
    project_name: str,
) -> dict[str, str]:
    """Generates a config dictionary that will be passed to cookiecutter as `extra_context`, based
    on CLI flags, user prompts, or a configuration file.

    Args:
        prompts_required: a dictionary of all the prompts that will be shown to
            the user on project creation.
        config_path: a string containing the value for the --config flag, or
            None in case the flag wasn't used.
        cookiecutter_context: the context for Cookiecutter templates.
        selected_addons: a string containing the value for the --addons flag,
            or None in case the flag wasn't used.
        project_name: a string containing the value for the --name flag, or
            None in case the flag wasn't used.

    Returns:
        the prompts_required dictionary, with all the redundant information removed.
    """
    if not prompts_required:
        extra_context = {}
        if config_path:
            extra_context = _fetch_config_from_file(config_path)
            _validate_config_file_inputs(extra_context)

    elif config_path:
        extra_context = _fetch_config_from_file(config_path)
        _validate_config_file_against_prompts(extra_context, prompts_required)
        _validate_config_file_inputs(extra_context)
    else:
        extra_context = _fetch_config_from_user_prompts(
            prompts_required, cookiecutter_context
        )

    add_ons = _convert_addon_names_to_numbers(selected_addons)

    if add_ons is not None:
        extra_context["add_ons"] = add_ons

    if project_name is not None:
        extra_context["project_name"] = project_name

    return extra_context


def _convert_addon_names_to_numbers(selected_addons: str) -> str:
    """Prepares add-on selection from the CLI input to the correct format
    to be put in the project configuration, if it exists.
    Replaces add-on strings with the corresponding prompt number.

    Args:
        selected_addons: a string containing the value for the --addons flag,
            or None in case the flag wasn't used, i.e. lint,docs.

    Returns:
        String with the numbers corresponding to the desired add_ons, or
        None in case the --addons flag was not used.
    """
    if selected_addons is None:
        return None

    addons = []
    for addon in selected_addons.split(","):
        addon_short_name = addon.strip()
        if addon_short_name in ADD_ONS_SHORTNAME_TO_NUMBER:
            addons.append(ADD_ONS_SHORTNAME_TO_NUMBER[addon_short_name])
    return ",".join(addons)


def _select_prompts_to_display(
    prompts_required: dict, selected_addons: str, project_name: str
) -> dict:
    """Selects which prompts an user will receive when creating a new
    Kedro project, based on what information was already made available
    through CLI input.

    Args:
        prompts_required: a dictionary of all the prompts that will be shown to
            the user on project creation.
        selected_addons: a string containing the value for the --addons flag,
            or None in case the flag wasn't used.
        project_name: a string containing the value for the --name flag, or
            None in case the flag wasn't used.

    Returns:
        the prompts_required dictionary, with all the redundant information removed.
    """
    valid_addons = list(ADD_ONS_SHORTNAME_TO_NUMBER) + ["all", "none"]

    if selected_addons is not None:
        addons = re.sub(r"\s", "", selected_addons).split(",")
        for addon in addons:
            if addon not in valid_addons:
                click.secho(
                    "Please select from the available add-ons: lint, test, log, docs, data, pyspark, viz, all, none",
                    fg="red",
                    err=True,
                )
                sys.exit(1)
        if ("none" in addons or "all" in addons) and len(addons) > 1:
            click.secho(
                "Add-on options 'all' and 'none' cannot be used with other options",
                fg="red",
                err=True,
            )
            sys.exit(1)
        del prompts_required["add_ons"]

    if project_name is not None:
        if not re.match(r"^[\w -]{2,}$", project_name):
            click.secho(
                "Kedro project names must contain only alphanumeric symbols, spaces, underscores and hyphens and be at least 2 characters long",
                fg="red",
                err=True,
            )
            sys.exit(1)
        del prompts_required["project_name"]

    return prompts_required


def _fetch_config_from_file(config_path: str) -> dict[str, str]:
    """Obtains configuration for a new kedro project non-interactively from a file.

    Args:
        config_path: The path of the config.yml which should contain the data required
            by ``prompts.yml``.

    Returns:
        Configuration for starting a new project. This is passed as ``extra_context``
            to cookiecutter and will overwrite the cookiecutter.json defaults.

    Raises:
        KedroCliError: If the file cannot be parsed.

    """
    try:
        with open(config_path, encoding="utf-8") as config_file:
            config = yaml.safe_load(config_file)

        if KedroCliError.VERBOSE_ERROR:
            click.echo(config_path + ":")
            click.echo(yaml.dump(config, default_flow_style=False))
    except Exception as exc:
        raise KedroCliError(
            f"Failed to generate project: could not load config at {config_path}."
        ) from exc

    return config


def _make_cookiecutter_args(
    config: dict[str, str | list[str]],
    checkout: str,
    directory: str,
) -> dict[str, Any]:
    """Creates a dictionary of arguments to pass to cookiecutter.

    Args:
        config: Configuration for starting a new project. This is passed as
            ``extra_context`` to cookiecutter and will overwrite the cookiecutter.json
            defaults.
        checkout: The tag, branch or commit in the starter repository to checkout.
            Maps directly to cookiecutter's ``checkout`` argument. Relevant only when
            using a starter.
        directory: The directory of a specific starter inside a repository containing
            multiple starters. Maps directly to cookiecutter's ``directory`` argument.
            Relevant only when using a starter.
            https://cookiecutter.readthedocs.io/en/1.7.2/advanced/directories.html

    Returns:
        Arguments to pass to cookiecutter.
    """
    config.setdefault("kedro_version", version)

    # Map the selected add on lists to readable name
    add_ons = config.get("add_ons")
    if add_ons:
        config["add_ons"] = [
            NUMBER_TO_ADD_ONS_NAME[add_on] for add_on in _parse_add_ons_input(add_ons)  # type: ignore
        ]
        config["add_ons"] = str(config["add_ons"])

    cookiecutter_args = {
        "output_dir": config.get("output_dir", str(Path.cwd().resolve())),
        "no_input": True,
        "extra_context": config,
    }

    if checkout:
        cookiecutter_args["checkout"] = checkout
    if directory:
        cookiecutter_args["directory"] = directory

    return cookiecutter_args


def fetch_template_based_on_add_ons(template_path, cookiecutter_args: dict[str, Any]):
    extra_context = cookiecutter_args["extra_context"]
    add_ons = extra_context.get("add_ons")
    starter_path = "git+https://github.com/kedro-org/kedro-starters.git"
    if add_ons:
        if "Pyspark" in add_ons and "Kedro Viz" in add_ons:
            # Use the spaceflights-pyspark-viz starter if both Pyspark and Kedro Viz are chosen.
            cookiecutter_args["directory"] = "spaceflights-pyspark-viz"
        elif "Pyspark" in add_ons:
            # Use the spaceflights-pyspark starter if only Pyspark is chosen.
            cookiecutter_args["directory"] = "spaceflights-pyspark"
        elif "Kedro Viz" in add_ons:
            # Use the spaceflights-pandas-viz starter if only Kedro Viz is chosen.
            cookiecutter_args["directory"] = "spaceflights-pandas-viz"
        else:
            # Use the default template path for any other combinations or if "none" is chosen.
            starter_path = template_path
    else:
        # Use the default template path if add_ons is None, which can occur if there is no prompts.yml or its empty.
        starter_path = template_path
    return starter_path


def _create_project(template_path: str, cookiecutter_args: dict[str, Any]):
    """Creates a new kedro project using cookiecutter.

    Args:
        template_path: The path to the cookiecutter template to create the project.
            It could either be a local directory or a remote VCS repository
            supported by cookiecutter. For more details, please see:
            https://cookiecutter.readthedocs.io/en/latest/usage.html#generate-your-project
        cookiecutter_args: Arguments to pass to cookiecutter.

    Raises:
        KedroCliError: If it fails to generate a project.
    """
    # noqa: import-outside-toplevel
    from cookiecutter.main import cookiecutter  # for performance reasons

    try:
        result_path = cookiecutter(template=template_path, **cookiecutter_args)
    except Exception as exc:
        raise KedroCliError(
            "Failed to generate project when running cookiecutter."
        ) from exc

    _clean_pycache(Path(result_path))
    extra_context = cookiecutter_args["extra_context"]
    project_name = extra_context.get("project_name", "New Kedro Project")
    python_package = extra_context.get(
        "python_package", project_name.lower().replace(" ", "_").replace("-", "_")
    )
    add_ons = extra_context.get("add_ons")

    # Only core template and spaceflight starters have configurable add-ons
    if template_path == str(TEMPLATE_PATH) or (
        add_ons and ("Pyspark" in add_ons or "Kedro Viz" in add_ons)
    ):
        if add_ons == "[]":  # TODO: This should be a list
            click.secho("\nYou have selected no add-ons")
        else:
            click.secho(f"\nYou have selected the following add-ons: {add_ons}")

    click.secho(
        f"\nThe project name '{project_name}' has been applied to: "
        f"\n- The project title in {result_path}/README.md "
        f"\n- The folder created for your project in {result_path} "
        f"\n- The project's python package in {result_path}/src/{python_package}"
    )
    click.secho(
        "\nA best-practice setup includes initialising git and creating "
        "a virtual environment before running 'pip install -r requirements.txt' to install "
        "project-specific dependencies. Refer to the Kedro documentation: "
        "https://kedro.readthedocs.io/"
    )
    click.secho(
        f"\nChange directory to the project generated in {result_path} by "
        f"entering 'cd {result_path}'",
        fg="green",
    )


def _get_cookiecutter_dir(
    template_path: str, checkout: str, directory: str, tmpdir: str
) -> Path:
    """Gives a path to the cookiecutter directory. If template_path is a repo then
    clones it to ``tmpdir``; if template_path is a file path then directly uses that
    path without copying anything.
    """
    # noqa: import-outside-toplevel
    from cookiecutter.exceptions import RepositoryCloneFailed, RepositoryNotFound
    from cookiecutter.repository import determine_repo_dir  # for performance reasons

    try:
        cookiecutter_dir, _ = determine_repo_dir(
            template=template_path,
            abbreviations={},
            clone_to_dir=Path(tmpdir).resolve(),
            checkout=checkout,
            no_input=True,
            directory=directory,
        )
    except (RepositoryNotFound, RepositoryCloneFailed) as exc:
        error_message = f"Kedro project template not found at {template_path}."

        if checkout:
            error_message += (
                f" Specified tag {checkout}. The following tags are available: "
                + ", ".join(_get_available_tags(template_path))
            )
        official_starters = sorted(_OFFICIAL_STARTER_SPECS)
        raise KedroCliError(
            f"{error_message}. The aliases for the official Kedro starters are: \n"
            f"{yaml.safe_dump(official_starters, sort_keys=False)}"
        ) from exc

    return Path(cookiecutter_dir)


def _get_prompts_required(cookiecutter_dir: Path) -> dict[str, Any] | None:
    """Finds the information a user must supply according to prompts.yml."""
    prompts_yml = cookiecutter_dir / "prompts.yml"
    if not prompts_yml.is_file():
        return None

    try:
        with prompts_yml.open("r") as prompts_file:
            return yaml.safe_load(prompts_file)
    except Exception as exc:
        raise KedroCliError(
            "Failed to generate project: could not load prompts.yml."
        ) from exc


def _fetch_config_from_user_prompts(
    prompts: dict[str, Any], cookiecutter_context: OrderedDict
) -> dict[str, str]:
    """Interactively obtains information from user prompts.

    Args:
        prompts: Prompts from prompts.yml.
        cookiecutter_context: Cookiecutter context generated from cookiecutter.json.

    Returns:
        Configuration for starting a new project. This is passed as ``extra_context``
            to cookiecutter and will overwrite the cookiecutter.json defaults.
    """
    # noqa: import-outside-toplevel
    from cookiecutter.environment import StrictEnvironment
    from cookiecutter.prompt import read_user_variable, render_variable

    config: dict[str, str] = {}

    for variable_name, prompt_dict in prompts.items():
        prompt = _Prompt(**prompt_dict)

        # render the variable on the command line
        cookiecutter_variable = render_variable(
            env=StrictEnvironment(context=cookiecutter_context),
            raw=cookiecutter_context.get(variable_name),
            cookiecutter_dict=config,
        )

        # read the user's input for the variable
        user_input = read_user_variable(str(prompt), cookiecutter_variable)
        if user_input:
            prompt.validate(user_input)
            config[variable_name] = user_input
    return config


def _make_cookiecutter_context_for_prompts(cookiecutter_dir: Path):
    # noqa: import-outside-toplevel
    from cookiecutter.generate import generate_context

    cookiecutter_context = generate_context(cookiecutter_dir / "cookiecutter.json")
    return cookiecutter_context.get("cookiecutter", {})


def _validate_selection(add_ons: list[str]):
    for add_on in add_ons:
        if int(add_on) < 1 or int(add_on) > len(ADD_ONS_DICT):
            message = f"'{add_on}' is not a valid selection.\nPlease select from the available add-ons: 1, 2, 3, 4, 5, 6."  # nosec
            click.secho(message, fg="red", err=True)
            sys.exit(1)


class _Prompt:
    """Represent a single CLI prompt for `kedro new`"""

    def __init__(self, *args, **kwargs) -> None:  # noqa: unused-argument
        try:
            self.title = kwargs["title"]
        except KeyError as exc:
            raise KedroCliError(
                "Each prompt must have a title field to be valid."
            ) from exc

        self.text = kwargs.get("text", "")
        self.regexp = kwargs.get("regex_validator", None)
        self.error_message = kwargs.get("error_message", "")

    def __str__(self) -> str:
        title = self.title.strip().title()
        title = click.style(title + "\n" + "=" * len(title), bold=True)
        prompt_lines = [title] + [self.text]
        prompt_text = "\n".join(str(line).strip() for line in prompt_lines)
        return f"\n{prompt_text}\n"

    def validate(self, user_input: str) -> None:
        """Validate a given prompt value against the regex validator"""

        if self.regexp and not re.match(self.regexp, user_input.lower()):
            message = f"'{user_input}' is an invalid value for {(self.title).lower()}."
            click.secho(message, fg="red", err=True)
            click.secho(self.error_message, fg="red", err=True)
            sys.exit(1)

        if self.title == "Project Add-Ons":
            # Validate user input
            _validate_selection(_parse_add_ons_input(user_input))


def _get_available_tags(template_path: str) -> list:
    # Not at top level so that kedro CLI works without a working git executable.
    # noqa: import-outside-toplevel
    import git

    try:
        tags = git.cmd.Git().ls_remote("--tags", template_path.replace("git+", ""))

        unique_tags = {
            tag.split("/")[-1].replace("^{}", "") for tag in tags.split("\n")
        }
        # Remove git ref "^{}" and duplicates. For example,
        # tags: ['/tags/version', '/tags/version^{}']
        # unique_tags: {'version'}

    except git.GitCommandError:
        return []
    return sorted(unique_tags)


def _validate_config_file_against_prompts(
    config: dict[str, str], prompts: dict[str, Any]
):
    """Checks that the configuration file contains all needed variables.

    Args:
        config: The config as a dictionary.
        prompts: Prompts from prompts.yml.

    Raises:
        KedroCliError: If the config file is empty or does not contain all the keys
            required in prompts, or if the output_dir specified does not exist.
    """
    if config is None:
        raise KedroCliError("Config file is empty.")
    missing_keys = set(prompts) - set(config)
    if missing_keys:
        click.echo(yaml.dump(config, default_flow_style=False))
        raise KedroCliError(f"{', '.join(missing_keys)} not found in config file.")

    if "output_dir" in config and not Path(config["output_dir"]).exists():
        raise KedroCliError(
            f"'{config['output_dir']}' is not a valid output directory. "
            "It must be a relative or absolute path to an existing directory."
        )


def _validate_config_file_inputs(config: dict[str, str]):
    """Checks that variables provided through the config file are of the expected format.

    Args:
        config: The config as a dictionary.

    Raises:
        SystemExit: If the provided variables are not properly formatted.
    """
    project_name_reg_ex = r"^[\w -]{2,}$"
    input_project_name = config.get("project_name", "New Kedro Project")
    if not re.match(project_name_reg_ex, input_project_name):
        message = f"'{input_project_name}' is an invalid value for project name. It must contain only alphanumeric symbols, spaces, underscores and hyphens and be at least 2 characters long"
        click.secho(message, fg="red", err=True)
        sys.exit(1)

    add_on_reg_ex = (
        r"^(all|none|(( )*\d*(,\d*)*(,( )*\d*)*( )*|( )*((\d+-\d+)|(\d+ - \d+))( )*))$"
    )
    input_add_ons = config.get("add_ons", "none")
    if not re.match(add_on_reg_ex, input_add_ons.lower()):
        message = f"'{input_add_ons}' is an invalid value for project add-ons. Please select valid options for add-ons using comma-separated values, ranges, or 'all/none'."
        click.secho(message, fg="red", err=True)
        sys.exit(1)

    _validate_selection(_parse_add_ons_input(input_add_ons))<|MERGE_RESOLUTION|>--- conflicted
+++ resolved
@@ -223,17 +223,15 @@
             click.secho(message, fg="red", err=True)
             sys.exit(1)
 
-<<<<<<< HEAD
+
     add_ons_str = add_ons_str.lower()
-=======
-    def _validate_selection(add_ons: list[str]):
-        for add_on in add_ons:
-            if add_on not in NUMBER_TO_ADD_ONS_NAME:
-                message = f"'{add_on}' is not a valid selection.\nPlease select from the available add-ons: 1, 2, 3, 4, 5, 6, 7."  # nosec
-                click.secho(message, fg="red", err=True)
-                sys.exit(1)
-
->>>>>>> 1fb906cc
+#     def _validate_selection(add_ons: list[str]):
+#         for add_on in add_ons:
+#             if add_on not in NUMBER_TO_ADD_ONS_NAME:
+#                 message = f"'{add_on}' is not a valid selection.\nPlease select from the available add-ons: 1, 2, 3, 4, 5, 6, 7."  # nosec
+#                 click.secho(message, fg="red", err=True)
+#                 sys.exit(1)
+
     if add_ons_str == "all":
         return list(NUMBER_TO_ADD_ONS_NAME)
     if add_ons_str == "none":
