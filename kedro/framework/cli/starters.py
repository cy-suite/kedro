"""kedro is a CLI for managing Kedro projects.

This module implements commands available from the kedro CLI for creating
projects.
"""
from __future__ import annotations

import os
import re
import shutil
import stat
import sys
import tempfile
from collections import OrderedDict
from itertools import groupby
from pathlib import Path
from typing import Any, Callable

import click
import yaml
from attrs import define, field

import kedro
from kedro import __version__ as version
from kedro.framework.cli.utils import (
    CONTEXT_SETTINGS,
    KedroCliError,
    _clean_pycache,
    _get_entry_points,
    _safe_load_entry_point,
    command_with_verbosity,
)

# TODO(lrcouto): Insert actual link to the documentation (Visit: kedro.org/{insert-documentation} to find out more about these tools.).
TOOLS_ARG_HELP = """
Select which tools you'd like to include. By default, none are included.\n

Tools\n
1) Linting: Provides a basic linting setup with Black and Ruff\n
2) Testing: Provides basic testing setup with pytest\n
3) Custom Logging: Provides more logging options\n
4) Documentation: Basic documentation setup with Sphinx\n
5) Data Structure: Provides a directory structure for storing data\n
6) Pyspark: Provides set up configuration for working with PySpark\n
7) Kedro Viz: Provides Kedro's native visualisation tool \n

Example usage:\n
kedro new --tools=lint,test,log,docs,data,pyspark,viz (or any subset of these options)\n
kedro new --tools=all\n
kedro new --tools=none
"""
CONFIG_ARG_HELP = """Non-interactive mode, using a configuration yaml file. This file
must supply  the keys required by the template's prompts.yml. When not using a starter,
these are `project_name`, `repo_name` and `python_package`."""
CHECKOUT_ARG_HELP = (
    "An optional tag, branch or commit to checkout in the starter repository."
)
DIRECTORY_ARG_HELP = (
    "An optional directory inside the repository where the starter resides."
)
NAME_ARG_HELP = "The name of your new Kedro project."
STARTER_ARG_HELP = """Specify the starter template to use when creating the project.
This can be the path to a local directory, a URL to a remote VCS repository supported
by `cookiecutter` or one of the aliases listed in ``kedro starter list``.
"""
EXAMPLE_ARG_HELP = "Enter y to enable, n to disable the example pipeline."


@define(order=True)
class KedroStarterSpec:  # noqa: too-few-public-methods
    """Specification of custom kedro starter template
    Args:
        alias: alias of the starter which shows up on `kedro starter list` and is used
        by the starter argument of `kedro new`
        template_path: path to a directory or a URL to a remote VCS repository supported
        by `cookiecutter`
        directory: optional directory inside the repository where the starter resides.
        origin: reserved field used by kedro internally to determine where the starter
        comes from, users do not need to provide this field.
    """

    alias: str
    template_path: str
    directory: str | None = None
    origin: str | None = field(init=False)


KEDRO_PATH = Path(kedro.__file__).parent
TEMPLATE_PATH = KEDRO_PATH / "templates" / "project"

_STARTERS_REPO = "git+https://github.com/kedro-org/kedro-starters.git"
_OFFICIAL_STARTER_SPECS = [
    KedroStarterSpec("astro-airflow-iris", _STARTERS_REPO, "astro-airflow-iris"),
    KedroStarterSpec("spaceflights-pandas", _STARTERS_REPO, "spaceflights-pandas"),
    KedroStarterSpec(
        "spaceflights-pandas-viz", _STARTERS_REPO, "spaceflights-pandas-viz"
    ),
    KedroStarterSpec("spaceflights-pyspark", _STARTERS_REPO, "spaceflights-pyspark"),
    KedroStarterSpec(
        "spaceflights-pyspark-viz", _STARTERS_REPO, "spaceflights-pyspark-viz"
    ),
    KedroStarterSpec("databricks-iris", _STARTERS_REPO, "databricks-iris"),
]
# Set the origin for official starters
for starter_spec in _OFFICIAL_STARTER_SPECS:
    starter_spec.origin = "kedro"

_OFFICIAL_STARTER_SPECS = {spec.alias: spec for spec in _OFFICIAL_STARTER_SPECS}

TOOLS_SHORTNAME_TO_NUMBER = {
    "lint": "1",
    "test": "2",
    "log": "3",
    "docs": "4",
    "data": "5",
    "pyspark": "6",
    "viz": "7",
}
NUMBER_TO_TOOLS_NAME = {
    "1": "Linting",
    "2": "Testing",
    "3": "Custom Logging",
    "4": "Documentation",
    "5": "Data Structure",
    "6": "Pyspark",
    "7": "Kedro Viz",
}

VALIDATION_PATTERNS = {
    "yes_no": {
        "regex": r"(?i)^\s*(y|yes|n|no)\s*$",
        "error_message": "|It must contain only y, n, YES, NO, case insensitive.",
    }
}


def _validate_regex(pattern_name, text):
    if not re.match(VALIDATION_PATTERNS[pattern_name]["regex"], text):
        click.secho(
            VALIDATION_PATTERNS[pattern_name]["error_message"],
            fg="red",
            err=True,
        )
        sys.exit(1)


def _parse_yes_no_to_bool(value):
    return value.strip().lower() in ["y", "yes"] if value is not None else None


# noqa: missing-function-docstring
@click.group(context_settings=CONTEXT_SETTINGS, name="Kedro")
def create_cli():  # pragma: no cover
    pass


@create_cli.group()
def starter():
    """Commands for working with project starters."""


@command_with_verbosity(create_cli, short_help="Create a new kedro project.")
@click.option(
    "--config",
    "-c",
    "config_path",
    type=click.Path(exists=True),
    help=CONFIG_ARG_HELP,
)
@click.option("--starter", "-s", "starter_alias", help=STARTER_ARG_HELP)
@click.option("--checkout", help=CHECKOUT_ARG_HELP)
@click.option("--directory", help=DIRECTORY_ARG_HELP)
<<<<<<< HEAD
@click.option("--addons", "-a", "tools", help=ADDON_ARG_HELP)
=======
@click.option("--tools", "-t", "selected_tools", help=TOOLS_ARG_HELP)
>>>>>>> 9f24ad61
@click.option("--name", "-n", "project_name", help=NAME_ARG_HELP)
@click.option("--example", "-e", "example_pipeline", help=EXAMPLE_ARG_HELP)
def new(  # noqa: PLR0913
    config_path,
    starter_alias,
<<<<<<< HEAD
    tools,
=======
    selected_tools,
>>>>>>> 9f24ad61
    project_name,
    checkout,
    directory,
    example_pipeline,  # This will be True or False
    **kwargs,
):
    """Create a new kedro project."""
    if checkout and not starter_alias:
        raise KedroCliError("Cannot use the --checkout flag without a --starter value.")

    if directory and not starter_alias:
        raise KedroCliError(
            "Cannot use the --directory flag without a --starter value."
        )

    if (tools or example_pipeline) and starter_alias:
        raise KedroCliError(
            "Cannot use the --starter flag with the --example and/or --tools flag."
        )

    starters_dict = _get_starters_dict()

    if starter_alias in starters_dict:
        if directory:
            raise KedroCliError(
                "Cannot use the --directory flag with a --starter alias."
            )
        spec = starters_dict[starter_alias]
        template_path = spec.template_path
        # "directory" is an optional key for starters from plugins, so if the key is
        # not present we will use "None".
        directory = spec.directory
        checkout = checkout or version
    elif starter_alias is not None:
        template_path = starter_alias
        checkout = checkout or version
    else:
        template_path = str(TEMPLATE_PATH)

    # Get prompts.yml to find what information the user needs to supply as config.
    tmpdir = tempfile.mkdtemp()
    cookiecutter_dir = _get_cookiecutter_dir(template_path, checkout, directory, tmpdir)
    prompts_required = _get_prompts_required(cookiecutter_dir)

    # Format user input where necessary
<<<<<<< HEAD
    if tools is not None:
        tools = tools.lower()

    # Select which prompts will be displayed to the user based on which flags were selected.
    prompts_required = _select_prompts_to_display(
        prompts_required, tools, project_name, example_pipeline
=======
    if selected_tools is not None:
        selected_tools = selected_tools.lower()

    # Select which prompts will be displayed to the user based on which flags were selected.
    prompts_required = _select_prompts_to_display(
        prompts_required, selected_tools, project_name, example_pipeline
>>>>>>> 9f24ad61
    )

    # We only need to make cookiecutter_context if interactive prompts are needed.
    cookiecutter_context = None

    if not config_path:
        cookiecutter_context = _make_cookiecutter_context_for_prompts(cookiecutter_dir)

    # Cleanup the tmpdir after it's no longer required.
    # Ideally we would want to be able to use tempfile.TemporaryDirectory() context manager
    # but it causes an issue with readonly files on windows
    # see: https://bugs.python.org/issue26660.
    # So on error, we will attempt to clear the readonly bits and re-attempt the cleanup
    shutil.rmtree(tmpdir, onerror=_remove_readonly)

    # Obtain config, either from a file or from interactive user prompts.
    extra_context = _get_extra_context(
        prompts_required=prompts_required,
        config_path=config_path,
        cookiecutter_context=cookiecutter_context,
<<<<<<< HEAD
        selected_add_ons_flag=tools,
=======
        selected_tools=selected_tools,
>>>>>>> 9f24ad61
        project_name=project_name,
        example_pipeline=example_pipeline,
    )

    cookiecutter_args = _make_cookiecutter_args(
        config=extra_context,
        checkout=checkout,
        directory=directory,
    )

    project_template = fetch_template_based_on_tools(template_path, cookiecutter_args)

    _create_project(project_template, cookiecutter_args)


@starter.command("list")
def list_starters():
    """List all official project starters available."""
    starters_dict = _get_starters_dict()

    # Group all specs by origin as nested dict and sort it.
    sorted_starters_dict: dict[str, dict[str, KedroStarterSpec]] = {
        origin: dict(sorted(starters_dict_by_origin))
        for origin, starters_dict_by_origin in groupby(
            starters_dict.items(), lambda item: item[1].origin
        )
    }

    # ensure kedro starters are listed first
    sorted_starters_dict = dict(
        sorted(sorted_starters_dict.items(), key=lambda x: x == "kedro")
    )

    for origin, starters_spec in sorted_starters_dict.items():
        click.secho(f"\nStarters from {origin}\n", fg="yellow")
        click.echo(
            yaml.safe_dump(_starter_spec_to_dict(starters_spec), sort_keys=False)
        )


def _get_cookiecutter_dir(
    template_path: str, checkout: str, directory: str, tmpdir: str
) -> Path:
    """Gives a path to the cookiecutter directory. If template_path is a repo then
    clones it to ``tmpdir``; if template_path is a file path then directly uses that
    path without copying anything.
    """
    # noqa: import-outside-toplevel
    from cookiecutter.exceptions import RepositoryCloneFailed, RepositoryNotFound
    from cookiecutter.repository import determine_repo_dir  # for performance reasons

    try:
        cookiecutter_dir, _ = determine_repo_dir(
            template=template_path,
            abbreviations={},
            clone_to_dir=Path(tmpdir).resolve(),
            checkout=checkout,
            no_input=True,
            directory=directory,
        )
    except (RepositoryNotFound, RepositoryCloneFailed) as exc:
        error_message = f"Kedro project template not found at {template_path}."

        if checkout:
            error_message += (
                f" Specified tag {checkout}. The following tags are available: "
                + ", ".join(_get_available_tags(template_path))
            )
        official_starters = sorted(_OFFICIAL_STARTER_SPECS)
        raise KedroCliError(
            f"{error_message}. The aliases for the official Kedro starters are: \n"
            f"{yaml.safe_dump(official_starters, sort_keys=False)}"
        ) from exc

    return Path(cookiecutter_dir)


def _get_prompts_required(cookiecutter_dir: Path) -> dict[str, Any] | None:
    """Finds the information a user must supply according to prompts.yml."""
    prompts_yml = cookiecutter_dir / "prompts.yml"
    if not prompts_yml.is_file():
        return None

    try:
        with prompts_yml.open("r") as prompts_file:
            return yaml.safe_load(prompts_file)
    except Exception as exc:
        raise KedroCliError(
            "Failed to generate project: could not load prompts.yml."
        ) from exc


def _get_available_tags(template_path: str) -> list:
    # Not at top level so that kedro CLI works without a working git executable.
    # noqa: import-outside-toplevel
    import git

    try:
        tags = git.cmd.Git().ls_remote("--tags", template_path.replace("git+", ""))

        unique_tags = {
            tag.split("/")[-1].replace("^{}", "") for tag in tags.split("\n")
        }
        # Remove git ref "^{}" and duplicates. For example,
        # tags: ['/tags/version', '/tags/version^{}']
        # unique_tags: {'version'}

    except git.GitCommandError:
        return []
    return sorted(unique_tags)


def _get_starters_dict() -> dict[str, KedroStarterSpec]:
    """This function lists all the starter aliases declared in
    the core repo and in plugins entry points.

    For example, the output for official kedro starters looks like:
    {"astro-airflow-iris":
        KedroStarterSpec(
            name="astro-airflow-iris",
            template_path="git+https://github.com/kedro-org/kedro-starters.git",
            directory="astro-airflow-iris",
            origin="kedro"
        ),
    }
    """
    starter_specs = _OFFICIAL_STARTER_SPECS

    for starter_entry_point in _get_entry_points(name="starters"):
        origin = starter_entry_point.module.split(".")[0]
        specs = _safe_load_entry_point(starter_entry_point) or []
        for spec in specs:
            if not isinstance(spec, KedroStarterSpec):
                click.secho(
                    f"The starter configuration loaded from module {origin}"
                    f"should be a 'KedroStarterSpec', got '{type(spec)}' instead",
                    fg="red",
                )
            elif spec.alias in starter_specs:
                click.secho(
                    f"Starter alias `{spec.alias}` from `{origin}` "
                    f"has been ignored as it is already defined by"
                    f"`{starter_specs[spec.alias].origin}`",
                    fg="red",
                )
            else:
                spec.origin = origin
                starter_specs[spec.alias] = spec
    return starter_specs


def _get_extra_context(  # noqa: PLR0913
    prompts_required: dict,
    config_path: str,
    cookiecutter_context: OrderedDict,
    selected_tools: str | None,
    project_name: str | None,
    example_pipeline: str | None,
) -> dict[str, str]:
    """Generates a config dictionary that will be passed to cookiecutter as `extra_context`, based
    on CLI flags, user prompts, or a configuration file.

    Args:
        prompts_required: a dictionary of all the prompts that will be shown to
            the user on project creation.
        config_path: a string containing the value for the --config flag, or
            None in case the flag wasn't used.
        cookiecutter_context: the context for Cookiecutter templates.
        selected_tools: a string containing the value for the --tools flag,
            or None in case the flag wasn't used.
        project_name: a string containing the value for the --name flag, or
            None in case the flag wasn't used.

    Returns:
        the prompts_required dictionary, with all the redundant information removed.
    """
    if not prompts_required:
        extra_context = {}
        if config_path:
            extra_context = _fetch_config_from_file(config_path)
            _validate_config_file_inputs(extra_context)

    elif config_path:
        extra_context = _fetch_config_from_file(config_path)
        _validate_config_file_against_prompts(extra_context, prompts_required)
        _validate_config_file_inputs(extra_context)
    else:
        extra_context = _fetch_config_from_user_prompts(
            prompts_required, cookiecutter_context
        )

    # Format
    extra_context.setdefault("kedro_version", version)

    tools = _convert_tool_names_to_numbers(selected_tools)

    if tools is not None:
        extra_context["tools"] = tools

    if project_name is not None:
        extra_context["project_name"] = project_name

    # Map the selected tools lists to readable name
    tools = extra_context.get("tools")
    if tools:
        extra_context["tools"] = [
            NUMBER_TO_TOOLS_NAME[tool]
            for tool in _parse_tools_input(tools)  # type: ignore
        ]
        extra_context["tools"] = str(extra_context["tools"])

    extra_context["example_pipeline"] = (
        _parse_yes_no_to_bool(
            example_pipeline
            if example_pipeline is not None
            else extra_context.get("example_pipeline", "no")
        )  # type: ignore
    )

    return extra_context


def _convert_tool_names_to_numbers(selected_tools: str | None) -> str | None:
    """Prepares tools selection from the CLI input to the correct format
    to be put in the project configuration, if it exists.
    Replaces tool strings with the corresponding prompt number.

    Args:
        selected_tools: a string containing the value for the --tools flag,
            or None in case the flag wasn't used, i.e. lint,docs.

    Returns:
        String with the numbers corresponding to the desired tools, or
        None in case the --tools flag was not used.
    """
    if selected_tools is None:
        return None

    tools = []
    for tool in selected_tools.lower().split(","):
        tool_short_name = tool.strip()
        if tool_short_name in TOOLS_SHORTNAME_TO_NUMBER:
            tools.append(TOOLS_SHORTNAME_TO_NUMBER[tool_short_name])
    return ",".join(tools)


def _select_prompts_to_display(
    prompts_required: dict,
    selected_tools: str,
    project_name: str,
    example_pipeline: str,
) -> dict:
    """Selects which prompts an user will receive when creating a new
    Kedro project, based on what information was already made available
    through CLI input.

    Args:
        prompts_required: a dictionary of all the prompts that will be shown to
            the user on project creation.
        selected_tools: a string containing the value for the --tools flag,
            or None in case the flag wasn't used.
        project_name: a string containing the value for the --name flag, or
            None in case the flag wasn't used.
        example_pipeline: "Yes" or "No" for --example flag, or
            None in case the flag wasn't used.

    Returns:
        the prompts_required dictionary, with all the redundant information removed.
    """
    valid_tools = list(TOOLS_SHORTNAME_TO_NUMBER) + ["all", "none"]

    if selected_tools is not None:
        tools = re.sub(r"\s", "", selected_tools).split(",")
        for tool in tools:
            if tool not in valid_tools:
                click.secho(
                    "Please select from the available tools: lint, test, log, docs, data, pyspark, viz, all, none",
                    fg="red",
                    err=True,
                )
                sys.exit(1)
        if ("none" in tools or "all" in tools) and len(tools) > 1:
            click.secho(
                "Tools options 'all' and 'none' cannot be used with other options",
                fg="red",
                err=True,
            )
            sys.exit(1)
        del prompts_required["tools"]

    if project_name is not None:
        if not re.match(r"^[\w -]{2,}$", project_name):
            click.secho(
                "Kedro project names must contain only alphanumeric symbols, spaces, underscores and hyphens and be at least 2 characters long",
                fg="red",
                err=True,
            )
            sys.exit(1)
        del prompts_required["project_name"]

    if example_pipeline is not None:
        _validate_regex("yes_no", example_pipeline)
        del prompts_required["example_pipeline"]

    return prompts_required


def _fetch_config_from_file(config_path: str) -> dict[str, str]:
    """Obtains configuration for a new kedro project non-interactively from a file.

    Args:
        config_path: The path of the config.yml which should contain the data required
            by ``prompts.yml``.

    Returns:
        Configuration for starting a new project. This is passed as ``extra_context``
            to cookiecutter and will overwrite the cookiecutter.json defaults.

    Raises:
        KedroCliError: If the file cannot be parsed.

    """
    try:
        with open(config_path, encoding="utf-8") as config_file:
            config = yaml.safe_load(config_file)

        if KedroCliError.VERBOSE_ERROR:
            click.echo(config_path + ":")
            click.echo(yaml.dump(config, default_flow_style=False))
    except Exception as exc:
        raise KedroCliError(
            f"Failed to generate project: could not load config at {config_path}."
        ) from exc

    return config


def _fetch_config_from_user_prompts(
    prompts: dict[str, Any], cookiecutter_context: OrderedDict
) -> dict[str, str]:
    """Interactively obtains information from user prompts.

    Args:
        prompts: Prompts from prompts.yml.
        cookiecutter_context: Cookiecutter context generated from cookiecutter.json.

    Returns:
        Configuration for starting a new project. This is passed as ``extra_context``
            to cookiecutter and will overwrite the cookiecutter.json defaults.
    """
    # noqa: import-outside-toplevel
    from cookiecutter.environment import StrictEnvironment
    from cookiecutter.prompt import read_user_variable, render_variable

    config: dict[str, str] = {}

    for variable_name, prompt_dict in prompts.items():
        prompt = _Prompt(**prompt_dict)

        # render the variable on the command line
        cookiecutter_variable = render_variable(
            env=StrictEnvironment(context=cookiecutter_context),
            raw=cookiecutter_context.get(variable_name),
            cookiecutter_dict=config,
        )

        # read the user's input for the variable
        user_input = read_user_variable(str(prompt), cookiecutter_variable)
        if user_input:
            prompt.validate(user_input)
            config[variable_name] = user_input
    return config


def fetch_template_based_on_tools(template_path, cookiecutter_args: dict[str, Any]):
    extra_context = cookiecutter_args["extra_context"]
    # If 'tools' or 'example_pipeline' are not specified in prompts.yml and not prompted in 'kedro new' options,
    # default options will be used instead
    tools = extra_context.get("tools", [])
    example_pipeline = extra_context.get("example_pipeline", False)
    starter_path = "git+https://github.com/kedro-org/kedro-starters.git"
    if "Pyspark" in tools and "Kedro Viz" in tools:
        # Use the spaceflights-pyspark-viz starter if both Pyspark and Kedro Viz are chosen.
        cookiecutter_args["directory"] = "spaceflights-pyspark-viz"
    elif "Pyspark" in tools:
        # Use the spaceflights-pyspark starter if only Pyspark is chosen.
        cookiecutter_args["directory"] = "spaceflights-pyspark"
    elif "Kedro Viz" in tools:
        # Use the spaceflights-pandas-viz starter if only Kedro Viz is chosen.
        cookiecutter_args["directory"] = "spaceflights-pandas-viz"
    elif example_pipeline:
        # Use spaceflights-pandas starter if example was selected, but PySpark or Viz wasn't
        cookiecutter_args["directory"] = "spaceflights-pandas"
    else:
        # Use the default template path for non Pyspark, Viz or example options:
        starter_path = template_path
    return starter_path


def _make_cookiecutter_context_for_prompts(cookiecutter_dir: Path):
    # noqa: import-outside-toplevel
    from cookiecutter.generate import generate_context

    cookiecutter_context = generate_context(cookiecutter_dir / "cookiecutter.json")
    return cookiecutter_context.get("cookiecutter", {})


def _make_cookiecutter_args(
    config: dict[str, str | list[str]],
    checkout: str,
    directory: str,
) -> dict[str, Any]:
    """Creates a dictionary of arguments to pass to cookiecutter.

    Args:
        config: Configuration for starting a new project. This is passed as
            ``extra_context`` to cookiecutter and will overwrite the cookiecutter.json
            defaults.
        checkout: The tag, branch or commit in the starter repository to checkout.
            Maps directly to cookiecutter's ``checkout`` argument. Relevant only when
            using a starter.
        directory: The directory of a specific starter inside a repository containing
            multiple starters. Maps directly to cookiecutter's ``directory`` argument.
            Relevant only when using a starter.
            https://cookiecutter.readthedocs.io/en/1.7.2/advanced/directories.html

    Returns:
        Arguments to pass to cookiecutter.
    """

    cookiecutter_args = {
        "output_dir": config.get("output_dir", str(Path.cwd().resolve())),
        "no_input": True,
        "extra_context": config,
    }

    if checkout:
        cookiecutter_args["checkout"] = checkout
    if directory:
        cookiecutter_args["directory"] = directory

    return cookiecutter_args


def _validate_config_file_against_prompts(
    config: dict[str, str], prompts: dict[str, Any]
):
    """Checks that the configuration file contains all needed variables.

    Args:
        config: The config as a dictionary.
        prompts: Prompts from prompts.yml.

    Raises:
        KedroCliError: If the config file is empty or does not contain all the keys
            required in prompts, or if the output_dir specified does not exist.
    """
    if config is None:
        raise KedroCliError("Config file is empty.")
    missing_keys = set(prompts) - set(config)
    if missing_keys:
        click.echo(yaml.dump(config, default_flow_style=False))
        raise KedroCliError(f"{', '.join(missing_keys)} not found in config file.")

    if "output_dir" in config and not Path(config["output_dir"]).exists():
        raise KedroCliError(
            f"'{config['output_dir']}' is not a valid output directory. "
            "It must be a relative or absolute path to an existing directory."
        )


def _validate_config_file_inputs(config: dict[str, str]):
    """Checks that variables provided through the config file are of the expected format. This
    validate the config provided by `kedro new --config` in a similar way to `prompts.yml`
    for starters.

    Args:
        config: The config as a dictionary

    Raises:
        SystemExit: If the provided variables are not properly formatted.
    """
    project_name_validation_config = {
        "regex_validator": r"^[\w -]{2,}$",
        "error_message": "'{input_project_name}' is an invalid value for project name. It must contain only alphanumeric symbols, spaces, underscores and hyphens and be at least 2 characters long",
    }

    input_project_name = config.get("project_name", "New Kedro Project")
    if not re.match(
        project_name_validation_config["regex_validator"], input_project_name
    ):
        click.secho(project_name_validation_config["error_message"], fg="red", err=True)
        sys.exit(1)

    input_tools = config.get("tools", "none")
    tools_validation_config = {
        "regex_validator": r"^(all|none|(( )*\d*(,\d*)*(,( )*\d*)*( )*|( )*((\d+-\d+)|(\d+ - \d+))( )*))$",
        "error_message": f"'{input_tools}' is an invalid value for project tools. Please select valid options for tools using comma-separated values, ranges, or 'all/none'.",
    }

    if not re.match(tools_validation_config["regex_validator"], input_tools.lower()):
        message = tools_validation_config["error_message"]
        click.secho(message, fg="red", err=True)
        sys.exit(1)

    selected_tools = _parse_tools_input(input_tools)
    _validate_selection(selected_tools)
    _validate_regex("yes_no", config.get("example_pipeline", "no"))


def _validate_selection(tools: list[str]):
    # start validating from the end, when user select 1-20, it will generate a message
    # '20' is not a valid selection instead of '8'
    for tool in tools[::-1]:
        if tool not in NUMBER_TO_TOOLS_NAME:
            message = f"'{tool}' is not a valid selection.\nPlease select from the available tools: 1, 2, 3, 4, 5, 6, 7."  # nosec
            click.secho(message, fg="red", err=True)
            sys.exit(1)


def _parse_tools_input(tools_str: str):
    """Parse the tools input string.

    Args:
        tools_str: Input string from prompts.yml.

    Returns:
        list: List of selected tools as strings.
    """

    def _validate_range(start, end):
        if int(start) > int(end):
            message = f"'{start}-{end}' is an invalid range for project tools.\nPlease ensure range values go from smaller to larger."
            click.secho(message, fg="red", err=True)
            sys.exit(1)

    tools_str = tools_str.lower()
    if tools_str == "all":
        return list(NUMBER_TO_TOOLS_NAME)
    if tools_str == "none":
        return []
    # Guard clause if tools_str is None, which can happen if prompts.yml is removed
    if not tools_str:
        return []  # pragma: no cover

    # Split by comma
    tools_choices = tools_str.replace(" ", "").split(",")
    selected: list[str] = []

    for choice in tools_choices:
        if "-" in choice:
            start, end = choice.split("-")
            _validate_range(start, end)
            selected.extend(str(i) for i in range(int(start), int(end) + 1))
        else:
            selected.append(choice.strip())

    return selected


def _create_project(template_path: str, cookiecutter_args: dict[str, Any]):
    """Creates a new kedro project using cookiecutter.

    Args:
        template_path: The path to the cookiecutter template to create the project.
            It could either be a local directory or a remote VCS repository
            supported by cookiecutter. For more details, please see:
            https://cookiecutter.readthedocs.io/en/latest/usage.html#generate-your-project
        cookiecutter_args: Arguments to pass to cookiecutter.

    Raises:
        KedroCliError: If it fails to generate a project.
    """
    # noqa: import-outside-toplevel
    from cookiecutter.main import cookiecutter  # for performance reasons

    try:
        result_path = cookiecutter(template=template_path, **cookiecutter_args)
    except Exception as exc:
        raise KedroCliError(
            "Failed to generate project when running cookiecutter."
        ) from exc

    _clean_pycache(Path(result_path))
    extra_context = cookiecutter_args["extra_context"]
    project_name = extra_context.get("project_name", "New Kedro Project")
    tools = extra_context.get("tools")
    example_pipeline = extra_context.get("example_pipeline")

    click.secho(
        "\nCongratulations!"
        f"\nYour project '{project_name}' has been created in the directory \n{result_path}\n"
    )

    # we can use starters without tools:
    if tools is not None:
        if tools == "[]":  # TODO: This should be a list
            click.secho(
                "You have selected no project tools",
                fg="green",
            )
        else:
            click.secho(
                f"You have selected the following project tools: {tools}",
                fg="green",
            )

    if example_pipeline is not None:
        if example_pipeline:
            click.secho(
                "It has been created with an example pipeline.",
                fg="green",
            )

    click.secho(
        "\nTo skip the interactive flow you can run `kedro new` with"
        "\nkedro new --name=<your-project-name> --tools=<your-project-tools> --example=<yes/no>",
        fg="green",
    )


class _Prompt:
    """Represent a single CLI prompt for `kedro new`"""

    def __init__(self, *args, **kwargs) -> None:  # noqa: unused-argument
        try:
            self.title = kwargs["title"]
        except KeyError as exc:
            raise KedroCliError(
                "Each prompt must have a title field to be valid."
            ) from exc

        self.text = kwargs.get("text", "")
        self.regexp = kwargs.get("regex_validator", None)
        self.error_message = kwargs.get("error_message", "")

    def __str__(self) -> str:
        title = self.title.strip().title()
        title = click.style(title + "\n" + "=" * len(title), bold=True)
        prompt_lines = [title] + [self.text]
        prompt_text = "\n".join(str(line).strip() for line in prompt_lines)
        return f"\n{prompt_text}\n"

    def validate(self, user_input: str) -> None:
        """Validate a given prompt value against the regex validator"""

        if self.regexp and not re.match(self.regexp, user_input.lower()):
            message = f"'{user_input}' is an invalid value for {(self.title).lower()}."
            click.secho(message, fg="red", err=True)
            click.secho(self.error_message, fg="red", err=True)
            sys.exit(1)

        if self.title == "Project Tools":
            # Validate user input
            _validate_selection(_parse_tools_input(user_input))


# noqa: unused-argument
def _remove_readonly(func: Callable, path: Path, excinfo: tuple):  # pragma: no cover
    """Remove readonly files on Windows
    See: https://docs.python.org/3/library/shutil.html?highlight=shutil#rmtree-example
    """
    os.chmod(path, stat.S_IWRITE)
    func(path)


def _starter_spec_to_dict(
    starter_specs: dict[str, KedroStarterSpec]
) -> dict[str, dict[str, str]]:
    """Convert a dictionary of starters spec to a nicely formatted dictionary"""
    format_dict: dict[str, dict[str, str]] = {}
    for alias, spec in starter_specs.items():
        format_dict[alias] = {}  # Each dictionary represent 1 starter
        format_dict[alias]["template_path"] = spec.template_path
        if spec.directory:
            format_dict[alias]["directory"] = spec.directory
    return format_dict<|MERGE_RESOLUTION|>--- conflicted
+++ resolved
@@ -170,21 +170,13 @@
 @click.option("--starter", "-s", "starter_alias", help=STARTER_ARG_HELP)
 @click.option("--checkout", help=CHECKOUT_ARG_HELP)
 @click.option("--directory", help=DIRECTORY_ARG_HELP)
-<<<<<<< HEAD
-@click.option("--addons", "-a", "tools", help=ADDON_ARG_HELP)
-=======
 @click.option("--tools", "-t", "selected_tools", help=TOOLS_ARG_HELP)
->>>>>>> 9f24ad61
 @click.option("--name", "-n", "project_name", help=NAME_ARG_HELP)
 @click.option("--example", "-e", "example_pipeline", help=EXAMPLE_ARG_HELP)
 def new(  # noqa: PLR0913
     config_path,
     starter_alias,
-<<<<<<< HEAD
-    tools,
-=======
     selected_tools,
->>>>>>> 9f24ad61
     project_name,
     checkout,
     directory,
@@ -230,21 +222,12 @@
     prompts_required = _get_prompts_required(cookiecutter_dir)
 
     # Format user input where necessary
-<<<<<<< HEAD
-    if tools is not None:
-        tools = tools.lower()
-
-    # Select which prompts will be displayed to the user based on which flags were selected.
-    prompts_required = _select_prompts_to_display(
-        prompts_required, tools, project_name, example_pipeline
-=======
     if selected_tools is not None:
         selected_tools = selected_tools.lower()
 
     # Select which prompts will be displayed to the user based on which flags were selected.
     prompts_required = _select_prompts_to_display(
         prompts_required, selected_tools, project_name, example_pipeline
->>>>>>> 9f24ad61
     )
 
     # We only need to make cookiecutter_context if interactive prompts are needed.
@@ -265,11 +248,7 @@
         prompts_required=prompts_required,
         config_path=config_path,
         cookiecutter_context=cookiecutter_context,
-<<<<<<< HEAD
-        selected_add_ons_flag=tools,
-=======
         selected_tools=selected_tools,
->>>>>>> 9f24ad61
         project_name=project_name,
         example_pipeline=example_pipeline,
     )
