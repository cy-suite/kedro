"""kedro is a CLI for managing Kedro projects.

This module implements commands available from the kedro CLI for creating
projects.
"""
from __future__ import annotations

import os
import re
import shutil
import stat
import sys
import tempfile
from collections import OrderedDict
from itertools import groupby
from pathlib import Path
from typing import Any, Callable

import click
import yaml
from attrs import define, field

import kedro
from kedro import __version__ as version
from kedro.framework.cli.utils import (
    CONTEXT_SETTINGS,
    KedroCliError,
    _clean_pycache,
    _get_entry_points,
    _safe_load_entry_point,
    command_with_verbosity,
)

# TODO(lrcouto): Insert actual link to the documentation (Visit: kedro.org/{insert-documentation} to find out more about these tools.).
TOOLS_ARG_HELP = """
Select which tools you'd like to include. By default, none are included.\n

Tools\n
1) Linting: Provides a basic linting setup with Black and Ruff\n
2) Testing: Provides basic testing setup with pytest\n
3) Custom Logging: Provides more logging options\n
4) Documentation: Basic documentation setup with Sphinx\n
5) Data Structure: Provides a directory structure for storing data\n
6) Pyspark: Provides set up configuration for working with PySpark\n
7) Kedro Viz: Provides Kedro's native visualisation tool \n

Example usage:\n
kedro new --tools=lint,test,log,docs,data,pyspark,viz (or any subset of these options)\n
kedro new --tools=all\n
kedro new --tools=none
"""
CONFIG_ARG_HELP = """Non-interactive mode, using a configuration yaml file. This file
must supply  the keys required by the template's prompts.yml. When not using a starter,
these are `project_name`, `repo_name` and `python_package`."""
CHECKOUT_ARG_HELP = (
    "An optional tag, branch or commit to checkout in the starter repository."
)
DIRECTORY_ARG_HELP = (
    "An optional directory inside the repository where the starter resides."
)
NAME_ARG_HELP = "The name of your new Kedro project."
STARTER_ARG_HELP = """Specify the starter template to use when creating the project.
This can be the path to a local directory, a URL to a remote VCS repository supported
by `cookiecutter` or one of the aliases listed in ``kedro starter list``.
"""
EXAMPLE_ARG_HELP = "Enter y to enable, n to disable the example pipeline."


@define(order=True)
class KedroStarterSpec:  # noqa: too-few-public-methods
    """Specification of custom kedro starter template
    Args:
        alias: alias of the starter which shows up on `kedro starter list` and is used
        by the starter argument of `kedro new`
        template_path: path to a directory or a URL to a remote VCS repository supported
        by `cookiecutter`
        directory: optional directory inside the repository where the starter resides.
        origin: reserved field used by kedro internally to determine where the starter
        comes from, users do not need to provide this field.
    """

    alias: str
    template_path: str
    directory: str | None = None
    origin: str | None = field(init=False)


KEDRO_PATH = Path(kedro.__file__).parent
TEMPLATE_PATH = KEDRO_PATH / "templates" / "project"

_STARTERS_REPO = "git+https://github.com/kedro-org/kedro-starters.git"
_OFFICIAL_STARTER_SPECS = [
    KedroStarterSpec("astro-airflow-iris", _STARTERS_REPO, "astro-airflow-iris"),
    KedroStarterSpec("spaceflights-pandas", _STARTERS_REPO, "spaceflights-pandas"),
    KedroStarterSpec(
        "spaceflights-pandas-viz", _STARTERS_REPO, "spaceflights-pandas-viz"
    ),
    KedroStarterSpec("spaceflights-pyspark", _STARTERS_REPO, "spaceflights-pyspark"),
    KedroStarterSpec(
        "spaceflights-pyspark-viz", _STARTERS_REPO, "spaceflights-pyspark-viz"
    ),
    KedroStarterSpec("databricks-iris", _STARTERS_REPO, "databricks-iris"),
]
# Set the origin for official starters
for starter_spec in _OFFICIAL_STARTER_SPECS:
    starter_spec.origin = "kedro"

_OFFICIAL_STARTER_SPECS = {spec.alias: spec for spec in _OFFICIAL_STARTER_SPECS}

TOOLS_SHORTNAME_TO_NUMBER = {
    "lint": "1",
    "test": "2",
    "log": "3",
    "docs": "4",
    "data": "5",
    "pyspark": "6",
    "viz": "7",
}
NUMBER_TO_TOOLS_NAME = {
    "1": "Linting",
    "2": "Testing",
    "3": "Custom Logging",
    "4": "Documentation",
    "5": "Data Structure",
    "6": "Pyspark",
    "7": "Kedro Viz",
}

VALIDATION_PATTERNS = {
    "yes_no": {
        "regex": r"(?i)^\s*(y|yes|n|no)\s*$",
        "error_message": "|It must contain only y, n, YES, NO, case insensitive.",
    }
}


def _validate_regex(pattern_name, text):
    if not re.match(VALIDATION_PATTERNS[pattern_name]["regex"], text):
        click.secho(
            VALIDATION_PATTERNS[pattern_name]["error_message"],
            fg="red",
            err=True,
        )
        sys.exit(1)


def _parse_yes_no_to_bool(value):
    return value.strip().lower() in ["y", "yes"] if value is not None else None


# noqa: missing-function-docstring
@click.group(context_settings=CONTEXT_SETTINGS, name="Kedro")
def create_cli():  # pragma: no cover
    pass


@create_cli.group()
def starter():
    """Commands for working with project starters."""


@command_with_verbosity(create_cli, short_help="Create a new kedro project.")
@click.option(
    "--config",
    "-c",
    "config_path",
    type=click.Path(exists=True),
    help=CONFIG_ARG_HELP,
)
@click.option("--starter", "-s", "starter_alias", help=STARTER_ARG_HELP)
@click.option("--checkout", help=CHECKOUT_ARG_HELP)
@click.option("--directory", help=DIRECTORY_ARG_HELP)
@click.option("--tools", "-t", "selected_tools", help=TOOLS_ARG_HELP)
@click.option("--name", "-n", "project_name", help=NAME_ARG_HELP)
@click.option("--example", "-e", "example_pipeline", help=EXAMPLE_ARG_HELP)
def new(  # noqa: PLR0913
    config_path,
    starter_alias,
    selected_tools,
    project_name,
    checkout,
    directory,
    example_pipeline,  # This will be True or False
    **kwargs,
):
    """Create a new kedro project."""
    if checkout and not starter_alias:
        raise KedroCliError("Cannot use the --checkout flag without a --starter value.")

    if directory and not starter_alias:
        raise KedroCliError(
            "Cannot use the --directory flag without a --starter value."
        )

    starters_dict = _get_starters_dict()

    if starter_alias in starters_dict:
        if directory:
            raise KedroCliError(
                "Cannot use the --directory flag with a --starter alias."
            )
        spec = starters_dict[starter_alias]
        template_path = spec.template_path
        # "directory" is an optional key for starters from plugins, so if the key is
        # not present we will use "None".
        directory = spec.directory
        checkout = checkout or version
    elif starter_alias is not None:
        template_path = starter_alias
        checkout = checkout or version
    else:
        template_path = str(TEMPLATE_PATH)

    # Get prompts.yml to find what information the user needs to supply as config.
    tmpdir = tempfile.mkdtemp()
    cookiecutter_dir = _get_cookiecutter_dir(template_path, checkout, directory, tmpdir)
    prompts_required = _get_prompts_required(cookiecutter_dir)

    # Format user input where necessary
    if selected_tools is not None:
        selected_tools = selected_tools.lower()

    # Select which prompts will be displayed to the user based on which flags were selected.
    prompts_required = _select_prompts_to_display(
        prompts_required, selected_tools, project_name, example_pipeline
    )

    # We only need to make cookiecutter_context if interactive prompts are needed.
    cookiecutter_context = None

    if not config_path:
        cookiecutter_context = _make_cookiecutter_context_for_prompts(cookiecutter_dir)

    # Cleanup the tmpdir after it's no longer required.
    # Ideally we would want to be able to use tempfile.TemporaryDirectory() context manager
    # but it causes an issue with readonly files on windows
    # see: https://bugs.python.org/issue26660.
    # So on error, we will attempt to clear the readonly bits and re-attempt the cleanup
    shutil.rmtree(tmpdir, onerror=_remove_readonly)

    # Obtain config, either from a file or from interactive user prompts.
    extra_context = _get_extra_context(
        prompts_required=prompts_required,
        config_path=config_path,
        cookiecutter_context=cookiecutter_context,
        selected_tools=selected_tools,
        project_name=project_name,
        example_pipeline=example_pipeline,
    )

    cookiecutter_args = _make_cookiecutter_args(
        config=extra_context,
        checkout=checkout,
        directory=directory,
    )

    project_template = fetch_template_based_on_tools(template_path, cookiecutter_args)

    _create_project(project_template, cookiecutter_args)


@starter.command("list")
def list_starters():
    """List all official project starters available."""
    starters_dict = _get_starters_dict()

    # Group all specs by origin as nested dict and sort it.
    sorted_starters_dict: dict[str, dict[str, KedroStarterSpec]] = {
        origin: dict(sorted(starters_dict_by_origin))
        for origin, starters_dict_by_origin in groupby(
            starters_dict.items(), lambda item: item[1].origin
        )
    }

    # ensure kedro starters are listed first
    sorted_starters_dict = dict(
        sorted(sorted_starters_dict.items(), key=lambda x: x == "kedro")
    )

    for origin, starters_spec in sorted_starters_dict.items():
        click.secho(f"\nStarters from {origin}\n", fg="yellow")
        click.echo(
            yaml.safe_dump(_starter_spec_to_dict(starters_spec), sort_keys=False)
        )


def _get_cookiecutter_dir(
    template_path: str, checkout: str, directory: str, tmpdir: str
) -> Path:
    """Gives a path to the cookiecutter directory. If template_path is a repo then
    clones it to ``tmpdir``; if template_path is a file path then directly uses that
    path without copying anything.
    """
    # noqa: import-outside-toplevel
    from cookiecutter.exceptions import RepositoryCloneFailed, RepositoryNotFound
    from cookiecutter.repository import determine_repo_dir  # for performance reasons

    try:
        cookiecutter_dir, _ = determine_repo_dir(
            template=template_path,
            abbreviations={},
            clone_to_dir=Path(tmpdir).resolve(),
            checkout=checkout,
            no_input=True,
            directory=directory,
        )
    except (RepositoryNotFound, RepositoryCloneFailed) as exc:
        error_message = f"Kedro project template not found at {template_path}."

        if checkout:
            error_message += (
                f" Specified tag {checkout}. The following tags are available: "
                + ", ".join(_get_available_tags(template_path))
            )
        official_starters = sorted(_OFFICIAL_STARTER_SPECS)
        raise KedroCliError(
            f"{error_message}. The aliases for the official Kedro starters are: \n"
            f"{yaml.safe_dump(official_starters, sort_keys=False)}"
        ) from exc

    return Path(cookiecutter_dir)


def _get_prompts_required(cookiecutter_dir: Path) -> dict[str, Any] | None:
    """Finds the information a user must supply according to prompts.yml."""
    prompts_yml = cookiecutter_dir / "prompts.yml"
    if not prompts_yml.is_file():
        return None

    try:
        with prompts_yml.open("r") as prompts_file:
            return yaml.safe_load(prompts_file)
    except Exception as exc:
        raise KedroCliError(
            "Failed to generate project: could not load prompts.yml."
        ) from exc


def _get_available_tags(template_path: str) -> list:
    # Not at top level so that kedro CLI works without a working git executable.
    # noqa: import-outside-toplevel
    import git

    try:
        tags = git.cmd.Git().ls_remote("--tags", template_path.replace("git+", ""))

        unique_tags = {
            tag.split("/")[-1].replace("^{}", "") for tag in tags.split("\n")
        }
        # Remove git ref "^{}" and duplicates. For example,
        # tags: ['/tags/version', '/tags/version^{}']
        # unique_tags: {'version'}

    except git.GitCommandError:
        return []
    return sorted(unique_tags)


def _get_starters_dict() -> dict[str, KedroStarterSpec]:
    """This function lists all the starter aliases declared in
    the core repo and in plugins entry points.

    For example, the output for official kedro starters looks like:
    {"astro-airflow-iris":
        KedroStarterSpec(
            name="astro-airflow-iris",
            template_path="git+https://github.com/kedro-org/kedro-starters.git",
            directory="astro-airflow-iris",
            origin="kedro"
        ),
    }
    """
    starter_specs = _OFFICIAL_STARTER_SPECS

    for starter_entry_point in _get_entry_points(name="starters"):
        origin = starter_entry_point.module.split(".")[0]
        specs = _safe_load_entry_point(starter_entry_point) or []
        for spec in specs:
            if not isinstance(spec, KedroStarterSpec):
                click.secho(
                    f"The starter configuration loaded from module {origin}"
                    f"should be a 'KedroStarterSpec', got '{type(spec)}' instead",
                    fg="red",
                )
            elif spec.alias in starter_specs:
                click.secho(
                    f"Starter alias `{spec.alias}` from `{origin}` "
                    f"has been ignored as it is already defined by"
                    f"`{starter_specs[spec.alias].origin}`",
                    fg="red",
                )
            else:
                spec.origin = origin
                starter_specs[spec.alias] = spec
    return starter_specs


def _get_extra_context(  # noqa: PLR0913
    prompts_required: dict,
    config_path: str,
    cookiecutter_context: OrderedDict,
    selected_tools: str | None,
    project_name: str | None,
    example_pipeline: str | None,
) -> dict[str, str]:
    """Generates a config dictionary that will be passed to cookiecutter as `extra_context`, based
    on CLI flags, user prompts, or a configuration file.

    Args:
        prompts_required: a dictionary of all the prompts that will be shown to
            the user on project creation.
        config_path: a string containing the value for the --config flag, or
            None in case the flag wasn't used.
        cookiecutter_context: the context for Cookiecutter templates.
        selected_tools: a string containing the value for the --tools flag,
            or None in case the flag wasn't used.
        project_name: a string containing the value for the --name flag, or
            None in case the flag wasn't used.

    Returns:
        the prompts_required dictionary, with all the redundant information removed.
    """
    if not prompts_required:
        extra_context = {}
        if config_path:
            extra_context = _fetch_config_from_file(config_path)
            _validate_config_file_inputs(extra_context)

    elif config_path:
        extra_context = _fetch_config_from_file(config_path)
        _validate_config_file_against_prompts(extra_context, prompts_required)
        _validate_config_file_inputs(extra_context)
    else:
        extra_context = _fetch_config_from_user_prompts(
            prompts_required, cookiecutter_context
        )

    # Format
    extra_context.setdefault("kedro_version", version)

    tools = _convert_tools_names_to_numbers(selected_tools)

    if tools is not None:
        extra_context["tools"] = tools

    if project_name is not None:
        extra_context["project_name"] = project_name

    # Map the selected tools lists to readable name
    tools = extra_context.get("tools")
    if tools:
        extra_context["tools"] = [
            NUMBER_TO_TOOLS_NAME[tool]
            for tool in _parse_tools_input(tools)  # type: ignore
        ]
        extra_context["tools"] = str(extra_context["tools"])

    extra_context["example_pipeline"] = (
        _parse_yes_no_to_bool(
            example_pipeline
            if example_pipeline is not None
            else extra_context.get("example_pipeline", "no")
        )  # type: ignore
    )

    return extra_context


def _convert_tools_names_to_numbers(selected_tools: str | None) -> str | None:
    """Prepares tools selection from the CLI input to the correct format
    to be put in the project configuration, if it exists.
    Replaces tool strings with the corresponding prompt number.

    Args:
        selected_tools: a string containing the value for the --tools flag,
            or None in case the flag wasn't used, i.e. lint,docs.

    Returns:
        String with the numbers corresponding to the desired tools, or
        None in case the --tools flag was not used.
    """
    if selected_tools is None:
        return None

    tools = []
    for tool in selected_tools.lower().split(","):
        tool_short_name = tool.strip()
        if tool_short_name in TOOLS_SHORTNAME_TO_NUMBER:
            tools.append(TOOLS_SHORTNAME_TO_NUMBER[tool_short_name])
    return ",".join(tools)


def _select_prompts_to_display(
    prompts_required: dict,
    selected_tools: str,
    project_name: str,
    example_pipeline: str,
) -> dict:
    """Selects which prompts an user will receive when creating a new
    Kedro project, based on what information was already made available
    through CLI input.

    Args:
        prompts_required: a dictionary of all the prompts that will be shown to
            the user on project creation.
        selected_tools: a string containing the value for the --tools flag,
            or None in case the flag wasn't used.
        project_name: a string containing the value for the --name flag, or
            None in case the flag wasn't used.
        example_pipeline: "Yes" or "No" for --example flag, or
            None in case the flag wasn't used.

    Returns:
        the prompts_required dictionary, with all the redundant information removed.
    """
    valid_tools = list(TOOLS_SHORTNAME_TO_NUMBER) + ["all", "none"]

    if selected_tools is not None:
        tools = re.sub(r"\s", "", selected_tools).split(",")
        for tool in tools:
            if tool not in valid_tools:
                click.secho(
                    "Please select from the available tools: lint, test, log, docs, data, pyspark, viz, all, none",
                    fg="red",
                    err=True,
                )
                sys.exit(1)
        if ("none" in tools or "all" in tools) and len(tools) > 1:
            click.secho(
                "Tools options 'all' and 'none' cannot be used with other options",
                fg="red",
                err=True,
            )
            sys.exit(1)
        del prompts_required["tools"]

    if project_name is not None:
        if not re.match(r"^[\w -]{2,}$", project_name):
            click.secho(
                "Kedro project names must contain only alphanumeric symbols, spaces, underscores and hyphens and be at least 2 characters long",
                fg="red",
                err=True,
            )
            sys.exit(1)
        del prompts_required["project_name"]

    if example_pipeline is not None:
        _validate_regex("yes_no", example_pipeline)
        del prompts_required["example_pipeline"]

    return prompts_required


def _fetch_config_from_file(config_path: str) -> dict[str, str]:
    """Obtains configuration for a new kedro project non-interactively from a file.

    Args:
        config_path: The path of the config.yml which should contain the data required
            by ``prompts.yml``.

    Returns:
        Configuration for starting a new project. This is passed as ``extra_context``
            to cookiecutter and will overwrite the cookiecutter.json defaults.

    Raises:
        KedroCliError: If the file cannot be parsed.

    """
    try:
        with open(config_path, encoding="utf-8") as config_file:
            config = yaml.safe_load(config_file)

        if KedroCliError.VERBOSE_ERROR:
            click.echo(config_path + ":")
            click.echo(yaml.dump(config, default_flow_style=False))
    except Exception as exc:
        raise KedroCliError(
            f"Failed to generate project: could not load config at {config_path}."
        ) from exc

    return config


def _fetch_config_from_user_prompts(
    prompts: dict[str, Any], cookiecutter_context: OrderedDict
) -> dict[str, str]:
    """Interactively obtains information from user prompts.

    Args:
        prompts: Prompts from prompts.yml.
        cookiecutter_context: Cookiecutter context generated from cookiecutter.json.

    Returns:
        Configuration for starting a new project. This is passed as ``extra_context``
            to cookiecutter and will overwrite the cookiecutter.json defaults.
    """
    # noqa: import-outside-toplevel
    from cookiecutter.environment import StrictEnvironment
    from cookiecutter.prompt import read_user_variable, render_variable

    config: dict[str, str] = {}

    for variable_name, prompt_dict in prompts.items():
        prompt = _Prompt(**prompt_dict)

        # render the variable on the command line
        cookiecutter_variable = render_variable(
            env=StrictEnvironment(context=cookiecutter_context),
            raw=cookiecutter_context.get(variable_name),
            cookiecutter_dict=config,
        )

        # read the user's input for the variable
        user_input = read_user_variable(str(prompt), cookiecutter_variable)
        if user_input:
            prompt.validate(user_input)
            config[variable_name] = user_input
    return config


def fetch_template_based_on_tools(template_path, cookiecutter_args: dict[str, Any]):
    extra_context = cookiecutter_args["extra_context"]
    # If 'tools' or 'example_pipeline' are not specified in prompts.yml and not prompted in 'kedro new' options,
    # default options will be used instead
    tools = extra_context.get("tools", [])
    example_pipeline = extra_context.get("example_pipeline", False)
    starter_path = "git+https://github.com/kedro-org/kedro-starters.git"
    if "Pyspark" in tools and "Kedro Viz" in tools:
        # Use the spaceflights-pyspark-viz starter if both Pyspark and Kedro Viz are chosen.
        cookiecutter_args["directory"] = "spaceflights-pyspark-viz"
    elif "Pyspark" in tools:
        # Use the spaceflights-pyspark starter if only Pyspark is chosen.
        cookiecutter_args["directory"] = "spaceflights-pyspark"
    elif "Kedro Viz" in tools:
        # Use the spaceflights-pandas-viz starter if only Kedro Viz is chosen.
        cookiecutter_args["directory"] = "spaceflights-pandas-viz"
    elif example_pipeline:
        # Use spaceflights-pandas starter if example was selected, but PySpark or Viz wasn't
        cookiecutter_args["directory"] = "spaceflights-pandas"
    else:
        # Use the default template path for non Pyspark, Viz or example options:
        starter_path = template_path
    return starter_path


def _make_cookiecutter_context_for_prompts(cookiecutter_dir: Path):
    # noqa: import-outside-toplevel
    from cookiecutter.generate import generate_context

    cookiecutter_context = generate_context(cookiecutter_dir / "cookiecutter.json")
    return cookiecutter_context.get("cookiecutter", {})


def _make_cookiecutter_args(
    config: dict[str, str | list[str]],
    checkout: str,
    directory: str,
) -> dict[str, Any]:
    """Creates a dictionary of arguments to pass to cookiecutter.

    Args:
        config: Configuration for starting a new project. This is passed as
            ``extra_context`` to cookiecutter and will overwrite the cookiecutter.json
            defaults.
        checkout: The tag, branch or commit in the starter repository to checkout.
            Maps directly to cookiecutter's ``checkout`` argument. Relevant only when
            using a starter.
        directory: The directory of a specific starter inside a repository containing
            multiple starters. Maps directly to cookiecutter's ``directory`` argument.
            Relevant only when using a starter.
            https://cookiecutter.readthedocs.io/en/1.7.2/advanced/directories.html

    Returns:
        Arguments to pass to cookiecutter.
    """

    cookiecutter_args = {
        "output_dir": config.get("output_dir", str(Path.cwd().resolve())),
        "no_input": True,
        "extra_context": config,
    }

    if checkout:
        cookiecutter_args["checkout"] = checkout
    if directory:
        cookiecutter_args["directory"] = directory

    return cookiecutter_args


def _validate_config_file_against_prompts(
    config: dict[str, str], prompts: dict[str, Any]
):
    """Checks that the configuration file contains all needed variables.

    Args:
        config: The config as a dictionary.
        prompts: Prompts from prompts.yml.

    Raises:
        KedroCliError: If the config file is empty or does not contain all the keys
            required in prompts, or if the output_dir specified does not exist.
    """
    if config is None:
        raise KedroCliError("Config file is empty.")
    missing_keys = set(prompts) - set(config)
    if missing_keys:
        click.echo(yaml.dump(config, default_flow_style=False))
        raise KedroCliError(f"{', '.join(missing_keys)} not found in config file.")

    if "output_dir" in config and not Path(config["output_dir"]).exists():
        raise KedroCliError(
            f"'{config['output_dir']}' is not a valid output directory. "
            "It must be a relative or absolute path to an existing directory."
        )


def _validate_config_file_inputs(config: dict[str, str]):
    """Checks that variables provided through the config file are of the expected format. This
    validate the config provided by `kedro new --config` in a similar way to `prompts.yml`
    for starters.

    Args:
        config: The config as a dictionary

    Raises:
        SystemExit: If the provided variables are not properly formatted.
    """
    project_name_validation_config = {
        "regex_validator": r"^[\w -]{2,}$",
        "error_message": "'{input_project_name}' is an invalid value for project name. It must contain only alphanumeric symbols, spaces, underscores and hyphens and be at least 2 characters long",
    }

    input_project_name = config.get("project_name", "New Kedro Project")
    if not re.match(
        project_name_validation_config["regex_validator"], input_project_name
    ):
        click.secho(project_name_validation_config["error_message"], fg="red", err=True)
        sys.exit(1)

    input_tools = config.get("tools", "none")
    tools_validation_config = {
        "regex_validator": r"^(all|none|(( )*\d*(,\d*)*(,( )*\d*)*( )*|( )*((\d+-\d+)|(\d+ - \d+))( )*))$",
        "error_message": f"'{input_tools}' is an invalid value for project tools. Please select valid options for tools using comma-separated values, ranges, or 'all/none'.",
    }

    if not re.match(tools_validation_config["regex_validator"], input_tools.lower()):
        message = tools_validation_config["error_message"]
        click.secho(message, fg="red", err=True)
        sys.exit(1)

    selected_tools = _parse_tools_input(input_tools)
    _validate_selection(selected_tools)
    _validate_regex("yes_no", config.get("example_pipeline", "no"))


def _validate_selection(tools: list[str]):
    # start validating from the end, when user select 1-20, it will generate a message
    # '20' is not a valid selection instead of '8'
    for tool in tools[::-1]:
        if tool not in NUMBER_TO_TOOLS_NAME:
            message = f"'{tool}' is not a valid selection.\nPlease select from the available tools: 1, 2, 3, 4, 5, 6, 7."  # nosec
            click.secho(message, fg="red", err=True)
            sys.exit(1)


def _parse_tools_input(tools_str: str):
    """Parse the tools input string.

    Args:
        tools_str: Input string from prompts.yml.

    Returns:
        list: List of selected tools as strings.
    """

    def _validate_range(start, end):
        if int(start) > int(end):
            message = f"'{start}-{end}' is an invalid range for project tools.\nPlease ensure range values go from smaller to larger."
            click.secho(message, fg="red", err=True)
            sys.exit(1)

    tools_str = tools_str.lower()
    if tools_str == "all":
        return list(NUMBER_TO_TOOLS_NAME)
    if tools_str == "none":
        return []
    # Guard clause if tools_str is None, which can happen if prompts.yml is removed
    if not tools_str:
        return []  # pragma: no cover

    # Split by comma
    tools_choices = tools_str.replace(" ", "").split(",")
    selected: list[str] = []

    for choice in tools_choices:
        if "-" in choice:
            start, end = choice.split("-")
            _validate_range(start, end)
            selected.extend(str(i) for i in range(int(start), int(end) + 1))
        else:
            selected.append(choice.strip())

    return selected


def _create_project(template_path: str, cookiecutter_args: dict[str, Any]):
    """Creates a new kedro project using cookiecutter.

    Args:
        template_path: The path to the cookiecutter template to create the project.
            It could either be a local directory or a remote VCS repository
            supported by cookiecutter. For more details, please see:
            https://cookiecutter.readthedocs.io/en/latest/usage.html#generate-your-project
        cookiecutter_args: Arguments to pass to cookiecutter.

    Raises:
        KedroCliError: If it fails to generate a project.
    """
    # noqa: import-outside-toplevel
    from cookiecutter.main import cookiecutter  # for performance reasons

    try:
        result_path = cookiecutter(template=template_path, **cookiecutter_args)
    except Exception as exc:
        raise KedroCliError(
            "Failed to generate project when running cookiecutter."
        ) from exc

    _clean_pycache(Path(result_path))
    extra_context = cookiecutter_args["extra_context"]
    project_name = extra_context.get("project_name", "New Kedro Project")
<<<<<<< HEAD
    tools = extra_context.get("tools")
=======
    add_ons = extra_context.get("add_ons")
>>>>>>> b7e2623c
    example_pipeline = extra_context.get("example_pipeline")

    click.secho(
        "\nCongratulations!"
<<<<<<< HEAD
        f"\nYour project '{project_name}' has been created in the directory \n{result_path}"
    )

    # we can use starters without tools:
    if tools is not None:
        if tools == "[]":  # TODO: This should be a list
            click.secho("You have selected no tools")
        else:
            click.secho(f"You have selected the following tools: {tools}")

    if example_pipeline is not None:
        if example_pipeline:
            click.secho("It has been created with an example pipeline.")

    click.secho(
        "\nTo skip the interactive flow you can run `kedro new` with"
        "\nkedro new --name=<your-project-name> --tools=<your-project-tools> --example=<yes/no>"
=======
        f"\nYour project '{project_name}' has been created in the directory \n{result_path}\n"
    )

    # we can use starters without add_ons:
    if add_ons is not None:
        if add_ons == "[]":  # TODO: This should be a list
            click.secho(
                "You have selected no add-ons",
                fg="green",
            )
        else:
            click.secho(
                f"You have selected the following add-ons: {add_ons}",
                fg="green",
            )

    if example_pipeline is not None:
        if example_pipeline:
            click.secho(
                "It has been created with an example pipeline.",
                fg="green",
            )

    click.secho(
        "\nTo skip the interactive flow you can run `kedro new` with"
        "\nkedro new --name=<your-project-name> --addons=<your-addons> --example=<yes/no>",
        fg="green",
>>>>>>> b7e2623c
    )


class _Prompt:
    """Represent a single CLI prompt for `kedro new`"""

    def __init__(self, *args, **kwargs) -> None:  # noqa: unused-argument
        try:
            self.title = kwargs["title"]
        except KeyError as exc:
            raise KedroCliError(
                "Each prompt must have a title field to be valid."
            ) from exc

        self.text = kwargs.get("text", "")
        self.regexp = kwargs.get("regex_validator", None)
        self.error_message = kwargs.get("error_message", "")

    def __str__(self) -> str:
        title = self.title.strip().title()
        title = click.style(title + "\n" + "=" * len(title), bold=True)
        prompt_lines = [title] + [self.text]
        prompt_text = "\n".join(str(line).strip() for line in prompt_lines)
        return f"\n{prompt_text}\n"

    def validate(self, user_input: str) -> None:
        """Validate a given prompt value against the regex validator"""

        if self.regexp and not re.match(self.regexp, user_input.lower()):
            message = f"'{user_input}' is an invalid value for {(self.title).lower()}."
            click.secho(message, fg="red", err=True)
            click.secho(self.error_message, fg="red", err=True)
            sys.exit(1)

        if self.title == "Project Tools":
            # Validate user input
            _validate_selection(_parse_tools_input(user_input))


# noqa: unused-argument
def _remove_readonly(func: Callable, path: Path, excinfo: tuple):  # pragma: no cover
    """Remove readonly files on Windows
    See: https://docs.python.org/3/library/shutil.html?highlight=shutil#rmtree-example
    """
    os.chmod(path, stat.S_IWRITE)
    func(path)


def _starter_spec_to_dict(
    starter_specs: dict[str, KedroStarterSpec]
) -> dict[str, dict[str, str]]:
    """Convert a dictionary of starters spec to a nicely formatted dictionary"""
    format_dict: dict[str, dict[str, str]] = {}
    for alias, spec in starter_specs.items():
        format_dict[alias] = {}  # Each dictionary represent 1 starter
        format_dict[alias]["template_path"] = spec.template_path
        if spec.directory:
            format_dict[alias]["directory"] = spec.directory
    return format_dict<|MERGE_RESOLUTION|>--- conflicted
+++ resolved
@@ -830,47 +830,24 @@
     _clean_pycache(Path(result_path))
     extra_context = cookiecutter_args["extra_context"]
     project_name = extra_context.get("project_name", "New Kedro Project")
-<<<<<<< HEAD
     tools = extra_context.get("tools")
-=======
-    add_ons = extra_context.get("add_ons")
->>>>>>> b7e2623c
     example_pipeline = extra_context.get("example_pipeline")
 
     click.secho(
         "\nCongratulations!"
-<<<<<<< HEAD
-        f"\nYour project '{project_name}' has been created in the directory \n{result_path}"
+        f"\nYour project '{project_name}' has been created in the directory \n{result_path}\n"
     )
 
     # we can use starters without tools:
     if tools is not None:
         if tools == "[]":  # TODO: This should be a list
-            click.secho("You have selected no tools")
-        else:
-            click.secho(f"You have selected the following tools: {tools}")
-
-    if example_pipeline is not None:
-        if example_pipeline:
-            click.secho("It has been created with an example pipeline.")
-
-    click.secho(
-        "\nTo skip the interactive flow you can run `kedro new` with"
-        "\nkedro new --name=<your-project-name> --tools=<your-project-tools> --example=<yes/no>"
-=======
-        f"\nYour project '{project_name}' has been created in the directory \n{result_path}\n"
-    )
-
-    # we can use starters without add_ons:
-    if add_ons is not None:
-        if add_ons == "[]":  # TODO: This should be a list
             click.secho(
-                "You have selected no add-ons",
+                "You have selected no project tools",
                 fg="green",
             )
         else:
             click.secho(
-                f"You have selected the following add-ons: {add_ons}",
+                f"You have selected the following project tools: {tools}",
                 fg="green",
             )
 
@@ -883,9 +860,8 @@
 
     click.secho(
         "\nTo skip the interactive flow you can run `kedro new` with"
-        "\nkedro new --name=<your-project-name> --addons=<your-addons> --example=<yes/no>",
+        "\nkedro new --name=<your-project-name> --tools=<your-project-tools> --example=<yes/no>",
         fg="green",
->>>>>>> b7e2623c
     )
 
 
