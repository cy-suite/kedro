--- conflicted
+++ resolved
@@ -625,19 +625,12 @@
     tools = extra_context.get("tools", [])
     example_pipeline = extra_context.get("example_pipeline", False)
     starter_path = "git+https://github.com/kedro-org/kedro-starters.git"
-<<<<<<< HEAD
-    if "PySpark" in add_ons and "Kedro Viz" in add_ons:
+    
+    if "Pyspark" in tools and "Kedro Viz" in tools:
         # Use the spaceflights-pyspark-viz starter if both PySpark and Kedro Viz are chosen.
         cookiecutter_args["directory"] = "spaceflights-pyspark-viz"
-    elif "PySpark" in add_ons:
+    elif "PySpark" in tools:
         # Use the spaceflights-pyspark starter if only PySpark is chosen.
-=======
-    if "Pyspark" in tools and "Kedro Viz" in tools:
-        # Use the spaceflights-pyspark-viz starter if both Pyspark and Kedro Viz are chosen.
-        cookiecutter_args["directory"] = "spaceflights-pyspark-viz"
-    elif "Pyspark" in tools:
-        # Use the spaceflights-pyspark starter if only Pyspark is chosen.
->>>>>>> 5475e742
         cookiecutter_args["directory"] = "spaceflights-pyspark"
     elif "Kedro Viz" in tools:
         # Use the spaceflights-pandas-viz starter if only Kedro Viz is chosen.
