"""A collection of CLI commands for working with Kedro project."""

import os
import shutil
import subprocess
import sys
import webbrowser
from pathlib import Path

import click

from kedro.framework.cli.utils import (
    KedroCliError,
    _check_module_importable,
    _config_file_callback,
    _deprecate_options,
    _get_values_as_tuple,
    _reformat_load_versions,
    _split_load_versions,
    _split_params,
    call,
    command_with_verbosity,
    env_option,
    forward_command,
    python_call,
    split_node_names,
    split_string,
)
from kedro.framework.session import KedroSession
from kedro.framework.startup import ProjectMetadata
from kedro.utils import load_obj

NO_DEPENDENCY_MESSAGE = """{module} is not installed. Please make sure {module} is in
{src}/requirements.txt and run 'pip install -r src/requirements.txt'."""
LINT_CHECK_ONLY_HELP = """Check the files for style guide violations, unsorted /
unformatted imports, and unblackened Python code without modifying the files."""
OPEN_ARG_HELP = """Open the documentation in your default browser after building."""
FROM_INPUTS_HELP = (
    """A list of dataset names which should be used as a starting point."""
)
TO_OUTPUTS_HELP = """A list of dataset names which should be used as an end point."""
FROM_NODES_HELP = """A list of node names which should be used as a starting point."""
TO_NODES_HELP = """A list of node names which should be used as an end point."""
NODE_ARG_HELP = """Run only nodes with specified names."""
RUNNER_ARG_HELP = """Specify a runner that you want to run the pipeline with.
Available runners: 'SequentialRunner', 'ParallelRunner' and 'ThreadRun'."""
ASYNC_ARG_HELP = """Load and save node inputs and outputs asynchronously
with threads. If not specified, load and save datasets synchronously."""
TAG_ARG_HELP = """Construct the pipeline using only nodes which have this tag
attached. Option can be used multiple times, what results in a
pipeline constructed from nodes having any of those tags."""
LOAD_VERSION_HELP = """Specify a particular dataset version (timestamp) for loading."""
CONFIG_FILE_HELP = """Specify a YAML configuration file to load the run
command arguments from. If command line arguments are provided, they will
override the loaded ones."""
PIPELINE_ARG_HELP = """Name of the registered pipeline to run.
If not set, the '__default__' pipeline is run."""
PARAMS_ARG_HELP = """Specify extra parameters that you want to pass
to the context initialiser. Items must be separated by comma, keys - by colon or equals sign,
example: param1=value1,param2=value2. Each parameter is split by the first comma,
so parameter values are allowed to contain colons, parameter keys are not.
To pass a nested dictionary as parameter, separate keys by '.', example:
param_group.param1:value1."""
INPUT_FILE_HELP = """Name of the requirements file to compile."""
OUTPUT_FILE_HELP = """Name of the file where compiled requirements should be stored."""
CONF_SOURCE_HELP = """Path of a directory where project configuration is stored."""


# pylint: disable=missing-function-docstring
@click.group(name="Kedro")
def project_group():  # pragma: no cover
    pass


@forward_command(project_group, forward_help=True)
@click.pass_obj  # this will pass the metadata as first argument
def test(metadata: ProjectMetadata, args, **kwargs):  # pylint: disable=unused-argument
    """Run the test suite. (DEPRECATED)"""
    deprecation_message = (
        "DeprecationWarning: Command 'kedro test' is deprecated and "
        "will not be available from Kedro 0.19.0. "
        "Use the command 'pytest' instead. "
    )
    click.secho(deprecation_message, fg="red")

    try:
        _check_module_importable("pytest")
    except KedroCliError as exc:
        source_path = metadata.source_dir
        raise KedroCliError(
            NO_DEPENDENCY_MESSAGE.format(module="pytest", src=str(source_path))
        ) from exc
    python_call("pytest", args)


@command_with_verbosity(project_group)
@click.option("-c", "--check-only", is_flag=True, help=LINT_CHECK_ONLY_HELP)
@click.argument("files", type=click.Path(exists=True), nargs=-1)
@click.pass_obj  # this will pass the metadata as first argument
def lint(
    metadata: ProjectMetadata, files, check_only, **kwargs
):  # pylint: disable=unused-argument
    """Run flake8, isort and black. (DEPRECATED)"""
    deprecation_message = (
        "DeprecationWarning: Command 'kedro lint' is deprecated and "
        "will not be available from Kedro 0.19.0."
    )
    click.secho(deprecation_message, fg="red")

    source_path = metadata.source_dir
    package_name = metadata.package_name
    files = files or (str(source_path / "tests"), str(source_path / package_name))

    if "PYTHONPATH" not in os.environ:
        # isort needs the source path to be in the 'PYTHONPATH' environment
        # variable to treat it as a first-party import location
        os.environ["PYTHONPATH"] = str(source_path)  # pragma: no cover

    for module_name in ("flake8", "isort", "black"):
        try:
            _check_module_importable(module_name)
        except KedroCliError as exc:
            raise KedroCliError(
                NO_DEPENDENCY_MESSAGE.format(module=module_name, src=str(source_path))
            ) from exc

    python_call("black", ("--check",) + files if check_only else files)
    python_call("flake8", files)
    python_call("isort", ("--check",) + files if check_only else files)


@forward_command(project_group, forward_help=True)
@env_option
@click.pass_obj  # this will pass the metadata as first argument
def ipython(
    metadata: ProjectMetadata, env, args, **kwargs
):  # pylint: disable=unused-argument
    """Open IPython with project specific variables loaded."""
    _check_module_importable("IPython")

    if env:
        os.environ["KEDRO_ENV"] = env
    call(["ipython", "--ext", "kedro.ipython"] + list(args))


@project_group.command()
@click.pass_obj  # this will pass the metadata as first argument
def package(metadata: ProjectMetadata):
    """Package the project as a Python egg and wheel."""
    source_path = metadata.source_dir
    call(
        [
            sys.executable,
            "setup.py",
            "clean",
            "--all",
            "bdist_egg",
            "--dist-dir",
            "../dist",
        ],
        cwd=str(source_path),
    )
    call(
        [
            sys.executable,
            "setup.py",
            "clean",
            "--all",
            "bdist_wheel",
            "--dist-dir",
            "../dist",
        ],
        cwd=str(source_path),
    )


@project_group.command("build-docs")
@click.option(
    "--open",
    "-o",
    "open_docs",
    is_flag=True,
    multiple=False,
    default=False,
    help=OPEN_ARG_HELP,
)
@click.pass_obj  # this will pass the metadata as first argument
def build_docs(metadata: ProjectMetadata, open_docs):
    """Build the project documentation. (DEPRECATED)"""
    deprecation_message = (
        "DeprecationWarning: Command 'kedro build-docs' is deprecated and "
        "will not be available from Kedro 0.19.0."
    )
    click.secho(deprecation_message, fg="red")

    source_path = metadata.source_dir
    package_name = metadata.package_name

    python_call("pip", ["install", str(source_path / "[docs]")])
    python_call("pip", ["install", "-r", str(source_path / "requirements.txt")])
    python_call("ipykernel", ["install", "--user", f"--name={package_name}"])
    shutil.rmtree("docs/build", ignore_errors=True)
    call(
        [
            "sphinx-apidoc",
            "--module-first",
            "-o",
            "docs/source",
            str(source_path / package_name),
        ]
    )
    call(["sphinx-build", "-M", "html", "docs/source", "docs/build", "-a"])
    if open_docs:
        docs_page = (Path.cwd() / "docs" / "build" / "html" / "index.html").as_uri()
        click.secho(f"Opening {docs_page}")
        webbrowser.open(docs_page)


@forward_command(project_group, name="build-reqs")
@click.option(
    "--input-file",
    "input_file",
    type=click.Path(exists=True, dir_okay=False, resolve_path=True),
    multiple=False,
    help=INPUT_FILE_HELP,
)
@click.option(
    "--output-file",
    "output_file",
    multiple=False,
    help=OUTPUT_FILE_HELP,
)
@click.pass_obj  # this will pass the metadata as first argument
def build_reqs(
    metadata: ProjectMetadata, input_file, output_file, args, **kwargs
):  # pylint: disable=unused-argument
    """Run `pip-compile` on src/requirements.txt or the user defined input file and save
    the compiled requirements to src/requirements.lock or the user defined output file.
    (DEPRECATED)
    """
    deprecation_message = (
        "DeprecationWarning: Command 'kedro build-reqs' is deprecated and "
        "will not be available from Kedro 0.19.0."
    )
    click.secho(deprecation_message, fg="red")

    source_path = metadata.source_dir
    input_file = Path(input_file or source_path / "requirements.txt")
    output_file = Path(output_file or source_path / "requirements.lock")

    if input_file.is_file():
        python_call(
            "piptools",
            [
                "compile",
                *args,
                str(input_file),
                "--output-file",
                str(output_file),
            ],
        )

    else:
        raise FileNotFoundError(
            f"File '{input_file}' not found in the project. "
            "Please specify another input or create the file and try again."
        )

    click.secho(
        f"Requirements built! Please update {input_file.name} "
        "if you'd like to make a change in your project's dependencies, "
        f"and re-run build-reqs to generate the new {output_file.name}.",
        fg="green",
    )


@command_with_verbosity(project_group, "activate-nbstripout")
@click.pass_obj  # this will pass the metadata as first argument
def activate_nbstripout(
    metadata: ProjectMetadata, **kwargs
):  # pylint: disable=unused-argument
    """Install the nbstripout git hook to automatically clean notebooks. (DEPRECATED)"""
    deprecation_message = (
        "DeprecationWarning: Command 'kedro activate-nbstripout' is deprecated and "
        "will not be available from Kedro 0.19.0."
    )
    click.secho(deprecation_message, fg="red")

    source_path = metadata.source_dir
    click.secho(
        (
            "Notebook output cells will be automatically cleared before committing"
            " to git."
        ),
        fg="yellow",
    )

    try:
        _check_module_importable("nbstripout")
    except KedroCliError as exc:
        raise KedroCliError(
            NO_DEPENDENCY_MESSAGE.format(module="nbstripout", src=str(source_path))
        ) from exc

    try:
        res = subprocess.run(  # pylint: disable=subprocess-run-check
            ["git", "rev-parse", "--git-dir"],
            stdout=subprocess.PIPE,
            stderr=subprocess.PIPE,
        )
        if res.returncode:
            raise KedroCliError("Not a git repository. Run 'git init' first.")
    except FileNotFoundError as exc:
        raise KedroCliError("Git executable not found. Install Git first.") from exc

    call(["nbstripout", "--install"])


@project_group.command()
@click.option(
    "--from-inputs",
    type=str,
    default="",
    help=FROM_INPUTS_HELP,
    callback=split_string,
)
@click.option(
    "--to-outputs",
    type=str,
    default="",
    help=TO_OUTPUTS_HELP,
    callback=split_string,
)
@click.option(
    "--from-nodes",
    type=str,
    default="",
    help=FROM_NODES_HELP,
    callback=split_node_names,
)
@click.option(
    "--to-nodes", type=str, default="", help=TO_NODES_HELP, callback=split_node_names
)
@click.option(
<<<<<<< HEAD
    "--nodes",
    "nodes_names",
    type=str,
    default="",
    help=NODE_ARG_HELP,
    callback=split_node_names,
)
@click.option(
    "--runner", "-r", type=str, default=None, multiple=False, help=RUNNER_ARG_HELP
=======
    "--node",
    "-n",
    "node_names",
    type=str,
    multiple=True,
    help=NODE_ARG_HELP,
    callback=_deprecate_options,
>>>>>>> a34a2eb4
)
@click.option("--runner", "-r", type=str, default=None, help=RUNNER_ARG_HELP)
@click.option("--async", "is_async", is_flag=True, help=ASYNC_ARG_HELP)
@env_option
@click.option(
    "--tag",
    "-t",
    type=str,
    multiple=True,
    help=TAG_ARG_HELP,
    callback=_deprecate_options,
)
@click.option(
    "--tags",
    type=str,
    default="",
    help=TAG_ARG_HELP,
    callback=split_string,
)
@click.option(
    "--load-version",
    "-lv",
    type=str,
    multiple=True,
    help=LOAD_VERSION_HELP,
    callback=_reformat_load_versions,
)
@click.option(
    "--load-versions",
    type=str,
    default="",
    help=LOAD_VERSION_HELP,
    callback=_split_load_versions,
)
@click.option("--pipeline", "-p", type=str, default=None, help=PIPELINE_ARG_HELP)
@click.option(
    "--config",
    "-c",
    type=click.Path(exists=True, dir_okay=False, resolve_path=True),
    help=CONFIG_FILE_HELP,
    callback=_config_file_callback,
)
@click.option(
    "--conf-source",
    type=click.Path(exists=True, file_okay=False, resolve_path=True),
    help=CONF_SOURCE_HELP,
)
@click.option(
    "--params",
    type=click.UNPROCESSED,
    default="",
    help=PARAMS_ARG_HELP,
    callback=_split_params,
)
# pylint: disable=too-many-arguments,unused-argument, too-many-locals
def run(
    tag,
    tags,
    env,
    runner,
    is_async,
    node_names,
    nodes_names,
    to_nodes,
    from_nodes,
    from_inputs,
    to_outputs,
    load_version,
    load_versions,
    pipeline,
    config,
    conf_source,
    params,
):
    """Run the pipeline."""

    runner = load_obj(runner or "SequentialRunner", "kedro.runner")

    tag = _get_values_as_tuple(tag) if tag else tag
    node_names = _get_values_as_tuple(node_names) if node_names else node_names

    # temporary duplicates for the plural flags
    tags = _get_values_as_tuple(tags) if tags else tuple(tags)
    nodes_names = (
        _get_values_as_tuple(nodes_names) if nodes_names else tuple(nodes_names)
    )

    tag = tag + tags
    node_names = node_names + nodes_names
    load_version = {**load_version, **load_versions}

    with KedroSession.create(
        env=env, conf_source=conf_source, extra_params=params
    ) as session:
        session.run(
            tags=tag,
            runner=runner(is_async=is_async),
            node_names=node_names,
            from_nodes=from_nodes,
            to_nodes=to_nodes,
            from_inputs=from_inputs,
            to_outputs=to_outputs,
            load_versions=load_version,
            pipeline_name=pipeline,
        )<|MERGE_RESOLUTION|>--- conflicted
+++ resolved
@@ -342,17 +342,6 @@
     "--to-nodes", type=str, default="", help=TO_NODES_HELP, callback=split_node_names
 )
 @click.option(
-<<<<<<< HEAD
-    "--nodes",
-    "nodes_names",
-    type=str,
-    default="",
-    help=NODE_ARG_HELP,
-    callback=split_node_names,
-)
-@click.option(
-    "--runner", "-r", type=str, default=None, multiple=False, help=RUNNER_ARG_HELP
-=======
     "--node",
     "-n",
     "node_names",
@@ -360,7 +349,17 @@
     multiple=True,
     help=NODE_ARG_HELP,
     callback=_deprecate_options,
->>>>>>> a34a2eb4
+)  
+@click.option(
+    "--nodes",
+    "nodes_names",
+    type=str,
+    default="",
+    help=NODE_ARG_HELP,
+    callback=split_node_names,
+)
+@click.option(
+    "--runner", "-r", type=str, default=None, multiple=False, help=RUNNER_ARG_HELP
 )
 @click.option("--runner", "-r", type=str, default=None, help=RUNNER_ARG_HELP)
 @click.option("--async", "is_async", is_flag=True, help=ASYNC_ARG_HELP)
