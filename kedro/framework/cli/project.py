# Copyright 2020 QuantumBlack Visual Analytics Limited
#
# Licensed under the Apache License, Version 2.0 (the "License");
# you may not use this file except in compliance with the License.
# You may obtain a copy of the License at
#
#     http://www.apache.org/licenses/LICENSE-2.0
#
# THE SOFTWARE IS PROVIDED "AS IS", WITHOUT WARRANTY OF ANY KIND,
# EXPRESS OR IMPLIED, INCLUDING BUT NOT LIMITED TO THE WARRANTIES
# OF MERCHANTABILITY, FITNESS FOR A PARTICULAR PURPOSE, AND
# NONINFRINGEMENT. IN NO EVENT WILL THE LICENSOR OR OTHER CONTRIBUTORS
# BE LIABLE FOR ANY CLAIM, DAMAGES, OR OTHER LIABILITY, WHETHER IN AN
# ACTION OF CONTRACT, TORT OR OTHERWISE, ARISING FROM, OUT OF, OR IN
# CONNECTION WITH THE SOFTWARE OR THE USE OR OTHER DEALINGS IN THE SOFTWARE.
#
# The QuantumBlack Visual Analytics Limited ("QuantumBlack") name and logo
# (either separately or in combination, "QuantumBlack Trademarks") are
# trademarks of QuantumBlack. The License does not grant you any right or
# license to the QuantumBlack Trademarks. You may not use the QuantumBlack
# Trademarks or any confusingly similar mark as a trademark for your product,
# or use the QuantumBlack Trademarks in any other manner that might cause
# confusion in the marketplace, including but not limited to in advertising,
# on websites, or on software.
#
# See the License for the specific language governing permissions and
# limitations under the License.

"""A collection of CLI commands for working with Kedro project."""

import os
import shutil
import subprocess
import sys
import webbrowser
from pathlib import Path
from typing import Sequence

import click
from click import secho

from kedro.framework.cli.jupyter import _load_project_context
from kedro.framework.cli.utils import (
    KedroCliError,
    _check_module_importable,
    call,
    command_with_verbosity,
    env_option,
    forward_command,
    ipython_message,
    python_call,
)
from kedro.framework.context import get_static_project_data

NO_DEPENDENCY_MESSAGE = """{module} is not installed. Please make sure {module} is in
{src}/requirements.txt and run `kedro install`."""
LINT_CHECK_ONLY_HELP = """Check the files for style guide violations, unsorted /
unformatted imports, and unblackened Python code without modifying the files."""
OPEN_ARG_HELP = """Open the documentation in your default browser after building."""


def _build_reqs(source_path: Path, args: Sequence[str] = ()):
    """Run `pip-compile requirements.in` command.

    Args:
        source_path: Path to the project `src` folder.
        args: Optional arguments for `pip-compile` call, e.g. `--generate-hashes`.

    """
    requirements_in = source_path / "requirements.in"

    if not requirements_in.is_file():
        secho("No requirements.in found. Copying contents from requirements.txt...")
        requirements_txt = source_path / "requirements.txt"
        shutil.copyfile(str(requirements_txt), str(requirements_in))

    python_call("piptools", ["compile", "-q", *args, str(requirements_in)])


def _get_source_path():
    return get_static_project_data(Path.cwd())["source_dir"]


@click.group()
def project_group():
    """Collection of project commands."""


@forward_command(project_group, forward_help=True)
def test(args, **kwargs):  # pylint: disable=unused-argument
    """Run the test suite."""
    try:
        _check_module_importable("pytest")
    except KedroCliError as exc:
        source_path = _get_source_path()
        raise KedroCliError(
            NO_DEPENDENCY_MESSAGE.format(module="pytest", src=str(source_path))
        ) from exc
    else:
        python_call("pytest", args)


@command_with_verbosity(project_group)
@click.option("-c", "--check-only", is_flag=True, help=LINT_CHECK_ONLY_HELP)
@click.argument("files", type=click.Path(exists=True), nargs=-1)
def lint(files, check_only, **kwargs):  # pylint: disable=unused-argument
    """Run flake8, isort and black."""
    static_data = get_static_project_data(Path.cwd())
    source_path = static_data["source_dir"]
    package_name = (
        static_data.get("package_name") or _load_project_context().package_name
    )
    files = files or (str(source_path / "tests"), str(source_path / package_name))

    if "PYTHONPATH" not in os.environ:
        # isort needs the source path to be in the 'PYTHONPATH' environment
        # variable to treat it as a first-party import location
        os.environ["PYTHONPATH"] = str(source_path)  # pragma: no cover

    for module_name in ("flake8", "isort", "black"):
        try:
            _check_module_importable(module_name)
        except KedroCliError as exc:
            raise KedroCliError(
                NO_DEPENDENCY_MESSAGE.format(module=module_name, src=str(source_path))
            ) from exc

    python_call("black", ("--check",) + files if check_only else files)
<<<<<<< HEAD
=======
    # put "max-line-length" back in as "pandas-iris" starter doesn't have "[flake8]"
    # section in setup.cfg, which leads to failing flake8 checks (at least in e2e tests)
>>>>>>> 7e8fbee2
    python_call("flake8", ("--max-line-length=88",) + files)

    check_flag = ("-c",) if check_only else ()
    python_call(
        "isort", (*check_flag, "-rc", "-tc", "-up", "-fgw=0", "-m=3", "-w=88") + files
    )


@project_group.command()
@click.option(
    "--build-reqs/--no-build-reqs",
    "compile_flag",
    default=None,
    help="Run `pip-compile` on project requirements before install. "
    "By default runs only if `src/requirements.in` file doesn't exist.",
)
def install(compile_flag):
    """Install project dependencies from both requirements.txt
    and environment.yml (optional)."""
    # we cannot use `context.project_path` as in other commands since
    # context instantiation might break due to missing dependencies
    # we attempt to install here
    source_path = _get_source_path()
    environment_yml = source_path / "environment.yml"
    requirements_in = source_path / "requirements.in"
    requirements_txt = source_path / "requirements.txt"

    if environment_yml.is_file():
        call(["conda", "env", "update", "--file", str(environment_yml), "--prune"])

    default_compile = bool(compile_flag is None and not requirements_in.is_file())
    do_compile = compile_flag or default_compile
    if do_compile:
        _build_reqs(source_path)

    pip_command = ["install", "-U", "-r", str(requirements_txt)]

    if os.name == "posix":
        python_call("pip", pip_command)
    else:
        command = [sys.executable, "-m", "pip"] + pip_command
        subprocess.Popen(command, creationflags=subprocess.CREATE_NEW_CONSOLE)
    secho("Requirements installed!", fg="green")


@forward_command(project_group, forward_help=True)
@env_option
def ipython(env, args, **kwargs):  # pylint: disable=unused-argument
    """Open IPython with project specific variables loaded."""
    context = _load_project_context(env=env)
    _check_module_importable("IPython")

    os.environ["IPYTHONDIR"] = str(context.project_path / ".ipython")
    if env:
        os.environ["KEDRO_ENV"] = env
    if "-h" not in args and "--help" not in args:
        ipython_message()
    call(["ipython"] + list(args))


@project_group.command()
def package():
    """Package the project as a Python egg and wheel."""
    source_path = _get_source_path()
    call(
        [sys.executable, "setup.py", "clean", "--all", "bdist_egg"],
        cwd=str(source_path),
    )
    call(
        [sys.executable, "setup.py", "clean", "--all", "bdist_wheel"],
        cwd=str(source_path),
    )


@project_group.command("build-docs")
@click.option(
    "--open",
    "-o",
    "open_docs",
    is_flag=True,
    multiple=False,
    default=False,
    help=OPEN_ARG_HELP,
)
def build_docs(open_docs):
    """Build the project documentation."""
    static_data = get_static_project_data(Path.cwd())
    source_path = static_data["source_dir"]
    package_name = (
        static_data.get("package_name") or _load_project_context().package_name
    )

    python_call("pip", ["install", str(source_path / "[docs]")])
    python_call("pip", ["install", "-r", str(source_path / "requirements.txt")])
    python_call("ipykernel", ["install", "--user", f"--name={package_name}"])
    shutil.rmtree("docs/build", ignore_errors=True)
    call(
        [
            "sphinx-apidoc",
            "--module-first",
            "-o",
            "docs/source",
            str(source_path / package_name),
        ]
    )
    call(["sphinx-build", "-M", "html", "docs/source", "docs/build", "-a"])
    if open_docs:
        docs_page = (Path.cwd() / "docs" / "build" / "html" / "index.html").as_uri()
        secho(f"Opening {docs_page}")
        webbrowser.open(docs_page)


@forward_command(project_group, name="build-reqs")
def build_reqs(args, **kwargs):  # pylint: disable=unused-argument
    """Build the project dependency requirements."""
    source_path = _get_source_path()
    _build_reqs(source_path, args)
    secho(
        "Requirements built! Please update requirements.in "
        "if you'd like to make a change in your project's dependencies, "
        "and re-run build-reqs to generate the new requirements.txt.",
        fg="green",
    )


@command_with_verbosity(project_group, "activate-nbstripout")
def activate_nbstripout(**kwargs):  # pylint: disable=unused-argument
    """Install the nbstripout git hook to automatically clean notebooks."""
    source_path = _get_source_path()
    secho(
        (
            "Notebook output cells will be automatically cleared before committing"
            " to git."
        ),
        fg="yellow",
    )

    try:
        _check_module_importable("nbstripout")
    except KedroCliError as exc:
        raise KedroCliError(
            NO_DEPENDENCY_MESSAGE.format(module="nbstripout", src=str(source_path))
        ) from exc

    try:
        res = subprocess.run(  # pylint: disable=subprocess-run-check
            ["git", "rev-parse", "--git-dir"],
            stdout=subprocess.PIPE,
            stderr=subprocess.PIPE,
        )
        if res.returncode:
            raise KedroCliError("Not a git repository. Run `git init` first.")
    except FileNotFoundError as exc:
        raise KedroCliError("Git executable not found. Install Git first.") from exc

    call(["nbstripout", "--install"])<|MERGE_RESOLUTION|>--- conflicted
+++ resolved
@@ -126,11 +126,6 @@
             ) from exc
 
     python_call("black", ("--check",) + files if check_only else files)
-<<<<<<< HEAD
-=======
-    # put "max-line-length" back in as "pandas-iris" starter doesn't have "[flake8]"
-    # section in setup.cfg, which leads to failing flake8 checks (at least in e2e tests)
->>>>>>> 7e8fbee2
     python_call("flake8", ("--max-line-length=88",) + files)
 
     check_flag = ("-c",) if check_only else ()
