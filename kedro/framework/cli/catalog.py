--- conflicted
+++ resolved
@@ -50,20 +50,15 @@
 
     session = _create_session(metadata.package_name, env=env)
     context = session.load_context()
-<<<<<<< HEAD
-
-    data_catalog = context.catalog
-    datasets_meta = data_catalog._data_sets
-    catalog_ds = set(data_catalog.list())
-=======
+
     try:
-        datasets_meta = context.catalog._data_sets  # noqa: protected-access
-        catalog_ds = set(context.catalog.list())
+        data_catalog = context.catalog
+        datasets_meta = data_catalog._data_sets
+        catalog_ds = set(data_catalog.list())
     except Exception as exc:
         raise KedroCliError(
             f"Unable to instantiate Kedro Catalog.\nError: {exc}"
         ) from exc
->>>>>>> 74297ebe
 
     target_pipelines = pipeline or pipelines.keys()
 
