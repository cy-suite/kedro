--- conflicted
+++ resolved
@@ -216,27 +216,23 @@
 class _ProjectLogging(UserDict):
     def __init__(self) -> None:
         """Initialise project logging. The path to logging configuration is given in
-<<<<<<< HEAD
-        environment variable KEDRO_LOGGING_CONFIG (defaults to default_logging.yml)."""
-        path = os.environ.get(
-            "KEDRO_LOGGING_CONFIG",
-            Path(__file__).parent
-            / (
+        environment variable KEDRO_LOGGING_CONFIG (defaults to conf/logging.yml)."""
+
+        # Check if a user path is set in the environment variable
+        user_logging_path = os.environ.get("KEDRO_LOGGING_CONFIG")
+
+        # Check if the default logging configuration exists
+        default_logging_path = Path("conf/logging.yml")
+        if not default_logging_path.exists():
+            path = os.environ.get(
+                "KEDRO_LOGGING_CONFIG",
+                Path(__file__).parent
+                / (
                 "rich_logging.yml"
                 if importlib.util.find_spec("rich")
                 else "default_logging.yml"
             ),
         )
-=======
-        environment variable KEDRO_LOGGING_CONFIG (defaults to conf/logging.yml)."""
-
-        # Check if a user path is set in the environment variable
-        user_logging_path = os.environ.get("KEDRO_LOGGING_CONFIG")
-
-        # Check if the default logging configuration exists
-        default_logging_path = Path("conf/logging.yml")
-        if not default_logging_path.exists():
-            default_logging_path = Path(__file__).parent / "default_logging.yml"
 
         # Use the user path if available, otherwise, use the default path
         if user_logging_path and Path(user_logging_path).exists():
@@ -245,7 +241,6 @@
             path = default_logging_path
 
         # Load and apply the logging configuration
->>>>>>> c8a0e224
         logging_config = Path(path).read_text(encoding="utf-8")
         self.configure(yaml.safe_load(logging_config))
 
