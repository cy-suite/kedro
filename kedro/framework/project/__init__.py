"""``kedro.framework.project`` module provides utility to
configure a Kedro project and access its settings."""
from __future__ import annotations

import importlib
import logging.config
import operator
import os
import traceback
import types
import warnings
from collections import UserDict
from collections.abc import MutableMapping
from pathlib import Path
from typing import Any

import dynaconf
import importlib_resources
import yaml
from dynaconf import LazySettings
from dynaconf.validator import ValidationError, Validator

from kedro.pipeline import Pipeline, pipeline

IMPORT_ERROR_MESSAGE = (
    "An error occurred while importing the '{module}' module. Nothing "
    "defined therein will be returned by 'find_pipelines'.\n\n{tb_exc}"
)


def _get_default_class(class_import_path: str) -> Any:
    module, _, class_name = class_import_path.rpartition(".")

    def validator_func(settings: dynaconf.base.Settings, validators: Any) -> Any:
        return getattr(importlib.import_module(module), class_name)

    return validator_func


class _IsSubclassValidator(Validator):
    """A validator to check if the supplied setting value is a subclass of the default class"""

    def validate(
        self, settings: dynaconf.base.Settings, *args: Any, **kwargs: Any
    ) -> None:
        super().validate(settings, *args, **kwargs)

        default_class = self.default(settings, self)
        for name in self.names:
            setting_value = getattr(settings, name)
            if not issubclass(setting_value, default_class):
                raise ValidationError(
                    f"Invalid value '{setting_value.__module__}.{setting_value.__qualname__}' "
                    f"received for setting '{name}'. It must be a subclass of "
                    f"'{default_class.__module__}.{default_class.__qualname__}'."
                )


class _HasSharedParentClassValidator(Validator):
    """A validator to check that the parent of the default class is an ancestor of
    the settings value."""

    def validate(
        self, settings: dynaconf.base.Settings, *args: Any, **kwargs: Any
    ) -> None:
        super().validate(settings, *args, **kwargs)

        default_class = self.default(settings, self)
        for name in self.names:
            setting_value = getattr(settings, name)
            # In the case of ConfigLoader, default_class.mro() will be:
            # [kedro.config.config.ConfigLoader,
            # kedro.config.abstract_config.AbstractConfigLoader,
            # abc.ABC,
            # object]
            # We pick out the direct parent and check if it's in any of the ancestors of
            # the supplied setting_value. This assumes that the direct parent is
            # the abstract class that must be inherited from.
            # A more general check just for a shared ancestor would be:
            # set(default_class.mro()) & set(setting_value.mro()) - {abc.ABC, object}
            default_class_parent = default_class.mro()[1]
            if default_class_parent not in setting_value.mro():
                raise ValidationError(
                    f"Invalid value '{setting_value.__module__}.{setting_value.__qualname__}' "
                    f"received for setting '{name}'. It must be a subclass of "
                    f"'{default_class_parent.__module__}.{default_class_parent.__qualname__}'."
                )


class _ProjectSettings(LazySettings):
    """Define all settings available for users to configure in Kedro,
    along with their validation rules and default values.
    Use Dynaconf's LazySettings as base.
    """

    _CONF_SOURCE = Validator("CONF_SOURCE", default="conf")
    _HOOKS = Validator("HOOKS", default=tuple())
    _CONTEXT_CLASS = _IsSubclassValidator(
        "CONTEXT_CLASS",
        default=_get_default_class("kedro.framework.context.KedroContext"),
    )
    _SESSION_STORE_CLASS = _IsSubclassValidator(
        "SESSION_STORE_CLASS",
        default=_get_default_class("kedro.framework.session.session.BaseSessionStore"),
    )
    _SESSION_STORE_ARGS = Validator("SESSION_STORE_ARGS", default={})
    _DISABLE_HOOKS_FOR_PLUGINS = Validator("DISABLE_HOOKS_FOR_PLUGINS", default=tuple())
    _CONFIG_LOADER_CLASS = _HasSharedParentClassValidator(
        "CONFIG_LOADER_CLASS",
        default=_get_default_class("kedro.config.OmegaConfigLoader"),
    )
    _CONFIG_LOADER_ARGS = Validator(
        "CONFIG_LOADER_ARGS", default={"base_env": "base", "default_run_env": "local"}
    )
    _DATA_CATALOG_CLASS = _IsSubclassValidator(
        "DATA_CATALOG_CLASS", default=_get_default_class("kedro.io.DataCatalog")
    )

    def __init__(self, *args: Any, **kwargs: Any):
        kwargs.update(
            validators=[
                self._CONF_SOURCE,
                self._HOOKS,
                self._CONTEXT_CLASS,
                self._SESSION_STORE_CLASS,
                self._SESSION_STORE_ARGS,
                self._DISABLE_HOOKS_FOR_PLUGINS,
                self._CONFIG_LOADER_CLASS,
                self._CONFIG_LOADER_ARGS,
                self._DATA_CATALOG_CLASS,
            ]
        )
        super().__init__(*args, **kwargs)


def _load_data_wrapper(func: Any) -> Any:
    """Wrap a method in _ProjectPipelines so that data is loaded on first access.
    Taking inspiration from dynaconf.utils.functional.new_method_proxy
    """

<<<<<<< HEAD
    def inner(self, *args, **kwargs):
=======
    # noqa: protected-access
    def inner(self: Any, *args: Any, **kwargs: Any) -> Any:
>>>>>>> 63f480ea
        self._load_data()
        return func(self._content, *args, **kwargs)

    return inner


class _ProjectPipelines(MutableMapping):
    """A read-only lazy dictionary-like object to hold the project pipelines.
    When configured, it stores the pipelines module.
    On first data access, e.g. through __getitem__, it will load the registered pipelines

    This object is initialized lazily for a few reasons:

    1. To support an unified way of importing via `from kedro.framework.project import pipelines`.
       The pipelines object is initializedlazily since the framework doesn't have knowledge about
       the project until `bootstrap_project` is run.
    2. To speed up Kedro CLI performance. Loading the pipelines incurs overhead, as all related
       modules need to be imported.
    3. To ensure Kedro CLI remains functional when pipelines are broken. During development, broken
       pipelines are common, but they shouldn't prevent other parts of Kedro CLI from functioning
       properly (e.g. `kedro -h`).
    """

    def __init__(self) -> None:
        self._pipelines_module: str | None = None
        self._is_data_loaded = False
        self._content: dict[str, Pipeline] = {}

    @staticmethod
    def _get_pipelines_registry_callable(pipelines_module: str) -> Any:
        module_obj = importlib.import_module(pipelines_module)
        register_pipelines = getattr(module_obj, "register_pipelines")
        return register_pipelines

    def _load_data(self) -> None:
        """Lazily read pipelines defined in the pipelines registry module."""

        # If the pipelines dictionary has not been configured with a pipelines module
        # or if data has been loaded
        if self._pipelines_module is None or self._is_data_loaded:
            return

        register_pipelines = self._get_pipelines_registry_callable(
            self._pipelines_module
        )
        project_pipelines = register_pipelines()

        self._content = project_pipelines
        self._is_data_loaded = True

    def configure(self, pipelines_module: str | None = None) -> None:
        """Configure the pipelines_module to load the pipelines dictionary.
        Reset the data loading state so that after every ``configure`` call,
        data are reloaded.
        """
        self._pipelines_module = pipelines_module
        self._is_data_loaded = False
        self._content = {}

    # Dict-like interface
    __getitem__ = _load_data_wrapper(operator.getitem)
    __setitem__ = _load_data_wrapper(operator.setitem)
    __delitem__ = _load_data_wrapper(operator.delitem)
    __iter__ = _load_data_wrapper(iter)
    __len__ = _load_data_wrapper(len)
    keys = _load_data_wrapper(operator.methodcaller("keys"))
    values = _load_data_wrapper(operator.methodcaller("values"))
    items = _load_data_wrapper(operator.methodcaller("items"))

    # Presentation methods
    __repr__ = _load_data_wrapper(repr)
    __str__ = _load_data_wrapper(str)


class _ProjectLogging(UserDict):
<<<<<<< HEAD
    def __init__(self):
=======
    # noqa: super-init-not-called
    def __init__(self) -> None:
>>>>>>> 63f480ea
        """Initialise project logging. The path to logging configuration is given in
        environment variable KEDRO_LOGGING_CONFIG (defaults to default_logging.yml)."""
        path = os.environ.get(
            "KEDRO_LOGGING_CONFIG", Path(__file__).parent / "default_logging.yml"
        )
        logging_config = Path(path).read_text(encoding="utf-8")
        self.configure(yaml.safe_load(logging_config))

    def configure(self, logging_config: dict[str, Any]) -> None:
        """Configure project logging using ``logging_config`` (e.g. from project
        logging.yml). We store this in the UserDict data so that it can be reconfigured
        in _bootstrap_subprocess.
        """
        logging.config.dictConfig(logging_config)
        self.data = logging_config

    def set_project_logging(self, package_name: str) -> None:
        """Add the project level logging to the loggers upon provision of a package name.
        Checks if project logger already exists to prevent overwriting, if none exists
        it defaults to setting project logs at INFO level."""
        if package_name not in self.data["loggers"]:
            self.data["loggers"][package_name] = {"level": "INFO"}
            self.configure(self.data)


PACKAGE_NAME = None
LOGGING = _ProjectLogging()

settings = _ProjectSettings()

pipelines = _ProjectPipelines()


def configure_project(package_name: str) -> None:
    """Configure a Kedro project by populating its settings with values
    defined in user's settings.py and pipeline_registry.py.
    """
    settings_module = f"{package_name}.settings"
    settings.configure(settings_module)

    pipelines_module = f"{package_name}.pipeline_registry"
    pipelines.configure(pipelines_module)

    # Once the project is successfully configured once, store PACKAGE_NAME as a
    # global variable to make it easily accessible. This is used by validate_settings()
    # below, and also by ParallelRunner on Windows, as package_name is required every
    # time a new subprocess is spawned.
    global PACKAGE_NAME  # noqa: PLW0603
    PACKAGE_NAME = package_name

    if PACKAGE_NAME:
        LOGGING.set_project_logging(PACKAGE_NAME)


def configure_logging(logging_config: dict[str, Any]) -> None:
    """Configure logging according to ``logging_config`` dictionary."""
    LOGGING.configure(logging_config)


def validate_settings() -> None:
    """Eagerly validate that the settings module is importable if it exists. This is desirable to
    surface any syntax or import errors early. In particular, without eagerly importing
    the settings module, dynaconf would silence any import error (e.g. missing
    dependency, missing/mislabelled pipeline), and users would instead get a cryptic
    error message ``Expected an instance of `ConfigLoader`, got `NoneType` instead``.
    More info on the dynaconf issue: https://github.com/rochacbruno/dynaconf/issues/460
    """
    if PACKAGE_NAME is None:
        raise ValueError(
            "Package name not found. Make sure you have configured the project using "
            "'bootstrap_project'. This should happen automatically if you are using "
            "Kedro command line interface."
        )
    # Check if file exists, if it does, validate it.
    if importlib.util.find_spec(f"{PACKAGE_NAME}.settings") is not None:
        importlib.import_module(f"{PACKAGE_NAME}.settings")
    else:
        logger = logging.getLogger(__name__)
        logger.warning("No 'settings.py' found, defaults will be used.")


def _create_pipeline(pipeline_module: types.ModuleType) -> Pipeline | None:
    if not hasattr(pipeline_module, "create_pipeline"):
        warnings.warn(
            f"The '{pipeline_module.__name__}' module does not "
            f"expose a 'create_pipeline' function, so no pipelines "
            f"defined therein will be returned by 'find_pipelines'."
        )
        return None

    obj = getattr(pipeline_module, "create_pipeline")()
    if not isinstance(obj, Pipeline):
        warnings.warn(
            f"Expected the 'create_pipeline' function in the "
            f"'{pipeline_module.__name__}' module to return a "
            f"'Pipeline' object, got '{type(obj).__name__}' "
            f"instead. Nothing defined therein will be returned by "
            f"'find_pipelines'."
        )
        return None

    return obj


def find_pipelines() -> dict[str, Pipeline]:  # noqa: PLR0912
    """Automatically find modular pipelines having a ``create_pipeline``
    function. By default, projects created using Kedro 0.18.3 and higher
    call this function to autoregister pipelines upon creation/addition.

    Projects that require more fine-grained control can still define the
    pipeline registry without calling this function. Alternatively, they
    can modify the mapping generated by the ``find_pipelines`` function.

    For more information on the pipeline registry and autodiscovery, see
    https://kedro.readthedocs.io/en/stable/nodes_and_pipelines/pipeline_registry.html

    Returns:
        A generated mapping from pipeline names to ``Pipeline`` objects.

    Warns:
        UserWarning: When a module does not expose a ``create_pipeline``
            function, the ``create_pipeline`` function does not return a
            ``Pipeline`` object, or if the module import fails up front.
    """
    pipeline_obj = None

    # Handle the simplified project structure found in several starters.
    pipeline_module_name = f"{PACKAGE_NAME}.pipeline"
    try:
        pipeline_module = importlib.import_module(pipeline_module_name)
    except Exception as exc:
        if str(exc) != f"No module named '{pipeline_module_name}'":
            warnings.warn(
                IMPORT_ERROR_MESSAGE.format(
                    module=pipeline_module_name, tb_exc=traceback.format_exc()
                )
            )
    else:
        pipeline_obj = _create_pipeline(pipeline_module)

    pipelines_dict = {"__default__": pipeline_obj or pipeline([])}

    # Handle the case that a project doesn't have a pipelines directory.
    try:
        pipelines_package = importlib_resources.files(f"{PACKAGE_NAME}.pipelines")
    except ModuleNotFoundError as exc:
        if str(exc) == f"No module named '{PACKAGE_NAME}.pipelines'":
            return pipelines_dict

    for pipeline_dir in pipelines_package.iterdir():
        if not pipeline_dir.is_dir():
            continue

        pipeline_name = pipeline_dir.name
        if pipeline_name == "__pycache__":
            continue
        # Prevent imports of hidden directories/files
        if pipeline_name.startswith("."):
            continue

        pipeline_module_name = f"{PACKAGE_NAME}.pipelines.{pipeline_name}"
        try:
            pipeline_module = importlib.import_module(pipeline_module_name)
        except:  # noqa: E722
            warnings.warn(
                IMPORT_ERROR_MESSAGE.format(
                    module=pipeline_module_name, tb_exc=traceback.format_exc()
                )
            )
            continue

        pipeline_obj = _create_pipeline(pipeline_module)
        if pipeline_obj is not None:
            pipelines_dict[pipeline_name] = pipeline_obj
    return pipelines_dict<|MERGE_RESOLUTION|>--- conflicted
+++ resolved
@@ -138,12 +138,7 @@
     Taking inspiration from dynaconf.utils.functional.new_method_proxy
     """
 
-<<<<<<< HEAD
-    def inner(self, *args, **kwargs):
-=======
-    # noqa: protected-access
     def inner(self: Any, *args: Any, **kwargs: Any) -> Any:
->>>>>>> 63f480ea
         self._load_data()
         return func(self._content, *args, **kwargs)
 
@@ -219,12 +214,7 @@
 
 
 class _ProjectLogging(UserDict):
-<<<<<<< HEAD
-    def __init__(self):
-=======
-    # noqa: super-init-not-called
     def __init__(self) -> None:
->>>>>>> 63f480ea
         """Initialise project logging. The path to logging configuration is given in
         environment variable KEDRO_LOGGING_CONFIG (defaults to default_logging.yml)."""
         path = os.environ.get(
