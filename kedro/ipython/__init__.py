--- conflicted
+++ resolved
@@ -15,14 +15,8 @@
 import IPython
 from IPython.core.magic import needs_local_scope, register_line_magic
 from IPython.core.magic_arguments import argument, magic_arguments, parse_argstring
-<<<<<<< HEAD
 from rich.console import Console
 from rich.syntax import Syntax
-=======
-from pygments import highlight
-from pygments.formatters import TerminalFormatter
-from pygments.lexers import PythonLexer
->>>>>>> 418df6d0
 
 from kedro.framework.cli import load_entry_points
 from kedro.framework.cli.project import CONF_SOURCE_HELP, PARAMS_ARG_HELP
@@ -206,11 +200,16 @@
 )
 @argument("-p", "--print", help="Prints the content of the Node", action="store_true")
 def magic_load_node(args: str) -> None:
+@argument("-p", "--print", help="Prints the content of the Node", action="store_true")
+def magic_load_node(args: str) -> None:
     """The line magic %load_node <node_name>
     Currently it only supports Jupyter Notebook (>7.0) and Jupyter Lab. This line magic
     will generate code in multiple cells to load datasets from `DataCatalog`, import
     relevant functions and modules, node function definition and a function call.
     """
+    parameters = parse_argstring(magic_load_node, args)
+
+    cells = _load_node(parameters.node, pipelines)
     parameters = parse_argstring(magic_load_node, args)
 
     cells = _load_node(parameters.node, pipelines)
@@ -226,8 +225,6 @@
 
     for cell in cells:
         _create_cell_with_text(cell)
-        if parameters.print:
-            print(highlight(cell, PythonLexer(), TerminalFormatter()))  # noqa: T201
 
     if parameters.print:
         for cell in cells:
