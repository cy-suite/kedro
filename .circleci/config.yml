version: 2.1

setup: true

orbs:
<<<<<<< HEAD
  path-filtering: circleci/path-filtering@0.1.1
=======
  win: circleci/windows@2.4.1

# No windows executor is listed here since windows builds use win/default and modify
# the Python version through the conda environment.
executors:
  docker:
    parameters:
      python_version:
        type: string
    docker:
      - image: public.ecr.aws/g0x0s3o2/kedro-builder:<<parameters.python_version>>
    resource_class: medium+

commands:
  setup_conda:
    steps:
      - run:
          name: Run conda.sh
          command: echo ". /home/circleci/miniconda/etc/profile.d/conda.sh" >> $BASH_ENV
      - run:
          name: Activate conda environment
          command: echo "conda deactivate; conda activate kedro_builder" >> $BASH_ENV
      - run:
          # pytables does not work properly with python 3.9 to handle our HDFDataSet
          # if pip-installed, so we install this dependency via conda
          name: Install conda packages
          command: echo "conda install -c conda-forge pytables -y" >> $BASH_ENV

  setup_requirements:
    steps:
      - run:
          name: Install pip setuptools
          command: make install-pip-setuptools
      - run:
          # Virtualenv 20.0.20 broke pre-commit, capped for now
          name: Install venv for some pre-commit hooks
          command: conda install -y "virtualenv<20.0"
      - run:
          name: Install requirements and test requirements
          command: pip install --upgrade -r test_requirements.txt
      - run:
          # this is needed to fix java cacerts so
          # spark can automatically download packages from mvn
          # https://stackoverflow.com/a/50103533/1684058
          name: Fix cacerts
          command: |
            sudo rm /etc/ssl/certs/java/cacerts
            sudo update-ca-certificates -f
      - run:
          # Since recently Spark installation for some reason does not have enough permissions to execute
          # /home/circleci/miniconda/envs/kedro_builder/lib/python3.X/site-packages/pyspark/bin/spark-class.
          # So fixing it manually here.
          name: Fix Spark permissions
          command: sudo chmod -R u+x /home/circleci/miniconda/envs/kedro_builder/lib/
      - run:
          name: Print Python environment
          command: make print-python-env
      - run:
          name: Pip freeze
          command: pip freeze

  setup:
    steps:
      - checkout
      - setup_conda
      - setup_requirements

  # Windows specific commands
  win_setup_conda:
    parameters:
      python_version:
        type: string
    steps:
      - run:
          name: Initialize conda
          command: conda init powershell
      - run:
          name: Create 'kedro_builder' conda environment
          command: conda create -n kedro_builder python=<<parameters.python_version>> -y

  win_setup_env:
    steps:
      - run:
          # Required for Tensorflow tests
          name: Install Microsoft Visual C++ Redistributable
          command: |
            $ProgressPreference = "SilentlyContinue"
            Invoke-WebRequest https://aka.ms/vs/16/release/vc_redist.x64.exe -OutFile vc_redist.x64.exe
            .\vc_redist.x64.exe /S /v/qn
      - run:
          name: Install Java 8
          command: |
            $ProgressPreference = "SilentlyContinue"
            Invoke-WebRequest https://github.com/AdoptOpenJDK/openjdk8-upstream-binaries/releases/download/jdk8u252-b09/OpenJDK8U-jdk_x64_windows_8u252b09.zip -OutFile OpenJDK8U.zip
            Expand-Archive .\OpenJDK8U.zip -DestinationPath C:\OpenJDK8U
      - run:
          name: Create Inbound rules for Java
          command: |
            New-NetFirewallRule -DisplayName "Allow JDK UDP" -Profile "Public" -Protocol "UDP" -Direction Inbound -Program "C:\OpenJDK8U\openjdk-8u252-b09\bin\java.exe" -Action Allow
            New-NetFirewallRule -DisplayName "Allow JDK TCP" -Profile "Public" -Protocol "TCP" -Direction Inbound -Program "C:\OpenJDK8U\openjdk-8u252-b09\bin\java.exe" -Action Allow
      - run:
          name: Set Java environment variables
          command: |
            [Environment]::SetEnvironmentVariable("Path", [Environment]::GetEnvironmentVariable('Path', 'Machine') + ";C:\OpenJDK8U\openjdk-8u252-b09\bin", "Machine")
            setx /m JAVA_HOME "C:\OpenJDK8U\openjdk-8u252-b09"
      - run:
          name: Setup Hadoop binary
          command: |
            $ProgressPreference = "SilentlyContinue"
            Invoke-WebRequest https://github.com/steveloughran/winutils/raw/master/hadoop-2.6.3/bin/winutils.exe -OutFile winutils.exe
            New-Item -ItemType directory -Path C:\hadoop\bin
            mv .\winutils.exe C:\hadoop\bin
            setx /m HADOOP_HOME "C:\hadoop\"
      - run:
          name: Install 'make' command
          command: choco install make

  win_setup_requirements:
    steps:
      # pytables and Fiona have a series of binary dependencies under Windows that
      # are best handled by conda-installing instead of pip-installing them.
      - run:
          name: Install pytables
          command: conda activate kedro_builder; conda install -c conda-forge pytables -y
      - run:
          name: Install GDAL
          command: conda activate kedro_builder; conda install -c conda-forge gdal -y
      - run:
          name: Install Fiona
          command: conda activate kedro_builder; conda install -c conda-forge fiona -y
      - run:
          name: Install all requirements
          command: conda activate kedro_builder; pip install -r test_requirements.txt -U
      - run:
          name: Print Python environment
          command: conda activate kedro_builder; make print-python-env
      - run:
          name: Pip freeze
          command: conda activate kedro_builder; pip freeze

  win_setup:
    parameters:
      python_version:
        type: string
    steps:
      - checkout
      - win_setup_conda:
          python_version: <<parameters.python_version>>
      - win_setup_env
      - restore_cache:
          key: kedro-deps-v1-win-{{ checksum "requirements.txt" }}-{{ checksum "test_requirements.txt" }}
      - win_setup_requirements

jobs:
  e2e_tests:
    parameters:
      python_version:
        type: string
    executor:
      name: docker
      python_version: <<parameters.python_version>>
    steps:
      - setup
      - run:
          name: Run e2e tests
          command: make e2e-tests

  win_e2e_tests:
    parameters:
      python_version:
        type: string
    executor: win/default
    environment:
      PIP_DISABLE_PIP_VERSION_CHECK: 1
    steps:
      - checkout
      - win_setup_conda:
          python_version: <<parameters.python_version>>
      - run:
          name: Install 'make' command
          command: choco install make
      - run:
          name: Install dependencies
          command: conda activate kedro_builder; pip install -r features/windows_reqs.txt
      - run:
          name: Run e2e tests
          command: conda activate kedro_builder; make e2e-tests

  unit_tests:
    parameters:
      python_version:
        type: string
    executor:
      name: docker
      python_version: <<parameters.python_version>>
    steps:
      - setup
      - run:
          name: Run unit tests
          command: make test

  win_unit_tests:
    parameters:
      python_version:
        type: string
    executor: win/default
    steps:
      - win_setup:
          python_version: <<parameters.python_version>>
      - run:
          # geopandas and tensorflow conflicts when imported simultaneously.
          # The HDF5 header files used to compile this application do not match
          # the version used by the HDF5 library to which this application is linked.
          # Data corruption or segmentation faults may occur if the application continues.
          # This can happen when an application was compiled by one version of HDF5 but
          # linked with a different version of static or shared HDF5 library.
          # You should recompile the application or check your shared library related
          # settings such as 'LD_LIBRARY_PATH'.
          # You can, at your own risk, disable this warning by setting the environment
          # variable 'HDF5_DISABLE_VERSION_CHECK' to a value of '1'.
          # Setting it to 2 or higher will suppress the warning messages totally.
          name: Set HDF5_DISABLE_VERSION_CHECK environment variable
          command: setx /m HDF5_DISABLE_VERSION_CHECK 1
      - run:
          name: Run unit tests without spark
          command: conda activate kedro_builder; make test-no-spark

  lint:
    parameters:
      python_version:
        type: string
    executor:
      name: docker
      python_version: <<parameters.python_version>>
    steps:
      - setup
      - run:
          name: Run linters
          command: make lint

  pip_compile:
    parameters:
      python_version:
        type: string
    executor:
      name: docker
      python_version: <<parameters.python_version>>
    steps:
      - setup
      - run:
          name: Pip-compile requirements file
          command: make pip-compile

  win_pip_compile:
    parameters:
      python_version:
        type: string
    executor: win/default
    steps:
      - win_setup:
          python_version: <<parameters.python_version>>
      - when:
          # Save cache only for Python 3.7. There is no need to save it for each Python.
          condition:
            equal: ["3.7", <<parameters.python_version>>]
          steps:
            - save_cache:
                key: kedro-deps-v1-win-{{ checksum "requirements.txt" }}-{{ checksum "test_requirements.txt" }}
                paths:
                  # Cache pip cache and conda packages directories
                  - c:\tools\miniconda3\pkgs
                  - c:\users\circleci\appdata\local\pip\cache
      - run:
          name: Pip-compile requirements file
          command: conda activate kedro_builder; make pip-compile

  build_docs:
    executor:
      name: docker
      python_version: "3.7"
    steps:
      - setup
      - run:
          name: Build docs
          command: make build-docs

  docs_linkcheck:
    executor:
      name: docker
      python_version: "3.7"
    steps:
      - setup
      - run:
          name: Check for broken links
          command: make linkcheck

  sync:
    docker:
      # https://circleci.com/docs/2.0/circleci-images/#circleci-base-image
      - image: cimg/base:2020.01
    steps:
      - checkout
      - add_ssh_keys
      - run:
          name: Set git email and name
          command: |
            git config --global user.email "kedro@kedro.com"
            git config --global user.name "Kedro"
      - run:
          name: Trigger Read The Docs build
          command: ./tools/circleci/rtd-build.sh ${RTD_TOKEN} latest
      - run:
          name: Maybe merge main into develop or raise a PR
          command: ./tools/circleci/github_scripts/merge.sh . "main" "develop" "${GITHUB_TAGGING_TOKEN}"
      - run:
          name: Maybe trigger the release workflow
          command: |
              KEDRO_VERSION=$(./tools/circleci/github_scripts/kedro_version.py ./kedro)

              if ./tools/circleci/check-no-version-pypi.sh "${KEDRO_VERSION}"
              then
                  echo "Starting the release of Kedro ${KEDRO_VERSION}!"
                  ./tools/circleci/circle-release.sh github/kedro-org/kedro
              else
                  echo "Kedro version ${KEDRO_VERSION} already exists on PyPI, skipping..."
              fi

  merge_pr_to_develop:
    docker:
      # https://circleci.com/docs/2.0/circleci-images/#circleci-base-image
      - image: cimg/base:2020.01
    steps:
      - checkout
      - add_ssh_keys
      - run:
          name: Maybe merge an automatic PR into develop
          command: ./tools/circleci/github_scripts/attempt_merge_pr.sh "merge-main-to-develop" "develop" "${GITHUB_TAGGING_TOKEN}"

  build_docker_image:
    parameters:
      python_version:
        type: string
    docker:
      - image: cimg/python:3.8
    steps:
      - setup_remote_docker:
          docker_layer_caching: true
      - checkout
      - run:
          name: Setup AWS CLI
          command: pip install -U awscli
      - run:
          name: Login to AWS ECR
          command: aws ecr-public get-login-password --region us-east-1 | docker login --username AWS --password-stdin public.ecr.aws
      - run:
          name: Build docker images
          command: ./tools/circleci/docker_build_img/build.sh "." "public.ecr.aws/g0x0s3o2/kedro-builder" "<<parameters.python_version>>"
          no_output_timeout: 20m
      - run:
          name: Logout from AWS ECR
          command: docker logout public.ecr.aws
          when: always  # logout even if the previous step has failed

  # This is effectively just a combination of the lint, unit_tests and e2e_tests jobs.
  # It's used to check that the nightly docker image is working ok and before publishing a release.
  build_kedro:
    parameters:
      python_version:
        type: string
    executor:
      name: docker
      python_version: <<parameters.python_version>>
    steps:
      - setup
      - run:
          name: Run linters
          command: make lint
      - run:
          name: Run unit tests
          command: make test
      - run:
          name: Run e2e tests
          command: make e2e-tests

  publish_kedro:
    executor:
      name: docker
      python_version: "3.7"
    steps:
      - setup
      - add_ssh_keys
      - run:
          name: Check Kedro version
          command: |
            KEDRO_VERSION=$(./tools/circleci/github_scripts/kedro_version.py ./kedro)

            if ./tools/circleci/check-no-version-pypi.sh "${KEDRO_VERSION}"
            then
                echo "export KEDRO_VERSION=\"${KEDRO_VERSION}\"" >> $BASH_ENV
            else
                echo "Error: Kedro version ${KEDRO_VERSION} already exists on PyPI"
                exit 1
            fi
      - run:
          name: Tag and publish release on Github
          command: ./tools/circleci/github_scripts/release.sh kedro-org kedro ${GITHUB_TAGGING_TOKEN} ${KEDRO_VERSION}
      - run:
          name: Publish to PyPI
          command: |
            make package
            python -m pip install twine -U
            python -m twine upload --repository-url ${TWINE_REPOSITORY_URL} dist/*
      - run:
          name: Trigger Read The Docs build
          command: |
            ./tools/circleci/rtd-build.sh ${RTD_TOKEN} stable
            # give some time for GitHub release to propagate
            # otherwise RTD fails to build a new tag
            sleep 120
            ./tools/circleci/rtd-build.sh ${RTD_TOKEN} ${KEDRO_VERSION}

  # Trigger kedro-viz build to ensure tests in that project pass
  viz_build:
    docker:
      - image: spotify/alpine # for bash and curl
    steps:
      - run:
          name: Trigger kedro-viz build
          command: |
            curl --location --request POST \
              --url https://circleci.com/api/v2/project/github/kedro-org/kedro-viz/pipeline \
              --header "Circle-Token: $CIRCLE_VIZ_BUILD_TOKEN" \
              --header 'content-type: application/json' \
              --data '{"branch":"main"}'

  all_circleci_checks_succeeded:
    docker:
      - image: circleci/python # any light-weight image
    steps:
      - run:
          name: Success!
          command: echo "All checks passed"
>>>>>>> 1e672c13

workflows:
  regular:
<<<<<<< HEAD
    jobs:
      # the path-filtering/filter job determines which pipeline
      # parameters to update, i.e. which builds to run.
      - path-filtering/filter:
          name: check-updated-files
          base-revision: main
          config-path: .circleci/continue_config.yml
          # <regex path-to-test> <parameter-to-set> <value-of-pipeline-parameter>
          mapping: |
            docs/.* docs_change true
            ^((?!docs/).)*$ code_change true
=======
    unless: <<pipeline.parameters.release_kedro>>  # don't run if 'release_kedro' flag is set
    jobs:
      - e2e_tests:
          matrix:
            parameters:
              python_version: ["3.7", "3.8", "3.9"]
      - win_e2e_tests:
          matrix:
            parameters:
              python_version: ["3.7", "3.8", "3.9"]
      - unit_tests:
          matrix:
            parameters:
              python_version: ["3.7", "3.8", "3.9"]
      - win_unit_tests:
          matrix:
            parameters:
              python_version: ["3.7", "3.8", "3.9"]
      - lint:
          matrix:
            parameters:
              python_version: ["3.7", "3.8", "3.9"]
      - pip_compile:
          matrix:
            parameters:
              python_version: ["3.7", "3.8", "3.9"]
      - win_pip_compile:
          matrix:
            parameters:
              python_version: ["3.7", "3.8", "3.9"]
      - build_docs
      - docs_linkcheck
      - all_circleci_checks_succeeded:
          requires:
            - e2e_tests
            # win_e2e_tests-3.6 is not required due to the error
            # `Cargo, the Rust package manager, is not installed or is not on PATH`.
            # - win_e2e_tests
            - win_e2e_tests-3.7
            - win_e2e_tests-3.8
            - unit_tests
            - win_unit_tests
            - lint
            - pip_compile
            - win_pip_compile
            - build_docs
            - docs_linkcheck

  main_updated:
    unless: <<pipeline.parameters.release_kedro>>  # don't run if 'release_kedro' flag is set
    jobs:
      - sync:
          filters:
            branches:
              only: main
      - viz_build:
          filters:
            branches:
              only: main

  hourly_pr_merge:
    triggers:
      - schedule:
          cron: 0 * * * *
          filters:
            branches:
              only: main
    jobs:
      - merge_pr_to_develop

  # Python versions that are supported on `main`.
  nightly_build_main:
    triggers:
      - schedule:
          cron: 30 2 * * *
          filters:
            branches:
              only: main
    jobs:
      - build_docker_image:
          matrix:
            parameters:
              python_version: ["3.6", "3.7", "3.8"]
      - build_kedro:
          matrix:
            parameters:
              python_version: ["3.6", "3.7", "3.8"]
          requires:
            - build_docker_image-<<matrix.python_version>>

  # Python version that are *only* supported on `develop`.
  nightly_build_develop:
    triggers:
      - schedule:
          cron: 30 2 * * *
          filters:
            branches:
              only: develop
    jobs:
      - build_docker_image:
          matrix:
            parameters:
              python_version: ["3.9"]
      - build_kedro:
          matrix:
            parameters:
              python_version: ["3.9"]
          requires:
            - build_docker_image-<<matrix.python_version>>

  kedro_release:
    when: <<pipeline.parameters.release_kedro>>  # only run if 'release_kedro' flag is set
    jobs:
      - build_kedro:
          matrix:
            parameters:
              python_version: ["3.7", "3.8", "3.9"]
      - publish_kedro:
          requires:
            - build_kedro
>>>>>>> 1e672c13
<|MERGE_RESOLUTION|>--- conflicted
+++ resolved
@@ -3,586 +3,18 @@
 setup: true
 
 orbs:
-<<<<<<< HEAD
   path-filtering: circleci/path-filtering@0.1.1
-=======
-  win: circleci/windows@2.4.1
-
-# No windows executor is listed here since windows builds use win/default and modify
-# the Python version through the conda environment.
-executors:
-  docker:
-    parameters:
-      python_version:
-        type: string
-    docker:
-      - image: public.ecr.aws/g0x0s3o2/kedro-builder:<<parameters.python_version>>
-    resource_class: medium+
-
-commands:
-  setup_conda:
-    steps:
-      - run:
-          name: Run conda.sh
-          command: echo ". /home/circleci/miniconda/etc/profile.d/conda.sh" >> $BASH_ENV
-      - run:
-          name: Activate conda environment
-          command: echo "conda deactivate; conda activate kedro_builder" >> $BASH_ENV
-      - run:
-          # pytables does not work properly with python 3.9 to handle our HDFDataSet
-          # if pip-installed, so we install this dependency via conda
-          name: Install conda packages
-          command: echo "conda install -c conda-forge pytables -y" >> $BASH_ENV
-
-  setup_requirements:
-    steps:
-      - run:
-          name: Install pip setuptools
-          command: make install-pip-setuptools
-      - run:
-          # Virtualenv 20.0.20 broke pre-commit, capped for now
-          name: Install venv for some pre-commit hooks
-          command: conda install -y "virtualenv<20.0"
-      - run:
-          name: Install requirements and test requirements
-          command: pip install --upgrade -r test_requirements.txt
-      - run:
-          # this is needed to fix java cacerts so
-          # spark can automatically download packages from mvn
-          # https://stackoverflow.com/a/50103533/1684058
-          name: Fix cacerts
-          command: |
-            sudo rm /etc/ssl/certs/java/cacerts
-            sudo update-ca-certificates -f
-      - run:
-          # Since recently Spark installation for some reason does not have enough permissions to execute
-          # /home/circleci/miniconda/envs/kedro_builder/lib/python3.X/site-packages/pyspark/bin/spark-class.
-          # So fixing it manually here.
-          name: Fix Spark permissions
-          command: sudo chmod -R u+x /home/circleci/miniconda/envs/kedro_builder/lib/
-      - run:
-          name: Print Python environment
-          command: make print-python-env
-      - run:
-          name: Pip freeze
-          command: pip freeze
-
-  setup:
-    steps:
-      - checkout
-      - setup_conda
-      - setup_requirements
-
-  # Windows specific commands
-  win_setup_conda:
-    parameters:
-      python_version:
-        type: string
-    steps:
-      - run:
-          name: Initialize conda
-          command: conda init powershell
-      - run:
-          name: Create 'kedro_builder' conda environment
-          command: conda create -n kedro_builder python=<<parameters.python_version>> -y
-
-  win_setup_env:
-    steps:
-      - run:
-          # Required for Tensorflow tests
-          name: Install Microsoft Visual C++ Redistributable
-          command: |
-            $ProgressPreference = "SilentlyContinue"
-            Invoke-WebRequest https://aka.ms/vs/16/release/vc_redist.x64.exe -OutFile vc_redist.x64.exe
-            .\vc_redist.x64.exe /S /v/qn
-      - run:
-          name: Install Java 8
-          command: |
-            $ProgressPreference = "SilentlyContinue"
-            Invoke-WebRequest https://github.com/AdoptOpenJDK/openjdk8-upstream-binaries/releases/download/jdk8u252-b09/OpenJDK8U-jdk_x64_windows_8u252b09.zip -OutFile OpenJDK8U.zip
-            Expand-Archive .\OpenJDK8U.zip -DestinationPath C:\OpenJDK8U
-      - run:
-          name: Create Inbound rules for Java
-          command: |
-            New-NetFirewallRule -DisplayName "Allow JDK UDP" -Profile "Public" -Protocol "UDP" -Direction Inbound -Program "C:\OpenJDK8U\openjdk-8u252-b09\bin\java.exe" -Action Allow
-            New-NetFirewallRule -DisplayName "Allow JDK TCP" -Profile "Public" -Protocol "TCP" -Direction Inbound -Program "C:\OpenJDK8U\openjdk-8u252-b09\bin\java.exe" -Action Allow
-      - run:
-          name: Set Java environment variables
-          command: |
-            [Environment]::SetEnvironmentVariable("Path", [Environment]::GetEnvironmentVariable('Path', 'Machine') + ";C:\OpenJDK8U\openjdk-8u252-b09\bin", "Machine")
-            setx /m JAVA_HOME "C:\OpenJDK8U\openjdk-8u252-b09"
-      - run:
-          name: Setup Hadoop binary
-          command: |
-            $ProgressPreference = "SilentlyContinue"
-            Invoke-WebRequest https://github.com/steveloughran/winutils/raw/master/hadoop-2.6.3/bin/winutils.exe -OutFile winutils.exe
-            New-Item -ItemType directory -Path C:\hadoop\bin
-            mv .\winutils.exe C:\hadoop\bin
-            setx /m HADOOP_HOME "C:\hadoop\"
-      - run:
-          name: Install 'make' command
-          command: choco install make
-
-  win_setup_requirements:
-    steps:
-      # pytables and Fiona have a series of binary dependencies under Windows that
-      # are best handled by conda-installing instead of pip-installing them.
-      - run:
-          name: Install pytables
-          command: conda activate kedro_builder; conda install -c conda-forge pytables -y
-      - run:
-          name: Install GDAL
-          command: conda activate kedro_builder; conda install -c conda-forge gdal -y
-      - run:
-          name: Install Fiona
-          command: conda activate kedro_builder; conda install -c conda-forge fiona -y
-      - run:
-          name: Install all requirements
-          command: conda activate kedro_builder; pip install -r test_requirements.txt -U
-      - run:
-          name: Print Python environment
-          command: conda activate kedro_builder; make print-python-env
-      - run:
-          name: Pip freeze
-          command: conda activate kedro_builder; pip freeze
-
-  win_setup:
-    parameters:
-      python_version:
-        type: string
-    steps:
-      - checkout
-      - win_setup_conda:
-          python_version: <<parameters.python_version>>
-      - win_setup_env
-      - restore_cache:
-          key: kedro-deps-v1-win-{{ checksum "requirements.txt" }}-{{ checksum "test_requirements.txt" }}
-      - win_setup_requirements
-
-jobs:
-  e2e_tests:
-    parameters:
-      python_version:
-        type: string
-    executor:
-      name: docker
-      python_version: <<parameters.python_version>>
-    steps:
-      - setup
-      - run:
-          name: Run e2e tests
-          command: make e2e-tests
-
-  win_e2e_tests:
-    parameters:
-      python_version:
-        type: string
-    executor: win/default
-    environment:
-      PIP_DISABLE_PIP_VERSION_CHECK: 1
-    steps:
-      - checkout
-      - win_setup_conda:
-          python_version: <<parameters.python_version>>
-      - run:
-          name: Install 'make' command
-          command: choco install make
-      - run:
-          name: Install dependencies
-          command: conda activate kedro_builder; pip install -r features/windows_reqs.txt
-      - run:
-          name: Run e2e tests
-          command: conda activate kedro_builder; make e2e-tests
-
-  unit_tests:
-    parameters:
-      python_version:
-        type: string
-    executor:
-      name: docker
-      python_version: <<parameters.python_version>>
-    steps:
-      - setup
-      - run:
-          name: Run unit tests
-          command: make test
-
-  win_unit_tests:
-    parameters:
-      python_version:
-        type: string
-    executor: win/default
-    steps:
-      - win_setup:
-          python_version: <<parameters.python_version>>
-      - run:
-          # geopandas and tensorflow conflicts when imported simultaneously.
-          # The HDF5 header files used to compile this application do not match
-          # the version used by the HDF5 library to which this application is linked.
-          # Data corruption or segmentation faults may occur if the application continues.
-          # This can happen when an application was compiled by one version of HDF5 but
-          # linked with a different version of static or shared HDF5 library.
-          # You should recompile the application or check your shared library related
-          # settings such as 'LD_LIBRARY_PATH'.
-          # You can, at your own risk, disable this warning by setting the environment
-          # variable 'HDF5_DISABLE_VERSION_CHECK' to a value of '1'.
-          # Setting it to 2 or higher will suppress the warning messages totally.
-          name: Set HDF5_DISABLE_VERSION_CHECK environment variable
-          command: setx /m HDF5_DISABLE_VERSION_CHECK 1
-      - run:
-          name: Run unit tests without spark
-          command: conda activate kedro_builder; make test-no-spark
-
-  lint:
-    parameters:
-      python_version:
-        type: string
-    executor:
-      name: docker
-      python_version: <<parameters.python_version>>
-    steps:
-      - setup
-      - run:
-          name: Run linters
-          command: make lint
-
-  pip_compile:
-    parameters:
-      python_version:
-        type: string
-    executor:
-      name: docker
-      python_version: <<parameters.python_version>>
-    steps:
-      - setup
-      - run:
-          name: Pip-compile requirements file
-          command: make pip-compile
-
-  win_pip_compile:
-    parameters:
-      python_version:
-        type: string
-    executor: win/default
-    steps:
-      - win_setup:
-          python_version: <<parameters.python_version>>
-      - when:
-          # Save cache only for Python 3.7. There is no need to save it for each Python.
-          condition:
-            equal: ["3.7", <<parameters.python_version>>]
-          steps:
-            - save_cache:
-                key: kedro-deps-v1-win-{{ checksum "requirements.txt" }}-{{ checksum "test_requirements.txt" }}
-                paths:
-                  # Cache pip cache and conda packages directories
-                  - c:\tools\miniconda3\pkgs
-                  - c:\users\circleci\appdata\local\pip\cache
-      - run:
-          name: Pip-compile requirements file
-          command: conda activate kedro_builder; make pip-compile
-
-  build_docs:
-    executor:
-      name: docker
-      python_version: "3.7"
-    steps:
-      - setup
-      - run:
-          name: Build docs
-          command: make build-docs
-
-  docs_linkcheck:
-    executor:
-      name: docker
-      python_version: "3.7"
-    steps:
-      - setup
-      - run:
-          name: Check for broken links
-          command: make linkcheck
-
-  sync:
-    docker:
-      # https://circleci.com/docs/2.0/circleci-images/#circleci-base-image
-      - image: cimg/base:2020.01
-    steps:
-      - checkout
-      - add_ssh_keys
-      - run:
-          name: Set git email and name
-          command: |
-            git config --global user.email "kedro@kedro.com"
-            git config --global user.name "Kedro"
-      - run:
-          name: Trigger Read The Docs build
-          command: ./tools/circleci/rtd-build.sh ${RTD_TOKEN} latest
-      - run:
-          name: Maybe merge main into develop or raise a PR
-          command: ./tools/circleci/github_scripts/merge.sh . "main" "develop" "${GITHUB_TAGGING_TOKEN}"
-      - run:
-          name: Maybe trigger the release workflow
-          command: |
-              KEDRO_VERSION=$(./tools/circleci/github_scripts/kedro_version.py ./kedro)
-
-              if ./tools/circleci/check-no-version-pypi.sh "${KEDRO_VERSION}"
-              then
-                  echo "Starting the release of Kedro ${KEDRO_VERSION}!"
-                  ./tools/circleci/circle-release.sh github/kedro-org/kedro
-              else
-                  echo "Kedro version ${KEDRO_VERSION} already exists on PyPI, skipping..."
-              fi
-
-  merge_pr_to_develop:
-    docker:
-      # https://circleci.com/docs/2.0/circleci-images/#circleci-base-image
-      - image: cimg/base:2020.01
-    steps:
-      - checkout
-      - add_ssh_keys
-      - run:
-          name: Maybe merge an automatic PR into develop
-          command: ./tools/circleci/github_scripts/attempt_merge_pr.sh "merge-main-to-develop" "develop" "${GITHUB_TAGGING_TOKEN}"
-
-  build_docker_image:
-    parameters:
-      python_version:
-        type: string
-    docker:
-      - image: cimg/python:3.8
-    steps:
-      - setup_remote_docker:
-          docker_layer_caching: true
-      - checkout
-      - run:
-          name: Setup AWS CLI
-          command: pip install -U awscli
-      - run:
-          name: Login to AWS ECR
-          command: aws ecr-public get-login-password --region us-east-1 | docker login --username AWS --password-stdin public.ecr.aws
-      - run:
-          name: Build docker images
-          command: ./tools/circleci/docker_build_img/build.sh "." "public.ecr.aws/g0x0s3o2/kedro-builder" "<<parameters.python_version>>"
-          no_output_timeout: 20m
-      - run:
-          name: Logout from AWS ECR
-          command: docker logout public.ecr.aws
-          when: always  # logout even if the previous step has failed
-
-  # This is effectively just a combination of the lint, unit_tests and e2e_tests jobs.
-  # It's used to check that the nightly docker image is working ok and before publishing a release.
-  build_kedro:
-    parameters:
-      python_version:
-        type: string
-    executor:
-      name: docker
-      python_version: <<parameters.python_version>>
-    steps:
-      - setup
-      - run:
-          name: Run linters
-          command: make lint
-      - run:
-          name: Run unit tests
-          command: make test
-      - run:
-          name: Run e2e tests
-          command: make e2e-tests
-
-  publish_kedro:
-    executor:
-      name: docker
-      python_version: "3.7"
-    steps:
-      - setup
-      - add_ssh_keys
-      - run:
-          name: Check Kedro version
-          command: |
-            KEDRO_VERSION=$(./tools/circleci/github_scripts/kedro_version.py ./kedro)
-
-            if ./tools/circleci/check-no-version-pypi.sh "${KEDRO_VERSION}"
-            then
-                echo "export KEDRO_VERSION=\"${KEDRO_VERSION}\"" >> $BASH_ENV
-            else
-                echo "Error: Kedro version ${KEDRO_VERSION} already exists on PyPI"
-                exit 1
-            fi
-      - run:
-          name: Tag and publish release on Github
-          command: ./tools/circleci/github_scripts/release.sh kedro-org kedro ${GITHUB_TAGGING_TOKEN} ${KEDRO_VERSION}
-      - run:
-          name: Publish to PyPI
-          command: |
-            make package
-            python -m pip install twine -U
-            python -m twine upload --repository-url ${TWINE_REPOSITORY_URL} dist/*
-      - run:
-          name: Trigger Read The Docs build
-          command: |
-            ./tools/circleci/rtd-build.sh ${RTD_TOKEN} stable
-            # give some time for GitHub release to propagate
-            # otherwise RTD fails to build a new tag
-            sleep 120
-            ./tools/circleci/rtd-build.sh ${RTD_TOKEN} ${KEDRO_VERSION}
-
-  # Trigger kedro-viz build to ensure tests in that project pass
-  viz_build:
-    docker:
-      - image: spotify/alpine # for bash and curl
-    steps:
-      - run:
-          name: Trigger kedro-viz build
-          command: |
-            curl --location --request POST \
-              --url https://circleci.com/api/v2/project/github/kedro-org/kedro-viz/pipeline \
-              --header "Circle-Token: $CIRCLE_VIZ_BUILD_TOKEN" \
-              --header 'content-type: application/json' \
-              --data '{"branch":"main"}'
-
-  all_circleci_checks_succeeded:
-    docker:
-      - image: circleci/python # any light-weight image
-    steps:
-      - run:
-          name: Success!
-          command: echo "All checks passed"
->>>>>>> 1e672c13
 
 workflows:
   regular:
-<<<<<<< HEAD
     jobs:
       # the path-filtering/filter job determines which pipeline
       # parameters to update, i.e. which builds to run.
       - path-filtering/filter:
           name: check-updated-files
-          base-revision: main
+          base-revision: develop
           config-path: .circleci/continue_config.yml
           # <regex path-to-test> <parameter-to-set> <value-of-pipeline-parameter>
           mapping: |
             docs/.* docs_change true
-            ^((?!docs/).)*$ code_change true
-=======
-    unless: <<pipeline.parameters.release_kedro>>  # don't run if 'release_kedro' flag is set
-    jobs:
-      - e2e_tests:
-          matrix:
-            parameters:
-              python_version: ["3.7", "3.8", "3.9"]
-      - win_e2e_tests:
-          matrix:
-            parameters:
-              python_version: ["3.7", "3.8", "3.9"]
-      - unit_tests:
-          matrix:
-            parameters:
-              python_version: ["3.7", "3.8", "3.9"]
-      - win_unit_tests:
-          matrix:
-            parameters:
-              python_version: ["3.7", "3.8", "3.9"]
-      - lint:
-          matrix:
-            parameters:
-              python_version: ["3.7", "3.8", "3.9"]
-      - pip_compile:
-          matrix:
-            parameters:
-              python_version: ["3.7", "3.8", "3.9"]
-      - win_pip_compile:
-          matrix:
-            parameters:
-              python_version: ["3.7", "3.8", "3.9"]
-      - build_docs
-      - docs_linkcheck
-      - all_circleci_checks_succeeded:
-          requires:
-            - e2e_tests
-            # win_e2e_tests-3.6 is not required due to the error
-            # `Cargo, the Rust package manager, is not installed or is not on PATH`.
-            # - win_e2e_tests
-            - win_e2e_tests-3.7
-            - win_e2e_tests-3.8
-            - unit_tests
-            - win_unit_tests
-            - lint
-            - pip_compile
-            - win_pip_compile
-            - build_docs
-            - docs_linkcheck
-
-  main_updated:
-    unless: <<pipeline.parameters.release_kedro>>  # don't run if 'release_kedro' flag is set
-    jobs:
-      - sync:
-          filters:
-            branches:
-              only: main
-      - viz_build:
-          filters:
-            branches:
-              only: main
-
-  hourly_pr_merge:
-    triggers:
-      - schedule:
-          cron: 0 * * * *
-          filters:
-            branches:
-              only: main
-    jobs:
-      - merge_pr_to_develop
-
-  # Python versions that are supported on `main`.
-  nightly_build_main:
-    triggers:
-      - schedule:
-          cron: 30 2 * * *
-          filters:
-            branches:
-              only: main
-    jobs:
-      - build_docker_image:
-          matrix:
-            parameters:
-              python_version: ["3.6", "3.7", "3.8"]
-      - build_kedro:
-          matrix:
-            parameters:
-              python_version: ["3.6", "3.7", "3.8"]
-          requires:
-            - build_docker_image-<<matrix.python_version>>
-
-  # Python version that are *only* supported on `develop`.
-  nightly_build_develop:
-    triggers:
-      - schedule:
-          cron: 30 2 * * *
-          filters:
-            branches:
-              only: develop
-    jobs:
-      - build_docker_image:
-          matrix:
-            parameters:
-              python_version: ["3.9"]
-      - build_kedro:
-          matrix:
-            parameters:
-              python_version: ["3.9"]
-          requires:
-            - build_docker_image-<<matrix.python_version>>
-
-  kedro_release:
-    when: <<pipeline.parameters.release_kedro>>  # only run if 'release_kedro' flag is set
-    jobs:
-      - build_kedro:
-          matrix:
-            parameters:
-              python_version: ["3.7", "3.8", "3.9"]
-      - publish_kedro:
-          requires:
-            - build_kedro
->>>>>>> 1e672c13
+            ^((?!docs/).)*$ code_change true