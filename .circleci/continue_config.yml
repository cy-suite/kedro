--- conflicted
+++ resolved
@@ -86,278 +86,7 @@
       - setup_conda
       - setup_requirements
 
-<<<<<<< HEAD
 jobs:
-=======
-  # Windows specific commands
-  win_setup_conda:
-    parameters:
-      python_version:
-        type: string
-    steps:
-      - run:
-          name: Initialize conda
-          command: conda init powershell
-      - run:
-          name: Create 'kedro_builder' conda environment
-          command: conda create -n kedro_builder python=<<parameters.python_version>> -y
-
-  win_setup_env:
-    steps:
-      - run:
-          # Required for Tensorflow tests
-          name: Install Microsoft Visual C++ Redistributable
-          command: |
-            $ProgressPreference = "SilentlyContinue"
-            Invoke-WebRequest https://aka.ms/vs/16/release/vc_redist.x64.exe -OutFile vc_redist.x64.exe
-            .\vc_redist.x64.exe /S /v/qn
-      - run:
-          name: Install Java 8
-          command: |
-            $ProgressPreference = "SilentlyContinue"
-            Invoke-WebRequest https://github.com/AdoptOpenJDK/openjdk8-upstream-binaries/releases/download/jdk8u252-b09/OpenJDK8U-jdk_x64_windows_8u252b09.zip -OutFile OpenJDK8U.zip
-            Expand-Archive .\OpenJDK8U.zip -DestinationPath C:\OpenJDK8U
-      - run:
-          name: Create Inbound rules for Java
-          command: |
-            New-NetFirewallRule -DisplayName "Allow JDK UDP" -Profile "Public" -Protocol "UDP" -Direction Inbound -Program "C:\OpenJDK8U\openjdk-8u252-b09\bin\java.exe" -Action Allow
-            New-NetFirewallRule -DisplayName "Allow JDK TCP" -Profile "Public" -Protocol "TCP" -Direction Inbound -Program "C:\OpenJDK8U\openjdk-8u252-b09\bin\java.exe" -Action Allow
-      - run:
-          name: Set Java environment variables
-          command: |
-            [Environment]::SetEnvironmentVariable("Path", [Environment]::GetEnvironmentVariable('Path', 'Machine') + ";C:\OpenJDK8U\openjdk-8u252-b09\bin", "Machine")
-            setx /m JAVA_HOME "C:\OpenJDK8U\openjdk-8u252-b09"
-      - run:
-          name: Setup Hadoop binary
-          command: |
-            $ProgressPreference = "SilentlyContinue"
-            Invoke-WebRequest https://github.com/steveloughran/winutils/raw/master/hadoop-2.6.3/bin/winutils.exe -OutFile winutils.exe
-            New-Item -ItemType directory -Path C:\hadoop\bin
-            mv .\winutils.exe C:\hadoop\bin
-            setx /m HADOOP_HOME "C:\hadoop\"
-      - run:
-          name: Install 'make' command
-          command: choco install make
-
-  win_setup_requirements:
-    parameters:
-      python_version:
-        type: string
-    steps:
-      - restore_cache:
-          name: Restore package cache
-          key: kedro-deps-v1-win-{{ checksum "pyproject.toml" }}
-        # We don't restore the conda environment cache for python 3.10 as it conflicts with the
-        # 'Install GDAL, Fiona and pytables' step breaking the conda environment (missing zlib.dll).
-      - unless:
-          condition:
-            equal: [ "3.10", <<parameters.python_version>> ]
-          steps:
-            - restore_cache:
-                name: Restore conda environment cache
-                key: kedro-deps-v1-win-<<parameters.python_version>>-{{ checksum "pyproject.toml" }}
-        # pytables and Fiona have a series of binary dependencies under Windows that
-        # are best handled by conda-installing instead of pip-installing them.
-        # Dependency resolution works best when installing these altogether in one
-        # `conda install` command rather than one at a time in several sequential `conda install`s.
-      - run:
-          name: Install GDAL, Fiona and pytables
-          command: conda activate kedro_builder; conda install gdal fiona pytables -c conda-forge -y
-      - run:
-          name: Show pip information
-          command: conda activate kedro_builder; pip debug --verbose
-      - run:
-          name: Install all requirements
-          command: conda activate kedro_builder; pip install -v -U .[test]
-      - run:
-          name: Print Python environment
-          command: conda activate kedro_builder; make print-python-env
-      - run:
-          name: Pip freeze
-          command: conda activate kedro_builder; pip freeze
-
-  win_setup:
-    parameters:
-      python_version:
-        type: string
-    steps:
-      - checkout
-      - win_setup_conda:
-          python_version: <<parameters.python_version>>
-      - win_setup_env
-      - win_setup_requirements:
-          python_version: <<parameters.python_version>>
-
-jobs:
-  e2e_tests:
-    parameters:
-      python_version:
-        type: string
-    executor:
-      name: docker
-      python_version: <<parameters.python_version>>
-    environment:
-      COLUMNS: 120
-      LINES: 25
-    steps:
-      - setup
-      - run:
-          name: Run e2e tests
-          command: make e2e-tests
-
-  win_e2e_tests:
-    parameters:
-      python_version:
-        type: string
-    executor: win/default
-    environment:
-      PIP_DISABLE_PIP_VERSION_CHECK: 1
-      COLUMNS: 120
-      LINES: 25
-      PYTHONIOENCODING: utf-8
-    steps:
-      - checkout
-      - win_setup_conda:
-          python_version: <<parameters.python_version>>
-      - run:
-          name: Install 'make' command
-          command: choco install make
-      # We don't use the `win_setup` command here, which would install the full set
-      # of requirements used by unit tests. Even when those packages are cached
-      # it is faster to just install the minimal set of dependencies needed for e2e
-      # tests in a new empty environment rather than restore the cache.
-      - run:
-          name: Install dependencies
-          command: conda activate kedro_builder; pip install -r features/windows_reqs.txt
-      - run:
-          name: Run e2e tests
-          command: conda activate kedro_builder; make e2e-tests
-
-  unit_tests:
-    parameters:
-      python_version:
-        type: string
-    executor:
-      name: docker
-      python_version: <<parameters.python_version>>
-    steps:
-      - setup
-      - unless:
-          condition:
-            equal: ["3.10", <<parameters.python_version>>]
-          steps:
-            - run:
-                name: Run unit tests in parallel
-                command: PYTEST_ADDOPTS="-v" make test
-      - when:
-          condition:
-            equal: [ "3.10", <<parameters.python_version>> ]
-          steps:
-            - run:
-                name: Run unit tests sequentially
-                command: pytest -v tests --cov-config pyproject.toml
-
-
-  win_unit_tests:
-    parameters:
-      python_version:
-        type: string
-    executor: win/default
-    steps:
-      - win_setup:
-          python_version: <<parameters.python_version>>
-      - run:
-          # geopandas and tensorflow conflicts when imported simultaneously.
-          # The HDF5 header files used to compile this application do not match
-          # the version used by the HDF5 library to which this application is linked.
-          # Data corruption or segmentation faults may occur if the application continues.
-          # This can happen when an application was compiled by one version of HDF5 but
-          # linked with a different version of static or shared HDF5 library.
-          # You should recompile the application or check your shared library related
-          # settings such as 'LD_LIBRARY_PATH'.
-          # You can, at your own risk, disable this warning by setting the environment
-          # variable 'HDF5_DISABLE_VERSION_CHECK' to a value of '1'.
-          # Setting it to 2 or higher will suppress the warning messages totally.
-          name: Set HDF5_DISABLE_VERSION_CHECK environment variable
-          command: setx /m HDF5_DISABLE_VERSION_CHECK 1
-      - unless:
-          condition:
-            equal: [ "3.10", <<parameters.python_version>> ]
-          steps:
-            - run:
-                name: Run unit tests without spark in parallel
-                command: conda activate kedro_builder; make test
-      - when:
-          condition:
-            equal: [ "3.10", <<parameters.python_version>> ]
-          steps:
-            - run:
-                name: Run unit tests without spark sequentially
-                command: conda activate kedro_builder; pytest tests --no-cov
-
-  lint:
-    parameters:
-      python_version:
-        type: string
-    executor:
-      name: docker
-      python_version: <<parameters.python_version>>
-    steps:
-      - setup
-      - run:
-          name: Run linters
-          command: make lint
-
-  pip_compile:
-    parameters:
-      python_version:
-        type: string
-    executor:
-      name: docker
-      python_version: <<parameters.python_version>>
-    steps:
-      - setup
-      - run:
-          name: Pip-compile requirements file
-          command: make pip-compile
-
-  win_pip_compile:
-    parameters:
-      python_version:
-        type: string
-    executor: win/default
-    steps:
-      - win_setup:
-          python_version: <<parameters.python_version>>
-      - when:
-          # Save Python package cache only for Python 3.8. The conda environment itself
-          # is specific to a Python version and is cached separately for each.
-          condition:
-            equal: [<<parameters.python_version>>]
-          steps:
-          - save_cache:
-              name: Save Python package cache
-              key: kedro-deps-v1-win-{{ checksum "pyproject.toml" }}
-              paths:
-                # Cache pip cache and conda packages directories
-                - c:\tools\miniconda3\pkgs
-                - c:\users\circleci\appdata\local\pip\cache
-        # We don't save the conda environment cache for python 3.10 due to conflicts with the
-        # 'Install GDAL, Fiona and pytables' and 'Restore conda environment cache' steps.
-      - unless:
-          condition:
-            equal: [ "3.10", <<parameters.python_version>> ]
-          steps:
-            - save_cache:
-                name: Save conda environment cache
-                key: kedro-deps-v1-win-<<parameters.python_version>>-{{ checksum "pyproject.toml" }}
-                paths:
-                  - c:\tools\miniconda3\envs\kedro_builder
-      - run:
-          name: Pip-compile requirements file
-          command: conda activate kedro_builder; make pip-compile
-
->>>>>>> 44a4d4b5
   sync:
     docker:
       # https://circleci.com/docs/2.0/circleci-images/#circleci-base-image
@@ -402,7 +131,7 @@
   publish_kedro:
     executor:
       name: docker
-      python_version: "3.8"
+      python_version: "3.7"
     steps:
       - setup
       - add_ssh_keys
@@ -452,72 +181,6 @@
 workflows:
   version: 2.1
 
-<<<<<<< HEAD
-=======
-  lint_only:
-    when:
-      and:
-        - <<pipeline.parameters.docs_change>>
-        - not: <<pipeline.parameters.code_change>>
-        - not: <<pipeline.parameters.release_kedro>>
-        - not: <<pipeline.parameters.run_hourly>>
-        - not: <<pipeline.parameters.run_nightly>>
-    jobs:
-      - lint:
-          matrix:
-            parameters:
-              python_version: ["3.8", "3.9", "3.10"]
-      - all_circleci_checks_succeeded:
-          requires:
-            - lint
-
-  build_code:
-    when:
-      and:
-        - <<pipeline.parameters.code_change>>
-        - not: <<pipeline.parameters.release_kedro>>
-        - not: <<pipeline.parameters.run_hourly>>
-        - not: <<pipeline.parameters.run_nightly>>
-    jobs:
-      - e2e_tests:
-          matrix:
-            parameters:
-              python_version: ["3.8", "3.9", "3.10"]
-      - win_e2e_tests:
-          matrix:
-            parameters:
-              python_version: ["3.8", "3.9", "3.10"]
-      - unit_tests:
-          matrix:
-            parameters:
-              python_version: ["3.8", "3.9", "3.10"]
-      - win_unit_tests:
-          matrix:
-            parameters:
-              python_version: ["3.8", "3.9", "3.10"]
-      - lint:
-          matrix:
-            parameters:
-              python_version: ["3.8", "3.9", "3.10"]
-      - pip_compile:
-          matrix:
-            parameters:
-              python_version: ["3.8", "3.9", "3.10"]
-      - win_pip_compile:
-          matrix:
-            parameters:
-              python_version: ["3.8", "3.9", "3.10"]
-      - all_circleci_checks_succeeded:
-          requires:
-            - e2e_tests
-            - win_e2e_tests
-            - unit_tests
-            - win_unit_tests
-            - lint
-            - pip_compile
-            - win_pip_compile
-
->>>>>>> 44a4d4b5
   main_updated:
     when:
       and:
@@ -546,64 +209,6 @@
           branches:
             only: main
 
-<<<<<<< HEAD
-=======
-  # Python versions that are supported on `main`.
-  nightly_build_main:
-    when:
-      and:
-        - <<pipeline.parameters.run_nightly>>
-        - not: <<pipeline.parameters.release_kedro>>
-        - not: <<pipeline.parameters.run_hourly>>
-    jobs:
-      - build_docker_image:
-          context:
-            - kedro-ecr-publish
-          matrix:
-            parameters:
-              python_version: ["3.8", "3.9", "3.10"]
-          filters:
-            branches:
-              only: main
-      - build_kedro:
-          matrix:
-            parameters:
-              python_version: ["3.8", "3.9", "3.10"]
-          requires:
-            - build_docker_image-<<matrix.python_version>>
-          filters:
-            branches:
-              only: main
-
-  # Python versions that are *only* supported on `develop`.
-  # If `develop` supports the same versions as `main`, comment this out.
-  # nightly_build_develop:
-  #   when:
-  #     and:
-  #       - <<pipeline.parameters.run_nightly>>
-  #       - not: <<pipeline.parameters.release_kedro>>
-  #       - not: <<pipeline.parameters.run_hourly>>
-  #   jobs:
-  #     - build_docker_image:
-  #         context:
-  #           - kedro-ecr-publish
-  #         matrix:
-  #           parameters:
-  #             python_version: []
-  #         filters:
-  #           branches:
-  #             only: develop
-  #     - build_kedro:
-  #         matrix:
-  #           parameters:
-  #             python_version: []
-  #         requires:
-  #           - build_docker_image-<<matrix.python_version>>
-  #         filters:
-  #           branches:
-  #             only: develop
-
->>>>>>> 44a4d4b5
   kedro_release:
     when:
       and:
@@ -611,14 +216,4 @@
         - not: <<pipeline.parameters.run_hourly>>
         - not: <<pipeline.parameters.run_nightly>>
     jobs:
-<<<<<<< HEAD
-      - publish_kedro
-=======
-      - build_kedro:
-          matrix:
-            parameters:
-              python_version: ["3.8", "3.9", "3.10"]
-      - publish_kedro:
-          requires:
-            - build_kedro
->>>>>>> 44a4d4b5
+      - publish_kedro